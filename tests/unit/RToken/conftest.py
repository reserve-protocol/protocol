--- conflicted
+++ resolved
@@ -1,9 +1,6 @@
 import pytest
 from brownie import RTokenMock, ZERO_ADDRESS
-<<<<<<< HEAD
-=======
 
->>>>>>> 24a7c19c
 
 @pytest.fixture
 def rToken(circuitBreaker, tokenMock, rsr, compoundMath, owner):
