--- conflicted
+++ resolved
@@ -1,85 +1,3 @@
-<<<<<<< HEAD
-
-
-# describe("Redeem", function () {
-#         it("Should revert if there is no supply of RToken", async function () {
-#             const redeemAmount = BigNumber.from(1000)
-
-#             await expect(rToken.connect(addr1).redeem(redeemAmount)).to.be.revertedWith(
-#                 "ERC20: burn amount exceeds balance"
-#             )
-#         })
-
-#         context("With issued RTokens", async function () {
-#             let mintAmount: BigNumber
-
-#             beforeEach(async function () {
-#                 // Issue some RTokens to user
-#                 mintAmount = bn(5000)
-#                 await bskToken.mint(addr1.address, mintAmount)
-#                 await bskToken.connect(addr1).approve(rToken.address, mintAmount)
-
-#                 await expect(rToken.connect(addr1).issue(mintAmount))
-#                     .to.emit(rToken, "SlowMintingInitiated")
-#                     .withArgs(addr1.address, mintAmount)
-
-#                 // Process Minting
-#                 await rToken.tryProcessMintings()
-#                 expect(await rToken.balanceOf(addr1.address)).to.equal(mintAmount)
-#                 expect(await rToken.totalSupply()).to.equal(mintAmount)
-#             })
-
-#             it("Should not redeem RTokens if amount is 0", async function () {
-#                 const redeemAmount = bn(0)
-
-#                 await expect(rToken.redeem(redeemAmount)).to.be.revertedWith(
-#                     "RedeemAmountCannotBeZero()"
-#                 )
-#             })
-
-#             it("Should not redeem RTokens if basket is empty", async function () {
-#                 const redeemAmount = bn(100)
-#                 const newTokens: IBasketToken[] = []
-
-#                 // Update to empty basket
-#                 await expect(rToken.connect(owner).updateBasket(newTokens))
-#                     .to.emit(rToken, "BasketUpdated")
-#                     .withArgs(basketTokens.length, newTokens.length)
-
-#                 await expect(rToken.redeem(redeemAmount)).to.be.revertedWith("EmptyBasket()")
-#             })
-
-#             it("Should revert if users does not have enough RTokens", async function () {
-#                 const redeemAmount = bn(10000)
-
-#                 await expect(rToken.connect(addr1).issue(redeemAmount)).to.be.revertedWith(
-#                     "ERC20: transfer amount exceeds balance"
-#                 )
-#             })
-
-#             it("Should redeem RTokens correctly", async function () {
-#                 const redeemAmount = bn(500)
-
-#                 // Check balances
-#                 expect(await rToken.balanceOf(addr1.address)).to.equal(mintAmount)
-#                 expect(await bskToken.balanceOf(rToken.address)).to.equal(mintAmount)
-#                 expect(await bskToken.balanceOf(addr1.address)).to.equal(bn(0))
-
-#                 // Redeem rTokens
-#                 await expect(rToken.connect(addr1).redeem(redeemAmount))
-#                     .to.emit(rToken, "Redemption")
-#                     .withArgs(addr1.address, redeemAmount)
-
-#                 // Check funds were transferred
-#                 expect(await rToken.balanceOf(addr1.address)).to.equal(mintAmount.sub(redeemAmount))
-#                 expect(await rToken.totalSupply()).to.equal(mintAmount.sub(redeemAmount))
-#                 expect(await bskToken.balanceOf(rToken.address)).to.equal(
-#                     mintAmount.sub(redeemAmount)
-#                 )
-#                 expect(await bskToken.balanceOf(addr1.address)).to.equal(redeemAmount)
-#             })
-#         })
-=======
 import pytest
 import brownie
 
@@ -115,5 +33,4 @@
     assert tokenMock.balanceOf(rTokenIssued.address) == prevTokenBalanceforRToken - redeemAmount
     assert tokenMock.balanceOf(user1) == prevTokenBalanceforUser + redeemAmount
     assert rTokenIssued.balanceOf(user1) == prevRTokenBalanceforUser - redeemAmount
-    assert rTokenIssued.totalSupply() == prevTotalSupply - redeemAmount
->>>>>>> 24a7c19c
+    assert rTokenIssued.totalSupply() == prevTotalSupply - redeemAmount