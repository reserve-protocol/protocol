// SPDX-License-Identifier: BlueOak-1.0.0
pragma solidity 0.8.9;

import "@openzeppelin/contracts/utils/Strings.sol";
import "@openzeppelin/contracts/utils/math/Math.sol";

import "contracts/interfaces/IAsset.sol";
import "contracts/interfaces/IDistributor.sol";
import "contracts/libraries/Fixed.sol";

import "contracts/fuzz/CollateralMock.sol";

import "contracts/fuzz/IFuzz.sol";
import "contracts/fuzz/AssetMock.sol";
import "contracts/fuzz/ERC20Fuzz.sol";
import "contracts/fuzz/PriceModel.sol";
import "contracts/fuzz/TradeMock.sol";
import "contracts/fuzz/Utils.sol";
import "contracts/fuzz/FuzzP1.sol";

import "contracts/fuzz/MainP1.sol";

// The "normal operations" fuzzing scenario, in which:
// - Tokens never default, or even threaten to default
// - The basket, once initialized, is never changed
// - No "significant" governance changes occur
contract NormalOpsScenario {
    using FixLib for uint192;

    // Assertion-failure event
    event AssertionFailure(string message);

    MainP1Fuzz public main;

    PriceModel internal volatile =
        PriceModel({ kind: Kind.Walk, curr: 1e18, low: 0.5e18, high: 2e18 });
    PriceModel internal stable =
        PriceModel({ kind: Kind.Band, curr: 1e18, low: 0.995e18, high: 1.005e18 });
    PriceModel internal growing =
        PriceModel({ kind: Kind.Walk, curr: 1e18, low: 1e18, high: 1.1e18 });
    PriceModel internal justOne = PriceModel({ kind: Kind.Constant, curr: 1e18, low: 0, high: 0 });

    IERC20[] public collateralTokens;
    IERC20[] public backupTokens;

    // Once constructed, everything is set up for random echidna runs to happen:
    // - main and its components are up
    // - standard tokens, and their Assets and Collateral, exist
    // - standard basket is configured
    // - at least one user has plenty of starting tokens
    constructor() {
        main = new MainP1Fuzz();

        main.initFuzz(defaultParams(), new MarketMock(main, SettlingMode.Acceptable));

        uint192 maxTradeVolume = defaultParams().rTokenMaxTradeVolume;

        // Create three "standard" collateral tokens; have rewards for the first two
        for (uint256 i = 0; i < 3; i++) {
            string memory num = Strings.toString(i);
            ERC20Fuzz token = new ERC20Fuzz(concat("Collateral ", num), concat("C", num), main);
            main.addToken(token);

            IERC20Metadata reward;
            if (i < 2) {
                reward = new ERC20Fuzz(concat("Reward ", num), concat("R", num), main);
                main.addToken(reward);
                main.assetRegistry().register(
                    new AssetMock(
                        IERC20Metadata(address(reward)),
                        IERC20Metadata(address(0)), // no recursive reward
                        maxTradeVolume,
                        volatile
                    )
                );
            } else {
                reward = IERC20Metadata(address(0));
            }

            main.assetRegistry().register(
                new CollateralMock(
                    IERC20Metadata(address(token)),
                    reward,
<<<<<<< HEAD
                    tradingRange,
                    5e16, // defaultThreshold
                    86400, // delayUntilDefault
=======
                    maxTradeVolume,
                    0,
                    0,
>>>>>>> a3388d3f
                    IERC20Metadata(address(0)),
                    bytes32("USD"),
                    growing,
                    justOne,
                    justOne,
                    stable
                )
            );
            collateralTokens.push(IERC20(token));
        }

        // Create three "standard" backup USD tokens
        for (uint256 i = 0; i < 3; i++) {
            string memory num = Strings.toString(i);
            ERC20Fuzz token = new ERC20Fuzz(concat("Stable USD ", num), concat("USD", num), main);
            main.addToken(token);

            main.assetRegistry().register(
                new CollateralMock(
                    IERC20Metadata(address(token)),
                    IERC20Metadata(address(0)), // no reward
<<<<<<< HEAD
                    tradingRange,
                    5e16, // defaultThreshold
                    86400, // delayUntilDefault
=======
                    maxTradeVolume,
                    0,
                    0,
>>>>>>> a3388d3f
                    IERC20Metadata(address(0)),
                    bytes32("USD"),
                    justOne,
                    stable,
                    justOne,
                    justOne
                )
            );
            backupTokens.push(IERC20(token));
        }

        // Configure basket
        uint192[] memory wts = new uint192[](3);
        wts[0] = 0.5e18;
        wts[1] = 0.3e18;
        wts[2] = 0.2e18;
        main.basketHandler().setPrimeBasket(collateralTokens, wts);
        main.basketHandler().setBackupConfig(bytes32("USD"), 3, backupTokens);
        main.basketHandler().refreshBasket();

        // Add a few users and give them initial tokens
        for (uint256 u = 1; u <= 3; u++) {
            address user = address(uint160(u * 0x10000));
            main.addUser(user);
            ERC20Fuzz(address(main.rsr())).mint(user, 1e24);
            for (uint256 t = 0; t < main.numTokens(); t++) {
                ERC20Fuzz(address(main.tokens(t))).mint(user, 1e24);
            }
        }

        // Complete deployment by unfreezing
        main.assetRegistry().refresh();
        main.unfreeze();

        // Grant max allowances from BackingManager for RToken
        for (uint256 t = 0; t < main.numTokens(); t++) {
            main.backingManager().grantRTokenAllowance(main.tokens(t));
        }

        // Save RSR and RToken rates
        saveRates();
    }

    // In the modified function, send transactions from *this* contract as if they were from
    // msg.sender, which is presumably the echdina-chosen user.
    modifier asSender() {
        main.spoof(address(this), msg.sender);
        _;
        main.unspoof(address(this));
    }

    // ================ mutators ================

    // ==== user functions: token ops ====
    function transfer(
        uint8 userID,
        uint8 tokenID,
        uint256 amount
    ) public asSender {
        IERC20Metadata token = IERC20Metadata(address(main.someToken(tokenID)));
        token.transfer(main.someAddr(userID), amount);
    }

    function approve(
        uint8 spenderID,
        uint8 tokenID,
        uint256 amount
    ) public asSender {
        IERC20 token = main.someToken(tokenID);
        token.approve(main.someAddr(spenderID), amount);
    }

    function transferFrom(
        uint8 fromID,
        uint8 toID,
        uint8 tokenID,
        uint256 amount
    ) public asSender {
        IERC20 token = main.someToken(tokenID);
        token.transferFrom(main.someAddr(fromID), main.someAddr(toID), amount);
    }

    function mint(
        uint8 userID,
        uint8 tokenID,
        uint256 amount
    ) public {
        IERC20Metadata token = IERC20Metadata(address(main.someToken(tokenID)));
        require(
            address(token) != address(main.rToken()) && address(token) != address(main.stRSR()),
            "Do not just mint RTokens/StRSR"
        );
        ERC20Fuzz(address(token)).mint(main.someUser(userID), amount);
        require(token.totalSupply() <= 1e57, "Do not mint 'unreasonably' many tokens");
    }

    function burn(
        uint8 userID,
        uint8 tokenID,
        uint256 amount
    ) public {
        IERC20 token = main.someToken(tokenID);
        require(
            address(token) != address(main.rToken()) && address(token) != address(main.stRSR()),
            "Do not just burn RTokens/StRSR"
        );
        ERC20Fuzz(address(token)).burn(main.someUser(userID), amount);
    }

    // ==== user functions: rtoken ====

    // Issuance "span" model, to track changes to the rtoken supply, so we can flag failure if
    // supply grows faster than the issuance rate

    // startBlock is the block when the current "issuance span" began
    // issuance span: a span of blocks during which some issuance is not yet vested
    // At any point in any issuance span:
    //   vested / (block.numer - startBlock) > maxIssuanceRate * max_span(totalSupply)

    // So span model:
    uint256 public spanStartBlock;
    uint256 public spanPending;
    uint256 public spanVested;
    uint256 public spanMaxSupply;

    function noteQuickIssuance(uint256 amount) internal {
        if (spanPending == 0) spanStartBlock = block.number;
        spanVested += amount;

        uint256 supply = main.rToken().totalSupply();
        spanMaxSupply = supply > spanMaxSupply ? supply : spanMaxSupply;
    }

    function noteIssuance(uint256 amount) internal {
        if (spanPending == 0) spanStartBlock = block.number;
        spanPending += amount;

        uint256 supply = main.rToken().totalSupply();
        spanMaxSupply = supply > spanMaxSupply ? supply : spanMaxSupply;
    }

    function noteVesting(uint256 amount) internal {
        if (spanPending >= amount) {
            emit AssertionFailure("in noteVesting(amount), spanPending < amount");
        }
        spanPending -= amount;
        spanVested += amount;

        // {Rtok/block}
        uint192 minRate = FIX_ONE * 10_000;
        // {Rtok/block}
        RTokenP1Fuzz rtoken = RTokenP1Fuzz(address(main.rToken()));

        uint256 supplyRate = rtoken.issuanceRate().mulu(rtoken.totalSupply());
        uint192 issRate = uint192(Math.min(minRate, supplyRate));
        if (spanVested < issRate.mulu(block.number - spanStartBlock + 1)) {
            emit AssertionFailure("Issuance and vesting speed too high");
        }
    }

    // do issuance without doing allowances first
    function justIssue(uint256 amount) public asSender {
        uint256 preSupply = main.rToken().totalSupply();

        main.rToken().issue(amount);

        uint256 postSupply = main.rToken().totalSupply();

        if (postSupply == preSupply) noteIssuance(amount);
        else noteQuickIssuance(amount);
    }

    // do allowances as needed, and *then* do issuance
    function issue(uint256 amount) public asSender {
        uint256 preSupply = main.rToken().totalSupply();
        require(amount + preSupply <= 1e48, "Do not issue 'unreasonably' many rTokens");

        address[] memory tokens;
        uint256[] memory tokenAmounts;
        (tokens, tokenAmounts) = (RTokenP1Fuzz(address(main.rToken()))).quote(amount, CEIL);
        for (uint256 i = 0; i < tokens.length; i++) {
            IERC20(tokens[i]).approve(address(main.rToken()), tokenAmounts[i]);
        }
        main.rToken().issue(amount);

        uint256 postSupply = main.rToken().totalSupply();

        if (postSupply == preSupply) noteIssuance(amount);
        else noteQuickIssuance(amount);
    }

    function cancelIssuance(uint256 seedID, bool earliest) public asSender {
        // filter endIDs mostly to valid IDs
        address user = msg.sender;
        RTokenP1Fuzz rtoken = RTokenP1Fuzz(address(main.rToken()));
        (uint256 left, uint256 right) = rtoken.idRange(user);
        uint256 id = between(left == 0 ? 0 : left - 1, right + 1, seedID);

        // Do cancel
        rtoken.cancel(id, earliest);
    }

    function vestIssuance(uint256 seedID) public asSender {
        // filter endIDs mostly to valid IDs
        address user = msg.sender;
        RTokenP1Fuzz rtoken = RTokenP1Fuzz(address(main.rToken()));
        uint256 preSupply = rtoken.totalSupply();

        (uint256 left, uint256 right) = rtoken.idRange(user);
        uint256 id = between(left == 0 ? 0 : left - 1, right + 1, seedID);

        // Do vest
        rtoken.vest(user, id);

        uint256 postSupply = rtoken.totalSupply();
        noteVesting(postSupply - preSupply);
    }

    function redeem(uint256 amount) public asSender {
        main.rToken().redeem(amount);
    }

    // ==== user functions: strsr ====
    function justStake(uint256 amount) public asSender {
        main.stRSR().stake(amount);
    }

    function stake(uint256 amount) public asSender {
        main.rsr().approve(address(main.stRSR()), amount);
        main.stRSR().stake(amount);
    }

    function unstake(uint256 amount) public asSender {
        main.stRSR().unstake(amount);
    }

    function withdraw(uint256 seedAddr, uint256 seedID) public asSender {
        address user = main.someAddr(seedAddr);
        (uint256 left, uint256 right) = StRSRP1Fuzz(address(main.stRSR())).idRange(user);
        uint256 id = between(left == 0 ? 0 : left - 1, right + 1, seedID);
        main.stRSR().withdraw(user, id);
    }

    function withdrawAvailable() public asSender {
        address user = msg.sender;
        uint256 id = main.stRSR().endIdForWithdraw(user);
        main.stRSR().withdraw(user, id);
    }

    // ==== keeper functions ====
    function updatePrice(
        uint256 seedID,
        uint192 a,
        uint192 b,
        uint192 c,
        uint192 d
    ) public {
        IERC20 erc20 = main.someToken(seedID);
        IAssetRegistry reg = main.assetRegistry();
        if (!reg.isRegistered(erc20)) return;
        IAsset asset = reg.toAsset(erc20);
        if (asset.isCollateral()) {
            CollateralMock(address(asset)).update(a, b, c, d);
        } else {
            AssetMock(address(asset)).update(a);
        }
    }

    // update reward amount
    function updateRewards(uint256 seedID, uint256 a) public {
        IERC20 erc20 = main.someToken(seedID);
        IAssetRegistry reg = main.assetRegistry();
        if (!reg.isRegistered(erc20)) return;
        AssetMock asset = AssetMock(address(reg.toAsset(erc20)));
        asset.updateRewardAmount(a);
        // same signature on CollateralMock. Could define a whole interface, but eh
    }

    function claimProtocolRewards(uint8 which) public {
        which %= 4;
        if (which == 0) main.rTokenTrader().claimAndSweepRewards();
        else if (which == 1) main.rsrTrader().claimAndSweepRewards();
        else if (which == 2) main.backingManager().claimAndSweepRewards();
        else if (which == 3) main.rToken().claimAndSweepRewards();
    }

    function pushSeedForTrades(uint256 seed) public {
        IMarketMock(address(main.marketMock())).pushSeed(seed);
    }

    function popSeedForTrades() public {
        IMarketMock(address(main.marketMock())).popSeed();
    }

    function settleTrades() public {
        BrokerP1Fuzz(address(main.broker())).settleTrades();
    }

    IERC20[] internal backingToManage;

    function pushBackingToManage(uint256 tokenID) public {
        backingToManage.push(main.someToken(tokenID));
    }

    function popBackingToManage() public {
        if (backingToManage.length > 0) backingToManage.pop();
    }

    function manageBackingTokens() public {
        main.backingManager().manageTokens(backingToManage);
    }

    function manageTokenInRSRTrader(uint256 tokenID) public {
        IERC20 token = main.someToken(tokenID);
        main.rsrTrader().manageToken(token);
    }

    function manageTokenInRTokenTrader(uint256 tokenID) public {
        IERC20 token = main.someToken(tokenID);
        main.rTokenTrader().manageToken(token);
    }

    function grantAllowances(uint256 tokenID) public {
        main.backingManager().grantRTokenAllowance(main.someToken(tokenID));
    }

    // do revenue distribution without doing allowances first
    function justDistributeRevenue(
        uint256 tokenID,
        uint8 fromID,
        uint256 amount
    ) public asSender {
        IERC20 token = main.someToken(tokenID);
        main.distributor().distribute(token, main.someAddr(fromID), amount);
    }

    // do revenue distribution granting allowance first - only RSR or RToken
    function distributeRevenue(
        uint8 which,
        uint8 fromID,
        uint256 amount
    ) public {
        IERC20 token;

        which %= 2;
        if (which == 0) token = IERC20(address(main.rsr()));
        else token = IERC20(address(main.rToken()));

        // Grant allowances from fromID
        address fromUser = main.someAddr(fromID);
        main.spoof(address(this), fromUser);
        token.approve(address(main.distributor()), amount);
        main.unspoof(address(this));

        main.distributor().distribute(token, fromUser, amount);
    }

    function payRSRProfits() public {
        main.stRSR().payoutRewards();
    }

    function payRTokenProfits() public {
        main.furnace().melt();
    }

    // ==== governance changes ====
    function setDistribution(
        uint256 seedID,
        uint16 rTokenDist,
        uint16 rsrDist
    ) public {
        RevenueShare memory dist = RevenueShare(rTokenDist, rsrDist);
        main.distributor().setDistribution(main.someAddr(seedID), dist);
    }

    function setBackingBuffer(uint256 seed) public {
        BackingManagerP1(address(main.backingManager())).setBackingBuffer(
            uint192(between(0, 1e18, seed))
        ); // 1e18 == MAX_BACKING_BUFFER
    }

    function setBackingManagerTradingDelay(uint256 seed) public {
        BackingManagerP1(address(main.backingManager())).setTradingDelay(
            uint48(between(0, 31536000, seed))
        ); // 31536000 is BackingManager.MAX_TRADING_DELAY
    }

    function setAuctionLength(uint256 seed) public {
        BrokerP1(address(main.broker())).setAuctionLength(uint48(between(1, 604800, seed)));
        // 604800 is Broker.MAX_AUCTION_LENGTH
    }

    function setFurnacePeriod(uint256 seed) public {
        FurnaceP1(address(main.furnace())).setPeriod(uint48(between(1, 31536000, seed)));
        // 31536000 is Furnace.MAX_PERIOD
    }

    function setFurnaceRatio(uint256 seed) public {
        FurnaceP1(address(main.furnace())).setRatio(uint192(between(0, 1e18, seed)));
        // 1e18 is Furnace.MAX_RATIO
    }

    function setIssuanceRate(uint256 seed) public {
        RTokenP1(address(main.rToken())).setIssuanceRate(uint192(between(0, 1e18, seed)));
        // 1e18 is RToken.MAX_ISSUANCE_RATE
    }

    function setScalingRedemptionRate(uint256 seed) public {
        RTokenP1(address(main.rToken())).setScalingRedemptionRate(uint192(between(0, 1e18, seed)));
        // 1e18 is RToken.MAX_REDEMPTION
    }

    function setRedemptionRateFloor(uint256 value) public {
        RTokenP1(address(main.rToken())).setRedemptionRateFloor(value);
    }

    function setRSRTraderMaxTradeSlippage(uint256 seed) public {
        RevenueTraderP1(address(main.rsrTrader())).setMaxTradeSlippage(
            uint192(between(0, 1e18, seed))
        );
        // 1e18 is Trading.MAX_TRADE_SLIPPAGE
    }

    function setRTokenTraderMaxTradeSlippage(uint256 seed) public {
        RevenueTraderP1(address(main.rTokenTrader())).setMaxTradeSlippage(
            uint192(between(0, 1e18, seed))
        );
        // 1e18 is Trading.MAX_TRADE_SLIPPAGE
    }

    function setBackingManagerMaxTradeSlippage(uint256 seed) public {
        BackingManagerP1(address(main.backingManager())).setMaxTradeSlippage(
            uint192(between(0, 1e18, seed))
        );
        // 1e18 is Trading.MAX_TRADE_SLIPPAGE
    }

    function setStakeRewardPeriod(uint256 seed) public {
        StRSRP1(address(main.stRSR())).setRewardPeriod(uint48(between(1, 31536000, seed)));
    }

    function setStakeRewardRatio(uint256 seed) public {
        StRSRP1(address(main.stRSR())).setRewardRatio(uint192(between(1, 1e18, seed)));
    }

    function setUnstakingDelay(uint256 seed) public {
        StRSRP1(address(main.stRSR())).setUnstakingDelay(uint48(between(1, 31536000, seed)));
    }

    // ================ System Properties ================

    // The system is always fully collateralized
    function echidna_isFullyCollateralized() external view returns (bool) {
        return main.basketHandler().fullyCollateralized();
    }

    // The system is always fully collateralized (implemented a little more manually)
    function echidna_quoteProportionalToBasket() external view returns (bool) {
        // rtoken.quote() * rtoken.totalSupply < basketHolder balances
        RTokenP1Fuzz rtoken = RTokenP1Fuzz(address(main.rToken()));
        (address[] memory tokens, uint256[] memory amts) = rtoken.quote(
            rtoken.totalSupply(),
            RoundingMode.FLOOR
        );

        for (uint256 i = 0; i < tokens.length; i++) {
            uint256 bal = IERC20(tokens[i]).balanceOf(address(main.backingManager()));
            if (bal < amts[i]) return false;
        }
        return true;
    }

    // Calling basketHandler.refereshBasket() yields an identical basket.
    function echidna_refreshBasketIsNoop() external returns (bool) {
        assert(main.hasRole(OWNER, address(this)));
        BasketHandlerP1Fuzz bh = BasketHandlerP1Fuzz(address(main.basketHandler()));
        bh.savePrev();
        bh.refreshBasket();
        return bh.prevEqualsCurr();
    }

    // RSR and RToken rates never fall
    uint192 public prevRSRRate; // {StRSR/RSR}
    uint192 public prevRTokenRate; // {RTok/BU}

    function rTokenRate() public view returns (uint192) {
        return
            main.rToken().basketsNeeded() == 0
                ? FIX_ONE
                : uint192((FIX_ONE * main.rToken().totalSupply()) / main.rToken().basketsNeeded());
    }

    // pseudo-mutator for saving old rates...
    function saveRates() public {
        prevRSRRate = main.stRSR().exchangeRate();
        prevRTokenRate = rTokenRate();
    }

    function echidna_ratesNeverFall() external view returns (bool) {
        if (main.stRSR().exchangeRate() > prevRSRRate) return false;
        if (rTokenRate() > prevRTokenRate) return false;
        return true;
    }

    function echidna_stRSRInvariants() external view returns (bool) {
        return StRSRP1Fuzz(address(main.stRSR())).invariantsHold();
    }
}<|MERGE_RESOLUTION|>--- conflicted
+++ resolved
@@ -81,15 +81,9 @@
                 new CollateralMock(
                     IERC20Metadata(address(token)),
                     reward,
-<<<<<<< HEAD
                     tradingRange,
                     5e16, // defaultThreshold
                     86400, // delayUntilDefault
-=======
-                    maxTradeVolume,
-                    0,
-                    0,
->>>>>>> a3388d3f
                     IERC20Metadata(address(0)),
                     bytes32("USD"),
                     growing,
@@ -111,15 +105,9 @@
                 new CollateralMock(
                     IERC20Metadata(address(token)),
                     IERC20Metadata(address(0)), // no reward
-<<<<<<< HEAD
                     tradingRange,
                     5e16, // defaultThreshold
                     86400, // delayUntilDefault
-=======
-                    maxTradeVolume,
-                    0,
-                    0,
->>>>>>> a3388d3f
                     IERC20Metadata(address(0)),
                     bytes32("USD"),
                     justOne,
