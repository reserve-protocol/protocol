// SPDX-License-Identifier: BlueOak-1.0.0
pragma solidity 0.8.9;

import "@chainlink/contracts/src/v0.8/interfaces/AggregatorV3Interface.sol";
import "@openzeppelin/contracts/utils/math/Math.sol";

import "contracts/interfaces/IAsset.sol";
import "contracts/plugins/assets/AbstractCollateral.sol";
import "contracts/fuzz/Utils.sol";
import "contracts/libraries/Fixed.sol";
import "contracts/fuzz/PriceModel.sol";
import "contracts/fuzz/OracleErrorMock.sol";
import "contracts/fuzz/ERC20Fuzz.sol";

contract CollateralMock is OracleErrorMock, Collateral {
    using FixLib for uint192;
    using PriceModelLib for PriceModel;

    PriceModel public refPerTokModel;
    PriceModel public targetPerRefModel;
    PriceModel public uoaPerTargetModel;
    PriceModel public deviationModel;

    uint256 public rewardAmount;

    uint256 internal constant NEVER = type(uint256).max;
    uint256 public whenDefault = NEVER;

    uint192 public immutable defaultThreshold; // {%} e.g. 0.05

    uint256 public immutable delayUntilDefault; // {s} e.g 86400

    uint192 public prevReferencePrice; // previous rate, {collateral/reference}

    uint192 public initialPeg; // peg value (for default detection)

    constructor(
        // Collateral base-class arguments
        IERC20Metadata erc20_,
        IERC20Metadata rewardERC20_,
<<<<<<< HEAD
        TradingRange memory tradingRange_,
        uint192 defaultThreshold_,
        uint256 delayUntilDefault_,
=======
        uint192 maxTradeVolume_,
        uint192, //defaultThreshold_,
        uint256, //delayUntilDefault_,
>>>>>>> a3388d3f
        IERC20Metadata, //referenceERC20_,
        bytes32 targetName_,
        // Price Models
        PriceModel memory refPerTokModel_, // Ref units per token
        PriceModel memory targetPerRefModel_, // Target units per ref unit
        PriceModel memory uoaPerTargetModel_, // Units-of-account per target unit
        PriceModel memory deviationModel_
    )
        // deviationModel is the deviation of price() from the combination of the above.
        // that is: price() = deviation * uoaPerTarget * targetPerRef * refPerTok
        Collateral(
            refPerTokModel_.curr.mul(targetPerRefModel_.curr).mul(uoaPerTargetModel_.curr).mul(
                deviationModel_.curr
            ),
            AggregatorV3Interface(address(1)), // Stub out expected Chainlink feed
            erc20_,
            rewardERC20_, // no reward token
            maxTradeVolume_,
            1, // stub out oracleTimeout
            targetName_,
            24 * 60 * 60 // delayUntilDefault: 24 hours
        )
    {
        rewardAmount = 1e18;
        refPerTokModel = refPerTokModel_;
        targetPerRefModel = targetPerRefModel_;
        uoaPerTargetModel = uoaPerTargetModel_;
        deviationModel = deviationModel_;

        defaultThreshold = defaultThreshold_;
        delayUntilDefault = delayUntilDefault_;

        prevReferencePrice = refPerTok();

        // Store peg value
        initialPeg = targetPerRef();
    }

    function price(AggregatorV3Interface, uint48) internal view virtual override returns (uint192) {
        maybeFail();
        return
            deviationModel
                .price()
                .mul(uoaPerTargetModel.price())
                .mul(targetPerRefModel.price())
                .mul(refPerTokModel.price());
    }

    /// @return {ref/tok} Quantity of whole reference units per whole collateral tokens
    function refPerTok() public view virtual override returns (uint192) {
        return refPerTokModel.price();
    }

    /// @return {target/ref} Quantity of whole target units per whole reference unit in the peg
    function targetPerRef() public view virtual override returns (uint192) {
        return targetPerRefModel.price();
    }

    /// @return {UoA/target} The price of a target unit in UoA
    function pricePerTarget() public view virtual override returns (uint192) {
        return uoaPerTargetModel.price();
    }

    function update(
        uint192 a,
        uint192 b,
        uint192 c,
        uint192 d
    ) public {
        refPerTokModel.update(a);
        targetPerRefModel.update(b);
        uoaPerTargetModel.update(c);
        deviationModel.update(d);
    }

    function refresh() public override {
        // == Refresh ==
        if (whenDefault <= block.timestamp) return;

        CollateralStatus oldStatus = status();

        // Check for hard default
        uint192 referencePrice = refPerTok();

        if (referencePrice < prevReferencePrice) {
            whenDefault = block.timestamp;
        } else {
            uint192 p = targetPerRef();

            priceable = p > 0;

            // Check for soft default. If not pegged, default eventually
            uint192 delta = (initialPeg * defaultThreshold) / FIX_ONE; // D18{UoA/ref}
            if (p < initialPeg - delta || p > initialPeg + delta) {
                whenDefault = Math.min(block.timestamp + delayUntilDefault, whenDefault);
            } else whenDefault = NEVER;
        }
        prevReferencePrice = referencePrice;

        CollateralStatus newStatus = status();
        if (oldStatus != newStatus) {
            emit DefaultStatusChanged(oldStatus, newStatus);
        }
    }

    function status() public view override returns (CollateralStatus) {
        if (whenDefault == NEVER) {
            return priceable ? CollateralStatus.SOUND : CollateralStatus.UNPRICED;
        } else if (whenDefault > block.timestamp) {
            return priceable ? CollateralStatus.IFFY : CollateralStatus.UNPRICED;
        } else {
            return CollateralStatus.DISABLED;
        }
    }

    // ==== Rewards ====
    function updateRewardAmount(uint256 amount) public {
        rewardAmount = amount % 1e29;
    }

    function getClaimCalldata() public view virtual override returns (address to, bytes memory cd) {
        if (address(rewardERC20) != address(0)) {
            to = address(this);
            cd = abi.encodeWithSignature("claimRewards(address)", msg.sender);
        }
    }

    function claimRewards(address who) public {
        if (address(rewardERC20) == address(0)) return; // no rewards if no reward token
        if (erc20.balanceOf(who) == 0) return; // no rewards to non-holders
        if (rewardAmount == 0) return; // no rewards if rewards are zero

        ERC20Fuzz(address(rewardERC20)).mint(who, rewardAmount);
        require(rewardERC20.totalSupply() <= 1e29, "Exceeded reasonable maximum of reward tokens");
    }
}<|MERGE_RESOLUTION|>--- conflicted
+++ resolved
@@ -38,15 +38,9 @@
         // Collateral base-class arguments
         IERC20Metadata erc20_,
         IERC20Metadata rewardERC20_,
-<<<<<<< HEAD
         TradingRange memory tradingRange_,
         uint192 defaultThreshold_,
         uint256 delayUntilDefault_,
-=======
-        uint192 maxTradeVolume_,
-        uint192, //defaultThreshold_,
-        uint256, //delayUntilDefault_,
->>>>>>> a3388d3f
         IERC20Metadata, //referenceERC20_,
         bytes32 targetName_,
         // Price Models
@@ -77,8 +71,7 @@
         deviationModel = deviationModel_;
 
         defaultThreshold = defaultThreshold_;
-        delayUntilDefault = delayUntilDefault_;
-
+      
         prevReferencePrice = refPerTok();
 
         // Store peg value
