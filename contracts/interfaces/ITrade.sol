// SPDX-License-Identifier: BlueOak-1.0.0
pragma solidity 0.8.17;

import "@openzeppelin/contracts/token/ERC20/extensions/IERC20Metadata.sol";
import "./IBroker.sol";

enum TradeStatus {
    NOT_STARTED, // before init()
    OPEN, // after init() and before settle()
    CLOSED, // after settle()
    // === Intermediate-tx state ===
    PENDING // during init() or settle() (reentrancy protection)
}

/**
 * Simple generalized trading interface for all Trade contracts to obey
 *
 * Usage: if (canSettle()) settle()
 */
interface ITrade {
    /// Complete the trade and transfer tokens back to the origin trader
    /// @return soldAmt {qSellTok} The quantity of tokens sold
    /// @return boughtAmt {qBuyTok} The quantity of tokens bought
    function settle() external returns (uint256 soldAmt, uint256 boughtAmt);

    function sell() external view returns (IERC20Metadata);

    function buy() external view returns (IERC20Metadata);

    /// @return The timestamp at which the trade is projected to become settle-able
    function endTime() external view returns (uint48);

    /// @return True if the trade can be settled
    /// @dev Should be guaranteed to be true eventually as an invariant
    function canSettle() external view returns (bool);

<<<<<<< HEAD
    /// @return {qSellTok}
    function initBal() external view returns (uint256);
=======
    /// @return TradeKind.DUTCH_AUCTION or TradeKind.BATCH_AUCTION
    // solhint-disable-next-line func-name-mixedcase
    function KIND() external view returns (TradeKind);
>>>>>>> 19c7478f
}<|MERGE_RESOLUTION|>--- conflicted
+++ resolved
@@ -34,12 +34,7 @@
     /// @dev Should be guaranteed to be true eventually as an invariant
     function canSettle() external view returns (bool);
 
-<<<<<<< HEAD
-    /// @return {qSellTok}
-    function initBal() external view returns (uint256);
-=======
     /// @return TradeKind.DUTCH_AUCTION or TradeKind.BATCH_AUCTION
     // solhint-disable-next-line func-name-mixedcase
     function KIND() external view returns (TradeKind);
->>>>>>> 19c7478f
 }