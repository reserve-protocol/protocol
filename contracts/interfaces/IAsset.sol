--- conflicted
+++ resolved
@@ -32,16 +32,6 @@
     /// @return high {UoA/tok} The upper end of the price estimate
     function price() external view returns (uint192 low, uint192 high);
 
-<<<<<<< HEAD
-    /// Should not revert
-    /// lotLow should be nonzero when the asset might be worth selling
-    /// @dev Deprecated. Phased out in 3.1.0, but left on interface for backwards compatibility
-    /// @return lotLow {UoA/tok} The lower end of the lot price estimate
-    /// @return lotHigh {UoA/tok} The upper end of the lot price estimate
-    function lotPrice() external view returns (uint192 lotLow, uint192 lotHigh);
-
-=======
->>>>>>> 72fc1f6e
     /// @return {tok} The balance of the ERC20 in whole tokens
     function bal(address account) external view returns (uint192);
 
