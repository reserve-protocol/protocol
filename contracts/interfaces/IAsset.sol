--- conflicted
+++ resolved
@@ -69,11 +69,7 @@
     /// @return {s} Seconds that an oracle value is considered valid
     function oracleTimeout() external view returns (uint48);
 
-<<<<<<< HEAD
-    /// @return {s} Seconds that the price().low should decay over, after stale price
-=======
     /// @return {s} Seconds that the price() should decay over, after stale price
->>>>>>> 212cbd55
     function priceTimeout() external view returns (uint48);
 
     /// @return {UoA/tok} The last saved low price
