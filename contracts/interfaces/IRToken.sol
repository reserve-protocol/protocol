--- conflicted
+++ resolved
@@ -112,14 +112,6 @@
     function issue(uint256 amount) external;
 
     /// Begin a time-delayed issuance of RToken for basket collateral
-<<<<<<< HEAD
-    /// @param recipient The address to receive the issued RToken
-    /// @param amount {qRTok} The quantity of RToken to issue
-    /// @custom:interaction
-    function issue(address recipient, uint256 amount) external returns (uint256 mintedAmount);
-
-    /// Cancels a vesting slow issuance of _msgSender
-=======
     /// @param recipient The address to receive the issued RTokens
     /// @param amount {qTok} The quantity of RToken to issue
     /// @return mintedAmount {qToken} The quantity of RTokens minted in this transaction
@@ -127,7 +119,6 @@
     function issue(address recipient, uint256 amount) external returns (uint256 mintedAmount);
 
     /// Cancels a vesting slow issuance of recipient _msgSender
->>>>>>> 003df52b
     /// If earliest == true, cancel id if id < endId
     /// If earliest == false, cancel id if endId <= id
     /// @param endId One edge of the issuance range to cancel
