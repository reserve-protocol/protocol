--- conflicted
+++ resolved
@@ -85,30 +85,16 @@
     /// If earliest == false, cancel id if endId <= id
     /// @param endId One edge of the issuance range to cancel
     /// @param earliest If true, cancel earliest issuances; else, cancel latest issuances
-<<<<<<< HEAD
-    function cancelIssuances(uint256 endId, bool earliest)
-        external
-        returns (uint256[] memory deposits);
-=======
-    function cancel(
-        address account,
-        uint256 throughIndex,
-        bool earliest
-    ) external returns (uint256[] memory deposits);
->>>>>>> 349138ae
+    function cancel(uint256 endId, bool earliest) external returns (uint256[] memory deposits);
 
     /// Completes vested slow issuances for the account, up to endId.
     /// User Action, callable by anyone
     /// @param account The address of the account to vest issuances for
     /// @return vested {qRTok} The total amount of RToken quanta vested
-<<<<<<< HEAD
-    function vestIssuances(address account, uint256 endId) external returns (uint256 vested);
+    function vest(address account, uint256 endId) external returns (uint256 vested);
 
     /// Return the highest index that could be completed by a vestIssuances call.
     function endIdForVest(address account) external view returns (uint256);
-=======
-    function vest(address account) external returns (uint256 vested);
->>>>>>> 349138ae
 
     /// Burns a quantity of RToken from the callers account
     /// @param from The account from which RToken should be burned
