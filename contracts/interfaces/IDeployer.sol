--- conflicted
+++ resolved
@@ -38,11 +38,7 @@
     //
     // === BasketHandler ===
     uint48 warmupPeriod; // {s} how long to wait until issuance/trading after regaining SOUND
-<<<<<<< HEAD
-    bool reweightable; // whether the basket can change in value
-=======
     bool reweightable; // whether the target amounts in the prime basket can change
->>>>>>> 212cbd55
     //
     // === BackingManager ===
     uint48 tradingDelay; // {s} how long to wait until starting auctions after switching basket
