--- conflicted
+++ resolved
@@ -46,11 +46,7 @@
     function setDistribution(address dest, RevenueShare calldata share) external;
 
     /// @custom:governance
-<<<<<<< HEAD
-    function setDistributions(address[] calldata dest, RevenueShare[] calldata share) external;
-=======
     function setDistributions(address[] calldata dests, RevenueShare[] calldata shares) external;
->>>>>>> 72fc1f6e
 
     /// Distribute the `erc20` token across all revenue destinations
     /// Only callable by RevenueTraders
