--- conflicted
+++ resolved
@@ -38,11 +38,7 @@
     function setRatio(int192) external;
 
     /// Performs any RToken melting that has vested since the last payout.
-<<<<<<< HEAD
     /// @custom:refresher
-=======
->>>>>>> aeba201f
-    /// @custom:interaction
     function melt() external;
 }
 
