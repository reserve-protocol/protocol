--- conflicted
+++ resolved
@@ -62,33 +62,15 @@
     function init(
         IMain main_,
         uint48 warmupPeriod_,
-<<<<<<< HEAD
-        bool reweightable_
+        bool reweightable_,
+        bool enableIssuancePremium_
     ) external;
 
-    /// Set the prime basket
-    /// For an index RToken (reweightable = true), use forceSetPrimeBasket to skip normalization
+    /// Set the prime basket, checking target amounts are constant
     /// @param erc20s The collateral tokens for the new prime basket
     /// @param targetAmts The target amounts (in) {target/BU} for the new prime basket
     ///                   required range: 1e9 values; absolute range irrelevant.
     /// @custom:governance
-    function setPrimeBasket(IERC20[] calldata erc20s, uint192[] calldata targetAmts) external;
-
-    /// Set the prime basket without normalizing targetAmts by the UoA of the current basket
-    /// Works the same as setPrimeBasket for non-index RTokens (reweightable = false)
-=======
-        bool reweightable_,
-        bool enableIssuancePremium_
-    ) external;
-
-    /// Set the prime basket, checking target amounts are constant
->>>>>>> 72fc1f6e
-    /// @param erc20s The collateral tokens for the new prime basket
-    /// @param targetAmts The target amounts (in) {target/BU} for the new prime basket
-    ///                   required range: 1e9 values; absolute range irrelevant.
-    /// @custom:governance
-<<<<<<< HEAD
-=======
     function setPrimeBasket(IERC20[] calldata erc20s, uint192[] calldata targetAmts) external;
 
     /// Set the prime basket, skipping any constant target amount checks if RToken is reweightable
@@ -98,7 +80,6 @@
     /// @param targetAmts The target amounts (in) {target/BU} for the new prime basket
     ///                   required range: 1e9 values; absolute range irrelevant.
     /// @custom:governance
->>>>>>> 72fc1f6e
     function forceSetPrimeBasket(IERC20[] calldata erc20s, uint192[] calldata targetAmts) external;
 
     /// Set the backup configuration for a given target
@@ -181,23 +162,10 @@
 
     /// Should not revert
     /// low should be nonzero when BUs are worth selling
-<<<<<<< HEAD
-    /// @return low {UoA/BU} The lower end of the price estimate
-    /// @return high {UoA/BU} The upper end of the price estimate
-    function price() external view returns (uint192 low, uint192 high);
-
-    /// Should not revert
-    /// lotLow should be nonzero if a BU could be worth selling
-    /// @dev Deprecated. Phased out in 3.1.0, but left on interface for backwards compatibility
-    /// @return lotLow {UoA/tok} The lower end of the lot price estimate
-    /// @return lotHigh {UoA/tok} The upper end of the lot price estimate
-    function lotPrice() external view returns (uint192 lotLow, uint192 lotHigh);
-=======
     /// @param applyIssuancePremium Whether to apply the issuance premium to the high price
     /// @return low {UoA/BU} The lower end of the price estimate
     /// @return high {UoA/BU} The upper end of the price estimate
     function price(bool applyIssuancePremium) external view returns (uint192 low, uint192 high);
->>>>>>> 72fc1f6e
 
     /// @return timestamp The timestamp at which the basket was last set
     function timestamp() external view returns (uint48);
