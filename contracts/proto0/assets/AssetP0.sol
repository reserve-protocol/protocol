// SPDX-License-Identifier: BlueOak-1.0.0
pragma solidity 0.8.9;

import "@openzeppelin/contracts/token/ERC20/extensions/IERC20Metadata.sol";
import "@openzeppelin/contracts/token/ERC20/IERC20.sol";
import "contracts/proto0/interfaces/IAsset.sol";
import "contracts/proto0/interfaces/IMain.sol";
import "contracts/libraries/Fixed.sol";

/**
 * @title AssetP0
 * @notice A vanilla asset such as a fiatcoin, to be extended by more complex assets such as cTokens.
 */
contract AssetP0 is IAsset {
    using FixLib for Fix;

    address internal immutable _erc20;

    constructor(address erc20_) {
        _erc20 = erc20_;
    }

    /// @dev Call `updateRates()` before `rateFiatcoin` and `rateUSD` to ensure the latest rates
    function updateRates() external virtual override {}

<<<<<<< HEAD
    /// @return {qFiatTok/qTok} Conversion rate between token and its fiatcoin. Incomparable across assets.
    function rateFiatcoin() public view virtual override returns (Fix) {
        return toFix(10**fiatcoinDecimals()).divu(10**decimals());
    }

    /// @return {USD/tok} Without using oracles, returns the expected USD value of one whole tok.
    function rateUSD() public view virtual override returns (Fix) {
        return FIX_ONE;
=======
    /// Claims any rewards such as COMP/AAVE for the asset
    function claimRewards() external virtual override {}

    /// @dev `updateRedemptionRate()` before to ensure the latest rates
    /// @return The latest fiatcoin redemption rate
    function redemptionRate() public view virtual override returns (uint256) {
        return 1e18;
>>>>>>> bf254a00
    }

    /// @return The ERC20 contract of the central token
    function erc20() public view virtual override returns (IERC20) {
        return IERC20(_erc20);
    }

    /// @return The number of decimals in the central token
    function decimals() public view override returns (uint8) {
        return IERC20Metadata(_erc20).decimals();
    }

    /// @return The number of decimals in the nested fiatcoin contract (or for the erc20 itself if it is a fiatcoin)
    function fiatcoinDecimals() public view override returns (uint8) {
        return IERC20Metadata(fiatcoin()).decimals();
    }

    /// @return The fiatcoin underlying the ERC20, or the erc20 itself if it is a fiatcoin
    function fiatcoin() public view virtual override returns (address) {
        return _erc20;
    }

    /// @return {USD/qTok} The price in USD of the asset as a function of DeFi redemption rates + oracle data
    function priceUSD(IMain main) public view virtual override returns (Fix) {
        // Aave has all 4 of the fiatcoins we are considering

        // {USD/qFiatTok} = {USD/fiatTok} / {qFiatTok/fiatTok}
        Fix qFiatTok = fiatcoinPriceUSD(main).divu(10**fiatcoinDecimals());

        // {USD/qFiatTok} * {qFiatTok/qTok}
        return qFiatTok.mul(rateFiatcoin());
    }

    /// @return {USD/fiatTok} The price in USD of the fiatcoin underlying the ERC20
    function fiatcoinPriceUSD(IMain main) public view virtual override returns (Fix) {
        return main.consultAaveOracle(fiatcoin()); // {USD/fiatTok}
    }

    /// @return Whether `_erc20` is a fiatcoin
    function isFiatcoin() external pure virtual override returns (bool) {
        return true;
    }
}<|MERGE_RESOLUTION|>--- conflicted
+++ resolved
@@ -23,7 +23,9 @@
     /// @dev Call `updateRates()` before `rateFiatcoin` and `rateUSD` to ensure the latest rates
     function updateRates() external virtual override {}
 
-<<<<<<< HEAD
+    /// Claims any rewards such as COMP/AAVE for the asset
+    function claimRewards() external virtual override {}
+
     /// @return {qFiatTok/qTok} Conversion rate between token and its fiatcoin. Incomparable across assets.
     function rateFiatcoin() public view virtual override returns (Fix) {
         return toFix(10**fiatcoinDecimals()).divu(10**decimals());
@@ -32,15 +34,6 @@
     /// @return {USD/tok} Without using oracles, returns the expected USD value of one whole tok.
     function rateUSD() public view virtual override returns (Fix) {
         return FIX_ONE;
-=======
-    /// Claims any rewards such as COMP/AAVE for the asset
-    function claimRewards() external virtual override {}
-
-    /// @dev `updateRedemptionRate()` before to ensure the latest rates
-    /// @return The latest fiatcoin redemption rate
-    function redemptionRate() public view virtual override returns (uint256) {
-        return 1e18;
->>>>>>> bf254a00
     }
 
     /// @return The ERC20 contract of the central token
