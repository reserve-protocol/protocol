// SPDX-License-Identifier: BlueOak-1.0.0
pragma solidity 0.8.4;

import "@openzeppelin/contracts/token/ERC20/IERC20.sol";
import "@openzeppelin/contracts/token/ERC20/utils/SafeERC20.sol";
<<<<<<< HEAD
import "../interfaces/IAsset.sol";
import "../interfaces/IFurnace.sol";
import "../interfaces/IMain.sol";
=======
import "../interfaces/ICollateral.sol";
import "../interfaces/IFurnace.sol";
import "../interfaces/IOracle.sol";
>>>>>>> f9bae207

library Auction {
    using SafeERC20 for IERC20;

    struct Info {
        IAsset sellAsset;
        IAsset buyAsset;
        uint256 sellAmount;
        uint256 minBuyAmount;
        uint256 startTime;
        uint256 endTime;
        address destination;
        bool open;
    }

    function start(
        Auction.Info storage self,
        IAsset sellAsset,
        IAsset buyAsset,
        uint256 sellAmount,
        uint256 minBuyAmount,
        uint256 endTime,
        address destination
    ) internal {
        self.sellAsset = sellAsset;
        self.buyAsset = buyAsset;
        self.sellAmount = sellAmount;
        self.minBuyAmount = minBuyAmount;
        self.startTime = block.timestamp;
        self.endTime = endTime;
        self.destination = destination;
        self.open = true;

        // TODO: batchAuction.initiateAuction()
    }

    // Returns the buyAmount for the auction after clearing.
    function closeOut(Auction.Info storage self, uint256 rewardPeriod) internal returns (uint256 buyAmount) {
        require(self.open, "already closed out");
        require(self.endTime <= block.timestamp, "auction not over");
        // TODO: buyAmount = batchAuction.claim();
        uint256 bal = IERC20(self.buyAsset.erc20()).balanceOf(address(this));
        if (self.destination == address(0)) {
            // Burn
            IERC20(self.buyAsset.erc20()).safeTransfer(address(0), bal);
        } else if (self.destination != address(this)) {
            // Send to the Furnace for slow burning
<<<<<<< HEAD
            IERC20(self.buyAsset.erc20()).safeApprove(self.destination, bal);
=======
            IERC20(self.buyToken).safeApprove(self.destination, bal);
>>>>>>> f9bae207
            IFurnace(self.destination).burnOverPeriod(bal, rewardPeriod);
        }
        self.open = false;
        return buyAmount;
    }

    // Returns false if the auction buyAmount is > *threshold* of the expected buyAmount.
    function clearedCloseToOraclePrice(
        Auction.Info storage self,
<<<<<<< HEAD
        IMain main,
        uint256 buyAmount
    ) internal view returns (bool) {
        uint256 SCALE = main.SCALE();
        uint256 sellAmountNormalized = self.sellAmount * 10**(SCALE - self.sellAsset.decimals());
        uint256 buyAmountNormalized = buyAmount * 10**(SCALE - self.buyAsset.decimals());
=======
        IOracle oracle,
        uint256 SCALE,
        uint256 buyAmount,
        uint256 tolerance
    ) internal returns (bool) {
        assert(address(self.sellCollateral) == address(0) && address(self.buyCollateral) == address(0));

        uint256 sellAmountNormalized = self.sellAmount * 10**(SCALE - self.sellCollateral.decimals());
        uint256 buyAmountNormalized = buyAmount * 10**(SCALE - self.buyCollateral.decimals());
>>>>>>> f9bae207
        uint256 ratio = (buyAmountNormalized * SCALE) / sellAmountNormalized;
        uint256 expectedRatio = (self.sellAsset.priceUSD(main) * SCALE) / self.buyAsset.priceUSD(main);

        return (ratio >= expectedRatio || expectedRatio - ratio <= main.auctionClearingTolerance());
    }
}<|MERGE_RESOLUTION|>--- conflicted
+++ resolved
@@ -3,15 +3,9 @@
 
 import "@openzeppelin/contracts/token/ERC20/IERC20.sol";
 import "@openzeppelin/contracts/token/ERC20/utils/SafeERC20.sol";
-<<<<<<< HEAD
 import "../interfaces/IAsset.sol";
 import "../interfaces/IFurnace.sol";
 import "../interfaces/IMain.sol";
-=======
-import "../interfaces/ICollateral.sol";
-import "../interfaces/IFurnace.sol";
-import "../interfaces/IOracle.sol";
->>>>>>> f9bae207
 
 library Auction {
     using SafeERC20 for IERC20;
@@ -59,11 +53,7 @@
             IERC20(self.buyAsset.erc20()).safeTransfer(address(0), bal);
         } else if (self.destination != address(this)) {
             // Send to the Furnace for slow burning
-<<<<<<< HEAD
             IERC20(self.buyAsset.erc20()).safeApprove(self.destination, bal);
-=======
-            IERC20(self.buyToken).safeApprove(self.destination, bal);
->>>>>>> f9bae207
             IFurnace(self.destination).burnOverPeriod(bal, rewardPeriod);
         }
         self.open = false;
@@ -73,24 +63,12 @@
     // Returns false if the auction buyAmount is > *threshold* of the expected buyAmount.
     function clearedCloseToOraclePrice(
         Auction.Info storage self,
-<<<<<<< HEAD
         IMain main,
         uint256 buyAmount
-    ) internal view returns (bool) {
+    ) internal returns (bool) {
         uint256 SCALE = main.SCALE();
         uint256 sellAmountNormalized = self.sellAmount * 10**(SCALE - self.sellAsset.decimals());
         uint256 buyAmountNormalized = buyAmount * 10**(SCALE - self.buyAsset.decimals());
-=======
-        IOracle oracle,
-        uint256 SCALE,
-        uint256 buyAmount,
-        uint256 tolerance
-    ) internal returns (bool) {
-        assert(address(self.sellCollateral) == address(0) && address(self.buyCollateral) == address(0));
-
-        uint256 sellAmountNormalized = self.sellAmount * 10**(SCALE - self.sellCollateral.decimals());
-        uint256 buyAmountNormalized = buyAmount * 10**(SCALE - self.buyCollateral.decimals());
->>>>>>> f9bae207
         uint256 ratio = (buyAmountNormalized * SCALE) / sellAmountNormalized;
         uint256 expectedRatio = (self.sellAsset.priceUSD(main) * SCALE) / self.buyAsset.priceUSD(main);
 
