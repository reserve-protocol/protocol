--- conflicted
+++ resolved
@@ -59,8 +59,7 @@
         return buyAmount;
     }
 
-<<<<<<< HEAD
-    // Returns false if the auction buyAmount is > *threshold* of the expected buyAmount.
+    // Returns false if the auction buyAmount is > *auctionClearingTolerance* of the expected buyAmount.
     function clearedCloseToOraclePrice(Auction.Info storage self, IMain main, uint256 buyAmount)
         internal returns (bool) {
         // clearedRate{qBuyTok/qSellTok} = buyAmount{qBuyTok} / sellAmount{qSellTok}
@@ -68,19 +67,6 @@
 
         // expectedRate{qBuyTok/qSellTok} = sellAsset.priceUSD{USD/lotSellTok} / buyAsset.priceUSD{USD/lotBuyTok}
         Fix expectedRate = (self.sellAsset.priceUSD(main)).div(self.buyAsset.priceUSD(main));
-=======
-    // Returns false if the auction buyAmount is > *auctionClearingTolerance* of the expected buyAmount.
-    function clearedCloseToOraclePrice(
-        Auction.Info storage self,
-        IMain main,
-        uint256 buyAmount
-    ) internal returns (bool) {
-        uint256 SCALE = main.SCALE();
-        uint256 sellAmountNormalized = (self.sellAmount * SCALE) / 10**(self.sellAsset.decimals());
-        uint256 buyAmountNormalized = (buyAmount * SCALE) / 10**(self.buyAsset.decimals());
-        uint256 ratio = (buyAmountNormalized * SCALE) / sellAmountNormalized;
-        uint256 expectedRatio = (self.sellAsset.priceUSD(main) * SCALE) / self.buyAsset.priceUSD(main);
->>>>>>> c8580a89
 
         // return 1 - clearedRate/expectedRate <= auctionClearingTolerance
         return FIX_ONE.minus( (clearedRate).div(expectedRate) ).lte(main.config().auctionClearingTolerance);
