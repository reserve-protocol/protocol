// SPDX-License-Identifier: BlueOak-1.0.0
pragma solidity 0.8.9;

import "@openzeppelin/contracts/token/ERC20/extensions/IERC20Metadata.sol";
import "@openzeppelin/contracts/token/ERC20/IERC20.sol";
import "contracts/libraries/Fixed.sol";
import "contracts/libraries/test/strings.sol";
import "contracts/mocks/ATokenMock.sol";
import "contracts/mocks/CTokenMock.sol";
import "contracts/mocks/ERC20Mock.sol";
import "contracts/mocks/TradingMock.sol";
import "contracts/mocks/USDCMock.sol";
import "contracts/p0/assets/collateral/ATokenCollateralP0.sol";
import "contracts/p0/assets/collateral/CollateralP0.sol";
import "contracts/p0/assets/collateral/CTokenCollateralP0.sol";
import "contracts/p0/interfaces/IAsset.sol";
import "contracts/p0/interfaces/IDeployer.sol";
import "contracts/p0/interfaces/IMain.sol";
import "contracts/p0/interfaces/IRToken.sol";
import "contracts/p0/interfaces/IStRSR.sol";
import "contracts/p0/interfaces/IVault.sol";
import "contracts/p0/libraries/Oracle.sol";
import "contracts/p0/mocks/AaveLendingPoolMockP0.sol";
import "contracts/p0/mocks/AaveLendingAddrProviderMockP0.sol";
import "contracts/p0/mocks/AaveOracleMockP0.sol";
import "contracts/p0/mocks/CompoundOracleMockP0.sol";
import "contracts/p0/mocks/ComptrollerMockP0.sol";
import "contracts/p0/mocks/RTokenMockP0.sol";
import "contracts/p0/VaultP0.sol";
import "contracts/test/Lib.sol";
import "contracts/test/ProtosDriver.sol";
import "contracts/test/ProtoState.sol";
import "contracts/IMain.sol";
import "./DeployerExtension.sol";
import "./MainExtension.sol";
import "./RTokenExtension.sol";
import "./StRSRExtension.sol";

import "hardhat/console.sol";

contract AdapterP0 is ProtoAdapter {
    using FixLib for Fix;
    using Lib for ProtoState;
    using strings for string;
    using strings for strings.slice;

    string constant ETH = "ETH";
    uint256 constant NUM_FIATCOINS = 4;
    uint256 constant NUM_COLLATERAL = 11;
    uint256 constant NUM_ASSETS = 14;

    // Deployed system contracts
    DeployerExtension internal _deployer;
<<<<<<< HEAD
    IMockERC20 internal _rsr;
    IMockERC20 internal _comp;
    IMockERC20 internal _aave;
    MainExtension internal _main_ext;
    IMainP0 internal _main;
=======
    ERC20Mock internal _rsr;
    ERC20Mock internal _comp;
    ERC20Mock internal _aave;
    MainExtension internal _main;
>>>>>>> cff72ca9
    StRSRExtension internal _stRSR;
    RTokenExtension internal _rToken;

    // Trading
    TradingMock internal _trading;

    // Oracles
    CompoundOracleMockP0 internal _compoundOracle;
    AaveOracleMockP0 internal _aaveOracle;

    // Collateral
    mapping(Asset => IAsset) internal _assets;
    mapping(ERC20Mock => Asset) internal _reverseAssets;

    function init(ProtoState memory s) external override {
        // Deploy assets + deployer
        ICollateral[] memory collateral = new ICollateral[](NUM_COLLATERAL);
        {
            ERC20Mock dai = new ERC20Mock(s.collateral[0].name, s.collateral[0].symbol);
            USDCMock usdc = new USDCMock(s.collateral[1].name, s.collateral[1].symbol);
            ERC20Mock usdt = new ERC20Mock(s.collateral[2].name, s.collateral[2].symbol);
            ERC20Mock busd = new ERC20Mock(s.collateral[3].name, s.collateral[3].symbol);
            CTokenMock cDAI = new CTokenMock(s.collateral[4].name, s.collateral[4].symbol, address(dai));
            CTokenMock cUSDC = new CTokenMock(s.collateral[5].name, s.collateral[5].symbol, address(usdc));
            CTokenMock cUSDT = new CTokenMock(s.collateral[6].name, s.collateral[6].symbol, address(usdt));
            StaticATokenMock aDAI = new StaticATokenMock(s.collateral[7].name, s.collateral[7].symbol, address(dai));
            StaticATokenMock aUSDC = new StaticATokenMock(s.collateral[8].name, s.collateral[8].symbol, address(usdc));
            StaticATokenMock aUSDT = new StaticATokenMock(s.collateral[9].name, s.collateral[9].symbol, address(usdt));
            StaticATokenMock aBUSD = new StaticATokenMock(
                s.collateral[10].name,
                s.collateral[10].symbol,
                address(busd)
            );
            _rsr = new ERC20Mock(s.rsr.name, s.rsr.symbol);
            _comp = new ERC20Mock(s.comp.name, s.comp.symbol);
            _aave = new ERC20Mock(s.aave.name, s.aave.symbol);

            collateral[0] = _deployCollateral(ERC20Mock(address(dai)), Asset.DAI);
            collateral[1] = _deployCollateral(ERC20Mock(address(usdc)), Asset.USDC);
            collateral[2] = _deployCollateral(ERC20Mock(address(usdt)), Asset.USDT);
            collateral[3] = _deployCollateral(ERC20Mock(address(busd)), Asset.BUSD);
            collateral[4] = _deployCollateral(ERC20Mock(address(cDAI)), Asset.cDAI);
            collateral[5] = _deployCollateral(ERC20Mock(address(cUSDC)), Asset.cUSDC);
            collateral[6] = _deployCollateral(ERC20Mock(address(cUSDT)), Asset.cUSDT);
            collateral[7] = _deployCollateral(ERC20Mock(address(aDAI)), Asset.aDAI);
            collateral[8] = _deployCollateral(ERC20Mock(address(aUSDC)), Asset.aUSDC);
            collateral[9] = _deployCollateral(ERC20Mock(address(aUSDT)), Asset.aUSDT);
            collateral[10] = _deployCollateral(ERC20Mock(address(aBUSD)), Asset.aBUSD);

            _assets[Asset.RSR] = new RSRAssetP0(address(_rsr));
            _assets[Asset.COMP] = new COMPAssetP0(address(_comp));
            _assets[Asset.AAVE] = new AAVEAssetP0(address(_aave));
            _reverseAssets[_rsr] = Asset.RSR;
            _reverseAssets[_comp] = Asset.COMP;
            _reverseAssets[_aave] = Asset.AAVE;

            _trading = new TradingMock();
            _deployer = new DeployerExtension(_assets[Asset.RSR], _assets[Asset.COMP], _assets[Asset.AAVE], _trading);
            _setDefiCollateralRates(s.defiCollateralRates);
        }

        // Deploy vault for each basket
        IVault[] memory vaults = new IVault[](s.bu_s.length);
        {
            for (int256 i = int256(s.bu_s.length) - 1; i >= 0; i--) {
                uint256 iUint = uint256(i);
                IVault[] memory prevVaults = new IVault[](s.bu_s.length - 1 - iUint);
                for (uint256 j = iUint + 1; j < s.bu_s.length; j++) {
                    prevVaults[j - (iUint + 1)] = vaults[j];
                }

                ICollateral[] memory backing = new ICollateral[](s.bu_s[iUint].assets.length);
                for (uint256 j = 0; j < s.bu_s[iUint].assets.length; j++) {
                    backing[j] = collateral[uint256(s.bu_s[iUint].assets[j])];
                }

                vaults[iUint] = new VaultP0(backing, s.bu_s[iUint].quantities, prevVaults);
            }
        }

        // Deploy oracles + Main/StRSR/RToken
        {
            _compoundOracle = new CompoundOracleMockP0();
            _compoundOracle.setPrice(ETH, s.ethPrice.inUSD);
            IComptroller comptroller = new ComptrollerMockP0(address(_compoundOracle));
            _aaveOracle = new AaveOracleMockP0(address(new ERC20Mock("Wrapped ETH", "WETH")));
            _aaveOracle.setPrice(_aaveOracle.WETH(), s.ethPrice.inETH);
            IAaveLendingPool aaveLendingPool = new AaveLendingPoolMockP0(
                address(new AaveLendingAddrProviderMockP0(address(_aaveOracle)))
            );

            _main_ext = MainExtension(
                _deployer.deploy(
                    s.rToken.name,
                    s.rToken.symbol,
                    address(this),
                    vaults[0],
                    s.config,
                    comptroller,
                    aaveLendingPool,
                    collateral
                )
            );
            _main = IMainP0(address(_main_ext));
            _stRSR = StRSRExtension(address(_main.stRSR()));
            _rToken = RTokenExtension(address(_main.rToken()));

            for (uint256 i = 0; i < vaults.length; i++) {
                vaults[i].setMain(_main);
            }
        }

        // Populate token ledgers + oracle prices
        {
            _initERC20(ERC20Mock(address(_rsr)), s.rsr);
            _initERC20(ERC20Mock(address(_comp)), s.comp);
            _initERC20(ERC20Mock(address(_aave)), s.aave);
            for (uint256 i = 0; i < s.collateral.length; i++) {
                _initERC20(ERC20Mock(address(collateral[i].erc20())), s.collateral[i]);
            }
            // StRSR.balance = RSR.mint + StRSR.stake
            for (uint256 i = 0; i < s.stRSR.balances.length; i++) {
                if (s.stRSR.balances[i] > 0) {
                    _rsr.mint(_address(i), s.stRSR.balances[i]);
                    _rsr.adminApprove(_address(i), address(_stRSR), s.stRSR.balances[i]);
                    _stRSR.connect(_address(i));
                    _stRSR.stake(s.stRSR.balances[i]);
                }
            }

            // Mint backing collateral and issue RToken
            for (uint256 i = 0; i < s.rToken.balances.length; i++) {
                if (s.rToken.balances[i] > 0) {
                    address[] memory tokens = _main.backingTokens();
                    uint256[] memory quantities = _main.quote(s.rToken.balances[i]);
                    for (uint256 j = 0; j < tokens.length; j++) {
                        ERC20Mock(tokens[j]).mint(_address(i), quantities[j]);
                        ERC20Mock(tokens[j]).adminApprove(_address(i), address(_main), quantities[j]);
                    }
                    _main.issueInstantly(_address(i), s.rToken.balances[i]);
                    assert(_main.rToken().balanceOf(_address(i)) == s.rToken.balances[i]);
                }
            }

            // Oracle prices
            _aaveOracle.setPrice(address(_stRSR), s.stRSR.price.inETH);
            _compoundOracle.setPrice(IERC20Metadata(address(_stRSR)).symbol(), s.stRSR.price.inUSD);
            _aaveOracle.setPrice(address(_rToken), s.rToken.price.inETH);
            _compoundOracle.setPrice(IERC20Metadata(address(_rToken)).symbol(), s.rToken.price.inUSD);
        }
    }

    function setConfig(Config memory config) external override {
        _main.setConfig(config);
    }

    function state() public view override returns (ProtoState memory s) {
        s.state = _main.state();
        s.config = _main.config();
        address[] memory backingTokens = _main.backingTokens();
        Asset[] memory backingCollateral = new Asset[](backingTokens.length);
        for (uint256 i = 0; i < backingTokens.length; i++) {
            backingCollateral[i] = _reverseAssets[ERC20Mock(backingTokens[i])];
        }
        s.rTokenDefinition = BU(backingCollateral, _main.quote(10**_main.rToken().decimals()));
        s.rToken = _dumpERC20(_main.rToken());
        s.rsr = _dumpERC20(_main.rsr());
        s.stRSR = _dumpERC20(_main.stRSR());
        s.bu_s = _traverseVaults();
        s.comp = _dumpERC20(_main.compAsset().erc20());
        s.aave = _dumpERC20(_main.aaveAsset().erc20());
        s.collateral = new TokenState[](NUM_COLLATERAL);
        for (uint256 i = 0; i < NUM_COLLATERAL; i++) {
            s.collateral[i] = _dumpERC20(_assets[Asset(i)].erc20());
        }
        s.defiCollateralRates = new Fix[](NUM_COLLATERAL);
        s.defiCollateralRates[uint256(Asset.DAI)] = FIX_ZERO;
        s.defiCollateralRates[uint256(Asset.USDC)] = FIX_ZERO;
        s.defiCollateralRates[uint256(Asset.USDT)] = FIX_ZERO;
        s.defiCollateralRates[uint256(Asset.BUSD)] = FIX_ZERO;
        for (uint256 i = NUM_FIATCOINS; i < NUM_COLLATERAL; i++) {
            s.defiCollateralRates[i] = _dumpDefiCollateralRate(ICollateral(address(_assets[Asset(i)])));
        }
        s.ethPrice = OraclePrice(_aaveOracle.getAssetPrice(_aaveOracle.WETH()), _compoundOracle.price(ETH));
    }

    function matches(ProtoState memory s) external view override returns (bool) {
        return state().assertEq(s);
    }

<<<<<<< HEAD
    function checkInvariants() external override returns (bool) {
        return
            _deployer.checkInvariants() &&
            _main_ext.checkInvariants() &&
            _rToken.checkInvariants() &&
            _stRSR.checkInvariants();
=======
    function assertInvariants() external override {
        _deployer.assertInvariants();
        _main.assertInvariants();
        _rToken.assertInvariants();
        _stRSR.assertInvariants();
    }

    /// @param baseAssets One-of DAI/USDC/USDT/BUSD/RSR/COMP/AAVE
    function setBaseAssetPrices(Asset[] memory baseAssets, OraclePrice[] memory prices) external override {
        for (uint256 i = 0; i < baseAssets.length; i++) {
            _aaveOracle.setPrice(address(_assets[baseAssets[i]].erc20()), prices[i].inETH);
            _compoundOracle.setPrice(IERC20Metadata(address(_assets[baseAssets[i]].erc20())).symbol(), prices[i].inUSD);
        }
    }

    /// @dev side-effect: calls `poke`
    /// @param defiCollateral CTokens and ATokens
    function setDefiCollateralRates(Asset[] memory defiCollateral, Fix[] memory fiatcoinRedemptionRates)
        external
        override
    {
        Fix[] memory rates = new Fix[](NUM_COLLATERAL);
        for (uint256 i = 0; i < defiCollateral.length; i++) {
            rates[uint256(defiCollateral[i])] = fiatcoinRedemptionRates[i];
        }
        _setDefiCollateralRates(rates);
        _main.poke();
>>>>>>> cff72ca9
    }

    // === COMMANDS ====

    function CMD_issue(Account account, uint256 amount) external override {
<<<<<<< HEAD
        _main_ext.connect(_address(uint256(account)));
=======
        _main.connect(_address(uint256(account)));
        address[] memory tokens = _main.backingTokens();
        uint256[] memory quantities = _main.quote(amount);
        for (uint256 i = 0; i < tokens.length; i++) {
            ERC20Mock(tokens[i]).adminApprove(_address(uint256(account)), address(_main), quantities[i]);
        }
>>>>>>> cff72ca9
        _main.issue(amount);
    }

    function CMD_redeem(Account account, uint256 amount) external override {
        _main_ext.connect(_address(uint256(account)));
        _main.redeem(amount);
    }

    function CMD_checkForDefault() external override {
        _main.noticeDefault();
    }

    function CMD_poke() external override {
        _main.poke();
    }

    function CMD_stakeRSR(Account account, uint256 amount) external override {
        _rsr.adminApprove(_address(uint256(account)), address(_stRSR), amount);
        _stRSR.connect(_address(uint256(account)));
        _stRSR.stake(amount);
    }

    function CMD_unstakeRSR(Account account, uint256 amount) external override {
        _stRSR.connect(_address(uint256(account)));
        _stRSR.unstake(amount);
    }

    function CMD_setRTokenForMelting(uint256 amount) external override {}

    function CMD_transferRToken(
        Account from,
        Account to,
        uint256 amount
    ) external override {
        _rToken.connect(_address(uint256(from)));
    }

    function CMD_transferStRSR(
        Account from,
        Account to,
        uint256 amount
    ) external override {
        _stRSR.connect(_address(uint256(from)));
    }

    // =================================================================

    /// @param rates {fiatTok/tok} A Fix for every collateral. indices 0-3 are ignored for fiatcoins
    function _setDefiCollateralRates(Fix[] memory rates) internal {
        for (uint256 i = NUM_FIATCOINS; i < rates.length; i++) {
            // StaticATokenMock also has `setExchangeRate(Fix)`
            CTokenMock(address(_assets[Asset(i)].erc20())).setExchangeRate(rates[i]);
        }
    }

    /// @return {fiatTok/tok}
    function _dumpDefiCollateralRate(ICollateral collateral) internal view returns (Fix) {
        // {fiatTok/tok} = {qFiatTok/qTok} * {qTok/tok} / {qFiatTok/fiatTok}
        int8 shiftLeft = int8(collateral.decimals()) - int8(collateral.fiatcoinDecimals());
        return collateral.rateFiatcoin().shiftLeft(shiftLeft);
    }

    /// @param token The ERC20 token
    function _dumpERC20(IERC20 token) internal view returns (TokenState memory tokenState) {
        IERC20Metadata erc20 = IERC20Metadata(address(token));
        tokenState.name = erc20.name();
        tokenState.symbol = erc20.symbol();
        tokenState.balances = new uint256[](uint256(type(Account).max) + 1);
        tokenState.allowances = new uint256[][](uint256(type(Account).max) + 1);
        for (uint256 i = 0; i < uint256(type(Account).max) + 1; i++) {
            tokenState.balances[i] = erc20.balanceOf(_address(i));
            tokenState.allowances[i] = new uint256[](uint256(type(Account).max) + 1);
            for (uint256 j = 0; j < uint256(type(Account).max) + 1; j++) {
                tokenState.allowances[i][j] = erc20.allowance(_address(i), _address(j));
            }
        }
        tokenState.totalSupply = erc20.totalSupply();
        tokenState.price = OraclePrice(
            _aaveOracle.getAssetPrice(address(erc20)),
            _compoundOracle.price(erc20.symbol())
        );
    }

    /// Deploys Collateral contracts and sets up initial balances / allowances
    function _deployCollateral(ERC20Mock erc20, Asset collateralAsset) internal returns (ICollateral) {
        string memory c = "c";
        string memory a = "a";
        if (erc20.symbol().toSlice().startsWith(c.toSlice())) {
            _assets[collateralAsset] = new CTokenCollateralP0(address(erc20));
        } else if (erc20.symbol().toSlice().startsWith(a.toSlice())) {
            _assets[collateralAsset] = new ATokenCollateralP0(address(erc20));
        } else {
            _assets[collateralAsset] = new CollateralP0(address(erc20));
        }
        _reverseAssets[ERC20Mock(address(_assets[collateralAsset].erc20()))] = collateralAsset;
        return ICollateral(address(_assets[collateralAsset]));
    }

    /// Populates balances + allowances + oracle prices
    function _initERC20(ERC20Mock erc20, TokenState memory tokenState) internal {
        assert(keccak256(bytes(erc20.symbol())) == keccak256(bytes(tokenState.symbol)));
        // Balances
        for (uint256 i = 0; i < tokenState.balances.length; i++) {
            if (tokenState.balances[i] > 0) {
                erc20.mint(_address(i), tokenState.balances[i]);
            }
        }
        assert(erc20.totalSupply() == tokenState.totalSupply);

        // Allowances
        for (uint256 i = 0; i < tokenState.allowances.length; i++) {
            for (uint256 j = 0; j < tokenState.allowances[i].length; j++) {
                if (tokenState.allowances[i][j] > 0) {
                    erc20.adminApprove(_address(i), _address(j), tokenState.allowances[i][j]);
                }
            }
        }

        // Oracle price information
        Asset asset = _reverseAssets[erc20];
        if (uint256(asset) < NUM_FIATCOINS || uint256(asset) >= NUM_COLLATERAL) {
            _aaveOracle.setPrice(address(erc20), tokenState.price.inETH);
            _compoundOracle.setPrice(erc20.symbol(), tokenState.price.inUSD);
        }
    }

    /// @return bu_s The Basket Units of the stick DAG
    function _traverseVaults() internal view returns (BU[] memory bu_s) {
        IVault v = _main.manager().vault();
        Asset[] memory collateral;
        IVault[] memory backups;
        do {
            backups = v.getBackups();
            BU[] memory next = new BU[](bu_s.length + 1);
            for (uint256 i = 0; i < bu_s.length; i++) {
                next[i] = bu_s[i];
            }
            collateral = new Asset[](v.size());
            for (uint256 i = 0; i < v.size(); i++) {
                collateral[i] = _reverseAssets[ERC20Mock(address(v.collateralAt(i).erc20()))];
            }
            next[bu_s.length] = BU(collateral, v.tokenAmounts(10**v.BU_DECIMALS()));
            bu_s = next;
            if (backups.length > 0) {
                v = backups[0]; // walk the DAG
            }
        } while (backups.length > 0);
    }

    /// Account index -> address
    function _address(uint256 index) internal view returns (address) {
        if (index == uint256(Account.RTOKEN)) {
            return address(_rToken);
        } else if (index == uint256(Account.STRSR)) {
            return address(_stRSR);
        } else if (index == uint256(Account.MAIN)) {
            return address(_main);
        }

        // EOA: Use 0x1, 0x2, ...
        return address((uint160(index) + 1));
    }
}<|MERGE_RESOLUTION|>--- conflicted
+++ resolved
@@ -51,18 +51,11 @@
 
     // Deployed system contracts
     DeployerExtension internal _deployer;
-<<<<<<< HEAD
     IMockERC20 internal _rsr;
     IMockERC20 internal _comp;
     IMockERC20 internal _aave;
     MainExtension internal _main_ext;
     IMainP0 internal _main;
-=======
-    ERC20Mock internal _rsr;
-    ERC20Mock internal _comp;
-    ERC20Mock internal _aave;
-    MainExtension internal _main;
->>>>>>> cff72ca9
     StRSRExtension internal _stRSR;
     RTokenExtension internal _rToken;
 
@@ -253,14 +246,6 @@
         return state().assertEq(s);
     }
 
-<<<<<<< HEAD
-    function checkInvariants() external override returns (bool) {
-        return
-            _deployer.checkInvariants() &&
-            _main_ext.checkInvariants() &&
-            _rToken.checkInvariants() &&
-            _stRSR.checkInvariants();
-=======
     function assertInvariants() external override {
         _deployer.assertInvariants();
         _main.assertInvariants();
@@ -288,22 +273,17 @@
         }
         _setDefiCollateralRates(rates);
         _main.poke();
->>>>>>> cff72ca9
     }
 
     // === COMMANDS ====
 
     function CMD_issue(Account account, uint256 amount) external override {
-<<<<<<< HEAD
-        _main_ext.connect(_address(uint256(account)));
-=======
         _main.connect(_address(uint256(account)));
         address[] memory tokens = _main.backingTokens();
         uint256[] memory quantities = _main.quote(amount);
         for (uint256 i = 0; i < tokens.length; i++) {
             ERC20Mock(tokens[i]).adminApprove(_address(uint256(account)), address(_main), quantities[i]);
         }
->>>>>>> cff72ca9
         _main.issue(amount);
     }
 
