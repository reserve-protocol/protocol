--- conflicted
+++ resolved
@@ -4,11 +4,7 @@
 import "../interfaces/IVersioned.sol";
 
 // This value should be updated on each release
-<<<<<<< HEAD
-string constant VERSION = "3.3.0";
-=======
 string constant VERSION = "3.4.0";
->>>>>>> db72e404
 
 /**
  * @title Versioned
