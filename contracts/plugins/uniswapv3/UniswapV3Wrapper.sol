--- conflicted
+++ resolved
@@ -39,15 +39,9 @@
         string memory symbol_,
         INonfungiblePositionManager.MintParams memory params,
         address liquidityProvider
-<<<<<<< HEAD
     ) ERC20(name_, symbol_) RewardSplitter(params.token0, params.token1) {
-        _token0 = params.token0;
-        _token1 = params.token1;
-=======
-    ) ERC20(name_, symbol_) RewardSplitter(_tokenArray(params)) {
         token0 = params.token0;
         token1 = params.token1;
->>>>>>> fae59950
         _mint(params, liquidityProvider);
     }
 
