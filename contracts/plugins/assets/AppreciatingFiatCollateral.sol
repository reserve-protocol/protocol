// SPDX-License-Identifier: BlueOak-1.0.0
pragma solidity 0.8.19;

import "@openzeppelin/contracts/token/ERC20/extensions/IERC20Metadata.sol";
import "../../interfaces/IAsset.sol";
import "../../libraries/Fixed.sol";
import "./FiatCollateral.sol";
import "./Asset.sol";
import "./OracleLib.sol";

/**
 * @title AppreciatingFiatCollateral
 * Collateral that may need revenue hiding to become truly "up only"
 *
 * For: {tok} != {ref}, {ref} != {target}, {target} == {UoA}
 * Inheritors _must_ implement underlyingRefPerTok()
 * Can be easily extended by (optionally) re-implementing:
 *   - tryPrice()
 *   - refPerTok()
 *   - targetPerRef()
 *   - claimRewards()
 * Should not have to re-implement any other methods.
 * Should also set `oracleTimeout` in constructor if adding a new oracle source with timeout.
 *
 * Can intentionally disable default checks by setting config.defaultThreshold to 0
 * Can intentionally do no revenue hiding by setting revenueHiding to 0
 */
abstract contract AppreciatingFiatCollateral is FiatCollateral {
    using FixLib for uint192;
    using OracleLib for AggregatorV3Interface;

    // revenueShowing = FIX_ONE.minus(revenueHiding)
    uint192 public immutable revenueShowing; // {1} The maximum fraction of refPerTok to show

    // does not become nonzero until after first refresh()
    uint192 internal exposedReferencePrice; // {ref/tok} max ref price observed, sub revenue hiding

    /// @param config.chainlinkFeed Feed units: {UoA/ref}
    /// @param revenueHiding {1} A value like 1e-6 that represents the maximum refPerTok to hide
    constructor(CollateralConfig memory config, uint192 revenueHiding) FiatCollateral(config) {
        require(revenueHiding < FIX_ONE, "revenueHiding out of range");
        revenueShowing = FIX_ONE.minus(revenueHiding);
    }

    /// Can revert, used by other contract functions in order to catch errors
    /// Should not return FIX_MAX for low
    /// Should only return FIX_MAX for high if low is 0
    /// Should NOT be manipulable by MEV
    /// @dev Override this when pricing is more complicated than just a single oracle
    /// @return low {UoA/tok} The low price estimate
    /// @return high {UoA/tok} The high price estimate
    /// @return pegPrice {target/ref} The actual price observed in the peg
    function tryPrice()
        external
        view
        virtual
        override
        returns (
            uint192 low,
            uint192 high,
            uint192 pegPrice
        )
    {
        // {target/ref} = {UoA/ref} / {UoA/target} (1)
        pegPrice = chainlinkFeed.price(oracleTimeout);

        // {UoA/tok} = {target/ref} * {ref/tok} * {UoA/target} (1)
        uint192 p = pegPrice.mul(underlyingRefPerTok());
        uint192 err = p.mul(oracleError, CEIL);

        low = p - err;
        high = p + err;
        // assert(low <= high); obviously true just by inspection
    }

    /// Should not revert
    /// Refresh exchange rates and update default status.
    /// @dev Should not need to override: can handle collateral with variable refPerTok()
    function refresh() public virtual override {
        CollateralStatus oldStatus = status();

        // Check for hard default
        // must happen before tryPrice() call since `refPerTok()` returns a stored value

        // revenue hiding: do not DISABLE if drawdown is small
        try this.underlyingRefPerTok() returns (uint192 underlyingRefPerTok_) {
            // {ref/tok} = {ref/tok} * {1}
            uint192 hiddenReferencePrice = underlyingRefPerTok_.mul(revenueShowing);

            // uint192(<) is equivalent to Fix.lt
            if (underlyingRefPerTok_ < exposedReferencePrice) {
                exposedReferencePrice = underlyingRefPerTok_;
                markStatus(CollateralStatus.DISABLED);
            } else if (hiddenReferencePrice > exposedReferencePrice) {
                exposedReferencePrice = hiddenReferencePrice;
            }

            // Check for soft default + save prices
            try this.tryPrice() returns (uint192 low, uint192 high, uint192 pegPrice) {
                // {UoA/tok}, {UoA/tok}, {target/ref}
                // (0, 0) is a valid price; (0, FIX_MAX) is unpriced

                // Save prices if priced
                if (high != FIX_MAX) {
                    savedLowPrice = low;
                    savedHighPrice = high;
<<<<<<< HEAD
=======
                    savedPegPrice = pegPrice;
>>>>>>> 72fc1f6e
                    lastSave = uint48(block.timestamp);
                } else {
                    // must be unpriced
                    assert(low == 0);
                }

                // If the price is below the default-threshold price, default eventually
                // uint192(+/-) is the same as Fix.plus/minus
                if (pegPrice < pegBottom || pegPrice > pegTop || low == 0) {
                    markStatus(CollateralStatus.IFFY);
                } else {
                    markStatus(CollateralStatus.SOUND);
                }
            } catch (bytes memory errData) {
                // see: docs/solidity-style.md#Catching-Empty-Data
                if (errData.length == 0) revert(); // solhint-disable-line reason-string
                markStatus(CollateralStatus.IFFY);
            }
        } catch (bytes memory errData) {
            // see: docs/solidity-style.md#Catching-Empty-Data
            if (errData.length == 0) revert(); // solhint-disable-line reason-string
            markStatus(CollateralStatus.DISABLED);
        }

        CollateralStatus newStatus = status();
        if (oldStatus != newStatus) {
            emit CollateralStatusChanged(oldStatus, newStatus);
        }
    }

    /// @return {ref/tok} Exposed quantity of whole reference units per whole collateral tokens
    function refPerTok() public view virtual override returns (uint192) {
        return exposedReferencePrice;
    }

    /// Should update in inheritors
    /// @return {ref/tok} Actual quantity of whole reference units per whole collateral tokens
    function underlyingRefPerTok() public view virtual returns (uint192);
}<|MERGE_RESOLUTION|>--- conflicted
+++ resolved
@@ -104,10 +104,7 @@
                 if (high != FIX_MAX) {
                     savedLowPrice = low;
                     savedHighPrice = high;
-<<<<<<< HEAD
-=======
                     savedPegPrice = pegPrice;
->>>>>>> 72fc1f6e
                     lastSave = uint48(block.timestamp);
                 } else {
                     // must be unpriced
