--- conflicted
+++ resolved
@@ -14,8 +14,6 @@
 }
 
 abstract contract MorphoTokenisedDeposit is RewardableERC4626Vault {
-<<<<<<< HEAD
-=======
     struct MorphoTokenisedDepositRewardsAccountingState {
         uint256 totalAccumulatedBalance;
         uint256 totalPaidOutBalance;
@@ -27,7 +25,6 @@
     uint256 private constant PAYOUT_PERIOD = 7 days;
 
     IMorphoRewardsDistributor public immutable rewardsDistributor;
->>>>>>> 86fd0ec6
     IMorpho public immutable morphoController;
     address public immutable poolToken;
     address public immutable underlying;
@@ -45,11 +42,8 @@
         underlying = address(config.underlyingERC20);
         morphoController = config.morphoController;
         poolToken = address(config.poolToken);
-<<<<<<< HEAD
-=======
         rewardsDistributor = config.rewardsDistributor;
         state.lastSync = uint48(block.timestamp);
->>>>>>> 86fd0ec6
     }
 
     function sync() external {
