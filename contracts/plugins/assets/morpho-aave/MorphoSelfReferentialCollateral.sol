// SPDX-License-Identifier: BlueOak-1.0.0
pragma solidity 0.8.19;
// solhint-disable max-line-length
import { AggregatorV3Interface } from "@chainlink/contracts/src/v0.8/interfaces/AggregatorV3Interface.sol";
import { Asset, AppreciatingFiatCollateral, CollateralConfig, IRewardable } from "../AppreciatingFiatCollateral.sol";
import { MorphoTokenisedDeposit } from "./MorphoTokenisedDeposit.sol";
import { OracleLib } from "../OracleLib.sol";
import { IERC20Metadata } from "@openzeppelin/contracts/token/ERC20/extensions/IERC20Metadata.sol";
import { shiftl_toFix, FIX_ONE, FLOOR, FixLib, CEIL } from "../../../libraries/Fixed.sol";

// solhint-enable max-line-length
<<<<<<< HEAD

// solhint-enable max-line-length
=======
>>>>>>> 72fc1f6e

/**
 * @title MorphoSelfReferentialCollateral
 * @notice Collateral plugin for a Morpho pool with self referential collateral, like WETH
 * Expected: {tok} != {ref}, {ref} == {target}, {target} != {UoA}
 */
contract MorphoSelfReferentialCollateral is AppreciatingFiatCollateral {
    using OracleLib for AggregatorV3Interface;
    using FixLib for uint192;

    MorphoTokenisedDeposit public immutable vault;
    IERC20Metadata private immutable morpho; // MORPHO token
    uint256 private immutable oneShare;
    int8 private immutable refDecimals;

    /// config.erc20 must be a MorphoTokenisedDeposit
    /// @param config.chainlinkFeed Feed units: {UoA/ref}
    /// @param revenueHiding {1} A value like 1e-6 that represents the maximum refPerTok to hide
    constructor(CollateralConfig memory config, uint192 revenueHiding)
        AppreciatingFiatCollateral(config, revenueHiding)
    {
        require(config.defaultThreshold == 0, "default threshold not supported");
        require(address(config.erc20) != address(0), "missing erc20");
        vault = MorphoTokenisedDeposit(address(config.erc20));
        morpho = IERC20Metadata(address(vault.rewardToken()));
        oneShare = 10**vault.decimals();
        refDecimals = int8(uint8(IERC20Metadata(vault.asset()).decimals()));
    }

    /// Can revert, used by other contract functions in order to catch errors
    /// Should NOT be manipulable by MEV
    /// @return low {UoA/tok} The low price estimate
    /// @return high {UoA/tok} The high price estimate
    /// @return pegPrice {target/ref}
    function tryPrice()
        external
        view
        override
        returns (
            uint192 low,
            uint192 high,
            uint192 pegPrice
        )
    {
        // {UoA/tok} = {UoA/ref} * {ref/tok}
        uint192 p = chainlinkFeed.price(oracleTimeout).mul(underlyingRefPerTok());
        uint192 err = p.mul(oracleError, CEIL);

        low = p - err;
        high = p + err;
        // assert(low <= high); obviously true just by inspection

        pegPrice = targetPerRef();
    }

    /// @return {ref/tok} Actual quantity of whole reference units per whole collateral tokens
    function underlyingRefPerTok() public view override returns (uint192) {
        return shiftl_toFix(vault.convertToAssets(oneShare), -refDecimals, FLOOR);
    }

    /// Claim rewards earned by holding a balance of the ERC20 token
    /// @custom:delegate-call
    function claimRewards() external virtual override(Asset, IRewardable) {
        uint256 _bal = morpho.balanceOf(address(this));
        IRewardable(address(erc20)).claimRewards();
        emit RewardsClaimed(morpho, morpho.balanceOf(address(this)) - _bal);
    }
}<|MERGE_RESOLUTION|>--- conflicted
+++ resolved
@@ -9,11 +9,6 @@
 import { shiftl_toFix, FIX_ONE, FLOOR, FixLib, CEIL } from "../../../libraries/Fixed.sol";
 
 // solhint-enable max-line-length
-<<<<<<< HEAD
-
-// solhint-enable max-line-length
-=======
->>>>>>> 72fc1f6e
 
 /**
  * @title MorphoSelfReferentialCollateral
