// SPDX-License-Identifier: BlueOak-1.0.0
pragma solidity 0.8.19;

// solhint-disable-next-line max-line-length
import { Asset, AppreciatingFiatCollateral, CollateralConfig, IRewardable } from "../AppreciatingFiatCollateral.sol";
import { MorphoTokenisedDeposit } from "./MorphoTokenisedDeposit.sol";
import { OracleLib } from "../OracleLib.sol";
// solhint-disable-next-line max-line-length
import { AggregatorV3Interface } from "@chainlink/contracts/src/v0.8/interfaces/AggregatorV3Interface.sol";
import { IERC20Metadata } from "@openzeppelin/contracts/token/ERC20/extensions/IERC20Metadata.sol";
import { shiftl_toFix, FIX_ONE } from "../../../libraries/Fixed.sol";

/**
 * @title MorphoFiatCollateral
 * @notice Collateral plugin for a Morpho pool with fiat collateral, like USDC or USDT
 * Expected: {tok} != {ref}, {ref} is pegged to {target} unless defaulting, {target} == {UoA}
 */
contract MorphoFiatCollateral is AppreciatingFiatCollateral {
    using OracleLib for AggregatorV3Interface;

<<<<<<< HEAD
    IERC20Metadata private immutable morpho;
=======
    IERC20Metadata private immutable morpho; // MORPHO token
>>>>>>> 9f74dd5b
    uint256 private immutable oneShare;
    int8 private immutable refDecimals;

    /// config.erc20 must be a MorphoTokenisedDeposit
    /// @param config.chainlinkFeed Feed units: {UoA/ref}
    /// @param revenueHiding {1} A value like 1e-6 that represents the maximum refPerTok to hide
    constructor(CollateralConfig memory config, uint192 revenueHiding)
        AppreciatingFiatCollateral(config, revenueHiding)
    {
        require(address(config.erc20) != address(0), "missing erc20");
        require(config.defaultThreshold != 0, "defaultThreshold zero");
        MorphoTokenisedDeposit vault = MorphoTokenisedDeposit(address(config.erc20));
        morpho = IERC20Metadata(address(vault.rewardToken()));
        oneShare = 10**vault.decimals();
        refDecimals = int8(uint8(IERC20Metadata(vault.asset()).decimals()));
    }

    /// @return {ref/tok} Actual quantity of whole reference units per whole collateral tokens
    function underlyingRefPerTok() public view override returns (uint192) {
        return
            shiftl_toFix(
                MorphoTokenisedDeposit(address(erc20)).convertToAssets(oneShare),
                -refDecimals
            );
    }

    /// Claim rewards earned by holding a balance of the ERC20 token
    /// @custom:delegate-call
    function claimRewards() external virtual override(Asset, IRewardable) {
        uint256 _bal = morpho.balanceOf(address(this));
        IRewardable(address(erc20)).claimRewards();
        emit RewardsClaimed(morpho, morpho.balanceOf(address(this)) - _bal);
    }
}<|MERGE_RESOLUTION|>--- conflicted
+++ resolved
@@ -18,11 +18,7 @@
 contract MorphoFiatCollateral is AppreciatingFiatCollateral {
     using OracleLib for AggregatorV3Interface;
 
-<<<<<<< HEAD
-    IERC20Metadata private immutable morpho;
-=======
     IERC20Metadata private immutable morpho; // MORPHO token
->>>>>>> 9f74dd5b
     uint256 private immutable oneShare;
     int8 private immutable refDecimals;
 
