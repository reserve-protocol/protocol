--- conflicted
+++ resolved
@@ -29,11 +29,7 @@
         AppreciatingFiatCollateral(config, revenueHiding)
     {
         require(address(config.erc20) != address(0), "missing erc20");
-<<<<<<< HEAD
-        require(config.defaultThreshold > 0, "defaultThreshold zero");
-=======
         require(config.defaultThreshold != 0, "defaultThreshold zero");
->>>>>>> db72e404
         MorphoTokenisedDeposit vault = MorphoTokenisedDeposit(address(config.erc20));
         morpho = IERC20Metadata(address(vault.rewardToken()));
         oneShare = 10**vault.decimals();
@@ -52,14 +48,8 @@
     /// Claim rewards earned by holding a balance of the ERC20 token
     /// @custom:delegate-call
     function claimRewards() external virtual override(Asset, IRewardable) {
-<<<<<<< HEAD
-        uint256 bal = morpho.balanceOf(address(this));
-        IRewardable(address(erc20)).claimRewards();
-        emit RewardsClaimed(morpho, morpho.balanceOf(address(this)) - bal);
-=======
         uint256 _bal = morpho.balanceOf(address(this));
         IRewardable(address(erc20)).claimRewards();
         emit RewardsClaimed(morpho, morpho.balanceOf(address(this)) - _bal);
->>>>>>> db72e404
     }
 }