--- conflicted
+++ resolved
@@ -30,11 +30,7 @@
     constructor(CollateralConfig memory config, uint192 revenueHiding)
         AppreciatingFiatCollateral(config, revenueHiding)
     {
-<<<<<<< HEAD
-        require(config.defaultThreshold > 0, "defaultThreshold zero");
-=======
         require(config.defaultThreshold != 0, "defaultThreshold zero");
->>>>>>> db72e404
         comp = ICusdcV3Wrapper(address(config.erc20)).rewardERC20();
         comet = IComet(address(ICusdcV3Wrapper(address(erc20)).underlyingComet()));
         cometDecimals = comet.decimals();
@@ -42,15 +38,9 @@
 
     /// @custom:delegate-call
     function claimRewards() external override(Asset, IRewardable) {
-<<<<<<< HEAD
-        uint256 bal = comp.balanceOf(address(this));
-        IRewardable(address(erc20)).claimRewards();
-        emit RewardsClaimed(comp, comp.balanceOf(address(this)) - bal);
-=======
         uint256 _bal = comp.balanceOf(address(this));
         IRewardable(address(erc20)).claimRewards();
         emit RewardsClaimed(comp, comp.balanceOf(address(this)) - _bal);
->>>>>>> db72e404
     }
 
     function underlyingRefPerTok() public view virtual override returns (uint192) {
