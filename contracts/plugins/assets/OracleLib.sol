--- conflicted
+++ resolved
@@ -13,13 +13,7 @@
 
 /// Used by asset plugins to price their collateral
 library OracleLib {
-<<<<<<< HEAD
-    /// External fn available for try-catch
-
-    /// @dev Use for on-the-fly calculations that should revert
-=======
     /// @dev Use for nested calls that should revert when there is a problem
->>>>>>> c237cfbe
     /// @param timeout The number of seconds after which oracle values should be considered stale
     /// @return {UoA/tok}
     function price(AggregatorV3Interface chainlinkFeed, uint48 timeout)
