--- conflicted
+++ resolved
@@ -35,11 +35,7 @@
         uint192 revenueHiding,
         IPot _pot
     ) AppreciatingFiatCollateral(config, revenueHiding) {
-<<<<<<< HEAD
-        require(config.defaultThreshold > 0, "defaultThreshold zero");
-=======
         require(config.defaultThreshold != 0, "defaultThreshold zero");
->>>>>>> db72e404
         pot = _pot;
     }
 
