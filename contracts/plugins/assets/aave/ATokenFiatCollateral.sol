--- conflicted
+++ resolved
@@ -45,10 +45,7 @@
         AppreciatingFiatCollateral(config, revenueHiding)
     {
         require(config.defaultThreshold > 0, "defaultThreshold zero");
-<<<<<<< HEAD
-=======
         stkAAVE = IStaticAToken(address(erc20)).REWARD_TOKEN();
->>>>>>> ca3261b3
     }
 
     // solhint-enable no-empty-blocks
