--- conflicted
+++ resolved
@@ -73,16 +73,8 @@
     }
 
     // solhint-disable no-empty-blocks
-<<<<<<< HEAD
-    /// (address, calldata) to call in order to claim rewards for holding this asset
-    /// @dev The default impl returns zero values, implying that no reward function exists.
-    function getClaimCalldata() external view virtual returns (address _to, bytes memory _cd) {}
-=======
-
     /// Claim rewards earned by holding a balance of the ERC20 token
     /// @dev Use delegatecall
     function claimRewards() external virtual {}
-
->>>>>>> ad7994d9
     // solhint-enable no-empty-blocks
 }