// SPDX-License-Identifier: BlueOak-1.0.0
pragma solidity 0.8.9;

import "@openzeppelin/contracts/token/ERC20/extensions/IERC20Metadata.sol";
import "@openzeppelin/contracts/utils/math/Math.sol";
import "contracts/interfaces/IAsset.sol";
import "./Asset.sol";
import "./OracleLib.sol";

/**
 * @title Collateral
 * Parent class for all collateral
 * @dev By default, expects all units to be equal: tok == ref == target == UoA
 * @dev But no user is likely to want that, and that's why this contract is abstract
 */
abstract contract Collateral is ICollateral, Asset {
<<<<<<< HEAD
    bool public priceable;
=======
    using OracleLib for AggregatorV3Interface;

    // Default Status:
    // _whenDefault == NEVER: no risk of default (initial value)
    // _whenDefault > block.timestamp: delayed default may occur as soon as block.timestamp.
    //                In this case, the asset may recover, reachiving _whenDefault == NEVER.
    // _whenDefault <= block.timestamp: default has already happened (permanently)
    uint256 private constant NEVER = type(uint256).max;
    uint256 private _whenDefault = NEVER;

    uint256 public immutable delayUntilDefault; // {s} e.g 86400
>>>>>>> b1e2fa20

    // targetName: The canonical name of this collateral's target unit.
    bytes32 public immutable targetName;

    /// @param chainlinkFeed_ Feed units: {UoA/ref}
    /// @param maxTradeVolume_ {UoA} The max trade volume, in UoA
    /// @param oracleTimeout_ {s} The number of seconds until a oracle value becomes invalid
    /// @param delayUntilDefault_ {s} The number of seconds an oracle can mulfunction
    constructor(
        uint192 fallbackPrice_,
        AggregatorV3Interface chainlinkFeed_,
        IERC20Metadata erc20_,
        IERC20Metadata rewardERC20_,
        uint192 maxTradeVolume_,
        uint48 oracleTimeout_,
        bytes32 targetName_,
        uint256 delayUntilDefault_
    ) Asset(fallbackPrice_, chainlinkFeed_, erc20_, rewardERC20_, maxTradeVolume_, oracleTimeout_) {
        require(targetName_ != bytes32(0), "targetName missing");
        require(delayUntilDefault_ > 0, "delayUntilDefault zero");
        targetName = targetName_;
<<<<<<< HEAD
    }

    /// @return {UoA/tok} Our best guess at the market price of 1 whole token in UoA
    function price() public view virtual override(Asset, IAsset) returns (uint192) {
        return price(chainlinkFeed, oracleTimeout);
=======
        delayUntilDefault = delayUntilDefault_;
>>>>>>> b1e2fa20
    }

    // solhint-disable-next-line no-empty-blocks

    /// VERY IMPORTANT: In any valid implemntation, status() MUST become DISABLED in refresh() if
    /// refPerTok() has ever decreased since the last refresh() call!
    /// (In this base class, refPerTok() is constant, so this is trivially satisfied.)
    function refresh() external virtual {
        if (alreadyDefaulted()) return;

        CollateralStatus oldStatus = status();
<<<<<<< HEAD
        try this.price_(chainlinkFeed, oracleTimeout) returns (uint192 p) {
            priceable = p > 0;
        } catch {
            priceable = false;
=======
        try this.strictPrice() returns (uint192) {
            markStatus(CollateralStatus.SOUND);
        } catch (bytes memory errData) {
            // see: docs/solidity-style.md#Catching-Empty-Data
            if (errData.length == 0) revert(); // solhint-disable-line reason-string
            markStatus(CollateralStatus.IFFY);
>>>>>>> b1e2fa20
        }

        CollateralStatus newStatus = status();
        if (oldStatus != newStatus) {
            emit DefaultStatusChanged(oldStatus, newStatus);
        }
    }

    /// @return The collateral's status
    function status() public view virtual override returns (CollateralStatus) {
        if (_whenDefault == NEVER) {
            return CollateralStatus.SOUND;
        } else if (_whenDefault > block.timestamp) {
            return CollateralStatus.IFFY;
        } else {
            return CollateralStatus.DISABLED;
        }
    }

    // === Helpers for child classes ===

    function markStatus(CollateralStatus status_) internal {
        if (_whenDefault <= block.timestamp) return; // prevent DISABLED -> SOUND/IFFY

        if (status_ == CollateralStatus.SOUND) {
            _whenDefault = NEVER;
        } else if (status_ == CollateralStatus.IFFY) {
            _whenDefault = Math.min(block.timestamp + delayUntilDefault, _whenDefault);
        } else if (status_ == CollateralStatus.DISABLED) {
            _whenDefault = block.timestamp;
        }
    }

    function alreadyDefaulted() internal view returns (bool) {
        return _whenDefault <= block.timestamp;
    }

    function whenDefault() public view returns (uint256) {
        return _whenDefault;
    }

    // === End child helpers

    /// @return If the asset is an instance of ICollateral or not
    function isCollateral() external pure virtual override(Asset, IAsset) returns (bool) {
        return true;
    }

    /// @return {ref/tok} Quantity of whole reference units per whole collateral tokens
    function refPerTok() public view virtual returns (uint192) {
        return FIX_ONE;
    }

    /// @return {target/ref} Quantity of whole target units per whole reference unit in the peg
    function targetPerRef() public view virtual returns (uint192) {
        return FIX_ONE;
    }

    /// @return {UoA/target} The price of a target unit in UoA
    function pricePerTarget() public view virtual returns (uint192) {
        return FIX_ONE;
    }
}<|MERGE_RESOLUTION|>--- conflicted
+++ resolved
@@ -14,9 +14,6 @@
  * @dev But no user is likely to want that, and that's why this contract is abstract
  */
 abstract contract Collateral is ICollateral, Asset {
-<<<<<<< HEAD
-    bool public priceable;
-=======
     using OracleLib for AggregatorV3Interface;
 
     // Default Status:
@@ -28,7 +25,6 @@
     uint256 private _whenDefault = NEVER;
 
     uint256 public immutable delayUntilDefault; // {s} e.g 86400
->>>>>>> b1e2fa20
 
     // targetName: The canonical name of this collateral's target unit.
     bytes32 public immutable targetName;
@@ -50,15 +46,7 @@
         require(targetName_ != bytes32(0), "targetName missing");
         require(delayUntilDefault_ > 0, "delayUntilDefault zero");
         targetName = targetName_;
-<<<<<<< HEAD
-    }
-
-    /// @return {UoA/tok} Our best guess at the market price of 1 whole token in UoA
-    function price() public view virtual override(Asset, IAsset) returns (uint192) {
-        return price(chainlinkFeed, oracleTimeout);
-=======
         delayUntilDefault = delayUntilDefault_;
->>>>>>> b1e2fa20
     }
 
     // solhint-disable-next-line no-empty-blocks
@@ -70,19 +58,12 @@
         if (alreadyDefaulted()) return;
 
         CollateralStatus oldStatus = status();
-<<<<<<< HEAD
-        try this.price_(chainlinkFeed, oracleTimeout) returns (uint192 p) {
-            priceable = p > 0;
-        } catch {
-            priceable = false;
-=======
         try this.strictPrice() returns (uint192) {
             markStatus(CollateralStatus.SOUND);
         } catch (bytes memory errData) {
             // see: docs/solidity-style.md#Catching-Empty-Data
             if (errData.length == 0) revert(); // solhint-disable-line reason-string
             markStatus(CollateralStatus.IFFY);
->>>>>>> b1e2fa20
         }
 
         CollateralStatus newStatus = status();
