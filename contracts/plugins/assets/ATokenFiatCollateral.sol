--- conflicted
+++ resolved
@@ -90,14 +90,7 @@
         if (referencePrice < prevReferencePrice) {
             markStatus(CollateralStatus.DISABLED);
         } else {
-<<<<<<< HEAD
             try this.price_(chainlinkFeed, oracleTimeout) returns (uint192 p) {
-                priceable = p > 0;
-
-=======
-            // {UoA/ref}
-            try chainlinkFeed.price_(oracleTimeout) returns (uint192 p) {
->>>>>>> b1e2fa20
                 // Check for soft default of underlying reference token
                 // D18{UoA/ref} = D18{UoA/target} * D18{target/ref} / D18
                 uint192 peg = (pricePerTarget() * targetPerRef()) / FIX_ONE;
@@ -129,7 +122,6 @@
         return shiftl_toFix(rateInRAYs, -27);
     }
 
-<<<<<<< HEAD
     // solhint-disable no-empty-blocks
 
     /// @return min {tok} The minimium trade size
@@ -166,8 +158,6 @@
 
     // solhint-enable no-empty-blocks
 
-=======
->>>>>>> b1e2fa20
     /// Get the message needed to call in order to claim rewards for holding this asset.
     /// @return _to The address to send the call to
     /// @return _cd The calldata to send
