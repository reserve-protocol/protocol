// SPDX-License-Identifier: BlueOak-1.0.0
pragma solidity 0.8.9;

import "@openzeppelin/contracts/token/ERC20/extensions/IERC20Metadata.sol";
import "../../libraries/Fixed.sol";
import "./AppreciatingFiatCollateral.sol";

// This interface is redundant with the one from contracts/plugins/aave/IStaticAToken,
// but it's compiled with a different solidity version.
interface IStaticAToken is IERC20Metadata {
    /**
     * @notice Claim rewards
     * @param forceUpdate Flag to retrieve latest rewards from `INCENTIVES_CONTROLLER`
     */
    function claimRewardsToSelf(bool forceUpdate) external;

    /**
     * @notice Returns the Aave liquidity index of the underlying aToken, denominated rate here
     * as it can be considered as an ever-increasing exchange rate
     * @return The liquidity index
     **/
    function rate() external view returns (uint256);

    /// @return The reward token, ie stkAAVE
    // solhint-disable-next-line func-name-mixedcase
    function REWARD_TOKEN() external view returns (IERC20);
}

/**
 * @title ATokenFiatCollateral
 * @notice Collateral plugin for an aToken for a UoA-pegged asset, like aUSDC or a aUSDP
 * Expected: {tok} != {ref}, {ref} is pegged to {target} unless defaulting, {target} == {UoA}
 */
contract ATokenFiatCollateral is AppreciatingFiatCollateral {
    using OracleLib for AggregatorV3Interface;
    using FixLib for uint192;

    // solhint-disable no-empty-blocks
<<<<<<< HEAD
    constructor(CollateralConfig memory config) FiatCollateral(config) {}
=======

    /// @param revenueHiding {1} A value like 1e-6 that represents the maximum refPerTok to hide
    constructor(CollateralConfig memory config, uint192 revenueHiding)
        AppreciatingFiatCollateral(config, revenueHiding)
    {}
>>>>>>> a40d86d3

    // solhint-enable no-empty-blocks

    /// @return {ref/tok} Actual quantity of whole reference units per whole collateral tokens
    function _underlyingRefPerTok() internal view override returns (uint192) {
        uint256 rateInRAYs = IStaticAToken(address(erc20)).rate(); // {ray ref/tok}
        return shiftl_toFix(rateInRAYs, -27);
    }

    /// Claim rewards earned by holding a balance of the ERC20 token
    /// @dev Use delegatecall
    function claimRewards() external virtual {
        IERC20 stkAAVE = IStaticAToken(address(erc20)).REWARD_TOKEN();
        uint256 oldBal = stkAAVE.balanceOf(address(this));
        IStaticAToken(address(erc20)).claimRewardsToSelf(true);
        emit RewardsClaimed(stkAAVE, stkAAVE.balanceOf(address(this)) - oldBal);
    }
}<|MERGE_RESOLUTION|>--- conflicted
+++ resolved
@@ -36,15 +36,10 @@
     using FixLib for uint192;
 
     // solhint-disable no-empty-blocks
-<<<<<<< HEAD
-    constructor(CollateralConfig memory config) FiatCollateral(config) {}
-=======
-
     /// @param revenueHiding {1} A value like 1e-6 that represents the maximum refPerTok to hide
     constructor(CollateralConfig memory config, uint192 revenueHiding)
         AppreciatingFiatCollateral(config, revenueHiding)
     {}
->>>>>>> a40d86d3
 
     // solhint-enable no-empty-blocks
 
