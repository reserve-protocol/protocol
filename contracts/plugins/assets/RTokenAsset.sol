--- conflicted
+++ resolved
@@ -1,17 +1,10 @@
 // SPDX-License-Identifier: BlueOak-1.0.0
 pragma solidity 0.8.9;
 
-<<<<<<< HEAD
-import "./Asset.sol";
-import "../../interfaces/IMain.sol";
-import "../../interfaces/IRToken.sol";
-import "../../p1/mixins/RecollateralizationLib.sol";
-=======
 import "../../p1/mixins/RecollateralizationLib.sol";
 import "../../interfaces/IMain.sol";
 import "../../interfaces/IRToken.sol";
 import "./Asset.sol";
->>>>>>> 70c0dcf2
 
 /// Once an RToken gets large enough to get a price feed, replacing this asset with
 /// a simpler one will do wonders for gas usage
