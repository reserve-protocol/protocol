--- conflicted
+++ resolved
@@ -18,10 +18,6 @@
     using OracleLib for AggregatorV3Interface;
 
     // Component addresses are not mutable in protocol, so it's safe to cache these
-<<<<<<< HEAD
-=======
-    IMain public immutable main;
->>>>>>> fcade85c
     IAssetRegistry public immutable assetRegistry;
     IBasketHandler public immutable basketHandler;
     IBackingManager public immutable backingManager;
@@ -44,11 +40,7 @@
         require(address(erc20_) != address(0), "missing erc20");
         require(maxTradeVolume_ > 0, "invalid max trade volume");
 
-<<<<<<< HEAD
         IMain main = erc20_.main();
-=======
-        main = erc20_.main();
->>>>>>> fcade85c
         assetRegistry = main.assetRegistry();
         basketHandler = main.basketHandler();
         backingManager = main.backingManager();
@@ -197,30 +189,9 @@
             // the absence of an external price feed. Any RToken that gets reasonably big
             // should switch over to an asset with a price feed.
 
-<<<<<<< HEAD
             (TradingContext memory ctx, Registry memory reg) = backingManager.tradingContext(
                 basketsHeld
             );
-=======
-            TradingContext memory ctx;
-
-            ctx.basketsHeld = basketsHeld;
-            ctx.ar = assetRegistry;
-            ctx.bm = backingManager;
-            ctx.bh = basketHandler;
-            ctx.rsr = rsr;
-            ctx.rToken = IRToken(address(erc20));
-            ctx.stRSR = stRSR;
-            ctx.minTradeVolume = backingManager.minTradeVolume();
-            ctx.maxTradeSlippage = backingManager.maxTradeSlippage();
-
-            // Calculate quantities
-            Registry memory reg = ctx.ar.getRegistry();
-            ctx.quantities = new uint192[](reg.erc20s.length);
-            for (uint256 i = 0; i < reg.erc20s.length; ++i) {
-                ctx.quantities[i] = ctx.bh.quantityUnsafe(reg.erc20s[i], reg.assets[i]);
-            }
->>>>>>> fcade85c
 
             // will exclude UoA value from RToken balances at BackingManager
             range = RecollateralizationLibP1.basketRange(ctx, reg);
