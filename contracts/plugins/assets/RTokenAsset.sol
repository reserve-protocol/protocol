--- conflicted
+++ resolved
@@ -62,11 +62,7 @@
     /// @return low {UoA/tok} The low price estimate
     /// @return high {UoA/tok} The high price estimate
     function tryPrice() external view virtual returns (uint192 low, uint192 high) {
-<<<<<<< HEAD
-        (uint192 lowBUPrice, uint192 highBUPrice) = basketHandler.price(); // {UoA/BU}
-=======
         (uint192 lowBUPrice, uint192 highBUPrice) = basketHandler.price(true); // {UoA/BU}
->>>>>>> 72fc1f6e
         require(lowBUPrice != 0 && highBUPrice != FIX_MAX, "invalid price");
         assert(lowBUPrice <= highBUPrice); // not obviously true just by inspection
 
