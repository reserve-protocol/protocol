// SPDX-License-Identifier: BlueOak-1.0.0
pragma solidity 0.8.9;

import "@openzeppelin/contracts/token/ERC20/extensions/IERC20Metadata.sol";
<<<<<<< HEAD
import "contracts/libraries/Fixed.sol";
import "contracts/plugins/assets/FiatCollateral.sol";
=======
import "@openzeppelin/contracts/utils/math/Math.sol";
import "../../libraries/Fixed.sol";
import "./AbstractCollateral.sol";
>>>>>>> ad7994d9

/**
 * @title NonFiatCollateral
 * @notice Collateral plugin for a nonfiat collateral that requires default checks, such as WBTC.
 * Expected: {tok} == {ref}, {ref} is pegged to {target} or defaulting, {target} != {UoA}
 */
contract NonFiatCollateral is FiatCollateral {
    using FixLib for uint192;
    using OracleLib for AggregatorV3Interface;

    AggregatorV3Interface public immutable uoaPerTargetFeed; // {UoA/target}

    /// @param config.chainlinkFeed Feed units: {target/ref}
    /// @param uoaPerTargetFeed_ Feed units: {UoA/target}
    constructor(
        CollateralConfig memory config,
        AggregatorV3Interface uoaPerTargetFeed_
    ) FiatCollateral(config) {
        require(address(uoaPerTargetFeed_) != address(0), "missing uoaPerTarget feed");
        uoaPerTargetFeed = uoaPerTargetFeed_;
    }

    /// Can revert, used by other contract functions in order to catch errors
    /// @param low {UoA/tok} The low price estimate
    /// @param high {UoA/tok} The high price estimate
    /// @param pegPrice {target/ref}
    function tryPrice()
        external
        view
        override
        returns (uint192 low, uint192 high, uint192 pegPrice)
    {
        pegPrice = chainlinkFeed.price(oracleTimeout); // {target/ref}
        uint192 pricePerTarget = uoaPerTargetFeed.price(oracleTimeout); // {UoA/target}

<<<<<<< HEAD
        // {UoA/tok} = {UoA/target} * {target/ref} * {ref/tok}
        uint192 p = pricePerTarget.mul(pegPrice).mul(refPerTok());
=======
        CollateralStatus newStatus = status();
        if (oldStatus != newStatus) {
            emit CollateralStatusChanged(oldStatus, newStatus);
        }
    }
>>>>>>> ad7994d9

        // oracleError is on whatever the _true_ price is, not the one observed
        // this oracleError is already the combined total oracle error
        low = p.div(FIX_ONE.plus(oracleError));
        high = p.div(FIX_ONE.minus(oracleError), CEIL);
    }
}<|MERGE_RESOLUTION|>--- conflicted
+++ resolved
@@ -2,14 +2,8 @@
 pragma solidity 0.8.9;
 
 import "@openzeppelin/contracts/token/ERC20/extensions/IERC20Metadata.sol";
-<<<<<<< HEAD
-import "contracts/libraries/Fixed.sol";
-import "contracts/plugins/assets/FiatCollateral.sol";
-=======
-import "@openzeppelin/contracts/utils/math/Math.sol";
 import "../../libraries/Fixed.sol";
-import "./AbstractCollateral.sol";
->>>>>>> ad7994d9
+import "./FiatCollateral.sol";
 
 /**
  * @title NonFiatCollateral
@@ -45,16 +39,8 @@
         pegPrice = chainlinkFeed.price(oracleTimeout); // {target/ref}
         uint192 pricePerTarget = uoaPerTargetFeed.price(oracleTimeout); // {UoA/target}
 
-<<<<<<< HEAD
         // {UoA/tok} = {UoA/target} * {target/ref} * {ref/tok}
         uint192 p = pricePerTarget.mul(pegPrice).mul(refPerTok());
-=======
-        CollateralStatus newStatus = status();
-        if (oldStatus != newStatus) {
-            emit CollateralStatusChanged(oldStatus, newStatus);
-        }
-    }
->>>>>>> ad7994d9
 
         // oracleError is on whatever the _true_ price is, not the one observed
         // this oracleError is already the combined total oracle error
