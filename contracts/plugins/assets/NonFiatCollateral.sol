// SPDX-License-Identifier: BlueOak-1.0.0
pragma solidity 0.8.9;

import "@openzeppelin/contracts/token/ERC20/extensions/IERC20Metadata.sol";
import "@openzeppelin/contracts/utils/math/Math.sol";
import "contracts/libraries/Fixed.sol";
import "contracts/plugins/assets/AbstractCollateral.sol";

/**
 * @title NonFiatCollateral
 * @notice Collateral plugin for a nonfiat collateral that requires default checks, such as WBTC.
 */
contract NonFiatCollateral is Collateral {
    using FixLib for uint192;

    AggregatorV3Interface public immutable uoaPerTargetFeed; // {UoA/target}

    // Default Status:
    // whenDefault == NEVER: no risk of default (initial value)
    // whenDefault > block.timestamp: delayed default may occur as soon as block.timestamp.
    //                In this case, the asset may recover, reachiving whenDefault == NEVER.
    // whenDefault <= block.timestamp: default has already happened (permanently)
    uint256 internal constant NEVER = type(uint256).max;
    uint256 public whenDefault = NEVER;

    uint192 public immutable defaultThreshold; // {%} e.g. 0.05

    uint256 public immutable delayUntilDefault; // {s} e.g 86400

    /// @param targetPerRefFeed_ {target/ref}
    /// @param uoaPerTargetFeed_ {UoA/target}
    /// @param tradingRange_ {tok} The min and max of the trading range for this asset
    /// @param oracleTimeout_ {s} The number of seconds until a oracle value becomes invalid
    /// @param defaultThreshold_ {%} A value like 0.05 that represents a deviation tolerance
    /// @param delayUntilDefault_ {s} The number of seconds deviation must occur before default
    constructor(
        AggregatorV3Interface targetPerRefFeed_,
        AggregatorV3Interface uoaPerTargetFeed_,
        IERC20Metadata erc20_,
        IERC20Metadata rewardERC20_,
        TradingRange memory tradingRange_,
        uint48 oracleTimeout_,
        bytes32 targetName_,
        uint192 defaultThreshold_,
        uint256 delayUntilDefault_
    )
        Collateral(
            targetPerRefFeed_,
            erc20_,
            rewardERC20_,
            tradingRange_,
            oracleTimeout_,
            targetName_
        )
    {
        require(defaultThreshold_ > 0, "defaultThreshold zero");
        require(delayUntilDefault_ > 0, "delayUntilDefault zero");
        require(address(uoaPerTargetFeed_) != address(0), "missing uoaPerTarget feed");
        defaultThreshold = defaultThreshold_;
        delayUntilDefault = delayUntilDefault_;
        uoaPerTargetFeed = uoaPerTargetFeed_;
    }

    /// @return {UoA/tok} Our best guess at the market price of 1 whole token in UoA
    function price() public view virtual override returns (uint192) {
        // {UoA/tok} = {UoA/target} * {target/ref} * {ref/tok} (1)
        return price(uoaPerTargetFeed, oracleTimeout).mul(price(chainlinkFeed, oracleTimeout));
    }

    /// Refresh exchange rates and update default status.
    /// @dev This default check assumes that the collateral's price() value is expected
    /// to stay close to pricePerTarget() * targetPerRef(). If that's not true for the
    /// collateral you're defining, you MUST redefine refresh()!!
    function refresh() external virtual override {
        if (whenDefault <= block.timestamp) return;
        CollateralStatus oldStatus = status();

        // p {target/ref}
        try this.price_(chainlinkFeed, oracleTimeout) returns (uint192 p) {
            // We don't need the return value from this next feed, but it should still function
            try this.price_(uoaPerTargetFeed, oracleTimeout) returns (uint192 p2) {
                priceable = p > 0 && p2 > 0;

                // {target/ref}
                uint192 peg = targetPerRef();

                // D18{target/ref}= D18{target/ref} * D18{1} / D18
                uint192 delta = (peg * defaultThreshold) / FIX_ONE;

                // If the price is below the default-threshold price, default eventually
                if (p < peg - delta || p > peg + delta) {
                    whenDefault = Math.min(block.timestamp + delayUntilDefault, whenDefault);
                } else whenDefault = NEVER;
            } catch {
                priceable = false;
            }
        } catch {
            priceable = false;
        }

        CollateralStatus newStatus = status();
        if (oldStatus != newStatus) {
            emit DefaultStatusChanged(oldStatus, newStatus);
        }
    }

    /// @return The collateral's status
    function status() public view virtual override returns (CollateralStatus) {
        if (whenDefault == NEVER) {
            return priceable ? CollateralStatus.SOUND : CollateralStatus.UNPRICED;
        } else if (whenDefault > block.timestamp) {
            return priceable ? CollateralStatus.IFFY : CollateralStatus.UNPRICED;
        } else {
            return CollateralStatus.DISABLED;
        }
    }

    /// @return {UoA/target} The price of a target unit in UoA
    function pricePerTarget() public view override returns (uint192) {
        return price(uoaPerTargetFeed, oracleTimeout);
    }

    // solhint-disable no-empty-blocks

    /// @return min {tok} The minimium trade size
    function minTradeSize() external view override returns (uint192 min) {
<<<<<<< HEAD
        try this.price_(uoaPerTargetFeed, oracleTimeout) returns (uint192 p) {
            try this.price_(chainlinkFeed, oracleTimeout) returns (uint192 p2) {
=======
        try uoaPerTargetFeed.price_(oracleTimeout) returns (uint192 p1) {
            try chainlinkFeed.price_(oracleTimeout) returns (uint192 p2) {
>>>>>>> 9129267f
                // {UoA/tok} = {UoA/target} * {target/ref} * {ref/tok}

                // Below we violate our standard practice and put D18 on a uint256,
                // which is on purpose. Consider p1 == p2 == 2^128. An early downcast
                // to uint192 before the min256 calculation could potentially truncate.

                // D18{UoA/tok} = p1.mul(p2);
                uint256 p = (uint256(p1) * p2) / FIX_ONE_256;

                // {tok} = {UoA} / {UoA/tok}
                // return tradingRange.minVal.div(p, CEIL);
                uint256 min256 = (FIX_ONE_256 * tradingRange.minVal + p - 1) / p;
                if (type(uint192).max < min256) revert UIntOutOfBounds();
                min = uint192(min256);
            } catch {}
        } catch {}
        if (min < tradingRange.minAmt) min = tradingRange.minAmt;
        if (min > tradingRange.maxAmt) min = tradingRange.maxAmt;
    }

    /// @return max {tok} The maximum trade size
    function maxTradeSize() external view override returns (uint192 max) {
<<<<<<< HEAD
        try this.price_(uoaPerTargetFeed, oracleTimeout) returns (uint192 p) {
            try this.price_(chainlinkFeed, oracleTimeout) returns (uint192 p2) {
=======
        try uoaPerTargetFeed.price_(oracleTimeout) returns (uint192 p1) {
            try chainlinkFeed.price_(oracleTimeout) returns (uint192 p2) {
>>>>>>> 9129267f
                // {UoA/tok} = {UoA/target} * {target/ref} * {ref/tok}

                // Below we violate our standard practice and put D18 on a uint256,
                // which is on purpose. Consider p1 == p2 == 2^128. An early downcast
                // to uint192 before the min256 calculation could potentially truncate.

                // D18{UoA/tok} = p1.mul(p2);
                uint256 p = (uint256(p1) * p2) / FIX_ONE_256;

                // {tok} = {UoA} / {UoA/tok}
                // return tradingRange.maxVal.div(p);
                uint256 max256 = (FIX_ONE_256 * tradingRange.maxVal) / p;
                if (type(uint192).max < max256) revert UIntOutOfBounds();
                max = uint192(max256);
            } catch {}
        } catch {}
        if (max == 0 || max > tradingRange.maxAmt) max = tradingRange.maxAmt;
        if (max < tradingRange.minAmt) max = tradingRange.minAmt;
    }

    // solhint-enable no-empty-blocks
}<|MERGE_RESOLUTION|>--- conflicted
+++ resolved
@@ -124,13 +124,8 @@
 
     /// @return min {tok} The minimium trade size
     function minTradeSize() external view override returns (uint192 min) {
-<<<<<<< HEAD
-        try this.price_(uoaPerTargetFeed, oracleTimeout) returns (uint192 p) {
+        try this.price_(uoaPerTargetFeed, oracleTimeout) returns (uint192 p1) {
             try this.price_(chainlinkFeed, oracleTimeout) returns (uint192 p2) {
-=======
-        try uoaPerTargetFeed.price_(oracleTimeout) returns (uint192 p1) {
-            try chainlinkFeed.price_(oracleTimeout) returns (uint192 p2) {
->>>>>>> 9129267f
                 // {UoA/tok} = {UoA/target} * {target/ref} * {ref/tok}
 
                 // Below we violate our standard practice and put D18 on a uint256,
@@ -153,13 +148,8 @@
 
     /// @return max {tok} The maximum trade size
     function maxTradeSize() external view override returns (uint192 max) {
-<<<<<<< HEAD
-        try this.price_(uoaPerTargetFeed, oracleTimeout) returns (uint192 p) {
+        try this.price_(uoaPerTargetFeed, oracleTimeout) returns (uint192 p1) {
             try this.price_(chainlinkFeed, oracleTimeout) returns (uint192 p2) {
-=======
-        try uoaPerTargetFeed.price_(oracleTimeout) returns (uint192 p1) {
-            try chainlinkFeed.price_(oracleTimeout) returns (uint192 p2) {
->>>>>>> 9129267f
                 // {UoA/tok} = {UoA/target} * {target/ref} * {ref/tok}
 
                 // Below we violate our standard practice and put D18 on a uint256,
