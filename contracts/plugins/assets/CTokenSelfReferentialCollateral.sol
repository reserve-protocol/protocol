--- conflicted
+++ resolved
@@ -1,15 +1,8 @@
 // SPDX-License-Identifier: BlueOak-1.0.0
 pragma solidity 0.8.9;
 
-<<<<<<< HEAD
-import "@openzeppelin/contracts/token/ERC20/extensions/IERC20Metadata.sol";
-import "contracts/plugins/assets/FiatCollateral.sol";
-import "contracts/plugins/assets/ICToken.sol";
-import "contracts/libraries/Fixed.sol";
-=======
-import "./AbstractCollateral.sol";
+import "./FiatCollateral.sol";
 import "./ICToken.sol";
->>>>>>> ad7994d9
 
 /**
  * @title CTokenSelfReferentialCollateral
@@ -46,35 +39,8 @@
         // Update the Compound Protocol
         ICToken(address(erc20)).exchangeRateCurrent();
 
-<<<<<<< HEAD
         // Violation of calling super first! Composition broken! Intentional!
         super.refresh(); // already handles all necessary default checks
-=======
-        if (alreadyDefaulted()) return;
-        CollateralStatus oldStatus = status();
-
-        // Check for hard default
-        uint192 referencePrice = refPerTok();
-        // uint192(<) is equivalent to Fix.lt
-        if (referencePrice < prevReferencePrice) {
-            markStatus(CollateralStatus.DISABLED);
-        } else {
-            try chainlinkFeed.price_(oracleTimeout) returns (uint192) {
-                markStatus(CollateralStatus.SOUND);
-            } catch (bytes memory errData) {
-                // see: docs/solidity-style.md#Catching-Empty-Data
-                if (errData.length == 0) revert(); // solhint-disable-line reason-string
-                markStatus(CollateralStatus.IFFY);
-            }
-        }
-        prevReferencePrice = referencePrice;
-
-        CollateralStatus newStatus = status();
-        if (oldStatus != newStatus) {
-            emit CollateralStatusChanged(oldStatus, newStatus);
-        }
-        // No interactions beyond the initial refresher
->>>>>>> ad7994d9
     }
 
     /// @return {ref/tok} Quantity of whole reference units per whole collateral tokens
