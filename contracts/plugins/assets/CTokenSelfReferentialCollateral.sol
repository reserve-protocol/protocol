--- conflicted
+++ resolved
@@ -81,13 +81,8 @@
         if (referencePrice < prevReferencePrice) {
             whenDefault = block.timestamp;
         } else {
-<<<<<<< HEAD
             try this.price_(chainlinkFeed, oracleTimeout) returns (uint192) {
-                priceable = true;
-=======
-            try chainlinkFeed.price_(oracleTimeout) returns (uint192 p) {
                 priceable = p > 0;
->>>>>>> 368bcd19
             } catch {
                 priceable = false;
             }
