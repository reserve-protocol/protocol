--- conflicted
+++ resolved
@@ -9,12 +9,8 @@
  * @notice Collateral plugin for a cToken of unpegged collateral, such as cETH.
  * Expected: {tok} != {ref}, {ref} == {target}, {target} != {UoA}
  */
-<<<<<<< HEAD
-contract CTokenSelfReferentialCollateral is Collateral {
-=======
 contract CTokenSelfReferentialCollateral is SelfReferentialCollateral {
     using OracleLib for AggregatorV3Interface;
->>>>>>> fa6d8fe7
     using FixLib for uint192;
 
     // All cTokens have 8 decimals, but their underlying may have 18 or 6 or something else.
@@ -36,15 +32,6 @@
         comptroller = comptroller_;
     }
 
-<<<<<<< HEAD
-    /// @return {UoA/tok} Our best guess at the market price of 1 whole token in UoA
-    function strictPrice() public view virtual override returns (uint192) {
-        // {UoA/tok} = {UoA/ref} * {ref/tok}
-        return price(chainlinkFeed, oracleTimeout).mul(refPerTok());
-    }
-
-=======
->>>>>>> fa6d8fe7
     /// Refresh exchange rates and update default status.
     /// @custom:interaction RCEI
     function refresh() public virtual override {
@@ -52,35 +39,8 @@
         // Update the Compound Protocol
         ICToken(address(erc20)).exchangeRateCurrent();
 
-<<<<<<< HEAD
-        if (alreadyDefaulted()) return;
-        CollateralStatus oldStatus = status();
-
-        // Check for hard default
-        uint192 referencePrice = refPerTok();
-        // uint192(<) is equivalent to Fix.lt
-        if (referencePrice < prevReferencePrice) {
-            markStatus(CollateralStatus.DISABLED);
-        } else {
-            try this.price_(chainlinkFeed, oracleTimeout) returns (uint192) {
-                markStatus(CollateralStatus.SOUND);
-            } catch (bytes memory errData) {
-                // see: docs/solidity-style.md#Catching-Empty-Data
-                if (errData.length == 0) revert(); // solhint-disable-line reason-string
-                markStatus(CollateralStatus.IFFY);
-            }
-        }
-        prevReferencePrice = referencePrice;
-
-        CollateralStatus newStatus = status();
-        if (oldStatus != newStatus) {
-            emit CollateralStatusChanged(oldStatus, newStatus);
-        }
-        // No interactions beyond the initial refresher
-=======
         // Violation of calling super first! Composition broken! Intentional!
         super.refresh(); // already handles all necessary default checks
->>>>>>> fa6d8fe7
     }
 
     /// @return {ref/tok} Quantity of whole reference units per whole collateral tokens
@@ -90,14 +50,6 @@
         return shiftl_toFix(rate, shiftLeft);
     }
 
-<<<<<<< HEAD
-    /// @return {UoA/target} The price of a target unit in UoA
-    function pricePerTarget() public view override returns (uint192) {
-        return price(chainlinkFeed, oracleTimeout);
-    }
-
-=======
->>>>>>> fa6d8fe7
     /// Claim rewards earned by holding a balance of the ERC20 token
     /// @dev delegatecall
     function claimRewards() external virtual override {
