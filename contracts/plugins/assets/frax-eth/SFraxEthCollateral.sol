// SPDX-License-Identifier: BlueOak-1.0.0
pragma solidity 0.8.19;

import "@openzeppelin/contracts/utils/math/Math.sol";
import "../../../libraries/Fixed.sol";
import "../AppreciatingFiatCollateral.sol";
import "../OracleLib.sol";
import "./vendor/IsfrxEth.sol";

interface IEmaPriceOracleStableSwap {
    // solhint-disable-next-line func-name-mixedcase
    function price_oracle() external view returns (uint256);
}

/**
 * @title SFraxEthCollateral
 * @notice Collateral plugin for Frax-ETH,
 * tok = sfrxETH
 * ref = frxETH
 * tar = ETH
 * UoA = USD
 */
contract SFraxEthCollateral is AppreciatingFiatCollateral {
    using OracleLib for AggregatorV3Interface;
    using FixLib for uint192;

    // solhint-disable-next-line var-name-mixedcase
    address public immutable CURVE_POOL_EMA_PRICE_ORACLE;

    /// @param config.chainlinkFeed {UoA/target} price of ETH in USD terms
    /// @param revenueHiding {1e18} percent amount of revenue to hide
    constructor(
        CollateralConfig memory config,
        uint192 revenueHiding,
        address curvePoolEmaPriceOracleAddress
    ) AppreciatingFiatCollateral(config, revenueHiding) {
<<<<<<< HEAD
        require(config.defaultThreshold > 0, "defaultThreshold zero");
=======
        require(config.defaultThreshold != 0, "defaultThreshold zero");
>>>>>>> db72e404

        CURVE_POOL_EMA_PRICE_ORACLE = curvePoolEmaPriceOracleAddress;
    }

    function refresh() public virtual override {
        // solhint-disable-next-line no-empty-blocks
        try IsfrxEth(address(erc20)).syncRewards() {} catch {}

        super.refresh();
    }

    /// Can revert, used by other contract functions in order to catch errors
    /// @return low {UoA/tok} The low price estimate
    /// @return high {UoA/tok} The high price estimate
    /// @return pegPrice {target/ref} FIX_ONE until an oracle becomes available
    function tryPrice()
        external
        view
        override
        returns (
            uint192 low,
            uint192 high,
            uint192 pegPrice
        )
    {
        // {target/ref} Get current market peg ({eth/frxeth})
        pegPrice = _safeWrap(IEmaPriceOracleStableSwap(CURVE_POOL_EMA_PRICE_ORACLE).price_oracle());

        // {UoA/tok} = {UoA/target} * {target/ref} * {ref/tok}
        uint192 p = chainlinkFeed.price(oracleTimeout).mul(pegPrice).mul(underlyingRefPerTok());
        uint192 err = p.mul(oracleError, CEIL);

        high = p + err;
        low = p - err;
        // assert(low <= high); obviously true just by inspection
    }

    /// @return {ref/tok} Quantity of whole reference units per whole collateral tokens
    function underlyingRefPerTok() public view override returns (uint192) {
        return _safeWrap(IsfrxEth(address(erc20)).pricePerShare());
    }
}<|MERGE_RESOLUTION|>--- conflicted
+++ resolved
@@ -34,11 +34,7 @@
         uint192 revenueHiding,
         address curvePoolEmaPriceOracleAddress
     ) AppreciatingFiatCollateral(config, revenueHiding) {
-<<<<<<< HEAD
-        require(config.defaultThreshold > 0, "defaultThreshold zero");
-=======
         require(config.defaultThreshold != 0, "defaultThreshold zero");
->>>>>>> db72e404
 
         CURVE_POOL_EMA_PRICE_ORACLE = curvePoolEmaPriceOracleAddress;
     }
