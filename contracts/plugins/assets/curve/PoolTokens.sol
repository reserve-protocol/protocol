--- conflicted
+++ resolved
@@ -310,9 +310,6 @@
     function maxPoolOracleTimeout() internal view virtual returns (uint48) {
         return
             uint48(
-<<<<<<< HEAD
-                Math.max(Math.max(_t0timeout1, _t1timeout1), Math.max(_t2timeout1, _t3timeout1))
-=======
                 Math.max(
                     Math.max(
                         Math.max(_t0timeout0, _t1timeout0),
@@ -320,7 +317,6 @@
                     ),
                     Math.max(Math.max(_t0timeout1, _t1timeout1), Math.max(_t2timeout1, _t3timeout1))
                 )
->>>>>>> db72e404
             );
     }
 
