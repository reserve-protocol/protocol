// SPDX-License-Identifier: BlueOak-1.0.0
pragma solidity ^0.8.19;

import "@openzeppelin/contracts/token/ERC20/ERC20.sol";
import "../../erc20/RewardableERC20Wrapper.sol";

//slither-disable-next-line name-reused
interface IMinter {
    /// Mint CRV to msg.sender based on their prorata share of the provided gauge
    function mint(address gaugeAddr) external;
}

interface ILiquidityGauge {
    function deposit(uint256 _value) external;

    /// @param _value LP token amount
    function withdraw(uint256 _value) external;
}

// Note: Only supports CRV rewards. If a Curve pool with multiple reward tokens is
// used, other reward tokens beyond CRV will never be claimed and distributed to
// depositors. These unclaimed rewards will be lost forever.
<<<<<<< HEAD
=======

// In addition to this, each wrapper deployment must be tested individually, regardless
// of the number of reward tokens it has. This contract is not compatible with all gauges
// and may revert depending on the Curve Gauge being used. For example, the
// `RewardsOnlyGauge` does not have a user_checkpoint() function, which means the
// MINTER.mint() call in this contract would revert in that case.

>>>>>>> 212cbd55
contract CurveGaugeWrapper is RewardableERC20Wrapper {
    using SafeERC20 for IERC20;

    IMinter public constant MINTER = IMinter(0xd061D61a4d941c39E5453435B6345Dc261C2fcE0);

    ILiquidityGauge public immutable gauge;

    /// @param _lpToken The curve LP token, transferrable
    constructor(
        ERC20 _lpToken,
        string memory _name,
        string memory _symbol,
        ERC20 _crv,
        ILiquidityGauge _gauge
    ) RewardableERC20Wrapper(_lpToken, _name, _symbol, _crv) {
        gauge = _gauge;
    }

    // deposit a curve token
    function _afterDeposit(uint256 _amount, address) internal override {
        underlying.approve(address(gauge), _amount);
        gauge.deposit(_amount);
    }

    // withdraw to curve token
    function _beforeWithdraw(uint256 _amount, address) internal override {
        gauge.withdraw(_amount);
    }

<<<<<<< HEAD
    // claim rewards - only supports CRV rewards
=======
    // claim rewards - only supports CRV rewards, may not work for all gauges
>>>>>>> 212cbd55
    function _claimAssetRewards() internal virtual override {
        MINTER.mint(address(gauge));
    }
}<|MERGE_RESOLUTION|>--- conflicted
+++ resolved
@@ -20,8 +20,6 @@
 // Note: Only supports CRV rewards. If a Curve pool with multiple reward tokens is
 // used, other reward tokens beyond CRV will never be claimed and distributed to
 // depositors. These unclaimed rewards will be lost forever.
-<<<<<<< HEAD
-=======
 
 // In addition to this, each wrapper deployment must be tested individually, regardless
 // of the number of reward tokens it has. This contract is not compatible with all gauges
@@ -29,7 +27,6 @@
 // `RewardsOnlyGauge` does not have a user_checkpoint() function, which means the
 // MINTER.mint() call in this contract would revert in that case.
 
->>>>>>> 212cbd55
 contract CurveGaugeWrapper is RewardableERC20Wrapper {
     using SafeERC20 for IERC20;
 
@@ -59,11 +56,7 @@
         gauge.withdraw(_amount);
     }
 
-<<<<<<< HEAD
-    // claim rewards - only supports CRV rewards
-=======
     // claim rewards - only supports CRV rewards, may not work for all gauges
->>>>>>> 212cbd55
     function _claimAssetRewards() internal virtual override {
         MINTER.mint(address(gauge));
     }
