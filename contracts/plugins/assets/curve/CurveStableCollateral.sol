--- conflicted
+++ resolved
@@ -54,10 +54,7 @@
     /// Can revert, used by other contract functions in order to catch errors
     /// Should not return FIX_MAX for low
     /// Should only return FIX_MAX for high if low is 0
-<<<<<<< HEAD
-=======
     /// Should NOT be manipulable by MEV
->>>>>>> 72fc1f6e
     /// @dev Override this when pricing is more complicated than just a single pool
     /// @return low {UoA/tok} The low price estimate
     /// @return high {UoA/tok} The high price estimate
@@ -90,10 +87,7 @@
         //   1. A moving average metric (unavailable in the cases we care about)
         //   2. Mapping oracle prices to expected pool balances using precise knowledge about
         //      the shape of the trading curve. (maybe we can do this in the future)
-<<<<<<< HEAD
-=======
         // TODO update this approach to be MEV-resistant
->>>>>>> 72fc1f6e
 
         // {UoA}
         (uint192 aumLow, uint192 aumHigh) = totalBalancesValue();
@@ -134,11 +128,7 @@
             }
 
             // Check for soft default + save prices
-<<<<<<< HEAD
-            try this.tryPrice() returns (uint192 low, uint192 high, uint192) {
-=======
             try this.tryPrice() returns (uint192 low, uint192 high, uint192 pegPrice) {
->>>>>>> 72fc1f6e
                 // {UoA/tok}, {UoA/tok}, {UoA/tok}
                 // (0, 0) is a valid price; (0, FIX_MAX) is unpriced
 
@@ -146,10 +136,7 @@
                 if (high != FIX_MAX) {
                     savedLowPrice = low;
                     savedHighPrice = high;
-<<<<<<< HEAD
-=======
                     savedPegPrice = pegPrice;
->>>>>>> 72fc1f6e
                     lastSave = uint48(block.timestamp);
                 } else {
                     // must be unpriced
