--- conflicted
+++ resolved
@@ -65,10 +65,6 @@
             uint192
         )
     {
-<<<<<<< HEAD
-        // {UoA/ref} -- units will change
-        (low, high) = refPrice();
-=======
         // Assumption: the pool is balanced
         //
         // This pricing method returns a MINIMUM when the pool is balanced.
@@ -89,7 +85,6 @@
 
         // {UoA}
         (uint192 aumLow, uint192 aumHigh) = totalBalancesValue();
->>>>>>> 7c22f0cc
 
         // {ref/tok}
         uint192 underlyingRefPerTok_ = underlyingRefPerTok();
