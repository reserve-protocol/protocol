--- conflicted
+++ resolved
@@ -246,11 +246,7 @@
         uint256 bal = IERC20(reward.reward_token).balanceOf(address(this));
 
         //check that balance increased and update integral
-<<<<<<< HEAD
-        if (_supply > 0 && bal > reward.reward_remaining) {
-=======
         if (_supply != 0 && bal > reward.reward_remaining) {
->>>>>>> db72e404
             reward.reward_integral =
                 reward.reward_integral +
                 (bal.sub(reward.reward_remaining).mul(1e20).div(_supply));
