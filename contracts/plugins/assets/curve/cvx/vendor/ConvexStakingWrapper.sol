// SPDX-License-Identifier: MIT
pragma solidity 0.6.12;
pragma experimental ABIEncoderV2;
// slither-disable-start reentrancy-no-eth

import "@openzeppelin/contracts-v0.7/math/SafeMath.sol";
import "@openzeppelin/contracts-v0.7/token/ERC20/IERC20.sol";
import "@openzeppelin/contracts-v0.7/token/ERC20/SafeERC20.sol";
import "@openzeppelin/contracts-v0.7/token/ERC20/ERC20.sol";
import "@openzeppelin/contracts-v0.7/utils/ReentrancyGuard.sol";
import "./IRewardStaking.sol";

interface IBooster {
    function poolInfo(uint256 _pid)
        external
        view
        returns (
            address _lptoken,
            address _token,
            address _gauge,
            address _crvRewards,
            address _stash,
            bool _shutdown
        );

    function earmarkRewards(uint256 _pid) external returns (bool);
}

interface IConvexDeposits {
    function deposit(
        uint256 _pid,
        uint256 _amount,
        bool _stake
    ) external returns (bool);

    function deposit(
        uint256 _amount,
        bool _lock,
        address _stakeAddress
    ) external;
}

interface ITokenWrapper {
    function token() external view returns (address);
}

// if used as collateral some modifications will be needed to fit the specific platform

// Based on audited contracts: https://github.com/convex-eth/platform/blob/933ace34d896e6684345c6795bf33d4089fbd8f6/contracts/contracts/wrappers/ConvexStakingWrapper.sol
contract ConvexStakingWrapper is ERC20, ReentrancyGuard {
    using SafeERC20 for IERC20;
    using SafeMath for uint256;

    struct EarnedData {
        address token;
        uint256 amount;
    }

    struct RewardType {
        address reward_token;
        address reward_pool;
        uint256 reward_integral;
        uint256 reward_remaining;
        mapping(address => uint256) reward_integral_for;
        mapping(address => uint256) claimable_reward;
    }

    //constants/immutables
    address public constant convexBooster = address(0xF403C135812408BFbE8713b5A23a04b3D48AAE31);
    address public constant crv = address(0xD533a949740bb3306d119CC777fa900bA034cd52);
    address public constant cvx = address(0x4e3FBD56CD56c3e72c1403e103b45Db9da5B9D2B);
    address public curveToken;
    address public convexToken;
    address public convexPool;
    uint256 public convexPoolId;
    address public collateralVault;
    uint256 private constant CRV_INDEX = 0;
    uint256 private constant CVX_INDEX = 1;

    //rewards
    RewardType[] public rewards;
    mapping(address => uint256) public registeredRewards;
    mapping(address => address) public rewardRedirect;

    //management
    bool public isInit;

    string internal _tokenname;
    string internal _tokensymbol;

    event Deposited(
        address indexed _user,
        address indexed _account,
        uint256 _amount,
        bool _wrapped
    );
    event Withdrawn(address indexed _user, uint256 _amount, bool _unwrapped);
    event RewardRedirected(address indexed _account, address _forward);
    event RewardAdded(address _token);
    event UserCheckpoint(address _userA, address _userB);
    event RewardsClaimed(IERC20 indexed erc20, uint256 indexed amount);

    constructor() public ERC20("StakedConvexToken", "stkCvx") {}

    function initialize(uint256 _poolId) external virtual {
        require(!isInit, "already init");

        (address _lptoken, address _token, , address _rewards, , ) = IBooster(convexBooster)
        .poolInfo(_poolId);
        curveToken = _lptoken;
        convexToken = _token;
        convexPool = _rewards;
        convexPoolId = _poolId;

        _tokenname = string(abi.encodePacked("Staked ", ERC20(_token).name()));
        _tokensymbol = string(abi.encodePacked("stk", ERC20(_token).symbol()));
        isInit = true;

        // collateralVault = _vault;

        //add rewards
        addRewards();
        setApprovals();
    }

    function name() public view override returns (string memory) {
        return _tokenname;
    }

    function symbol() public view override returns (string memory) {
        return _tokensymbol;
    }

    function decimals() public view override returns (uint8) {
        return 18;
    }

    function setApprovals() public {
        IERC20(curveToken).safeApprove(convexBooster, 0);
        IERC20(curveToken).safeApprove(convexBooster, uint256(-1));
        IERC20(convexToken).safeApprove(convexPool, 0);
        IERC20(convexToken).safeApprove(convexPool, uint256(-1));
    }

    function addRewards() public {
        address mainPool = convexPool;

        if (rewards.length == 0) {
            rewards.push(
                RewardType({
                    reward_token: crv,
                    reward_pool: mainPool,
                    reward_integral: 0,
                    reward_remaining: 0
                })
            );
            rewards.push(
                RewardType({
                    reward_token: cvx,
                    reward_pool: address(0),
                    reward_integral: 0,
                    reward_remaining: 0
                })
            );
            registeredRewards[crv] = CRV_INDEX + 1; //mark registered at index+1
            registeredRewards[cvx] = CVX_INDEX + 1; //mark registered at index+1
            //send to self to warmup state
            //slither-disable-next-line unchecked-transfer
            IERC20(crv).transfer(address(this), 0);
            //send to self to warmup state
            //slither-disable-next-line unchecked-transfer
            IERC20(cvx).transfer(address(this), 0);
            emit RewardAdded(crv);
            emit RewardAdded(cvx);
        }

        uint256 extraCount = IRewardStaking(mainPool).extraRewardsLength();
        for (uint256 i = 0; i < extraCount; i++) {
            address extraPool = IRewardStaking(mainPool).extraRewards(i);
            address extraToken = IRewardStaking(extraPool).rewardToken();
            //from pool 151, extra reward tokens are wrapped
            if (convexPoolId >= 151) {
                extraToken = ITokenWrapper(extraToken).token();
            }
            if (extraToken == cvx) {
                //update cvx reward pool address
                rewards[CVX_INDEX].reward_pool = extraPool;
            } else if (registeredRewards[extraToken] == 0) {
                //add new token to list
                rewards.push(
                    RewardType({
                        reward_token: extraToken,
                        reward_pool: extraPool,
                        reward_integral: 0,
                        reward_remaining: 0
                    })
                );
                registeredRewards[extraToken] = rewards.length; //mark registered at index+1
                emit RewardAdded(extraToken);
            }
        }
    }

    function rewardLength() external view returns (uint256) {
        return rewards.length;
    }

    function _getDepositedBalance(address _account) internal view virtual returns (uint256) {
        if (_account == address(0) || _account == collateralVault) {
            return 0;
        }
        //get balance from collateralVault

        return balanceOf(_account);
    }

    function _getTotalSupply() internal view virtual returns (uint256) {
        //override and add any supply needed (interest based growth)

        return totalSupply();
    }

    //internal transfer function to transfer rewards out on claim
    function _transferReward(
        address _token,
        address _to,
        uint256 _amount
    ) internal virtual {
        IERC20(_token).safeTransfer(_to, _amount);
    }

    function _calcRewardIntegral(
        uint256 _index,
        address[2] memory _accounts,
        uint256[2] memory _balances,
        uint256 _supply,
        bool _isClaim
    ) internal {
        RewardType storage reward = rewards[_index];
        if (reward.reward_token == address(0)) {
            return;
        }

        //get difference in balance and remaining rewards
        //getReward is unguarded so we use reward_remaining to keep track of how much was actually claimed
        uint256 bal = IERC20(reward.reward_token).balanceOf(address(this));

        //check that balance increased and update integral
        if (_supply > 0 && bal > reward.reward_remaining) {
            reward.reward_integral =
                reward.reward_integral +
                (bal.sub(reward.reward_remaining).mul(1e20).div(_supply));
        }

        //update user integrals
        for (uint256 u = 0; u < _accounts.length; u++) {
            //do not give rewards to address 0
            if (_accounts[u] == address(0)) continue;
            if (_accounts[u] == collateralVault) continue;
            if (_isClaim && u != 0) continue; //only update/claim for first address and use second as forwarding

            uint256 userI = reward.reward_integral_for[_accounts[u]];
            if (_isClaim || userI < reward.reward_integral) {
                if (_isClaim) {
                    uint256 receiveable = reward.claimable_reward[_accounts[u]].add(
                        _balances[u].mul(reward.reward_integral.sub(userI)).div(1e20)
                    );
                    if (receiveable > 0) {
                        reward.claimable_reward[_accounts[u]] = 0;
                        //cheat for gas savings by transfering to the second index in accounts list
                        //if claiming only the 0 index will update so 1 index can hold forwarding info
                        //guaranteed to have an address in u+1 so no need to check
                        _transferReward(reward.reward_token, _accounts[u + 1], receiveable);
                        bal = bal.sub(receiveable);
                    }
                } else {
                    reward.claimable_reward[_accounts[u]] = reward
                    .claimable_reward[_accounts[u]]
                    .add(_balances[u].mul(reward.reward_integral.sub(userI)).div(1e20));
                }
                reward.reward_integral_for[_accounts[u]] = reward.reward_integral;
            }
        }

        //update remaining reward here since balance could have changed if claiming
        if (bal != reward.reward_remaining) {
            reward.reward_remaining = bal;
        }
    }

    function _checkpoint(address[2] memory _accounts) internal nonReentrant {
        uint256 supply = _getTotalSupply();
        uint256[2] memory depositedBalance;
        depositedBalance[0] = _getDepositedBalance(_accounts[0]);
        depositedBalance[1] = _getDepositedBalance(_accounts[1]);

        IRewardStaking(convexPool).getReward(address(this), true);

        uint256 rewardCount = rewards.length;
        for (uint256 i = 0; i < rewardCount; i++) {
            _calcRewardIntegral(i, _accounts, depositedBalance, supply, false);
        }
        emit UserCheckpoint(_accounts[0], _accounts[1]);
    }

    function _checkpointAndClaim(address[2] memory _accounts) internal nonReentrant {
        uint256 supply = _getTotalSupply();
        uint256[2] memory depositedBalance;
        depositedBalance[0] = _getDepositedBalance(_accounts[0]); //only do first slot

        IRewardStaking(convexPool).getReward(address(this), true);

        uint256 rewardCount = rewards.length;
        for (uint256 i = 0; i < rewardCount; i++) {
            _calcRewardIntegral(i, _accounts, depositedBalance, supply, true);
        }
        emit UserCheckpoint(_accounts[0], _accounts[1]);
    }

    function user_checkpoint(address _account) external returns (bool) {
        _checkpoint([_account, address(0)]);
        return true;
    }

    function totalBalanceOf(address _account) external view returns (uint256) {
        return _getDepositedBalance(_account);
    }

    //run earned as a mutable function to claim everything before calculating earned rewards
    function earned(address _account) external returns (EarnedData[] memory claimable) {
        //checkpoint to pull in and tally new rewards
        _checkpoint([_account, address(0)]);
        return _earned(_account);
    }

    function _earned(address _account) internal view returns (EarnedData[] memory claimable) {
        uint256 rewardCount = rewards.length;
        claimable = new EarnedData[](rewardCount);

        for (uint256 i = 0; i < rewardCount; i++) {
            RewardType storage reward = rewards[i];
            if (reward.reward_token == address(0)) {
                continue;
            }

            claimable[i].amount = reward.claimable_reward[_account];
            claimable[i].token = reward.reward_token;
        }
        return claimable;
    }

    function claimRewards() external {
        address _account = rewardRedirect[msg.sender] == address(0)
            ? msg.sender
            : rewardRedirect[msg.sender];

        uint256 cvxOldBal = IERC20(cvx).balanceOf(_account);
        uint256 crvOldBal = IERC20(crv).balanceOf(_account);
        _checkpointAndClaim([msg.sender, _account]);
        emit RewardsClaimed(IERC20(cvx), IERC20(cvx).balanceOf(_account) - cvxOldBal);
        emit RewardsClaimed(IERC20(crv), IERC20(crv).balanceOf(_account) - crvOldBal);
    }

    //set any claimed rewards to automatically go to a different address
    //set address to zero to disable
    function setRewardRedirect(address _to) external nonReentrant {
        rewardRedirect[msg.sender] = _to;
        emit RewardRedirected(msg.sender, _to);
    }

    function getReward(address _account) external {
        //check if there is a redirect address
        if (rewardRedirect[_account] != address(0)) {
            _checkpointAndClaim([_account, rewardRedirect[_account]]);
        } else {
            //claim directly in checkpoint logic to save a bit of gas
            _checkpointAndClaim([_account, _account]);
        }
    }

    function getReward(address _account, address _forwardTo) external {
        require(msg.sender == _account, "!self");
        //claim directly in checkpoint logic to save a bit of gas
        //pack forwardTo into account array to save gas so that a proxy etc doesnt have to double transfer
        _checkpointAndClaim([_account, _forwardTo]);
    }

    //deposit a curve token
    function deposit(uint256 _amount, address _to) external {
        //dont need to call checkpoint since _mint() will

        if (_amount > 0) {
            _mint(_to, _amount);
            IERC20(curveToken).safeTransferFrom(msg.sender, address(this), _amount);
            IConvexDeposits(convexBooster).deposit(convexPoolId, _amount, true);
        }

        emit Deposited(msg.sender, _to, _amount, true);
    }

    //stake a convex token
    function stake(uint256 _amount, address _to) external {
        //dont need to call checkpoint since _mint() will

        if (_amount > 0) {
            _mint(_to, _amount);
            IERC20(convexToken).safeTransferFrom(msg.sender, address(this), _amount);
            IRewardStaking(convexPool).stake(_amount);
        }

        emit Deposited(msg.sender, _to, _amount, false);
    }

    //withdraw to convex deposit token
    function withdraw(uint256 _amount) external {
        //dont need to call checkpoint since _burn() will

        if (_amount > 0) {
            _burn(msg.sender, _amount);
            IRewardStaking(convexPool).withdraw(_amount, false);
            IERC20(convexToken).safeTransfer(msg.sender, _amount);
        }

        emit Withdrawn(msg.sender, _amount, false);
    }

    //withdraw to underlying curve lp token
    function withdrawAndUnwrap(uint256 _amount) external {
        //dont need to call checkpoint since _burn() will

        if (_amount > 0) {
            _burn(msg.sender, _amount);
            IRewardStaking(convexPool).withdrawAndUnwrap(_amount, false);
            IERC20(curveToken).safeTransfer(msg.sender, _amount);
        }

        //events
        emit Withdrawn(msg.sender, _amount, true);
    }

    function _beforeTokenTransfer(
        address _from,
        address _to,
        uint256
    ) internal override {
        _checkpoint([_from, _to]);
    }
<<<<<<< HEAD

    //helper function
    function earmarkRewards() external returns (bool) {
        return IBooster(convexBooster).earmarkRewards(convexPoolId);
    }
}
=======
}
// slither-disable-end reentrancy-no-eth
>>>>>>> 25e3598c
<|MERGE_RESOLUTION|>--- conflicted
+++ resolved
@@ -445,14 +445,10 @@
     ) internal override {
         _checkpoint([_from, _to]);
     }
-<<<<<<< HEAD
 
     //helper function
     function earmarkRewards() external returns (bool) {
         return IBooster(convexBooster).earmarkRewards(convexPoolId);
     }
 }
-=======
-}
-// slither-disable-end reentrancy-no-eth
->>>>>>> 25e3598c
+// slither-disable-end reentrancy-no-eth