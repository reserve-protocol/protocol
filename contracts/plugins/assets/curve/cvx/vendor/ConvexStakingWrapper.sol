// SPDX-License-Identifier: MIT
pragma solidity 0.6.12;
pragma experimental ABIEncoderV2;
// slither-disable-start reentrancy-no-eth

import "@openzeppelin/contracts-v0.7/math/SafeMath.sol";
import "@openzeppelin/contracts-v0.7/token/ERC20/IERC20.sol";
import "@openzeppelin/contracts-v0.7/token/ERC20/SafeERC20.sol";
import "@openzeppelin/contracts-v0.7/token/ERC20/ERC20.sol";
import "@openzeppelin/contracts-v0.7/utils/ReentrancyGuard.sol";
import "./IRewardStaking.sol";

interface IBooster {
    function poolInfo(uint256 _pid)
        external
        view
        returns (
            address _lptoken,
            address _token,
            address _gauge,
            address _crvRewards,
            address _stash,
            bool _shutdown
        );

    function earmarkRewards(uint256 _pid) external returns (bool);
}

interface IConvexDeposits {
    function deposit(
        uint256 _pid,
        uint256 _amount,
        bool _stake
    ) external returns (bool);

    function deposit(
        uint256 _amount,
        bool _lock,
        address _stakeAddress
    ) external;
}

interface ITokenWrapper {
    function token() external view returns (address);
}

// if used as collateral some modifications will be needed to fit the specific platform

// Based on audited contracts: https://github.com/convex-eth/platform/blob/933ace34d896e6684345c6795bf33d4089fbd8f6/contracts/contracts/wrappers/ConvexStakingWrapper.sol
contract ConvexStakingWrapper is ERC20, ReentrancyGuard {
    using SafeERC20 for IERC20;
    using SafeMath for uint256;

    struct EarnedData {
        address token;
        uint256 amount;
    }

    struct RewardType {
        address reward_token;
        address reward_pool;
        uint256 reward_integral;
        uint256 reward_remaining;
        mapping(address => uint256) reward_integral_for;
        mapping(address => uint256) claimable_reward;
    }

    //constants/immutables
    address public constant convexBooster = address(0xF403C135812408BFbE8713b5A23a04b3D48AAE31);
    address public constant crv = address(0xD533a949740bb3306d119CC777fa900bA034cd52);
    address public constant cvx = address(0x4e3FBD56CD56c3e72c1403e103b45Db9da5B9D2B);
    address public curveToken;
    address public convexToken;
    address public convexPool;
    uint256 public convexPoolId;
    address public collateralVault;
    uint256 private constant CRV_INDEX = 0;
    uint256 private constant CVX_INDEX = 1;

    //rewards
    RewardType[] public rewards;
    mapping(address => uint256) public registeredRewards;
    mapping(address => address) public rewardRedirect;

    //management
    bool public isInit;

    string internal _tokenname;
    string internal _tokensymbol;

    event Deposited(
        address indexed _user,
        address indexed _account,
        uint256 _amount,
        bool _wrapped
    );
    event Withdrawn(address indexed _user, uint256 _amount, bool _unwrapped);
    event RewardRedirected(address indexed _account, address _forward);
    event RewardAdded(address _token);
    event UserCheckpoint(address _userA, address _userB);
    event RewardsClaimed(IERC20 indexed erc20, uint256 indexed amount);

    constructor() public ERC20("StakedConvexToken", "stkCvx") {}

    function initialize(uint256 _poolId) external virtual {
        require(!isInit, "already init");

        (address _lptoken, address _token, , address _rewards, , ) = IBooster(convexBooster)
        .poolInfo(_poolId);
        curveToken = _lptoken;
        convexToken = _token;
        convexPool = _rewards;
        convexPoolId = _poolId;

        _tokenname = string(abi.encodePacked("Staked ", ERC20(_token).name()));
        _tokensymbol = string(abi.encodePacked("stk", ERC20(_token).symbol()));
        isInit = true;

        // collateralVault = _vault;

        //add rewards
        addRewards();
        setApprovals();
    }

    function name() public view override returns (string memory) {
        return _tokenname;
    }

    function symbol() public view override returns (string memory) {
        return _tokensymbol;
    }

    function decimals() public view override returns (uint8) {
        return 18;
    }

    function setApprovals() public {
        IERC20(curveToken).safeApprove(convexBooster, 0);
        IERC20(curveToken).safeApprove(convexBooster, uint256(-1));
        IERC20(convexToken).safeApprove(convexPool, 0);
        IERC20(convexToken).safeApprove(convexPool, uint256(-1));
    }

    function addRewards() public {
        address mainPool = convexPool;

        if (rewards.length == 0) {
            rewards.push(
                RewardType({
                    reward_token: crv,
                    reward_pool: mainPool,
                    reward_integral: 0,
                    reward_remaining: 0
                })
            );
            rewards.push(
                RewardType({
                    reward_token: cvx,
                    reward_pool: address(0),
                    reward_integral: 0,
                    reward_remaining: 0
                })
            );
            registeredRewards[crv] = CRV_INDEX + 1; //mark registered at index+1
            registeredRewards[cvx] = CVX_INDEX + 1; //mark registered at index+1
            //send to self to warmup state
            //slither-disable-next-line unchecked-transfer
            IERC20(crv).transfer(address(this), 0);
            //send to self to warmup state
            //slither-disable-next-line unchecked-transfer
            IERC20(cvx).transfer(address(this), 0);
            emit RewardAdded(crv);
            emit RewardAdded(cvx);
        }

        uint256 extraCount = IRewardStaking(mainPool).extraRewardsLength();
        for (uint256 i = 0; i < extraCount; i++) {
            address extraPool = IRewardStaking(mainPool).extraRewards(i);
            address extraToken = IRewardStaking(extraPool).rewardToken();
            //from pool 151, extra reward tokens are wrapped
            if (convexPoolId >= 151) {
                extraToken = ITokenWrapper(extraToken).token();
            }
            if (extraToken == cvx) {
                //update cvx reward pool address
                rewards[CVX_INDEX].reward_pool = extraPool;
            } else if (registeredRewards[extraToken] == 0) {
                //add new token to list
                rewards.push(
                    RewardType({
                        reward_token: extraToken,
                        reward_pool: extraPool,
                        reward_integral: 0,
                        reward_remaining: 0
                    })
                );
                registeredRewards[extraToken] = rewards.length; //mark registered at index+1
                emit RewardAdded(extraToken);
            }
        }
    }

    function rewardLength() external view returns (uint256) {
        return rewards.length;
    }

    function _getDepositedBalance(address _account) internal view virtual returns (uint256) {
        if (_account == address(0) || _account == collateralVault) {
            return 0;
        }
        //get balance from collateralVault

        return balanceOf(_account);
    }

    function _getTotalSupply() internal view virtual returns (uint256) {
        //override and add any supply needed (interest based growth)

        return totalSupply();
    }

    //internal transfer function to transfer rewards out on claim
    function _transferReward(
        address _token,
        address _to,
        uint256 _amount
    ) internal virtual {
        IERC20(_token).safeTransfer(_to, _amount);
    }

    function _calcRewardIntegral(
        uint256 _index,
        address[2] memory _accounts,
        uint256[2] memory _balances,
        uint256 _supply,
        bool _isClaim
    ) internal {
        RewardType storage reward = rewards[_index];
        if (reward.reward_token == address(0)) {
            return;
        }

        //get difference in balance and remaining rewards
        //getReward is unguarded so we use reward_remaining to keep track of how much was actually claimed
        uint256 bal = IERC20(reward.reward_token).balanceOf(address(this));

        //check that balance increased and update integral
        if (_supply > 0 && bal > reward.reward_remaining) {
            reward.reward_integral =
                reward.reward_integral +
                (bal.sub(reward.reward_remaining).mul(1e20).div(_supply));
        }

        //update user integrals
        for (uint256 u = 0; u < _accounts.length; u++) {
            //do not give rewards to address 0
            if (_accounts[u] == address(0)) continue;
            if (_accounts[u] == collateralVault) continue;
            if (_isClaim && u != 0) continue; //only update/claim for first address and use second as forwarding

            uint256 userI = reward.reward_integral_for[_accounts[u]];
            if (_isClaim || userI < reward.reward_integral) {
                if (_isClaim) {
                    uint256 receiveable = reward.claimable_reward[_accounts[u]].add(
                        _balances[u].mul(reward.reward_integral.sub(userI)).div(1e20)
                    );
                    if (receiveable > 0) {
                        reward.claimable_reward[_accounts[u]] = 0;
                        //cheat for gas savings by transfering to the second index in accounts list
                        //if claiming only the 0 index will update so 1 index can hold forwarding info
                        //guaranteed to have an address in u+1 so no need to check
                        _transferReward(reward.reward_token, _accounts[u + 1], receiveable);
                        bal = bal.sub(receiveable);
                    }
                } else {
                    reward.claimable_reward[_accounts[u]] = reward
                    .claimable_reward[_accounts[u]]
                    .add(_balances[u].mul(reward.reward_integral.sub(userI)).div(1e20));
                }
                reward.reward_integral_for[_accounts[u]] = reward.reward_integral;
            }
        }

        //update remaining reward here since balance could have changed if claiming
        if (bal != reward.reward_remaining) {
            reward.reward_remaining = bal;
        }
    }

    function _checkpoint(address[2] memory _accounts) internal nonReentrant {
        uint256 supply = _getTotalSupply();
        uint256[2] memory depositedBalance;
        depositedBalance[0] = _getDepositedBalance(_accounts[0]);
        depositedBalance[1] = _getDepositedBalance(_accounts[1]);

        IRewardStaking(convexPool).getReward(address(this), true);

        uint256 rewardCount = rewards.length;
        for (uint256 i = 0; i < rewardCount; i++) {
            _calcRewardIntegral(i, _accounts, depositedBalance, supply, false);
        }
        emit UserCheckpoint(_accounts[0], _accounts[1]);
    }

    function _checkpointAndClaim(address[2] memory _accounts) internal nonReentrant {
        uint256 supply = _getTotalSupply();
        uint256[2] memory depositedBalance;
        depositedBalance[0] = _getDepositedBalance(_accounts[0]); //only do first slot

        IRewardStaking(convexPool).getReward(address(this), true);

        uint256 rewardCount = rewards.length;
        for (uint256 i = 0; i < rewardCount; i++) {
            _calcRewardIntegral(i, _accounts, depositedBalance, supply, true);
        }
        emit UserCheckpoint(_accounts[0], _accounts[1]);
    }

    function user_checkpoint(address _account) external returns (bool) {
        _checkpoint([_account, address(0)]);
        return true;
    }

    function totalBalanceOf(address _account) external view returns (uint256) {
        return _getDepositedBalance(_account);
    }

    //run earned as a mutable function to claim everything before calculating earned rewards
    function earned(address _account) external returns (EarnedData[] memory claimable) {
        //checkpoint to pull in and tally new rewards
        _checkpoint([_account, address(0)]);
        return _earned(_account);
    }

    function _earned(address _account) internal view returns (EarnedData[] memory claimable) {
        uint256 rewardCount = rewards.length;
        claimable = new EarnedData[](rewardCount);

        for (uint256 i = 0; i < rewardCount; i++) {
            RewardType storage reward = rewards[i];
            if (reward.reward_token == address(0)) {
                continue;
            }

            claimable[i].amount = reward.claimable_reward[_account];
            claimable[i].token = reward.reward_token;
        }
        return claimable;
    }

    function claimRewards() external {
        address _account = rewardRedirect[msg.sender] == address(0)
            ? msg.sender
            : rewardRedirect[msg.sender];

        uint256 cvxOldBal = IERC20(cvx).balanceOf(_account);
        uint256 crvOldBal = IERC20(crv).balanceOf(_account);
        _checkpointAndClaim([msg.sender, _account]);
        emit RewardsClaimed(IERC20(cvx), IERC20(cvx).balanceOf(_account) - cvxOldBal);
        emit RewardsClaimed(IERC20(crv), IERC20(crv).balanceOf(_account) - crvOldBal);
    }

    //set any claimed rewards to automatically go to a different address
    //set address to zero to disable
    function setRewardRedirect(address _to) external nonReentrant {
        rewardRedirect[msg.sender] = _to;
        emit RewardRedirected(msg.sender, _to);
    }

    function getReward(address _account) external {
        //check if there is a redirect address
        if (rewardRedirect[_account] != address(0)) {
            _checkpointAndClaim([_account, rewardRedirect[_account]]);
        } else {
            //claim directly in checkpoint logic to save a bit of gas
            _checkpointAndClaim([_account, _account]);
        }
    }

    function getReward(address _account, address _forwardTo) external {
        require(msg.sender == _account, "!self");
        //claim directly in checkpoint logic to save a bit of gas
        //pack forwardTo into account array to save gas so that a proxy etc doesnt have to double transfer
        _checkpointAndClaim([_account, _forwardTo]);
    }

    //deposit a curve token
    function deposit(uint256 _amount, address _to) external {
        //dont need to call checkpoint since _mint() will

        if (_amount > 0) {
            _mint(_to, _amount);
            IERC20(curveToken).safeTransferFrom(msg.sender, address(this), _amount);
            IConvexDeposits(convexBooster).deposit(convexPoolId, _amount, true);
        }

        emit Deposited(msg.sender, _to, _amount, true);
    }

    //stake a convex token
    function stake(uint256 _amount, address _to) external {
        //dont need to call checkpoint since _mint() will

        if (_amount > 0) {
            _mint(_to, _amount);
            IERC20(convexToken).safeTransferFrom(msg.sender, address(this), _amount);
            IRewardStaking(convexPool).stake(_amount);
        }

        emit Deposited(msg.sender, _to, _amount, false);
    }

    //withdraw to convex deposit token
    function withdraw(uint256 _amount) external {
        //dont need to call checkpoint since _burn() will

        if (_amount > 0) {
            _burn(msg.sender, _amount);
            IRewardStaking(convexPool).withdraw(_amount, false);
            IERC20(convexToken).safeTransfer(msg.sender, _amount);
        }

        emit Withdrawn(msg.sender, _amount, false);
    }

    //withdraw to underlying curve lp token
    function withdrawAndUnwrap(uint256 _amount) external {
        //dont need to call checkpoint since _burn() will

        if (_amount > 0) {
            _burn(msg.sender, _amount);
            IRewardStaking(convexPool).withdrawAndUnwrap(_amount, false);
            IERC20(curveToken).safeTransfer(msg.sender, _amount);
        }

        //events
        emit Withdrawn(msg.sender, _amount, true);
    }

    function _beforeTokenTransfer(
        address _from,
        address _to,
        uint256
    ) internal override {
        _checkpoint([_from, _to]);
    }

    //helper function
    function earmarkRewards() external returns (bool) {
        return IBooster(convexBooster).earmarkRewards(convexPoolId);
    }
<<<<<<< HEAD
}
=======
}
// slither-disable-end reentrancy-no-eth
>>>>>>> 212cbd55
<|MERGE_RESOLUTION|>--- conflicted
+++ resolved
@@ -450,9 +450,5 @@
     function earmarkRewards() external returns (bool) {
         return IBooster(convexBooster).earmarkRewards(convexPoolId);
     }
-<<<<<<< HEAD
 }
-=======
-}
-// slither-disable-end reentrancy-no-eth
->>>>>>> 212cbd55
+// slither-disable-end reentrancy-no-eth