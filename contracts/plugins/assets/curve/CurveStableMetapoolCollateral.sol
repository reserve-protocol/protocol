// SPDX-License-Identifier: BlueOak-1.0.0
pragma solidity 0.8.19;

import "./CurveStableCollateral.sol";

// solhint-disable no-empty-blocks
interface ICurveMetaPool is ICurvePool, IERC20Metadata {

}

/**
 * @title CurveStableMetapoolCollateral
 *  This plugin contract is intended for 2-fiattoken stable metapools that
 *  DO NOT involve RTokens, such as LUSD-fraxBP or MIM-3CRV.
 *
 *  Does not support older metapools that have a separate contract for the
 *  metapool's LP token.
 *
 * tok = ConvexStakingWrapper(PairedUSDToken/USDBasePool)
 * ref = PairedUSDToken/USDBasePool pool invariant
 * tar = USD
 * UoA = USD
 *
 * @notice Curve pools with native ETH or ERC777 should be avoided,
 *  see docs/collateral.md for information
 */
contract CurveStableMetapoolCollateral is CurveStableCollateral {
    using OracleLib for AggregatorV3Interface;
    using FixLib for uint192;

    ICurveMetaPool public immutable metapoolToken; // top-level LP token + CurvePool

    IERC20Metadata public immutable pairedToken; // the token paired with ptConfig.lpToken

    uint192 public immutable pairedTokenPegBottom; // {target/ref} pegBottom but for paired token

    uint192 public immutable pairedTokenPegTop; // {target/ref} pegTop but for paired token

    /// @param config.chainlinkFeed Feed units: {UoA/pairedTok}
    /// @dev config.chainlinkFeed/oracleError/oracleTimeout should be set for paired token
    /// @dev config.erc20 should be a RewardableERC20
    constructor(
        CollateralConfig memory config,
        uint192 revenueHiding,
        PTConfiguration memory ptConfig,
        ICurveMetaPool metapoolToken_,
        uint192 pairedTokenDefaultThreshold_
    ) CurveStableCollateral(config, revenueHiding, ptConfig) {
        require(address(metapoolToken_) != address(0), "metapoolToken address is zero");
        require(
            pairedTokenDefaultThreshold_ > 0 && pairedTokenDefaultThreshold_ < FIX_ONE,
            "pairedTokenDefaultThreshold out of bounds"
        );
        metapoolToken = metapoolToken_;
        pairedToken = IERC20Metadata(metapoolToken.coins(0)); // like LUSD or MIM

        // {target/ref} = {target/ref} * {1}
        uint192 peg = targetPerRef(); // {target/ref}
        uint192 delta = peg.mul(pairedTokenDefaultThreshold_);
        pairedTokenPegBottom = peg - delta;
        pairedTokenPegTop = peg + delta;

        // Sanity checks we have the correct pool
        assert(address(pairedToken) != address(0));
        assert(metapoolToken.coins(1) == address(lpToken));
    }

<<<<<<< HEAD
=======
    /// Can revert, used by other contract functions in order to catch errors
    /// Should not return FIX_MAX for low
    /// Should only return FIX_MAX for high if low is 0
    /// @return low {UoA/tok} The low price estimate
    /// @return high {UoA/tok} The high price estimate
    /// @return pegPrice {target/ref} The actual price observed in the peg
    function tryPrice()
        external
        view
        virtual
        override
        returns (
            uint192 low,
            uint192 high,
            uint192 pegPrice
        )
    {
        // Assumption: the pool is balanced
        //
        // This pricing method returns a MINIMUM when the pool is balanced.
        // It IS possible to interact with the protocol within a sandwich to manipulate
        // LP token price upwards.
        //
        // However:
        //    - Lots of manipulation is required;
        //        (StableSwap pools are not price sensitive until the edge of the curve)
        //    - The DutchTrade pricing curve accounts for small/medium amounts of manipulation
        //    - The manipulator is under competition in auctions, so cannot guarantee they
        //        are the beneficiary of the manipulation.
        //
        // To be more MEV-resistant requires not using spot balances at all, which means one-of:
        //   1. A moving average metric (unavailable in the cases we care about)
        //   2. Mapping oracle prices to expected pool balances using precise knowledge about
        //      the shape of the trading curve. (maybe we can do this in the future)

        // {UoA/pairedTok}
        (uint192 lowPaired, uint192 highPaired) = tryPairedPrice();
        require(lowPaired != 0 && highPaired != FIX_MAX, "invalid price");

        // {UoA}
        (uint192 aumLow, uint192 aumHigh) = _metapoolBalancesValue(lowPaired, highPaired);

        // {tok}
        uint192 supply = shiftl_toFix(metapoolToken.totalSupply(), -int8(metapoolToken.decimals()));
        // We can always assume that the total supply is non-zero

        // {UoA/tok} = {UoA} / {tok}
        low = aumLow.div(supply, FLOOR);
        high = aumHigh.div(supply, CEIL);
        assert(low <= high); // not obviously true just by inspection

        return (low, high, 0);
    }

>>>>>>> 7c22f0cc
    /// Can revert, used by `_anyDepeggedOutsidePool()`
    /// Should not return FIX_MAX for low
    /// Should only return FIX_MAX for high if low is 0
    /// @return lowPaired {UoA/pairedTok} The low price estimate of the paired token
    /// @return highPaired {UoA/pairedTok} The high price estimate of the paired token
    function tryPairedPrice() public view virtual returns (uint192 lowPaired, uint192 highPaired) {
        uint192 p = chainlinkFeed.price(oracleTimeout); // {UoA/pairedTok}
        uint192 delta = p.mul(oracleError, CEIL);
        return (p - delta, p + delta);
    }

    // === Internal ===

    /// @return {ref/tok} Actual quantity of whole reference units per whole collateral tokens
    function underlyingRefPerTok() public view override returns (uint192) {
        return _safeWrap(metapoolToken.get_virtual_price()); // includes inner virtual price
    }

    // Check for defaults outside the pool
    function _anyDepeggedOutsidePool() internal view virtual override returns (bool) {
        try this.tryPairedPrice() returns (uint192 low, uint192 high) {
            // D18{UoA/tok} = D18{UoA/tok} + D18{UoA/tok}
            uint256 mid = (low + uint256(high)) / 2;

            // If the price is below the default-threshold price, default eventually
            // uint192(+/-) is the same as Fix.plus/minus
            if (mid < pairedTokenPegBottom || mid > pairedTokenPegTop) return true;
        } catch (bytes memory errData) {
            // see: docs/solidity-style.md#Catching-Empty-Data
            // untested:
            //      pattern validated in other plugins, cost to test is high
            if (errData.length == 0) revert(); // solhint-disable-line reason-string
            return true;
        }
        return false;
    }

    /// Return the UoA price of the reference unit using oracle prices and pool balances
    /// @dev Warning: Can revert
    /// @return low {UoA/ref}
    /// @return high {UoA/ref}
    function refPrice() internal view virtual override returns (uint192 low, uint192 high) {
        // Approach: Use oracle prices to imply balance ratios to expect in the pool,
        //           and use these ratios to propagate oracle prices through.

        // {UoA/underlyingPool}
        (uint192 lowPool, uint192 highPool) = super.refPrice();
        require(lowPool != 0, "inner pool has no value");

        // {UoA/pairedTok}
        (uint192 lowPaired, uint192 highPaired) = tryPairedPrice();
        require(lowPaired != 0, "invalid price");

        // Scale each token's price contribution by its expected % presence in the pool
        uint192 pool = FIX_ONE.div((lowPool + highPool) / 2); // {underlyingPool/UoA}
        uint192 paired = FIX_ONE.div((lowPaired + highPaired) / 2); // {pairedTok/UoA}
        uint192 norm = pool + paired;
        low += lowPool.mulDiv(pool, norm, FLOOR) + lowPaired.mulDiv(paired, norm, FLOOR);
        high += highPool.mulDiv(pool, norm, CEIL) + highPaired.mulDiv(paired, norm, CEIL);
    }
}<|MERGE_RESOLUTION|>--- conflicted
+++ resolved
@@ -65,8 +65,6 @@
         assert(metapoolToken.coins(1) == address(lpToken));
     }
 
-<<<<<<< HEAD
-=======
     /// Can revert, used by other contract functions in order to catch errors
     /// Should not return FIX_MAX for low
     /// Should only return FIX_MAX for high if low is 0
@@ -121,7 +119,6 @@
         return (low, high, 0);
     }
 
->>>>>>> 7c22f0cc
     /// Can revert, used by `_anyDepeggedOutsidePool()`
     /// Should not return FIX_MAX for low
     /// Should only return FIX_MAX for high if low is 0
