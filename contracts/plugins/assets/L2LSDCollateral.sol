// SPDX-License-Identifier: BlueOak-1.0.0
pragma solidity 0.8.19;

import { CEIL, FIX_MAX, FixLib, _safeWrap } from "../../libraries/Fixed.sol";
import { AggregatorV3Interface, OracleLib } from "./OracleLib.sol";
import { CollateralConfig, AppreciatingFiatCollateral } from "./AppreciatingFiatCollateral.sol";
import { CollateralStatus } from "../../interfaces/IAsset.sol";

/**
 * @title L2LSDCollateral
 * @notice Base collateral plugin for LSDs on L2s.  Inherited per collateral.
 * @notice underlyingRefPerTok uses a chainlink feed rather than direct contract calls.
 */
abstract contract L2LSDCollateral is AppreciatingFiatCollateral {
    using OracleLib for AggregatorV3Interface;
    using FixLib for uint192;

    AggregatorV3Interface public immutable exchangeRateChainlinkFeed;
    uint48 public immutable exchangeRateChainlinkTimeout;

    /// @param config.chainlinkFeed {UoA/target} price of ETH in USD terms
    /// @param revenueHiding {1} A value like 1e-6 that represents the maximum refPerTok to hide
    /// @param _exchangeRateChainlinkFeed {target/tok} L1 LSD exchange rate, oraclized to L2
    /// @param _exchangeRateChainlinkTimeout {s} Timeout for L1 LSD exchange rate oracle
    constructor(
        CollateralConfig memory config,
        uint192 revenueHiding,
        AggregatorV3Interface _exchangeRateChainlinkFeed,
        uint48 _exchangeRateChainlinkTimeout
    ) AppreciatingFiatCollateral(config, revenueHiding) {
        require(address(_exchangeRateChainlinkFeed) != address(0), "missing exchangeRate feed");
        require(_exchangeRateChainlinkTimeout != 0, "exchangeRateChainlinkTimeout zero");
        require(config.defaultThreshold > 0, "defaultThreshold zero");

        exchangeRateChainlinkFeed = _exchangeRateChainlinkFeed;
        exchangeRateChainlinkTimeout = _exchangeRateChainlinkTimeout;
    }

    /// Should not revert
    /// Refresh exchange rates and update default status.
    /// @dev Should not need to override: can handle collateral with variable refPerTok()
    function refresh() public virtual override {
        CollateralStatus oldStatus = status();

        // Check for hard default
        // must happen before tryPrice() call since `refPerTok()` returns a stored value

        // revenue hiding: do not DISABLE if drawdown is small
        // underlyingRefPerTok may fail call to chainlink oracle, need to catch
        try this.underlyingRefPerTok() returns (uint192 underlyingRefPerTok_) {
            // {ref/tok} = {ref/tok} * {1}
            uint192 hiddenReferencePrice = underlyingRefPerTok_.mul(revenueShowing);

            // uint192(<) is equivalent to Fix.lt
<<<<<<< HEAD
            if (underlyingRefPerTok < exposedReferencePrice) {
                exposedReferencePrice = underlyingRefPerTok;
=======
            if (underlyingRefPerTok_ < exposedReferencePrice) {
                exposedReferencePrice = underlyingRefPerTok_;
>>>>>>> 212cbd55
                markStatus(CollateralStatus.DISABLED);
            } else if (hiddenReferencePrice > exposedReferencePrice) {
                exposedReferencePrice = hiddenReferencePrice;
            }

            // Check for soft default + save prices
            try this.tryPrice() returns (uint192 low, uint192 high, uint192 pegPrice) {
                // {UoA/tok}, {UoA/tok}, {target/ref}
                // (0, 0) is a valid price; (0, FIX_MAX) is unpriced

                // Save prices if priced
                if (high < FIX_MAX) {
                    savedLowPrice = low;
                    savedHighPrice = high;
                    lastSave = uint48(block.timestamp);
                } else {
                    // must be unpriced
                    assert(low == 0);
                }

                // If the price is below the default-threshold price, default eventually
                // uint192(+/-) is the same as Fix.plus/minus
                if (pegPrice < pegBottom || pegPrice > pegTop || low == 0) {
                    markStatus(CollateralStatus.IFFY);
                } else {
                    markStatus(CollateralStatus.SOUND);
                }
            } catch (bytes memory errData) {
                // see: docs/solidity-style.md#Catching-Empty-Data
                if (errData.length == 0) revert(); // solhint-disable-line reason-string
                markStatus(CollateralStatus.IFFY);
            }
        } catch (bytes memory errData) {
            // see: docs/solidity-style.md#Catching-Empty-Data
            if (errData.length == 0) revert(); // solhint-disable-line reason-string
            markStatus(CollateralStatus.IFFY);
        }

        CollateralStatus newStatus = status();
        if (oldStatus != newStatus) {
            emit CollateralStatusChanged(oldStatus, newStatus);
        }
    }

    /// @return {ref/tok} Quantity of whole reference units per whole collateral tokens
    function underlyingRefPerTok() public view override returns (uint192) {
        return exchangeRateChainlinkFeed.price(exchangeRateChainlinkTimeout);
    }
}<|MERGE_RESOLUTION|>--- conflicted
+++ resolved
@@ -52,13 +52,8 @@
             uint192 hiddenReferencePrice = underlyingRefPerTok_.mul(revenueShowing);
 
             // uint192(<) is equivalent to Fix.lt
-<<<<<<< HEAD
-            if (underlyingRefPerTok < exposedReferencePrice) {
-                exposedReferencePrice = underlyingRefPerTok;
-=======
             if (underlyingRefPerTok_ < exposedReferencePrice) {
                 exposedReferencePrice = underlyingRefPerTok_;
->>>>>>> 212cbd55
                 markStatus(CollateralStatus.DISABLED);
             } else if (hiddenReferencePrice > exposedReferencePrice) {
                 exposedReferencePrice = hiddenReferencePrice;
