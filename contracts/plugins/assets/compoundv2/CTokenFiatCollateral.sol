--- conflicted
+++ resolved
@@ -24,19 +24,11 @@
 
     ICToken public immutable cToken; // gas-optimization: access underlying cToken directly
 
-<<<<<<< HEAD
-    /// @param config.erc20 Should be a CTokenWrapper
-=======
     /// @param config.erc20 May be a CTokenWrapper or the cToken itself
->>>>>>> 61079639
     /// @param revenueHiding {1} A value like 1e-6 that represents the maximum refPerTok to hide
     constructor(CollateralConfig memory config, uint192 revenueHiding)
         AppreciatingFiatCollateral(config, revenueHiding)
     {
-<<<<<<< HEAD
-        cToken = ICToken(address(RewardableERC20Wrapper(address(config.erc20)).underlying()));
-        referenceERC20Decimals = IERC20Metadata(cToken.underlying()).decimals();
-=======
         ICToken _cToken = ICToken(address(config.erc20));
         address _underlying = _cToken.underlying();
         uint8 _referenceERC20Decimals;
@@ -51,7 +43,6 @@
 
         cToken = _cToken;
         referenceERC20Decimals = _referenceERC20Decimals;
->>>>>>> 61079639
         require(referenceERC20Decimals > 0, "referenceERC20Decimals missing");
     }
 
@@ -88,12 +79,8 @@
     /// Claim rewards earned by holding a balance of the ERC20 token
     /// DEPRECATED: claimRewards() will be removed from all assets and collateral plugins
     function claimRewards() external virtual override(Asset, IRewardable) {
-<<<<<<< HEAD
-        IRewardable(address(erc20)).claimRewards();
-=======
         // solhint-ignore-next-line no-empty-blocks
         try IRewardable(address(erc20)).claimRewards() {} catch {}
         // erc20 may not be a CTokenWrapper
->>>>>>> 61079639
     }
 }