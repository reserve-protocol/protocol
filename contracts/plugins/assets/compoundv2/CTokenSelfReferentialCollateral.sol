--- conflicted
+++ resolved
@@ -89,11 +89,7 @@
 
     /// @return {ref/tok} Actual quantity of whole reference units per whole collateral tokens
     function underlyingRefPerTok() public view override returns (uint192) {
-<<<<<<< HEAD
-        uint256 rate = cToken.exchangeRateStored();
-=======
         uint256 rate = ICToken(address(erc20)).exchangeRateStored();
->>>>>>> ca3261b3
         int8 shiftLeft = 8 - int8(referenceERC20Decimals) - 18;
         return shiftl_toFix(rate, shiftLeft);
     }
