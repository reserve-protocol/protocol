// SPDX-License-Identifier: BlueOak-1.0.0
pragma solidity 0.8.9;

import "@openzeppelin/contracts/utils/math/Math.sol";
import "contracts/plugins/assets/AbstractCollateral.sol";
import "contracts/plugins/assets/OracleLib.sol";
import "contracts/libraries/Fixed.sol";

// ==== External Interfaces ====
// See: https://github.com/compound-finance/compound-protocol/blob/master/contracts/CToken.sol
interface ICToken {
    /// @dev From Compound Docs:
    /// The current (up to date) exchange rate, scaled by 10^(18 - 8 + Underlying Token Decimals).
    function exchangeRateCurrent() external returns (uint256);

    /// @dev From Compound Docs: The stored exchange rate, with 18 - 8 + UnderlyingAsset.Decimals.
    function exchangeRateStored() external view returns (uint256);
}

/**
 * @title CTokenNonFiatCollateral
 * @notice Collateral plugin for a cToken of a nonfiat collateral that requires default checks
 * For example:
 *   - cWBTC
 */
contract CTokenNonFiatCollateral is Collateral {
    using FixLib for uint192;

    /// Should not use Collateral.chainlinkFeed, since naming is ambiguous

    AggregatorV3Interface public immutable refUnitChainlinkFeed; // {target/ref}
    AggregatorV3Interface public immutable targetUnitChainlinkFeed; // {UoA/target}

    // Default Status:
    // whenDefault == NEVER: no risk of default (initial value)
    // whenDefault > block.timestamp: delayed default may occur as soon as block.timestamp.
    //                In this case, the asset may recover, reachiving whenDefault == NEVER.
    // whenDefault <= block.timestamp: default has already happened (permanently)
    uint256 internal constant NEVER = type(uint256).max;
    uint256 public whenDefault = NEVER;

    uint192 public immutable defaultThreshold; // {%} e.g. 0.05

    uint256 public immutable delayUntilDefault; // {s} e.g 86400

    uint192 public prevReferencePrice; // previous rate, {collateral/reference}
    address public immutable comptrollerAddr;

    int8 public immutable referenceERC20Decimals;

    /// @param refUnitChainlinkFeed_ Feed units: {target/ref}
    /// @param targetUnitUSDChainlinkFeed_ Feed units: {UoA/target}
    /// @param maxTradeVolume_ {UoA} The max amount of value to trade in an indivudual trade
    /// @param oracleTimeout_ {s} The number of seconds until a oracle value becomes invalid
    /// @param defaultThreshold_ {%} A value like 0.05 that represents a deviation tolerance
    /// @param delayUntilDefault_ {s} The number of seconds deviation must occur before default
    constructor(
        AggregatorV3Interface refUnitChainlinkFeed_,
        AggregatorV3Interface targetUnitUSDChainlinkFeed_,
        IERC20Metadata erc20_,
        IERC20Metadata rewardERC20_,
        uint192 maxTradeVolume_,
        uint32 oracleTimeout_,
        bytes32 targetName_,
        uint192 defaultThreshold_,
        uint256 delayUntilDefault_,
        int8 referenceERC20Decimals_,
        address comptrollerAddr_
    )
        Collateral(
            AggregatorV3Interface(address(1)),
            erc20_,
            rewardERC20_,
            maxTradeVolume_,
            oracleTimeout_,
            targetName_
        )
    {
        require(defaultThreshold_ > 0, "defaultThreshold zero");
        require(delayUntilDefault_ > 0, "delayUntilDefault zero");
        require(address(refUnitChainlinkFeed_) != address(0), "missing ref unit chainlink feed");
        require(
            address(targetUnitUSDChainlinkFeed_) != address(0),
            "missing target unit chainlink feed"
        );
        require(referenceERC20Decimals_ > 0, "referenceERC20Decimals missing");
        require(address(comptrollerAddr_) != address(0), "comptrollerAddr missing");
        defaultThreshold = defaultThreshold_;
        delayUntilDefault = delayUntilDefault_;
        targetUnitChainlinkFeed = targetUnitUSDChainlinkFeed_;
        refUnitChainlinkFeed = refUnitChainlinkFeed_;
        referenceERC20Decimals = referenceERC20Decimals_;
        prevReferencePrice = refPerTok();
        comptrollerAddr = comptrollerAddr_;
    }

    /// @return {UoA/tok} Our best guess at the market price of 1 whole token in UoA
    function price() public view virtual override returns (uint192) {
        // {UoA/tok} = {UoA/target} * {target/ref} * {ref/tok}
        return
<<<<<<< HEAD
            price(targetUnitUSDChainlinkFeed, oracleTimeout)
            .mul(price(refUnitChainlinkFeed, oracleTimeout))
=======
            targetUnitChainlinkFeed
                .price(oracleTimeout)
                .mul(refUnitChainlinkFeed.price(oracleTimeout))
>>>>>>> 5cc6e94d
                .mul(refPerTok());
    }

    /// Refresh exchange rates and update default status.
    /// @custom:interaction RCEI
    function refresh() external virtual override {
        // == Refresh ==
        // Update the Compound Protocol
        ICToken(address(erc20)).exchangeRateCurrent();

        if (whenDefault <= block.timestamp) return;
        CollateralStatus oldStatus = status();

        // Check for hard default
        uint192 referencePrice = refPerTok();
        // uint192(<) is equivalent to Fix.lt
        if (referencePrice < prevReferencePrice) {
            whenDefault = block.timestamp;
        } else {
            // p {target/ref}
            try this.price_(refUnitChainlinkFeed, oracleTimeout) returns (uint192 p) {
                // We don't need the return value from this next feed, but it should still function
<<<<<<< HEAD
                try this.price_(targetUnitUSDChainlinkFeed, oracleTimeout) returns (uint192) {
=======
                try targetUnitChainlinkFeed.price_(oracleTimeout) returns (uint192) {
>>>>>>> 5cc6e94d
                    priceable = true;

                    // {target/ref}
                    uint192 peg = targetPerRef();

                    // D18{target/ref}= D18{target/ref} * D18{1} / D18
                    uint192 delta = (peg * defaultThreshold) / FIX_ONE;

                    // If the price is below the default-threshold price, default eventually
                    // uint192(+/-) is the same as Fix.plus/minus
                    if (p < peg - delta || p > peg + delta) {
                        whenDefault = Math.min(block.timestamp + delayUntilDefault, whenDefault);
                    } else whenDefault = NEVER;
                } catch {
                    priceable = false;
                }
            } catch {
                priceable = false;
            }
        }
        prevReferencePrice = referencePrice;

        CollateralStatus newStatus = status();
        if (oldStatus != newStatus) {
            emit DefaultStatusChanged(oldStatus, newStatus);
        }

        // No interactions beyond the initial refresher
    }

    /// @return The collateral's status
    function status() public view virtual override returns (CollateralStatus) {
        if (whenDefault == NEVER) {
            return priceable ? CollateralStatus.SOUND : CollateralStatus.UNPRICED;
        } else if (whenDefault > block.timestamp) {
            return priceable ? CollateralStatus.IFFY : CollateralStatus.UNPRICED;
        } else {
            return CollateralStatus.DISABLED;
        }
    }

    /// @return {ref/tok} Quantity of whole reference units per whole collateral tokens
    function refPerTok() public view override returns (uint192) {
        uint256 rate = ICToken(address(erc20)).exchangeRateStored();
        int8 shiftLeft = 8 - referenceERC20Decimals - 18;
        return shiftl_toFix(rate, shiftLeft);
    }

    /// @return {UoA/target} The price of a target unit in UoA
    function pricePerTarget() public view override returns (uint192) {
<<<<<<< HEAD
        return price(targetUnitUSDChainlinkFeed, oracleTimeout);
=======
        return targetUnitChainlinkFeed.price(oracleTimeout);
>>>>>>> 5cc6e94d
    }

    /// Get the message needed to call in order to claim rewards for holding this asset.
    /// @return _to The address to send the call to
    /// @return _cd The calldata to send
    function getClaimCalldata()
        external
        view
        virtual
        override
        returns (address _to, bytes memory _cd)
    {
        _to = comptrollerAddr;
        _cd = abi.encodeWithSignature("claimComp(address)", msg.sender);
    }
}<|MERGE_RESOLUTION|>--- conflicted
+++ resolved
@@ -29,7 +29,7 @@
     /// Should not use Collateral.chainlinkFeed, since naming is ambiguous
 
     AggregatorV3Interface public immutable refUnitChainlinkFeed; // {target/ref}
-    AggregatorV3Interface public immutable targetUnitChainlinkFeed; // {UoA/target}
+    AggregatorV3Interface public immutable targetUnitUSDChainlinkFeed; // {UoA/target}
 
     // Default Status:
     // whenDefault == NEVER: no risk of default (initial value)
@@ -87,7 +87,7 @@
         require(address(comptrollerAddr_) != address(0), "comptrollerAddr missing");
         defaultThreshold = defaultThreshold_;
         delayUntilDefault = delayUntilDefault_;
-        targetUnitChainlinkFeed = targetUnitUSDChainlinkFeed_;
+        targetUnitUSDChainlinkFeed = targetUnitUSDChainlinkFeed_;
         refUnitChainlinkFeed = refUnitChainlinkFeed_;
         referenceERC20Decimals = referenceERC20Decimals_;
         prevReferencePrice = refPerTok();
@@ -98,14 +98,8 @@
     function price() public view virtual override returns (uint192) {
         // {UoA/tok} = {UoA/target} * {target/ref} * {ref/tok}
         return
-<<<<<<< HEAD
             price(targetUnitUSDChainlinkFeed, oracleTimeout)
             .mul(price(refUnitChainlinkFeed, oracleTimeout))
-=======
-            targetUnitChainlinkFeed
-                .price(oracleTimeout)
-                .mul(refUnitChainlinkFeed.price(oracleTimeout))
->>>>>>> 5cc6e94d
                 .mul(refPerTok());
     }
 
@@ -128,11 +122,7 @@
             // p {target/ref}
             try this.price_(refUnitChainlinkFeed, oracleTimeout) returns (uint192 p) {
                 // We don't need the return value from this next feed, but it should still function
-<<<<<<< HEAD
                 try this.price_(targetUnitUSDChainlinkFeed, oracleTimeout) returns (uint192) {
-=======
-                try targetUnitChainlinkFeed.price_(oracleTimeout) returns (uint192) {
->>>>>>> 5cc6e94d
                     priceable = true;
 
                     // {target/ref}
@@ -183,11 +173,7 @@
 
     /// @return {UoA/target} The price of a target unit in UoA
     function pricePerTarget() public view override returns (uint192) {
-<<<<<<< HEAD
         return price(targetUnitUSDChainlinkFeed, oracleTimeout);
-=======
-        return targetUnitChainlinkFeed.price(oracleTimeout);
->>>>>>> 5cc6e94d
     }
 
     /// Get the message needed to call in order to claim rewards for holding this asset.
