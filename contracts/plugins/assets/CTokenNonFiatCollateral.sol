// SPDX-License-Identifier: BlueOak-1.0.0
pragma solidity 0.8.9;

import "@openzeppelin/contracts/utils/math/Math.sol";
import "contracts/plugins/assets/AbstractCollateral.sol";
import "contracts/plugins/assets/ICToken.sol";
import "contracts/plugins/assets/OracleLib.sol";
import "contracts/libraries/Fixed.sol";

/**
 * @title CTokenNonFiatCollateral
 * @notice Collateral plugin for a cToken of nonfiat collateral that requires default checks,
 * like cWBTC. Expected: {tok} != {ref}, {ref} == {target}, {target} != {UoA}
 */
contract CTokenNonFiatCollateral is Collateral {
    using FixLib for uint192;

    /// Should not use Collateral.chainlinkFeed, since naming is ambiguous

    AggregatorV3Interface public immutable targetUnitChainlinkFeed; // {UoA/target}

    uint192 public immutable defaultThreshold; // {%} e.g. 0.05

    uint192 public prevReferencePrice; // previous rate, {collateral/reference}
    address public immutable comptrollerAddr;

    int8 public immutable referenceERC20Decimals;

    /// @param refUnitChainlinkFeed_ Feed units: {target/ref}
    /// @param targetUnitUSDChainlinkFeed_ Feed units: {UoA/target}
    /// @param maxTradeVolume_ {UoA} The max trade volume, in UoA
    /// @param oracleTimeout_ {s} The number of seconds until a oracle value becomes invalid
    /// @param defaultThreshold_ {%} A value like 0.05 that represents a deviation tolerance
    /// @param delayUntilDefault_ {s} The number of seconds deviation must occur before default
    constructor(
        uint192 fallbackPrice_,
        AggregatorV3Interface refUnitChainlinkFeed_,
        AggregatorV3Interface targetUnitUSDChainlinkFeed_,
        IERC20Metadata erc20_,
        IERC20Metadata rewardERC20_,
        uint192 maxTradeVolume_,
        uint48 oracleTimeout_,
        bytes32 targetName_,
        uint192 defaultThreshold_,
        uint256 delayUntilDefault_,
        int8 referenceERC20Decimals_,
        address comptrollerAddr_
    )
        Collateral(
            fallbackPrice_,
            refUnitChainlinkFeed_,
            erc20_,
            rewardERC20_,
            maxTradeVolume_,
            oracleTimeout_,
            targetName_,
            delayUntilDefault_
        )
    {
        require(defaultThreshold_ > 0, "defaultThreshold zero");
        require(
            address(targetUnitUSDChainlinkFeed_) != address(0),
            "missing target unit chainlink feed"
        );
        require(address(rewardERC20_) != address(0), "rewardERC20 missing");
        require(referenceERC20Decimals_ > 0, "referenceERC20Decimals missing");
        require(address(comptrollerAddr_) != address(0), "comptrollerAddr missing");
        defaultThreshold = defaultThreshold_;
        targetUnitChainlinkFeed = targetUnitUSDChainlinkFeed_;
        referenceERC20Decimals = referenceERC20Decimals_;
        prevReferencePrice = refPerTok();
        comptrollerAddr = comptrollerAddr_;
    }

    /// @return {UoA/tok} Our best guess at the market price of 1 whole token in UoA
    function strictPrice() public view virtual override returns (uint192) {
        // {UoA/tok} = {UoA/target} * {target/ref} * {ref/tok}
        return
            price(targetUnitChainlinkFeed, oracleTimeout)
                .mul(price(chainlinkFeed, oracleTimeout))
                .mul(refPerTok());
    }

    /// Refresh exchange rates and update default status.
    /// @custom:interaction RCEI
    function refresh() external virtual override {
        // == Refresh ==
        // Update the Compound Protocol
        ICToken(address(erc20)).exchangeRateCurrent();

        if (alreadyDefaulted()) return;
        CollateralStatus oldStatus = status();

        // Check for hard default
        uint192 referencePrice = refPerTok();
        // uint192(<) is equivalent to Fix.lt
        if (referencePrice < prevReferencePrice) {
            markStatus(CollateralStatus.DISABLED);
        } else {
            // p {target/ref}
            try this.price_(chainlinkFeed, oracleTimeout) returns (uint192 p) {
                // We don't need the return value from this next feed, but it should still function
<<<<<<< HEAD
                try this.price_(targetUnitChainlinkFeed, oracleTimeout) returns (uint192 p2) {
                    priceable = p > 0 && p2 > 0;

=======
                try targetUnitChainlinkFeed.price_(oracleTimeout) returns (uint192) {
>>>>>>> b1e2fa20
                    // {target/ref}
                    uint192 peg = targetPerRef();

                    // D18{target/ref}= D18{target/ref} * D18{1} / D18
                    uint192 delta = (peg * defaultThreshold) / FIX_ONE;

                    // If the price is below the default-threshold price, default eventually
                    // uint192(+/-) is the same as Fix.plus/minus
                    if (p < peg - delta || p > peg + delta) markStatus(CollateralStatus.IFFY);
                    else markStatus(CollateralStatus.SOUND);
                } catch (bytes memory errData) {
                    // see: docs/solidity-style.md#Catching-Empty-Data
                    if (errData.length == 0) revert(); // solhint-disable-line reason-string
                    markStatus(CollateralStatus.IFFY);
                }
            } catch (bytes memory errData) {
                if (errData.length == 0) revert(); // solhint-disable-line reason-string
                markStatus(CollateralStatus.IFFY);
            }
        }
        prevReferencePrice = referencePrice;

        CollateralStatus newStatus = status();
        if (oldStatus != newStatus) {
            emit DefaultStatusChanged(oldStatus, newStatus);
        }

        // No interactions beyond the initial refresher
    }

    /// @return {ref/tok} Quantity of whole reference units per whole collateral tokens
    function refPerTok() public view override returns (uint192) {
        uint256 rate = ICToken(address(erc20)).exchangeRateStored();
        int8 shiftLeft = 8 - referenceERC20Decimals - 18;
        return shiftl_toFix(rate, shiftLeft);
    }

    /// @return {UoA/target} The price of a target unit in UoA
    function pricePerTarget() public view override returns (uint192) {
        return price(targetUnitChainlinkFeed, oracleTimeout);
    }

<<<<<<< HEAD
    // solhint-disable no-empty-blocks

    /// @return min {tok} The minimium trade size
    function minTradeSize() external view override returns (uint192 min) {
        try this.price_(chainlinkFeed, oracleTimeout) returns (uint192 p) {
            try this.price_(targetUnitChainlinkFeed, oracleTimeout) returns (uint192 p2) {
                // {UoA/tok} = {target/ref} * {UoA/target} * {ref/tok}
                p = p.mul(p2).mul(refPerTok());

                // {tok} = {UoA} / {UoA/tok}
                // return tradingRange.minVal.div(p, CEIL);
                uint256 min256 = (FIX_ONE_256 * tradingRange.minVal + p - 1) / p;
                if (type(uint192).max < min256) revert UIntOutOfBounds();
                min = uint192(min256);
            } catch {}
        } catch {}
        if (min < tradingRange.minAmt) min = tradingRange.minAmt;
        if (min > tradingRange.maxAmt) min = tradingRange.maxAmt;
    }

    /// @return max {tok} The maximum trade size
    function maxTradeSize() external view override returns (uint192 max) {
        try this.price_(chainlinkFeed, oracleTimeout) returns (uint192 p) {
            try this.price_(targetUnitChainlinkFeed, oracleTimeout) returns (uint192 p2) {
                // {UoA/tok} = {target/ref} * {UoA/target} * {ref/tok}
                p = p.mul(p2).mul(refPerTok());

                // {tok} = {UoA} / {UoA/tok}
                // return tradingRange.maxVal.div(p);
                uint256 max256 = (FIX_ONE_256 * tradingRange.maxVal) / p;
                if (type(uint192).max < max256) revert UIntOutOfBounds();
                max = uint192(max256);
            } catch {}
        } catch {}
        if (max == 0 || max > tradingRange.maxAmt) max = tradingRange.maxAmt;
        if (max < tradingRange.minAmt) max = tradingRange.minAmt;
    }

    // solhint-enable no-empty-blocks

=======
>>>>>>> b1e2fa20
    /// Get the message needed to call in order to claim rewards for holding this asset.
    /// @return _to The address to send the call to
    /// @return _cd The calldata to send
    function getClaimCalldata()
        external
        view
        virtual
        override
        returns (address _to, bytes memory _cd)
    {
        _to = comptrollerAddr;
        _cd = abi.encodeWithSignature("claimComp(address)", msg.sender);
    }
}<|MERGE_RESOLUTION|>--- conflicted
+++ resolved
@@ -100,13 +100,8 @@
             // p {target/ref}
             try this.price_(chainlinkFeed, oracleTimeout) returns (uint192 p) {
                 // We don't need the return value from this next feed, but it should still function
-<<<<<<< HEAD
                 try this.price_(targetUnitChainlinkFeed, oracleTimeout) returns (uint192 p2) {
-                    priceable = p > 0 && p2 > 0;
 
-=======
-                try targetUnitChainlinkFeed.price_(oracleTimeout) returns (uint192) {
->>>>>>> b1e2fa20
                     // {target/ref}
                     uint192 peg = targetPerRef();
 
@@ -149,49 +144,6 @@
         return price(targetUnitChainlinkFeed, oracleTimeout);
     }
 
-<<<<<<< HEAD
-    // solhint-disable no-empty-blocks
-
-    /// @return min {tok} The minimium trade size
-    function minTradeSize() external view override returns (uint192 min) {
-        try this.price_(chainlinkFeed, oracleTimeout) returns (uint192 p) {
-            try this.price_(targetUnitChainlinkFeed, oracleTimeout) returns (uint192 p2) {
-                // {UoA/tok} = {target/ref} * {UoA/target} * {ref/tok}
-                p = p.mul(p2).mul(refPerTok());
-
-                // {tok} = {UoA} / {UoA/tok}
-                // return tradingRange.minVal.div(p, CEIL);
-                uint256 min256 = (FIX_ONE_256 * tradingRange.minVal + p - 1) / p;
-                if (type(uint192).max < min256) revert UIntOutOfBounds();
-                min = uint192(min256);
-            } catch {}
-        } catch {}
-        if (min < tradingRange.minAmt) min = tradingRange.minAmt;
-        if (min > tradingRange.maxAmt) min = tradingRange.maxAmt;
-    }
-
-    /// @return max {tok} The maximum trade size
-    function maxTradeSize() external view override returns (uint192 max) {
-        try this.price_(chainlinkFeed, oracleTimeout) returns (uint192 p) {
-            try this.price_(targetUnitChainlinkFeed, oracleTimeout) returns (uint192 p2) {
-                // {UoA/tok} = {target/ref} * {UoA/target} * {ref/tok}
-                p = p.mul(p2).mul(refPerTok());
-
-                // {tok} = {UoA} / {UoA/tok}
-                // return tradingRange.maxVal.div(p);
-                uint256 max256 = (FIX_ONE_256 * tradingRange.maxVal) / p;
-                if (type(uint192).max < max256) revert UIntOutOfBounds();
-                max = uint192(max256);
-            } catch {}
-        } catch {}
-        if (max == 0 || max > tradingRange.maxAmt) max = tradingRange.maxAmt;
-        if (max < tradingRange.minAmt) max = tradingRange.minAmt;
-    }
-
-    // solhint-enable no-empty-blocks
-
-=======
->>>>>>> b1e2fa20
     /// Get the message needed to call in order to claim rewards for holding this asset.
     /// @return _to The address to send the call to
     /// @return _cd The calldata to send
