// SPDX-License-Identifier: BlueOak-1.0.0
pragma solidity 0.8.9;

import "../../libraries/Fixed.sol";
import "./CTokenFiatCollateral.sol";
import "./ICToken.sol";
import "./OracleLib.sol";

/**
 * @title CTokenNonFiatCollateral
 * @notice Collateral plugin for a cToken of nonfiat collateral that requires default checks,
 * like cWBTC. Expected: {tok} != {ref}, {ref} == {target}, {target} != {UoA}
 */
contract CTokenNonFiatCollateral is CTokenFiatCollateral {
<<<<<<< HEAD
    using OracleLib for AggregatorV3Interface;
    using FixLib for uint192;
=======
    using FixLib for uint192;
    using OracleLib for AggregatorV3Interface;
>>>>>>> fdd9f81f

    AggregatorV3Interface public immutable targetUnitChainlinkFeed; // {UoA/target}

    /// @param config.chainlinkFeed Feed units: {target/ref}
    /// @param targetUnitChainlinkFeed_ Feed units: {UoA/target}
    /// @param comptroller_ The CompoundFinance Comptroller
    constructor(
        CollateralConfig memory config,
        AggregatorV3Interface targetUnitChainlinkFeed_,
        IComptroller comptroller_
    ) CTokenFiatCollateral(config, comptroller_) {
        require(
            address(targetUnitChainlinkFeed_) != address(0),
            "missing target unit chainlink feed"
        );
        targetUnitChainlinkFeed = targetUnitChainlinkFeed_;
    }

    /// Can revert, used by other contract functions in order to catch errors
    /// @param low {UoA/tok} The low price estimate
    /// @param high {UoA/tok} The high price estimate
    /// @param pegPrice {target/ref}
    function tryPrice()
        external
        view
        override
<<<<<<< HEAD
        returns (uint192 low, uint192 high, uint192 pegPrice)
=======
        returns (
            uint192 low,
            uint192 high,
            uint192 pegPrice
        )
>>>>>>> fdd9f81f
    {
        pegPrice = chainlinkFeed.price(oracleTimeout); // {target/ref}

        uint192 pricePerTarget = targetUnitChainlinkFeed.price(oracleTimeout); // {UoA/target}

        // {UoA/tok} = {UoA/target} * {target/ref} * {ref/tok}
        uint192 p = pricePerTarget.mul(pegPrice).mul(refPerTok());

        // this oracleError is already the combined total oracle error
        uint192 delta = p.mul(oracleError);
        low = p - delta;
        high = p + delta;
    }
}<|MERGE_RESOLUTION|>--- conflicted
+++ resolved
@@ -12,13 +12,8 @@
  * like cWBTC. Expected: {tok} != {ref}, {ref} == {target}, {target} != {UoA}
  */
 contract CTokenNonFiatCollateral is CTokenFiatCollateral {
-<<<<<<< HEAD
     using OracleLib for AggregatorV3Interface;
     using FixLib for uint192;
-=======
-    using FixLib for uint192;
-    using OracleLib for AggregatorV3Interface;
->>>>>>> fdd9f81f
 
     AggregatorV3Interface public immutable targetUnitChainlinkFeed; // {UoA/target}
 
@@ -45,15 +40,11 @@
         external
         view
         override
-<<<<<<< HEAD
-        returns (uint192 low, uint192 high, uint192 pegPrice)
-=======
         returns (
             uint192 low,
             uint192 high,
             uint192 pegPrice
         )
->>>>>>> fdd9f81f
     {
         pegPrice = chainlinkFeed.price(oracleTimeout); // {target/ref}
 
