--- conflicted
+++ resolved
@@ -54,14 +54,7 @@
         if (alreadyDefaulted()) return;
         CollateralStatus oldStatus = status();
 
-<<<<<<< HEAD
         try this.price_(chainlinkFeed, oracleTimeout) returns (uint192 p) {
-            priceable = p > 0;
-
-=======
-        // {UoA/ref}
-        try chainlinkFeed.price_(oracleTimeout) returns (uint192 p) {
->>>>>>> b1e2fa20
             // {UoA/ref} = {UoA/target} * {target/ref}
             uint192 peg = (pricePerTarget() * targetPerRef()) / FIX_ONE;
 
@@ -83,48 +76,4 @@
             emit DefaultStatusChanged(oldStatus, newStatus);
         }
     }
-<<<<<<< HEAD
-
-    /// @return The collateral's status
-    function status() public view virtual override returns (CollateralStatus) {
-        if (whenDefault == NEVER) {
-            return priceable ? CollateralStatus.SOUND : CollateralStatus.UNPRICED;
-        } else if (whenDefault > block.timestamp) {
-            return priceable ? CollateralStatus.IFFY : CollateralStatus.UNPRICED;
-        } else {
-            return CollateralStatus.DISABLED;
-        }
-    }
-
-    // solhint-disable no-empty-blocks
-
-    /// @return min {tok} The minimium trade size
-    function minTradeSize() external view virtual override returns (uint192 min) {
-        try this.price_(chainlinkFeed, oracleTimeout) returns (uint192 p) {
-            // {tok} = {UoA} / {UoA/tok}
-            // return tradingRange.minVal.div(p, CEIL);
-            uint256 min256 = (FIX_ONE_256 * tradingRange.minVal + p - 1) / p;
-            if (type(uint192).max < min256) revert UIntOutOfBounds();
-            min = uint192(min256);
-        } catch {}
-        if (min < tradingRange.minAmt) min = tradingRange.minAmt;
-        if (min > tradingRange.maxAmt) min = tradingRange.maxAmt;
-    }
-
-    /// @return max {tok} The maximum trade size
-    function maxTradeSize() external view virtual override returns (uint192 max) {
-        try this.price_(chainlinkFeed, oracleTimeout) returns (uint192 p) {
-            // {tok} = {UoA} / {UoA/tok}
-            // return tradingRange.maxVal.div(p);
-            uint256 max256 = (FIX_ONE_256 * tradingRange.maxVal) / p;
-            if (type(uint192).max < max256) revert UIntOutOfBounds();
-            max = uint192(max256);
-        } catch {}
-        if (max == 0 || max > tradingRange.maxAmt) max = tradingRange.maxAmt;
-        if (max < tradingRange.minAmt) max = tradingRange.minAmt;
-    }
-
-    // solhint-enable no-empty-blocks
-=======
->>>>>>> b1e2fa20
 }