--- conflicted
+++ resolved
@@ -28,10 +28,6 @@
  *
  * For: {tok} == {ref}, {ref} != {target}, {target} == {UoA}
  * Can be easily extended by (optionally) re-implementing:
-<<<<<<< HEAD
- *   - refresh()
-=======
->>>>>>> fdd9f81f
  *   - tryPrice()
  *   - refPerTok()
  *   - targetPerRef()
@@ -41,10 +37,6 @@
  * Can intentionally disable default checks by setting config.defaultThreshold to 0
  */
 contract FiatCollateral is ICollateral, Asset {
-<<<<<<< HEAD
-=======
-    using FixLib for uint192;
->>>>>>> fdd9f81f
     using OracleLib for AggregatorV3Interface;
     using FixLib for uint192;
 
@@ -58,7 +50,6 @@
 
     uint256 public immutable delayUntilDefault; // {s} e.g 86400
 
-<<<<<<< HEAD
     // targetName: The canonical name of this collateral's target unit.
     bytes32 public immutable targetName;
 
@@ -67,36 +58,12 @@
 
     uint192 public pegTop; // fuzz needs this to not be immutable!
     // {target/ref} The top of the peg
-=======
-    // Default Status:
-    // _whenDefault == NEVER: no risk of default (initial value)
-    // _whenDefault > block.timestamp: delayed default may occur as soon as block.timestamp.
-    //                In this case, the asset may recover, reachiving _whenDefault == NEVER.
-    // _whenDefault <= block.timestamp: default has already happened (permanently)
-    uint256 private constant NEVER = type(uint256).max;
-    uint256 private _whenDefault = NEVER;
-
-    uint256 public immutable delayUntilDefault; // {s} e.g 86400
-
-    // targetName: The canonical name of this collateral's target unit.
-    bytes32 public immutable targetName;
-
-    uint192 public immutable pegBottom; // {target/ref} The bottom of the peg
-
-    uint192 public immutable pegTop; // {target/ref} The top of the peg
->>>>>>> fdd9f81f
 
     // does not become nonzero until after first refresh()
     uint192 public prevReferencePrice; // previous rate, {ref/tok}
 
     /// @param config.chainlinkFeed Feed units: {UoA/ref}
-<<<<<<< HEAD
-    constructor(
-        CollateralConfig memory config
-    )
-=======
     constructor(CollateralConfig memory config)
->>>>>>> fdd9f81f
         Asset(
             config.priceTimeout,
             config.chainlinkFeed,
@@ -124,11 +91,8 @@
     }
 
     /// Can revert, used by other contract functions in order to catch errors
-<<<<<<< HEAD
-=======
     /// Should not return FIX_MAX for low
     /// Should only return FIX_MAX for high if low is 0
->>>>>>> fdd9f81f
     /// @dev Override this when pricing is more complicated than just a single oracle
     /// @param low {UoA/tok} The low price estimate
     /// @param high {UoA/tok} The high price estimate
@@ -138,15 +102,11 @@
         view
         virtual
         override
-<<<<<<< HEAD
-        returns (uint192 low, uint192 high, uint192 pegPrice)
-=======
         returns (
             uint192 low,
             uint192 high,
             uint192 pegPrice
         )
->>>>>>> fdd9f81f
     {
         pegPrice = chainlinkFeed.price(oracleTimeout); // {target/ref}
 
@@ -168,15 +128,6 @@
         // Check for soft default + save lotPrice
         try this.tryPrice() returns (uint192 low, uint192 high, uint192 pegPrice) {
             // {UoA/tok}, {UoA/tok}, {target/ref}
-<<<<<<< HEAD
-
-            // high can't be FIX_MAX in this contract, but inheritors might mess this up
-            if (high < FIX_MAX) {
-                // Save prices
-                savedLowPrice = low;
-                savedHighPrice = high;
-                lastSave = uint48(block.timestamp);
-=======
             // (0, 0) is a valid price; (0, FIX_MAX) is unpriced
 
             // Save prices if priced
@@ -187,7 +138,6 @@
             } else {
                 // must be unpriced
                 assert(low == 0);
->>>>>>> fdd9f81f
             }
 
             // If the price is below the default-threshold price, default eventually
@@ -231,17 +181,12 @@
     // === Helpers for child classes ===
 
     function markStatus(CollateralStatus status_) internal {
-<<<<<<< HEAD
-        if (_whenDefault <= block.timestamp) return; // prevent DISABLED -> SOUND/IFFY
-
-=======
         // untestable:
         //      All calls to markStatus happen exlusively if the collateral is not already defaulted
         if (_whenDefault <= block.timestamp) return; // prevent DISABLED -> SOUND/IFFY
 
         // untestable:
         //      The final `else` branch will never be triggered as all possible states are checked
->>>>>>> fdd9f81f
         if (status_ == CollateralStatus.SOUND) {
             _whenDefault = NEVER;
         } else if (status_ == CollateralStatus.IFFY) {
