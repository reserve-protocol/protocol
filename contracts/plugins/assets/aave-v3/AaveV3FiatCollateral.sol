// SPDX-License-Identifier: BlueOak-1.0.0
pragma solidity 0.8.19;

import "../../../libraries/Fixed.sol";
import "../AppreciatingFiatCollateral.sol";

import { StaticATokenV3LM } from "./vendor/StaticATokenV3LM.sol";

/**
 * @title AaveV3FiatCollateral
 * @notice Collateral plugin for an aToken for a UoA-pegged asset, like aUSDC or a aUSDP on Aave V3
 * Expected: {tok} != {ref}, {ref} is pegged to {target} unless defaulting, {target} == {UoA}
 */
contract AaveV3FiatCollateral is AppreciatingFiatCollateral {
    using OracleLib for AggregatorV3Interface;
    using FixLib for uint192;

    // solhint-disable no-empty-blocks
    /// @param config.chainlinkFeed Feed units: {UoA/ref}
    /// @param revenueHiding {1} A value like 1e-6 that represents the maximum refPerTok to hide
    constructor(CollateralConfig memory config, uint192 revenueHiding)
        AppreciatingFiatCollateral(config, revenueHiding)
    {
<<<<<<< HEAD
        require(config.defaultThreshold > 0, "defaultThreshold zero");
=======
        require(config.defaultThreshold != 0, "defaultThreshold zero");
>>>>>>> db72e404
    }

    // solhint-enable no-empty-blocks

    /// @return {ref/tok} Actual quantity of whole reference units per whole collateral tokens
    function underlyingRefPerTok() public view override returns (uint192) {
        uint256 rate = StaticATokenV3LM(address(erc20)).rate(); // {ray ref/tok}

        return shiftl_toFix(rate, -27); // {ray -> wad}
    }

    /// Claim rewards earned by holding a balance of the ERC20 token
    /// @custom:delegate-call
    function claimRewards() external virtual override(Asset, IRewardable) {
        StaticATokenV3LM erc20_ = StaticATokenV3LM(address(erc20));
        address[] memory rewardsList = erc20_.INCENTIVES_CONTROLLER().getRewardsList();
        uint256[] memory bals = new uint256[](rewardsList.length);

        uint256 len = rewardsList.length;
        for (uint256 i = 0; i < len; i++) {
            bals[i] = IERC20(rewardsList[i]).balanceOf(address(this));
        }

        IRewardable(address(erc20)).claimRewards();

        for (uint256 i = 0; i < len; i++) {
            emit RewardsClaimed(
                IERC20(rewardsList[i]),
                IERC20(rewardsList[i]).balanceOf(address(this)) - bals[i]
            );
        }
    }
}<|MERGE_RESOLUTION|>--- conflicted
+++ resolved
@@ -21,11 +21,7 @@
     constructor(CollateralConfig memory config, uint192 revenueHiding)
         AppreciatingFiatCollateral(config, revenueHiding)
     {
-<<<<<<< HEAD
-        require(config.defaultThreshold > 0, "defaultThreshold zero");
-=======
         require(config.defaultThreshold != 0, "defaultThreshold zero");
->>>>>>> db72e404
     }
 
     // solhint-enable no-empty-blocks
