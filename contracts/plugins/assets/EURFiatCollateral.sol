--- conflicted
+++ resolved
@@ -55,13 +55,8 @@
 
     /// @return {UoA/tok} Our best guess at the market price of 1 whole token in UoA
     function price() public view virtual override returns (uint192) {
-<<<<<<< HEAD
-        // {UoA/tok} = {UoA/ref} * {ref/tok} (1)
-        return price(uoaPerRefFeed, oracleTimeout).mul(refPerTok());
-=======
         // {UoA/tok} = {UoA/ref} * {ref/tok}
-        return chainlinkFeed.price(oracleTimeout);
->>>>>>> 368bcd19
+        return price(chainlinkFeed, oracleTimeout);
     }
 
     /// Refresh exchange rates and update default status.
@@ -73,19 +68,11 @@
         CollateralStatus oldStatus = status();
 
         // p1 {UoA/ref}
-<<<<<<< HEAD
-        try this.price_(uoaPerRefFeed, oracleTimeout) returns (uint192 p1) {
-            // We don't need the return value from this next feed, but it should still function
-            // p2 {UoA/target}
-            try this.price_(uoaPerTargetFeed, oracleTimeout) returns (uint192 p2) {
-                priceable = true;
-=======
         try chainlinkFeed.price_(oracleTimeout) returns (uint192 p1) {
             // We don't need the return value from this next feed, but it should still function
             // p2 {UoA/target}
             try uoaPerTargetFeed.price_(oracleTimeout) returns (uint192 p2) {
                 priceable = p1 > 0 && p2 > 0;
->>>>>>> 368bcd19
 
                 // {target/ref}
                 uint192 peg = targetPerRef();
