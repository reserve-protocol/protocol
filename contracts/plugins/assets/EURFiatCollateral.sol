--- conflicted
+++ resolved
@@ -25,36 +25,6 @@
         uoaPerTargetFeed = uoaPerTargetFeed_;
     }
 
-<<<<<<< HEAD
-    /// @return {UoA/tok} Our best guess at the market price of 1 whole token in UoA
-    function strictPrice() public view virtual override returns (uint192) {
-        // {UoA/tok} = {UoA/ref} * {ref/tok}
-        return price(chainlinkFeed, oracleTimeout);
-    }
-
-    /// Refresh exchange rates and update default status.
-    /// @dev This default check assumes that the collateral's price() value is expected
-    /// to stay close to pricePerTarget() * targetPerRef(). If that's not true for the
-    /// collateral you're defining, you MUST redefine refresh()!!
-    function refresh() external virtual override {
-        if (alreadyDefaulted()) return;
-        CollateralStatus oldStatus = status();
-
-        // p1 {UoA/ref}
-        try this.price_(chainlinkFeed, oracleTimeout) returns (uint192 p1) {
-            // We don't need the return value from this next feed, but it should still function
-            // p2 {UoA/target}
-            try this.price_(uoaPerTargetFeed, oracleTimeout) returns (uint192 p2) {
-                if (p2 > 0) {
-                    // {target/ref}
-                    uint192 peg = targetPerRef();
-
-                    // D18{target/ref}= D18{target/ref} * D18{1} / D18
-                    uint192 delta = (peg * defaultThreshold) / FIX_ONE;
-
-                    // {target/ref} = {UoA/ref} / {UoA/target}
-                    uint192 p = p1.div(p2);
-=======
     /// Can revert, used by other contract functions in order to catch errors
     /// @param low {UoA/tok} The low price estimate
     /// @param high {UoA/tok} The high price estimate
@@ -67,7 +37,6 @@
     {
         uint192 refPrice = chainlinkFeed.price(oracleTimeout); // {UoA/ref}
         uint192 targetPrice = uoaPerTargetFeed.price(oracleTimeout); // {UoA/target}
->>>>>>> fa6d8fe7
 
         // div-by-zero later
         if (targetPrice == 0) {
@@ -79,13 +48,7 @@
         low = refPrice.div(FIX_ONE.plus(oracleError));
         high = refPrice.div(FIX_ONE.minus(oracleError), CEIL);
 
-<<<<<<< HEAD
-    /// @return {UoA/target} The price of a target unit in UoA
-    function pricePerTarget() public view override returns (uint192) {
-        return price(uoaPerTargetFeed, oracleTimeout);
-=======
         // {target/ref} = {UoA/ref} / {UoA/target}
         pegPrice = refPrice.div(targetPrice);
->>>>>>> fa6d8fe7
     }
 }