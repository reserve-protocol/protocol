// SPDX-License-Identifier: BlueOak-1.0.0
pragma solidity 0.8.9;

import "@openzeppelin/contracts/token/ERC20/extensions/IERC20Metadata.sol";
import "@openzeppelin/contracts/utils/math/Math.sol";
import "@openzeppelin/contracts-upgradeable/token/ERC20/utils/SafeERC20Upgradeable.sol";
import "contracts/libraries/Fixed.sol";
import "contracts/interfaces/IBroker.sol";
import "contracts/interfaces/IGnosis.sol";
import "contracts/interfaces/ITrade.sol";

import "hardhat/console.sol";

enum TradeStatus {
    NOT_STARTED, // before init()
    OPEN, // after init() and before settle()
    CLOSED, // after settle()
    PENDING // during init() or settle() (reentrancy protection)
}

// Modifications to this contract's state must only ever be made when status=PENDING!

/// Trade contract against the Gnosis EasyAuction mechanism
contract GnosisTrade is ITrade {
    using FixLib for uint192;
    using SafeERC20Upgradeable for IERC20Upgradeable;

    IGnosis public gnosis;

    uint256 public auctionId; // An auction id from gnosis

    TradeStatus public status;

    IBroker public broker;

    // === Pricing ===
    address public origin;
    IERC20Metadata public sell;
    IERC20Metadata public buy;
<<<<<<< HEAD
    uint96 public sellAmount; // {qTok}
    uint96 public minBuyAmount; // {qTok}
=======
    uint256 public initBal; // {qTok}
>>>>>>> 68bc6da7
    uint32 public endTime;
    uint192 public worstCasePrice; // {buyTok/sellTok}

    // This modifier both enforces the state-machine pattern and guards against reentrancy.
    modifier stateTransition(TradeStatus begin, TradeStatus end) {
        require(status == begin, "Invalid trade state");
        status = TradeStatus.PENDING;
        _;
        require(status == TradeStatus.PENDING, "Reentrant trade");
        status = end;
    }

    /// Constructor function, can only be called once
    /// @dev Expects sell tokens to already be present
    /// @custom:interaction reentrancy-safe b/c state-locking
    function init(
        IBroker broker_,
        address origin_,
        IGnosis gnosis_,
        uint32 auctionLength,
        uint256 minBidSize,
        TradeRequest memory req
    ) external stateTransition(TradeStatus.NOT_STARTED, TradeStatus.OPEN) {
        require(req.sell.erc20().balanceOf(address(this)) >= req.sellAmount, "unfunded trade");
        assert(origin_ != address(0));

        broker = broker_;
        origin = origin_;
        gnosis = gnosis_;
        endTime = uint32(block.timestamp) + auctionLength;

        sell = req.sell.erc20();
        buy = req.buy.erc20();
<<<<<<< HEAD
        require(sell.balanceOf(address(this)) <= type(uint96).max, "order too large");
        require(req.minBuyAmount <= type(uint96).max, "order too large");
        sellAmount = uint96(sell.balanceOf(address(this)));
        minBuyAmount = uint96(req.minBuyAmount);
=======

        initBal = sell.balanceOf(address(this));
>>>>>>> 68bc6da7

        // {buyTok/sellTok}
        worstCasePrice = shiftl_toFix(req.minBuyAmount, -int8(buy.decimals())).div(
            shiftl_toFix(req.sellAmount, -int8(sell.decimals()))
        );

        // == Interactions ==

<<<<<<< HEAD
        IERC20Upgradeable(address(sell)).safeIncreaseAllowance(address(gnosis), sellAmount);

=======
        IERC20Upgradeable(address(sell)).safeIncreaseAllowance(address(gnosis), req.sellAmount);
>>>>>>> 68bc6da7
        auctionId = gnosis.initiateAuction(
            sell,
            buy,
            endTime,
            endTime,
            uint96(req.sellAmount),
            uint96(req.minBuyAmount),
            Math.max(1, minBidSize),
            0,
            false,
            address(0),
            new bytes(0)
        );
    }

    /// Settle trade, transfer tokens to trader, and report bad trade if needed
    /// @custom:interaction reentrancy-safe b/c state-locking
    function settle()
        external
        stateTransition(TradeStatus.OPEN, TradeStatus.CLOSED)
        returns (uint256 soldAmt, uint256 boughtAmt)
    {
        require(msg.sender == origin, "only origin can settle");
        status = TradeStatus.PENDING;

        // Optionally process settlement of the auction in Gnosis
        if (atStageSolutionSubmission()) {
            gnosis.settleAuction(auctionId);
        }

        assert(atStageFinished());

        // Transfer balances to origin
        uint256 sellBal = sell.balanceOf(address(this));
        boughtAmt = buy.balanceOf(address(this));

        if (sellBal > 0) IERC20Upgradeable(address(sell)).safeTransfer(origin, sellBal);
        if (boughtAmt > 0) IERC20Upgradeable(address(buy)).safeTransfer(origin, boughtAmt);

        // Check clearing prices
        if (sellBal < initBal) {
            soldAmt = initBal - sellBal;

            // Gnosis rounds defensively, so it's possible to get 1 fewer attoTokens returned
            uint256 adjustedSoldAmt = Math.max(soldAmt - 1, 1);

            // {buyTok/sellTok}
            uint192 clearingPrice = shiftl_toFix(boughtAmt, -int8(buy.decimals())).div(
                shiftl_toFix(adjustedSoldAmt, -int8(sell.decimals()))
            );

            if (clearingPrice.lt(worstCasePrice)) {
                broker.reportViolation();
            }
        }
    }

    /// Anyone can transfer any ERC20 back to the origin after the trade has been closed
    /// @dev Escape hatch for when trading partner freezes up, or other unexpected events
    /// @custom:interaction CEI (and respects the state lock)
    function transferToOriginAfterTradeComplete(IERC20 erc20) external {
        require(status == TradeStatus.CLOSED, "only after trade is closed");
        IERC20Upgradeable(address(erc20)).safeTransfer(origin, erc20.balanceOf(address(this)));
    }

    /// @return True if the trade can be settled; should be guaranteed to be true eventually
    function canSettle() public view returns (bool) {
        return status == TradeStatus.OPEN && endTime <= block.timestamp;
    }

    // === Private ===

    function atStageSolutionSubmission() private view returns (bool) {
        GnosisAuctionData memory data = gnosis.auctionData(auctionId);
        return data.auctionEndDate != 0 && data.clearingPriceOrder == bytes32(0);
    }

    function atStageFinished() private view returns (bool) {
        GnosisAuctionData memory data = gnosis.auctionData(auctionId);
        return data.clearingPriceOrder != bytes32(0);
    }

    function encodeOrder(
        uint64 userId,
        uint96 buyAmount,
        uint96 sellAmount_
    ) internal pure returns (bytes32) {
        return
            bytes32((uint256(userId) << 192) + (uint256(buyAmount) << 96) + uint256(sellAmount_));
    }
}<|MERGE_RESOLUTION|>--- conflicted
+++ resolved
@@ -37,12 +37,7 @@
     address public origin;
     IERC20Metadata public sell;
     IERC20Metadata public buy;
-<<<<<<< HEAD
-    uint96 public sellAmount; // {qTok}
-    uint96 public minBuyAmount; // {qTok}
-=======
     uint256 public initBal; // {qTok}
->>>>>>> 68bc6da7
     uint32 public endTime;
     uint192 public worstCasePrice; // {buyTok/sellTok}
 
@@ -76,15 +71,9 @@
 
         sell = req.sell.erc20();
         buy = req.buy.erc20();
-<<<<<<< HEAD
         require(sell.balanceOf(address(this)) <= type(uint96).max, "order too large");
         require(req.minBuyAmount <= type(uint96).max, "order too large");
-        sellAmount = uint96(sell.balanceOf(address(this)));
-        minBuyAmount = uint96(req.minBuyAmount);
-=======
-
         initBal = sell.balanceOf(address(this));
->>>>>>> 68bc6da7
 
         // {buyTok/sellTok}
         worstCasePrice = shiftl_toFix(req.minBuyAmount, -int8(buy.decimals())).div(
@@ -93,12 +82,7 @@
 
         // == Interactions ==
 
-<<<<<<< HEAD
-        IERC20Upgradeable(address(sell)).safeIncreaseAllowance(address(gnosis), sellAmount);
-
-=======
         IERC20Upgradeable(address(sell)).safeIncreaseAllowance(address(gnosis), req.sellAmount);
->>>>>>> 68bc6da7
         auctionId = gnosis.initiateAuction(
             sell,
             buy,
