// SPDX-License-Identifier: BlueOak-1.0.0
pragma solidity 0.8.19;

import "@openzeppelin/contracts/token/ERC20/extensions/IERC20Metadata.sol";
import "@openzeppelin/contracts/utils/math/Math.sol";
import "@openzeppelin/contracts-upgradeable/token/ERC20/utils/SafeERC20Upgradeable.sol";
import "../../libraries/Allowance.sol";
import "../../libraries/Fixed.sol";
import "../../interfaces/IBroker.sol";
import "../../interfaces/IGnosis.sol";
import "../../interfaces/ITrade.sol";
import "../../mixins/Versioned.sol";

// Modifications to this contract's state must only ever be made when status=PENDING!

/// Trade contract against the Gnosis EasyAuction mechanism
contract GnosisTrade is ITrade, Versioned {
    using FixLib for uint192;
    using SafeERC20Upgradeable for IERC20Upgradeable;

    // ==== Constants
    TradeKind public constant KIND = TradeKind.BATCH_AUCTION;
    uint256 public constant FEE_DENOMINATOR = 1000;

    // Upper bound for the max number of orders we're happy to have the auction clear in;
    // When we have good price information, this determines the minimum buy amount per order.
    uint96 public constant MAX_ORDERS = 5000; // bounded to avoid going beyond block gas limit

    // raw "/" for compile-time const
    uint192 public constant DEFAULT_MIN_BID = FIX_ONE / 100; // {tok}

    // ==== status: This contract's state-machine state. See TradeStatus enum, above
    TradeStatus public status;

    // ==== The rest of contract state is all parameters that are immutable after init()
    // == Metadata
    IGnosis public gnosis; // Gnosis Auction contract
    uint256 public auctionId; // The Gnosis Auction ID returned by gnosis.initiateAuction()
    IBroker public broker; // The Broker that cloned this contract into existence

    // == Economic parameters
    // This trade is on behalf of origin. Only origin may call settle(), and the `buy` tokens
    // from this trade's acution will all eventually go to origin.
    address public origin;
    IERC20Metadata public sell; // address of token this trade is selling
    IERC20Metadata public buy; // address of token this trade is buying
    uint256 public initBal; // {qSellTok}, this trade's balance of `sell` when init() was called
    uint192 public sellAmount; // {sellTok}, quantity of whole tokens being sold, != initBal
    uint48 public endTime; // timestamp after which this trade's auction can be settled
    uint192 public worstCasePrice; // {buyTok/sellTok}, the worst price we expect to get at Auction
    // We expect Gnosis Auction either to meet or beat worstCasePrice, or to return the `sell`
    // tokens. If we actually *get* a worse clearing that worstCasePrice, we consider it an error in
    // our trading scheme and call broker.reportViolation()

    // This modifier both enforces the state-machine pattern and guards against reentrancy.
    modifier stateTransition(TradeStatus begin, TradeStatus end) {
        require(status == begin, "Invalid trade state");
        status = TradeStatus.PENDING;
        _;
        assert(status == TradeStatus.PENDING);
        status = end;
    }

    constructor() {
        status = TradeStatus.CLOSED;
    }

    /// Constructor function, can only be called once
    /// @dev Expects sell tokens to already be present
    /// @custom:interaction reentrancy-safe b/c state-locking
    // checks:
    //   state is NOT_STARTED
    //   req.sellAmount <= our balance of sell tokens < 2**96
    //   req.minBuyAmount < 2**96
    // effects:
    //   state' is OPEN
    //   correctly sets all Metadata and Economic parameters of this contract
    //
    // actions:
    //   increases the `req.sell` allowance for `gnosis` by the amount needed to fund the auction
    //   calls gnosis.initiateAuction(...) to launch the requested auction.
    function init(
        IBroker broker_,
        address origin_,
        IGnosis gnosis_,
        uint48 batchAuctionLength,
        TradeRequest calldata req
    ) external stateTransition(TradeStatus.NOT_STARTED, TradeStatus.OPEN) {
        require(req.sellAmount <= type(uint96).max, "sellAmount too large");
        require(req.minBuyAmount <= type(uint96).max, "minBuyAmount too large");

        sell = req.sell.erc20();
        buy = req.buy.erc20();
<<<<<<< HEAD
        initBal = sell.balanceOf(address(this)); // {qSellTok}
        sellAmount = shiftl_toFix(initBal, -int8(sell.decimals()), FLOOR); // {sellTok}
=======
        sellAmount = shiftl_toFix(req.sellAmount, -int8(sell.decimals())); // {sellTok}
>>>>>>> c53ded94

        initBal = sell.balanceOf(address(this)); // {qSellTok}
        require(initBal >= req.sellAmount, "unfunded trade");

        assert(origin_ != address(0));

        broker = broker_;
        origin = origin_;
        gnosis = gnosis_;
        endTime = uint48(block.timestamp) + batchAuctionLength;

        // {buyTok/sellTok}
        worstCasePrice = divuu(req.minBuyAmount, req.sellAmount).shiftl(
            int8(sell.decimals()) - int8(buy.decimals()),
            FLOOR
        );

        // Downsize our sell amount to adjust for fee
        // {qSellTok} = {qSellTok} * {1} / {1}
        uint96 _sellAmount = uint96(
            _divrnd(
                req.sellAmount * FEE_DENOMINATOR,
                FEE_DENOMINATOR + gnosis.feeNumerator(),
                FLOOR
            )
        );

        // Don't decrease minBuyAmount even if fees are in effect. The fee is part of the slippage
        uint96 minBuyAmount = uint96(Math.max(1, req.minBuyAmount)); // Safe downcast; require'd

        uint256 minBuyAmtPerOrder = Math.max(
            minBuyAmount / MAX_ORDERS,
            DEFAULT_MIN_BID.shiftl_toUint(int8(buy.decimals()))
        );

        // Gnosis EasyAuction requires minBuyAmtPerOrder > 0
        // untestable:
        //      Value will always be at least 1. Handled previously in the calling contracts.
        if (minBuyAmtPerOrder == 0) minBuyAmtPerOrder = 1;

        // == Interactions ==

        // Set allowance via custom approval -- first sets allowance to 0, then sets allowance
        // to either the requested amount or the maximum possible amount, if that fails.
        //
        // Context: wcUSDCv3 has a non-standard approve() function that reverts if the approve
        // amount is > 0 and < type(uint256).max.
        AllowanceLib.safeApproveFallbackToMax(address(sell), address(gnosis), req.sellAmount);

        auctionId = gnosis.initiateAuction(
            sell,
            buy,
            endTime,
            endTime,
            _sellAmount,
            minBuyAmount,
            minBuyAmtPerOrder,
            0,
            false,
            address(0),
            new bytes(0)
        );
    }

    /// Settle trade, transfer tokens to trader, and report bad trade if needed
    /// @custom:interaction reentrancy-safe b/c state-locking
    // checks:
    //   state is OPEN
    //   caller is `origin`
    //   now >= endTime
    // actions:
    //   (if not already called) call gnosis.settleAuction(auctionID), which:
    //     settles the Gnosis Auction
    //     transfers the resulting tokens back to this address
    //   if the auction's clearing price was below what we assert it should be,
    //     then broker.reportViolation()
    //   transfer all balancess of `buy` and `sell` at this address to `origin`
    // effects:
    //   state' is CLOSED
    function settle()
        external
        stateTransition(TradeStatus.OPEN, TradeStatus.CLOSED)
        returns (uint256 soldAmt, uint256 boughtAmt)
    {
        require(msg.sender == origin, "only origin can settle");

        // Optionally process settlement of the auction in Gnosis
        if (!isAuctionCleared()) {
            // By design, we don't rely on this return value at all, just the
            // "cleared" state of the auction, and the token balances this contract owns.
            // slither-disable-next-line unused-return
            gnosis.settleAuction(auctionId);
            assert(isAuctionCleared());
        }

        // At this point we know the auction has cleared

        // Transfer balances to origin
        uint256 sellBal = sell.balanceOf(address(this));

        // As raised in C4's review, this balance can be manupulated by a frontrunner
        // It won't really affect the outcome of the trade, as protocol still gets paid
        // and it just gets a better clearing price than expected.
        // Fixing it would require some complex logic, as SimpleAuction does not expose
        // the amount of tokens bought by the auction after the tokens are settled.
        // So we will live with this for now. Worst case, there will be a mismatch between
        // the trades recorded by the IDO contracts and on our side.
        boughtAmt = buy.balanceOf(address(this));

        if (sellBal != 0) IERC20Upgradeable(address(sell)).safeTransfer(origin, sellBal);
        if (boughtAmt != 0) IERC20Upgradeable(address(buy)).safeTransfer(origin, boughtAmt);
        // Check clearing prices
        if (sellBal < initBal) {
            soldAmt = initBal - sellBal;

            // Gnosis rounds defensively in the buy token; we should not consider it a violation
            uint256 adjustedSoldAmt = Math.max(soldAmt, 1);
            uint256 adjustedBuyAmt = boughtAmt + 1;

            // {buyTok/sellTok}
            uint192 clearingPrice = divuu(adjustedBuyAmt, adjustedSoldAmt).shiftl(
                int8(sell.decimals()) - int8(buy.decimals()),
                FLOOR
            );

            if (clearingPrice.lt(worstCasePrice)) {
                broker.reportViolation();
            }
        }
    }

    /// Anyone can transfer any ERC20 back to the origin after the trade has been closed
    /// @dev Escape hatch in case trading partner freezes up, or other unexpected events
    /// @custom:interaction CEI (and respects the state lock)
    function transferToOriginAfterTradeComplete(IERC20 erc20) external {
        require(status == TradeStatus.CLOSED, "only after trade is closed");
        IERC20Upgradeable(address(erc20)).safeTransfer(origin, erc20.balanceOf(address(this)));
    }

    /// @return True if the trade can be settled.
    // Guaranteed to be true some time after init(), until settle() is called
    function canSettle() external view returns (bool) {
        return status == TradeStatus.OPEN && endTime <= block.timestamp;
    }

    // === Private ===

    function isAuctionCleared() private view returns (bool) {
        GnosisAuctionData memory data = gnosis.auctionData(auctionId);
        return data.clearingPriceOrder != bytes32(0);
    }
}<|MERGE_RESOLUTION|>--- conflicted
+++ resolved
@@ -91,12 +91,7 @@
 
         sell = req.sell.erc20();
         buy = req.buy.erc20();
-<<<<<<< HEAD
-        initBal = sell.balanceOf(address(this)); // {qSellTok}
-        sellAmount = shiftl_toFix(initBal, -int8(sell.decimals()), FLOOR); // {sellTok}
-=======
         sellAmount = shiftl_toFix(req.sellAmount, -int8(sell.decimals())); // {sellTok}
->>>>>>> c53ded94
 
         initBal = sell.balanceOf(address(this)); // {qSellTok}
         require(initBal >= req.sellAmount, "unfunded trade");
