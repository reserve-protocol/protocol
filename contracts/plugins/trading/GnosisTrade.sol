--- conflicted
+++ resolved
@@ -138,11 +138,7 @@
         //
         // Context: wcUSDCv3 has a non-standard approve() function that reverts if the approve
         // amount is > 0 and < type(uint256).max.
-<<<<<<< HEAD
-        AllowanceLib.safeApproveFallbackToMax(sell, address(gnosis), initBal);
-=======
         AllowanceLib.safeApproveFallbackToMax(address(sell), address(gnosis), initBal);
->>>>>>> 3ae2f07a
 
         auctionId = gnosis.initiateAuction(
             sell,
