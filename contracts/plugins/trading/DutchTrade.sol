// SPDX-License-Identifier: BlueOak-1.0.0
pragma solidity 0.8.19;

import "@openzeppelin/contracts/token/ERC20/extensions/IERC20Metadata.sol";
import "@openzeppelin/contracts/token/ERC20/utils/SafeERC20.sol";
import "../../libraries/Fixed.sol";
import "../../interfaces/IAsset.sol";
import "../../interfaces/IBroker.sol";
import "../../interfaces/ITrade.sol";
import "../../mixins/Versioned.sol";

interface IDutchTradeCallee {
    function dutchTradeCallback(
        address buyToken,
        // {qBuyTok}
        uint256 buyAmount,
        bytes calldata data
    ) external;
}

enum BidType {
    NONE,
    CALLBACK,
    TRANSFER
}

// A dutch auction in 4 parts:
//   1.  0% -  20%: Geometric decay from 1000x the bestPrice to ~1.5x the bestPrice
//   2. 20% -  45%: Linear decay from ~1.5x the bestPrice to the bestPrice
//   3. 45% -  95%: Linear decay from the bestPrice to the worstPrice
//   4. 95% - 100%: Constant at the worstPrice
//
// For a trade between 2 assets with 1% oracleError:
//   A 30-minute auction has a 20% price drop (every 12 seconds) during the 1st period,
//   ~0.8% during the 2nd period, and ~0.065% during the 3rd period.
//
//   30-minutes is the recommended length of auction for a chain with 12-second blocktimes.
//   Period lengths: 6 minutes, 7.5 minutes, 15 minutes, 1.5 minutes.
//
//   Longer and shorter times can be used as well. The pricing method does not degrade
//   beyond the degree to which less overall blocktime means less overall precision.

uint192 constant FIVE_PERCENT = 5e16; // {1} 0.05
uint192 constant TWENTY_PERCENT = 20e16; // {1} 0.2
uint192 constant TWENTY_FIVE_PERCENT = 25e16; // {1} 0.25
uint192 constant FORTY_FIVE_PERCENT = 45e16; // {1} 0.45
uint192 constant FIFTY_PERCENT = 50e16; // {1} 0.5
uint192 constant NINETY_FIVE_PERCENT = 95e16; // {1} 0.95

uint192 constant MAX_EXP = 6502287e18; // {1} (1000000/999999)^6502287 = ~666.6667
uint192 constant BASE = 999999e12; // {1} (999999/1000000)
uint192 constant ONE_POINT_FIVE = 150e16; // {1} 1.5

/**
 * @title DutchTrade
 * @notice Implements a wholesale dutch auction via a 4-piecewise falling-price mechansim.
 *   The overall idea is to handle 4 cases:
 *     1. Price manipulation of the exchange rate up to 1000x (eg: via a read-only reentrancy)
 *     2. Price movement of up to 50% during the auction
 *     3. Typical case: no significant price movement; clearing price within expected range
 *     4. No bots online; manual human doing bidding; additional time for tx clearing
 *
 *   Case 1: Over the first 20% of the auction the price falls from ~1000x the best plausible
 *   price down to 1.5x the best plausible price in a geometric series.
 *   This period DOES NOT expect to receive a bid; it just defends against manipulated prices.
 *   If a bid occurs during this period, a violation is reported to the Broker.
 *   This is still safe for the protocol since other trades, with price discovery, can occur.
 *
 *   Case 2: Over the next 20% of the auction the price falls from 1.5x the best plausible price
 *   to the best plausible price, linearly. No violation is reported if a bid occurs. This case
 *   exists to handle cases where prices change after the auction is started, naturally.
 *
 *   Case 3: Over the next 50% of the auction the price falls from the best plausible price to the
 *   worst price, linearly. The worst price is further discounted by the maxTradeSlippage.
 *   This is the phase of the auction where bids will typically occur.
 *
 *   Case 4: Lastly the price stays at the worst price for the final 5% of the auction to allow
 *   a bid to occur if no bots are online and the only bidders are humans.
 *
 * To bid:
 * 1. Call `bidAmount()` view to check prices at various future timestamps.
 * 2. Provide approval of sell tokens for precisely the `bidAmount()` desired
 * 3. Wait until the desired time is reached (hopefully not in the first 20% of the auction)
 * 4. Call bid()
 *
 * Limitation: In order to support all chains, such as Arbitrum, this contract uses block time
 *             instead of block number. This means there may be small ways that validators can
 *             extract MEV by playing around with block.timestamp. However, we think this tradeoff
 *             is worth it in order to not have to maintain multiple DutchTrade contracts.
 */
contract DutchTrade is ITrade, Versioned {
    using FixLib for uint192;
    using SafeERC20 for IERC20Metadata;

    TradeKind public constant KIND = TradeKind.DUTCH_AUCTION;

    BidType public bidType; // = BidType.NONE

    BidType public bidType; // = BidType.NONE

    TradeStatus public status; // reentrancy protection

    IBroker public broker; // The Broker that cloned this contract into existence
    ITrading public origin; // the address that initialized the contract

    // === Auction ===
    IERC20Metadata public sell;
    IERC20Metadata public buy;
    uint192 public sellAmount; // {sellTok}

    // The auction runs from [startTime, endTime], inclusive
    uint48 public startTime; // {s} when the dutch auction begins (one block after init()) lossy!
    uint48 public endTime; // {s} when the dutch auction ends

    uint192 public bestPrice; // {buyTok/sellTok} The best plausible price based on oracle data
    uint192 public worstPrice; // {buyTok/sellTok} The worst plausible price based on oracle data

    // === Bid ===
    address public bidder;
    // the bid amount is just whatever token balance is in the contract at settlement time

    // This modifier both enforces the state-machine pattern and guards against reentrancy.
    modifier stateTransition(TradeStatus begin, TradeStatus end) {
        require(status == begin, "Invalid trade state");
        status = TradeStatus.PENDING;
        _;
        assert(status == TradeStatus.PENDING);
        status = end;
    }

    // === Auction Sizing Views ===

    /// @return {qSellTok} The size of the lot being sold, in token quanta
    function lot() public view returns (uint256) {
        return sellAmount.shiftl_toUint(int8(sell.decimals()));
    }

    /// Calculates how much buy token is needed to purchase the lot at a particular time
    /// @param timestamp {s} The timestamp of the bid
    /// @return {qBuyTok} The amount of buy tokens required to purchase the lot
    function bidAmount(uint48 timestamp) external view returns (uint256) {
        return _bidAmount(_price(timestamp));
    }

    // ==== Constructor ===

    constructor() {
        status = TradeStatus.CLOSED;
    }

    // === External ===

    /// @param origin_ The Trader that originated the trade
    /// @param sell_ The asset being sold by the protocol
    /// @param buy_ The asset being bought by the protocol
    /// @param sellAmount_ {qSellTok} The amount to sell in the auction, in token quanta
    /// @param auctionLength {s} How many seconds the dutch auction should run for
    function init(
        ITrading origin_,
        IAsset sell_,
        IAsset buy_,
        uint256 sellAmount_,
        uint48 auctionLength,
        TradePrices memory prices
    ) external stateTransition(TradeStatus.NOT_STARTED, TradeStatus.OPEN) {
        // 60 sec min auction duration
        assert(address(sell_) != address(0) && address(buy_) != address(0) && auctionLength >= 60);

        // Only start dutch auctions under well-defined prices
        require(prices.sellLow != 0 && prices.sellHigh < FIX_MAX / 1000, "bad sell pricing");
        require(prices.buyLow != 0 && prices.buyHigh < FIX_MAX / 1000, "bad buy pricing");

        broker = IBroker(msg.sender);
        origin = origin_;
        sell = sell_.erc20();
        buy = buy_.erc20();

        require(sellAmount_ <= sell.balanceOf(address(this)), "unfunded trade");
        sellAmount = shiftl_toFix(sellAmount_, -int8(sell.decimals())); // {sellTok}

        // Track auction end by time, to generalize to all chains
        uint48 _startTime = uint48(block.timestamp) + 1; // cannot fulfill in current block
        startTime = _startTime; // gas-saver
        endTime = _startTime + auctionLength;

        // {buyTok/sellTok} = {UoA/sellTok} * {1} / {UoA/buyTok}
        uint192 _worstPrice = prices.sellLow.mulDiv(
            FIX_ONE - origin.maxTradeSlippage(),
            prices.buyHigh,
            FLOOR
        );
        uint192 _bestPrice = prices.sellHigh.div(prices.buyLow, CEIL); // no additional slippage
        assert(_worstPrice <= _bestPrice);
        worstPrice = _worstPrice; // gas-saver
        bestPrice = _bestPrice; // gas-saver
    }

    /// Bid for the auction lot at the current price; settle trade in protocol
    /// @dev Caller must have provided approval
    /// @return amountIn {qBuyTok} The quantity of tokens the bidder paid
    function bid() external returns (uint256 amountIn) {
        require(bidder == address(0), "bid already received");
        assert(status == TradeStatus.OPEN);

        // {buyTok/sellTok}
        uint192 price = _price(uint48(block.timestamp)); // enforces auction ongoing

        // {qBuyTok}
        amountIn = _bidAmount(price);

        // Mark bidder
        bidder = msg.sender;
        bidType = BidType.TRANSFER;

<<<<<<< HEAD
        // status must begin OPEN
        assert(status == TradeStatus.OPEN);

=======
>>>>>>> db72e404
        // reportViolation if auction cleared in geometric phase
        if (price > bestPrice.mul(ONE_POINT_FIVE, CEIL)) {
            broker.reportViolation();
        }

        // Transfer in buy tokens from bidder
        buy.safeTransferFrom(msg.sender, address(this), amountIn);

        // settle() in core protocol
        origin.settleTrade(sell);

        // confirm .settleTrade() succeeded and .settle() has been called
        assert(status == TradeStatus.CLOSED);
    }

    /// Bid with callback for the auction lot at the current price; settle trade in protocol
    ///  Sold funds are sent back to the callee first via callee.dutchTradeCallback(...)
<<<<<<< HEAD
    ///  Balance of buy token must increase by bidAmount(current block) after callback
=======
    ///  Balance of buy token must increase by bidAmount(block.timestamp) after callback
>>>>>>> db72e404
    ///
    /// @dev Caller must implement IDutchTradeCallee
    /// @param data {bytes} The data to pass to the callback
    /// @return amountIn {qBuyTok} The quantity of tokens the bidder paid
    function bidWithCallback(bytes calldata data) external returns (uint256 amountIn) {
        require(bidder == address(0), "bid already received");
<<<<<<< HEAD

        // {buyTok/sellTok}
        uint192 price = _price(block.number); // enforces auction ongoing

        // {qBuyTok}
        amountIn = _bidAmount(price);

        // Mark bidder
        bidder = msg.sender;
        bidType = BidType.CALLBACK;

        // status must begin OPEN
=======
>>>>>>> db72e404
        assert(status == TradeStatus.OPEN);

        // {buyTok/sellTok}
        uint192 price = _price(uint48(block.timestamp)); // enforces auction ongoing

        // {qBuyTok}
        amountIn = _bidAmount(price);

        // Mark bidder
        bidder = msg.sender;
        bidType = BidType.CALLBACK;

        // reportViolation if auction cleared in geometric phase
        if (price > bestPrice.mul(ONE_POINT_FIVE, CEIL)) {
            broker.reportViolation();
        }

        // Transfer sell tokens to bidder
        sell.safeTransfer(bidder, lot()); // {qSellTok}

        uint256 balanceBefore = buy.balanceOf(address(this)); // {qBuyTok}
        IDutchTradeCallee(bidder).dutchTradeCallback(address(buy), amountIn, data);
        require(
            amountIn <= buy.balanceOf(address(this)) - balanceBefore,
            "insufficient buy tokens"
        );

        // settle() in core protocol
        origin.settleTrade(sell);

        // confirm .settleTrade() succeeded and .settle() has been called
        assert(status == TradeStatus.CLOSED);
    }

    /// Settle the auction, emptying the contract of balances
    /// @return soldAmt {qSellTok} Token quantity sold by the protocol
    /// @return boughtAmt {qBuyTok} Token quantity purchased by the protocol
    function settle()
        external
        stateTransition(TradeStatus.OPEN, TradeStatus.CLOSED)
        returns (uint256 soldAmt, uint256 boughtAmt)
    {
        require(msg.sender == address(origin), "only origin can settle");
<<<<<<< HEAD
        require(bidder != address(0) || block.number > endBlock, "auction not over");
=======
        require(bidder != address(0) || block.timestamp > endTime, "auction not over");
>>>>>>> db72e404

        if (bidType == BidType.CALLBACK) {
            soldAmt = lot(); // {qSellTok}
        } else if (bidType == BidType.TRANSFER) {
            soldAmt = lot(); // {qSellTok}
            sell.safeTransfer(bidder, soldAmt); // {qSellTok}
        }

        // Transfer remaining balances back to origin
        boughtAmt = buy.balanceOf(address(this)); // {qBuyTok}
        buy.safeTransfer(address(origin), boughtAmt); // {qBuyTok}
        sell.safeTransfer(address(origin), sell.balanceOf(address(this))); // {qSellTok}
    }

    /// Anyone can transfer any ERC20 back to the origin after the trade has been closed
    /// @dev Escape hatch in case of accidentally transferred tokens after auction end
    /// @custom:interaction CEI (and respects the state lock)
    function transferToOriginAfterTradeComplete(IERC20Metadata erc20) external {
        require(status == TradeStatus.CLOSED, "only after trade is closed");
        erc20.safeTransfer(address(origin), erc20.balanceOf(address(this)));
    }

    /// @return true iff the trade can be settled.
    // Guaranteed to be true some time after init(), until settle() is called
    function canSettle() external view returns (bool) {
        return status == TradeStatus.OPEN && (bidder != address(0) || block.timestamp > endTime);
    }

    // === Private ===

    /// Return the price of the auction at a particular timestamp
    /// @param timestamp {s} The timestamp to get price for
    /// @return {buyTok/sellTok}
    function _price(uint48 timestamp) private view returns (uint192) {
        uint48 _startTime = startTime; // {s} gas savings
        uint48 _endTime = endTime; // {s} gas savings
        require(timestamp >= _startTime, "auction not started");
        require(timestamp <= _endTime, "auction over");

        /// Price Curve:
        ///   - first 20%: geometrically decrease the price from 1000x the bestPrice to 1.5x it
        ///   - next  25%: linearly decrease the price from 1.5x the bestPrice to 1x it
        ///   - next  50%: linearly decrease the price from bestPrice to worstPrice
        ///   - last   5%: constant at worstPrice

        uint192 progression = divuu(timestamp - _startTime, _endTime - _startTime); // {1}

        // Fast geometric decay -- 0%-20% of auction
        if (progression < TWENTY_PERCENT) {
            uint192 exp = MAX_EXP.mulDiv(TWENTY_PERCENT - progression, TWENTY_PERCENT, ROUND);

            // bestPrice * ((1000000/999999) ^ exp) = bestPrice / ((999999/1000000) ^ exp)
            // safe uint48 downcast: exp is at-most 6502287
            // {buyTok/sellTok} = {buyTok/sellTok} / {1} ^ {1}
            return bestPrice.mulDiv(ONE_POINT_FIVE, BASE.powu(uint48(exp.toUint(ROUND))), CEIL);
            // this reverts for bestPrice >= 6.21654046e36 * FIX_ONE
        } else if (progression < FORTY_FIVE_PERCENT) {
            // First linear decay -- 20%-45% of auction
            // 1.5x -> 1x the bestPrice

            uint192 _bestPrice = bestPrice; // gas savings
            // {buyTok/sellTok} = {buyTok/sellTok} * {1}
            uint192 highPrice = _bestPrice.mul(ONE_POINT_FIVE, CEIL);
            return
                highPrice -
                (highPrice - _bestPrice).mulDiv(progression - TWENTY_PERCENT, TWENTY_FIVE_PERCENT);
        } else if (progression < NINETY_FIVE_PERCENT) {
            // Second linear decay -- 45%-95% of auction
            // bestPrice -> worstPrice

            uint192 _bestPrice = bestPrice; // gas savings
            // {buyTok/sellTok} = {buyTok/sellTok} * {1}
            return
                _bestPrice -
                (_bestPrice - worstPrice).mulDiv(progression - FORTY_FIVE_PERCENT, FIFTY_PERCENT);
        }

        // Constant price -- 95%-100% of auction
        return worstPrice;
    }

    /// Calculates how much buy token is needed to purchase the lot at a particular price
    /// @param price {buyTok/sellTok}
    /// @return {qBuyTok} The amount of buy tokens required to purchase the lot
    function _bidAmount(uint192 price) public view returns (uint256) {
        // {qBuyTok} = {sellTok} * {buyTok/sellTok} * {qBuyTok/buyTok}
        return sellAmount.mul(price, CEIL).shiftl_toUint(int8(buy.decimals()), CEIL);
    }
}<|MERGE_RESOLUTION|>--- conflicted
+++ resolved
@@ -212,12 +212,6 @@
         bidder = msg.sender;
         bidType = BidType.TRANSFER;
 
-<<<<<<< HEAD
-        // status must begin OPEN
-        assert(status == TradeStatus.OPEN);
-
-=======
->>>>>>> db72e404
         // reportViolation if auction cleared in geometric phase
         if (price > bestPrice.mul(ONE_POINT_FIVE, CEIL)) {
             broker.reportViolation();
@@ -235,32 +229,13 @@
 
     /// Bid with callback for the auction lot at the current price; settle trade in protocol
     ///  Sold funds are sent back to the callee first via callee.dutchTradeCallback(...)
-<<<<<<< HEAD
-    ///  Balance of buy token must increase by bidAmount(current block) after callback
-=======
     ///  Balance of buy token must increase by bidAmount(block.timestamp) after callback
->>>>>>> db72e404
     ///
     /// @dev Caller must implement IDutchTradeCallee
     /// @param data {bytes} The data to pass to the callback
     /// @return amountIn {qBuyTok} The quantity of tokens the bidder paid
     function bidWithCallback(bytes calldata data) external returns (uint256 amountIn) {
         require(bidder == address(0), "bid already received");
-<<<<<<< HEAD
-
-        // {buyTok/sellTok}
-        uint192 price = _price(block.number); // enforces auction ongoing
-
-        // {qBuyTok}
-        amountIn = _bidAmount(price);
-
-        // Mark bidder
-        bidder = msg.sender;
-        bidType = BidType.CALLBACK;
-
-        // status must begin OPEN
-=======
->>>>>>> db72e404
         assert(status == TradeStatus.OPEN);
 
         // {buyTok/sellTok}
@@ -304,11 +279,7 @@
         returns (uint256 soldAmt, uint256 boughtAmt)
     {
         require(msg.sender == address(origin), "only origin can settle");
-<<<<<<< HEAD
-        require(bidder != address(0) || block.number > endBlock, "auction not over");
-=======
         require(bidder != address(0) || block.timestamp > endTime, "auction not over");
->>>>>>> db72e404
 
         if (bidType == BidType.CALLBACK) {
             soldAmt = lot(); // {qSellTok}
