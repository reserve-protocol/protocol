// SPDX-License-Identifier: BlueOak-1.0.0
pragma solidity 0.8.19;

import "@openzeppelin/contracts/governance/Governor.sol";
import "@openzeppelin/contracts/governance/extensions/GovernorCountingSimple.sol";
import "@openzeppelin/contracts/governance/extensions/GovernorSettings.sol";
import "@openzeppelin/contracts/governance/extensions/GovernorTimelockControl.sol";
import "@openzeppelin/contracts/governance/extensions/GovernorVotes.sol";
import "@openzeppelin/contracts/governance/extensions/GovernorVotesQuorumFraction.sol";
import "../../interfaces/IStRSRVotes.sol";
import "../../libraries/NetworkConfigLib.sol";

uint256 constant ONE_DAY = 86400; // {s}

uint256 constant ONE_DAY = 86400; // {s}

/*
 * @title Governance
 * @dev Decentralized Governance for the Reserve Protocol.
 *
 * Note that due to the elastic supply of StRSR, proposalThreshold is handled
 *   very differently than the typical approach. It is in terms of micro %,
 *   as is _getVotes().
 *
 * 1 {micro %} = 1e8
 */
contract Governance is
    Governor,
    GovernorSettings,
    GovernorCountingSimple,
    GovernorVotes,
    GovernorVotesQuorumFraction,
    GovernorTimelockControl
{
    // 100%
    uint256 public constant ONE_HUNDRED_PERCENT = 1e8; // {micro %}

    // solhint-disable-next-line var-name-mixedcase
<<<<<<< HEAD
    uint256 public immutable MIN_VOTING_DELAY; // {block} equal to ONE_DAY
=======
    uint256 public constant MIN_VOTING_DELAY = 86400; // {s} ONE_DAY
>>>>>>> db72e404

    constructor(
        IStRSRVotes token_,
        TimelockController timelock_,
        uint256 votingDelay_, // {s}
        uint256 votingPeriod_, // {s}
        uint256 proposalThresholdAsMicroPercent_, // e.g. 1e4 for 0.01%
        uint256 quorumPercent // e.g 4 for 4%
    )
        Governor("Governor Alexios")
        GovernorSettings(votingDelay_, votingPeriod_, proposalThresholdAsMicroPercent_)
        GovernorVotes(IVotes(address(token_)))
        GovernorVotesQuorumFraction(quorumPercent)
        GovernorTimelockControl(timelock_)
    {
<<<<<<< HEAD
        MIN_VOTING_DELAY =
            (ONE_DAY + NetworkConfigLib.blocktime() - 1) /
            NetworkConfigLib.blocktime(); // ONE_DAY, in blocks
=======
>>>>>>> db72e404
        requireValidVotingDelay(votingDelay_);
    }

    // solhint-enable no-empty-blocks

    function votingDelay() public view override(IGovernor, GovernorSettings) returns (uint256) {
        return super.votingDelay();
    }

    function votingPeriod() public view override(IGovernor, GovernorSettings) returns (uint256) {
        return super.votingPeriod();
    }

    function setVotingDelay(uint256 newVotingDelay) public override {
        requireValidVotingDelay(newVotingDelay);
        super.setVotingDelay(newVotingDelay); // has onlyGovernance modifier
    }

    /// @return {qStRSR} The number of votes required in order for a voter to become a proposer
    function proposalThreshold()
        public
        view
        override(Governor, GovernorSettings)
        returns (uint256)
    {
        uint256 asMicroPercent = super.proposalThreshold(); // {micro %}

        // {qStRSR}
        uint256 pastSupply = token.getPastTotalSupply(clock() - 1);
        // max StRSR supply is 1e38

        // CEIL to make sure thresholds near 0% don't get rounded down to 0 tokens
        return (asMicroPercent * pastSupply + (ONE_HUNDRED_PERCENT - 1)) / ONE_HUNDRED_PERCENT;
    }

    function quorum(uint256 timepoint)
        public
        view
        virtual
        override(IGovernor, GovernorVotesQuorumFraction)
        returns (uint256)
    {
        return super.quorum(timepoint);
    }

    function state(uint256 proposalId)
        public
        view
        override(Governor, GovernorTimelockControl)
        returns (ProposalState)
    {
        return GovernorTimelockControl.state(proposalId);
    }

    function propose(
        address[] memory targets,
        uint256[] memory values,
        bytes[] memory calldatas,
        string memory description
    ) public override(Governor, IGovernor) returns (uint256 proposalId) {
        // The super call checks that getVotes() >= proposalThreshold()
        return super.propose(targets, values, calldatas, description);
    }

    function queue(
        address[] memory targets,
        uint256[] memory values,
        bytes[] memory calldatas,
        bytes32 descriptionHash
    ) public override returns (uint256 proposalId) {
        proposalId = super.queue(targets, values, calldatas, descriptionHash);
        require(startedInSameEra(proposalId), "new era");
    }

    function cancel(
        address[] memory targets,
        uint256[] memory values,
        bytes[] memory calldatas,
        bytes32 descriptionHash
    ) public override(Governor, IGovernor) returns (uint256) {
        uint256 proposalId = _cancel(targets, values, calldatas, descriptionHash);
        require(!startedInSameEra(proposalId), "same era");

        return proposalId;
    }

    function _execute(
        uint256 proposalId,
        address[] memory targets,
        uint256[] memory values,
        bytes[] memory calldatas,
        bytes32 descriptionHash
    ) internal override(Governor, GovernorTimelockControl) {
        super._execute(proposalId, targets, values, calldatas, descriptionHash);
        require(startedInSameEra(proposalId), "new era");
    }

    function _cancel(
        address[] memory targets,
        uint256[] memory values,
        bytes[] memory calldatas,
        bytes32 descriptionHash
    ) internal override(Governor, GovernorTimelockControl) returns (uint256) {
        return super._cancel(targets, values, calldatas, descriptionHash);
    }

    function _executor()
        internal
        view
        override(Governor, GovernorTimelockControl)
        returns (address)
    {
        return super._executor();
    }

    /// @return {qStRSR} The voting weight the account had at a previous timepoint
    function _getVotes(
        address account,
        uint256 timepoint,
        bytes memory /*params*/
    ) internal view override(Governor, GovernorVotes) returns (uint256) {
        return token.getPastVotes(account, timepoint); // {qStRSR}
    }

    function supportsInterface(bytes4 interfaceId)
        public
        view
        override(Governor, GovernorTimelockControl)
        returns (bool)
    {
        return super.supportsInterface(interfaceId);
    }

    // === Private ===

    function startedInSameEra(uint256 proposalId) private view returns (bool) {
        uint256 startTimepoint = proposalSnapshot(proposalId);
        uint256 pastEra = IStRSRVotes(address(token)).getPastEra(startTimepoint);
        uint256 currentEra = IStRSRVotes(address(token)).currentEra();
        return currentEra == pastEra;
    }

<<<<<<< HEAD
    function requireValidVotingDelay(uint256 newVotingDelay) private view {
        require(newVotingDelay >= MIN_VOTING_DELAY, "invalid votingDelay");
    }
=======
    function requireValidVotingDelay(uint256 newVotingDelay) private pure {
        require(newVotingDelay >= MIN_VOTING_DELAY, "invalid votingDelay");
    }

    function clock() public view override(GovernorVotes, IGovernor) returns (uint48) {
        return SafeCast.toUint48(block.timestamp);
    }

    function CLOCK_MODE() public pure override(GovernorVotes, IGovernor) returns (string memory) {
        return "mode=timestamp";
    }
>>>>>>> db72e404
}<|MERGE_RESOLUTION|>--- conflicted
+++ resolved
@@ -36,11 +36,7 @@
     uint256 public constant ONE_HUNDRED_PERCENT = 1e8; // {micro %}
 
     // solhint-disable-next-line var-name-mixedcase
-<<<<<<< HEAD
-    uint256 public immutable MIN_VOTING_DELAY; // {block} equal to ONE_DAY
-=======
     uint256 public constant MIN_VOTING_DELAY = 86400; // {s} ONE_DAY
->>>>>>> db72e404
 
     constructor(
         IStRSRVotes token_,
@@ -56,12 +52,6 @@
         GovernorVotesQuorumFraction(quorumPercent)
         GovernorTimelockControl(timelock_)
     {
-<<<<<<< HEAD
-        MIN_VOTING_DELAY =
-            (ONE_DAY + NetworkConfigLib.blocktime() - 1) /
-            NetworkConfigLib.blocktime(); // ONE_DAY, in blocks
-=======
->>>>>>> db72e404
         requireValidVotingDelay(votingDelay_);
     }
 
@@ -204,11 +194,6 @@
         return currentEra == pastEra;
     }
 
-<<<<<<< HEAD
-    function requireValidVotingDelay(uint256 newVotingDelay) private view {
-        require(newVotingDelay >= MIN_VOTING_DELAY, "invalid votingDelay");
-    }
-=======
     function requireValidVotingDelay(uint256 newVotingDelay) private pure {
         require(newVotingDelay >= MIN_VOTING_DELAY, "invalid votingDelay");
     }
@@ -220,5 +205,4 @@
     function CLOCK_MODE() public pure override(GovernorVotes, IGovernor) returns (string memory) {
         return "mode=timestamp";
     }
->>>>>>> db72e404
 }