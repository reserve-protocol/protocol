--- conflicted
+++ resolved
@@ -38,11 +38,7 @@
                 // (0, 0) is a valid price; (0, FIX_MAX) is unpriced
 
                 // Save prices if high price is finite
-<<<<<<< HEAD
-                if (high < FIX_MAX) {
-=======
                 if (high != FIX_MAX) {
->>>>>>> db72e404
                     savedLowPrice = low;
                     savedHighPrice = high;
                     lastSave = uint48(block.timestamp);
