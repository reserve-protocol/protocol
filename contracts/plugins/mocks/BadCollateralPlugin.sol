--- conflicted
+++ resolved
@@ -51,13 +51,8 @@
         if (checkHardDefault && referencePrice < prevReferencePrice) {
             whenDefault = block.timestamp;
         } else if (checkSoftDefault) {
-<<<<<<< HEAD
             try this.price_(chainlinkFeed, oracleTimeout) returns (uint192 p) {
-                priceable = true;
-=======
-            try chainlinkFeed.price_(oracleTimeout) returns (uint192 p) {
-                priceable = p > 0;
->>>>>>> 368bcd19
+                priceable = p > 0
 
                 // Check for soft default of underlying reference token
                 // D18{UoA/ref} = D18{UoA/target} * D18{target/ref} / D18
