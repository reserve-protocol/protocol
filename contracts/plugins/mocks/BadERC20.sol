--- conflicted
+++ resolved
@@ -45,14 +45,11 @@
         // Make an external staticcall to this address, for a function that does not exist
         if (revertDecimals) address(this).functionStaticCall(data, "No Decimals");
         return _decimals;
-<<<<<<< HEAD
-=======
     }
 
     function approve(address spender, uint256 amount) public virtual override returns (bool) {
         if (revertApprove && amount > 0 && amount < type(uint256).max) revert("revertApprove");
         return super.approve(spender, amount);
->>>>>>> 61079639
     }
 
     function transfer(address to, uint256 amount) public virtual override returns (bool) {
