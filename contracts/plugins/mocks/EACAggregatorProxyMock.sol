// SPDX-License-Identifier: MIT
pragma solidity 0.8.17;

/**
 * @title The Owned contract
 * @notice A contract with helpers for basic contract ownership.
 */
contract Owned {
    address public owner;
    address private pendingOwner;

    event OwnershipTransferRequested(address indexed from, address indexed to);
    event OwnershipTransferred(address indexed from, address indexed to);

    constructor() {
        owner = msg.sender;
    }

    /**
     * @dev Allows an owner to begin transferring ownership to a new address,
     * pending.
     */
    function transferOwnership(address _to) external onlyOwner {
        pendingOwner = _to;

        emit OwnershipTransferRequested(owner, _to);
    }

    /**
     * @dev Allows an ownership transfer to be completed by the recipient.
     */
    function acceptOwnership() external {
        require(msg.sender == pendingOwner, "Must be proposed owner");

        address oldOwner = owner;
        owner = msg.sender;
        pendingOwner = address(0);

        emit OwnershipTransferred(oldOwner, msg.sender);
    }

    /**
     * @dev Reverts if called by anyone other than the contract owner.
     */
    modifier onlyOwner() {
        require(msg.sender == owner, "Only callable by owner");
        _;
    }
}

interface AggregatorInterface {
    function latestAnswer() external view returns (int256);

    function latestTimestamp() external view returns (uint256);

    function latestRound() external view returns (uint256);

    function getAnswer(uint256 roundId) external view returns (int256);

    function getTimestamp(uint256 roundId) external view returns (uint256);

    event AnswerUpdated(int256 indexed current, uint256 indexed roundId, uint256 updatedAt);
    event NewRound(uint256 indexed roundId, address indexed startedBy, uint256 startedAt);
}

interface AggregatorV3Interface_ {
    function decimals() external view returns (uint8);

    function description() external view returns (string memory);

    function version() external view returns (uint256);

    // getRoundData and latestRoundData should both raise "No data present"
    // if they do not have data to report, instead of returning unset values
    // which could be misinterpreted as actual reported values.
    function getRoundData(
        uint80 _roundId
    )
        external
        view
        returns (
            uint80 roundId,
            int256 answer,
            uint256 startedAt,
            uint256 updatedAt,
            uint80 answeredInRound
        );

    function latestRoundData()
        external
        view
        returns (
            uint80 roundId,
            int256 answer,
            uint256 startedAt,
            uint256 updatedAt,
            uint80 answeredInRound
        );
}

interface AggregatorV2V3Interface is AggregatorInterface, AggregatorV3Interface_ {}

/**
 * @title A trusted proxy for updating where current answers are read from
 * @notice This contract provides a consistent address for the
 * CurrentAnwerInterface but delegates where it reads from to the owner, who is
 * trusted to update it.
 */
contract AggregatorProxy is AggregatorV2V3Interface, Owned {
    struct Phase {
        uint16 id;
        AggregatorV2V3Interface aggregator;
    }
    Phase private currentPhase;
    AggregatorV2V3Interface public proposedAggregator;
    mapping(uint16 => AggregatorV2V3Interface) public phaseAggregators;

    uint256 private constant PHASE_OFFSET = 64;
    uint256 private constant PHASE_SIZE = 16;
    uint256 private constant MAX_ID = 2 ** (PHASE_OFFSET + PHASE_SIZE) - 1;

    constructor(address _aggregator) Owned() {
        setAggregator(_aggregator);
    }

    /**
     * @notice Reads the current answer from aggregator delegated to.
     *
     * @dev #[deprecated] Use latestRoundData instead. This does not error if no
     * answer has been reached, it will simply return 0. Either wait to point to
     * an already answered Aggregator or use the recommended latestRoundData
     * instead which includes better verification information.
     */
    function latestAnswer() public view virtual override returns (int256 answer) {
        return currentPhase.aggregator.latestAnswer();
    }

    /**
     * @notice Reads the last updated height from aggregator delegated to.
     *
     * @dev #[deprecated] Use latestRoundData instead. This does not error if no
     * answer has been reached, it will simply return 0. Either wait to point to
     * an already answered Aggregator or use the recommended latestRoundData
     * instead which includes better verification information.
     */
    function latestTimestamp() public view virtual override returns (uint256 updatedAt) {
        return currentPhase.aggregator.latestTimestamp();
    }

    /**
     * @notice get past rounds answers
     * @param _roundId the answer number to retrieve the answer for
     *
     * @dev #[deprecated] Use getRoundData instead. This does not error if no
     * answer has been reached, it will simply return 0. Either wait to point to
     * an already answered Aggregator or use the recommended getRoundData
     * instead which includes better verification information.
     */
    function getAnswer(uint256 _roundId) public view virtual override returns (int256 answer) {
        if (_roundId > MAX_ID) return 0;

        (uint16 _phaseId, uint64 aggregatorRoundId) = parseIds(_roundId);
        AggregatorV2V3Interface _aggregator = phaseAggregators[_phaseId];
        if (address(_aggregator) == address(0)) return 0;

        return _aggregator.getAnswer(aggregatorRoundId);
    }

    /**
     * @notice get block timestamp when an answer was last updated
     * @param _roundId the answer number to retrieve the updated timestamp for
     *
     * @dev #[deprecated] Use getRoundData instead. This does not error if no
     * answer has been reached, it will simply return 0. Either wait to point to
     * an already answered Aggregator or use the recommended getRoundData
     * instead which includes better verification information.
     */
    function getTimestamp(
        uint256 _roundId
    ) public view virtual override returns (uint256 updatedAt) {
        if (_roundId > MAX_ID) return 0;

        (uint16 _phaseId, uint64 aggregatorRoundId) = parseIds(_roundId);
        AggregatorV2V3Interface _aggregator = phaseAggregators[_phaseId];
        if (address(_aggregator) == address(0)) return 0;

        return _aggregator.getTimestamp(aggregatorRoundId);
    }

    /**
     * @notice get the latest completed round where the answer was updated. This
     * ID includes the proxy's phase, to make sure round IDs increase even when
     * switching to a newly deployed aggregator.
     *
     * @dev #[deprecated] Use latestRoundData instead. This does not error if no
     * answer has been reached, it will simply return 0. Either wait to point to
     * an already answered Aggregator or use the recommended latestRoundData
     * instead which includes better verification information.
     */
    function latestRound() public view virtual override returns (uint256 roundId) {
        Phase memory phase = currentPhase; // cache storage reads
        return addPhase(phase.id, uint64(phase.aggregator.latestRound()));
    }

    /**
     * @notice get data about a round. Consumers are encouraged to check
     * that they're receiving fresh data by inspecting the updatedAt and
     * answeredInRound return values.
     * Note that different underlying implementations of AggregatorV3Interface_
     * have slightly different semantics for some of the return values. Consumers
     * should determine what implementations they expect to receive
     * data from and validate that they can properly handle return data from all
     * of them.
     * @param _roundId the requested round ID as presented through the proxy, this
     * is made up of the aggregator's round ID with the phase ID encoded in the
     * two highest order bytes
     * @return roundId is the round ID from the aggregator for which the data was
     * retrieved combined with an phase to ensure that round IDs get larger as
     * time moves forward.
     * @return answer is the answer for the given round
     * @return startedAt is the timestamp when the round was started.
     * (Only some AggregatorV3Interface_ implementations return meaningful values)
     * @return updatedAt is the timestamp when the round last was updated (i.e.
     * answer was last computed)
     * @return answeredInRound is the round ID of the round in which the answer
     * was computed.
     * (Only some AggregatorV3Interface_ implementations return meaningful values)
     * @dev Note that answer and updatedAt may change between queries.
     */
    function getRoundData(
        uint80 _roundId
    )
        public
        view
        virtual
        override
        returns (
            uint80 roundId,
            int256 answer,
            uint256 startedAt,
            uint256 updatedAt,
            uint80 answeredInRound
        )
    {
        (uint16 _phaseId, uint64 aggregatorRoundId) = parseIds(_roundId);

        (
            uint80 __roundId,
            int256 __answer,
            uint256 __startedAt,
            uint256 __updatedAt,
            uint80 __ansIn
        ) = phaseAggregators[_phaseId].getRoundData(aggregatorRoundId);

        return addPhaseIds(__roundId, __answer, __startedAt, __updatedAt, __ansIn, _phaseId);
    }

    /**
     * @notice get data about the latest round. Consumers are encouraged to check
     * that they're receiving fresh data by inspecting the updatedAt and
     * answeredInRound return values.
     * Note that different underlying implementations of AggregatorV3Interface_
     * have slightly different semantics for some of the return values. Consumers
     * should determine what implementations they expect to receive
     * data from and validate that they can properly handle return data from all
     * of them.
     * @return roundId is the round ID from the aggregator for which the data was
     * retrieved combined with an phase to ensure that round IDs get larger as
     * time moves forward.
     * @return answer is the answer for the given round
     * @return startedAt is the timestamp when the round was started.
     * (Only some AggregatorV3Interface_ implementations return meaningful values)
     * @return updatedAt is the timestamp when the round last was updated (i.e.
     * answer was last computed)
     * @return answeredInRound is the round ID of the round in which the answer
     * was computed.
     * (Only some AggregatorV3Interface_ implementations return meaningful values)
     * @dev Note that answer and updatedAt may change between queries.
     */
    function latestRoundData()
        public
        view
        virtual
        override
        returns (
            uint80 roundId,
            int256 answer,
            uint256 startedAt,
            uint256 updatedAt,
            uint80 answeredInRound
        )
    {
        Phase memory current = currentPhase; // cache storage reads

        (
            uint80 __roundId,
            int256 __answer,
            uint256 __startedAt,
            uint256 __updatedAt,
            uint80 __ansIn
        ) = current.aggregator.latestRoundData();

        return addPhaseIds(__roundId, __answer, __startedAt, __updatedAt, __ansIn, current.id);
    }

    /**
     * @notice Used if an aggregator contract has been proposed.
     * @param _roundId the round ID to retrieve the round data for
     * @return roundId is the round ID for which data was retrieved
     * @return answer is the answer for the given round
     * @return startedAt is the timestamp when the round was started.
     * (Only some AggregatorV3Interface_ implementations return meaningful values)
     * @return updatedAt is the timestamp when the round last was updated (i.e.
     * answer was last computed)
     * @return answeredInRound is the round ID of the round in which the answer
     * was computed.
     */
    function proposedGetRoundData(
        uint80 _roundId
    )
        public
        view
        virtual
        hasProposal
        returns (
            uint80 roundId,
            int256 answer,
            uint256 startedAt,
            uint256 updatedAt,
            uint80 answeredInRound
        )
    {
        return proposedAggregator.getRoundData(_roundId);
    }

    /**
     * @notice Used if an aggregator contract has been proposed.
     * @return roundId is the round ID for which data was retrieved
     * @return answer is the answer for the given round
     * @return startedAt is the timestamp when the round was started.
     * (Only some AggregatorV3Interface_ implementations return meaningful values)
     * @return updatedAt is the timestamp when the round last was updated (i.e.
     * answer was last computed)
     * @return answeredInRound is the round ID of the round in which the answer
     * was computed.
     */
    function proposedLatestRoundData()
        public
        view
        virtual
        hasProposal
        returns (
            uint80 roundId,
            int256 answer,
            uint256 startedAt,
            uint256 updatedAt,
            uint80 answeredInRound
        )
    {
        return proposedAggregator.latestRoundData();
    }

    /**
     * @notice returns the current phase's aggregator address.
     */
    function aggregator() external view returns (address) {
        return address(currentPhase.aggregator);
    }

    /**
     * @notice returns the current phase's ID.
     */
    function phaseId() external view returns (uint16) {
        return currentPhase.id;
    }

    /**
     * @notice represents the number of decimals the aggregator responses represent.
     */
    function decimals() external view override returns (uint8) {
        return currentPhase.aggregator.decimals();
    }

    /**
     * @notice the version number representing the type of aggregator the proxy
     * points to.
     */
    function version() external view virtual override returns (uint256) {
        return currentPhase.aggregator.version();
    }

    /**
     * @notice returns the description of the aggregator the proxy points to.
     */
    function description() external view virtual override returns (string memory) {
        return currentPhase.aggregator.description();
    }

    /**
     * @notice Allows the owner to propose a new address for the aggregator
     * @param _aggregator The new address for the aggregator contract
     */
    function proposeAggregator(address _aggregator) external onlyOwner {
        proposedAggregator = AggregatorV2V3Interface(_aggregator);
    }

    /**
     * @notice Allows the owner to confirm and change the address
     * to the proposed aggregator
     * @dev Reverts if the given address doesn't match what was previously
     * proposed
     * @param _aggregator The new address for the aggregator contract
     */
    function confirmAggregator(address _aggregator) external onlyOwner {
        require(_aggregator == address(proposedAggregator), "Invalid proposed aggregator");
        delete proposedAggregator;
        setAggregator(_aggregator);
    }

    /*
     * Internal
     */

    function setAggregator(address _aggregator) internal {
        uint16 id = currentPhase.id + 1;
        currentPhase = Phase(id, AggregatorV2V3Interface(_aggregator));
        phaseAggregators[id] = AggregatorV2V3Interface(_aggregator);
    }

    function addPhase(uint16 _phase, uint64 _originalId) internal pure returns (uint80) {
        return uint80((uint256(_phase) << PHASE_OFFSET) | _originalId);
    }

    function parseIds(uint256 _roundId) internal pure returns (uint16, uint64) {
        uint16 _phaseId = uint16(_roundId >> PHASE_OFFSET);
        uint64 aggregatorRoundId = uint64(_roundId);

        return (_phaseId, aggregatorRoundId);
    }

    function addPhaseIds(
        uint80 roundId,
        int256 answer,
        uint256 startedAt,
        uint256 updatedAt,
        uint80 answeredInRound,
        uint16 _phaseId
<<<<<<< HEAD
    ) internal pure returns (uint80, int256, uint256, uint256, uint80) {
=======
    )
        internal
        pure
        returns (
            uint80,
            int256,
            uint256,
            uint256,
            uint80
        )
    {
>>>>>>> c4ec2473
        return (
            addPhase(_phaseId, uint64(roundId)),
            answer,
            startedAt,
            updatedAt,
            addPhase(_phaseId, uint64(answeredInRound))
        );
    }

    /*
     * Modifiers
     */

    modifier hasProposal() {
        require(address(proposedAggregator) != address(0), "No proposed aggregator present");
        _;
    }
}

interface AccessControllerInterface {
    function hasAccess(address user, bytes calldata data) external view returns (bool);
}

/**
 * @title External Access Controlled Aggregator Proxy
 * @notice A trusted proxy for updating where current answers are read from
 * @notice This contract provides a consistent address for the
 * Aggregator and AggregatorV3Interface_ but delegates where it reads from to the owner, who is
 * trusted to update it.
 * @notice Only access enabled addresses are allowed to access getters for
 * aggregated answers and round information.
 */
contract EACAggregatorProxy is AggregatorProxy {
    AccessControllerInterface public accessController;

<<<<<<< HEAD
    constructor(
        address _aggregator,
        address _accessController
    ) AggregatorProxy(_aggregator) {
=======
    constructor(address _aggregator, address _accessController) AggregatorProxy(_aggregator) {
>>>>>>> c4ec2473
        setController(_accessController);
    }

    /**
     * @notice Allows the owner to update the accessController contract address.
     * @param _accessController The new address for the accessController contract
     */
    function setController(address _accessController) public onlyOwner {
        accessController = AccessControllerInterface(_accessController);
    }

    /**
     * @notice Reads the current answer from aggregator delegated to.
     * @dev overridden function to add the checkAccess() modifier
     *
     * @dev #[deprecated] Use latestRoundData instead. This does not error if no
     * answer has been reached, it will simply return 0. Either wait to point to
     * an already answered Aggregator or use the recommended latestRoundData
     * instead which includes better verification information.
     */
    function latestAnswer() public view override checkAccess returns (int256) {
        return super.latestAnswer();
    }

    /**
     * @notice get the latest completed round where the answer was updated. This
     * ID includes the proxy's phase, to make sure round IDs increase even when
     * switching to a newly deployed aggregator.
     *
     * @dev #[deprecated] Use latestRoundData instead. This does not error if no
     * answer has been reached, it will simply return 0. Either wait to point to
     * an already answered Aggregator or use the recommended latestRoundData
     * instead which includes better verification information.
     */
    function latestTimestamp() public view override checkAccess returns (uint256) {
        return super.latestTimestamp();
    }

    /**
     * @notice get past rounds answers
     * @param _roundId the answer number to retrieve the answer for
     * @dev overridden function to add the checkAccess() modifier
     *
     * @dev #[deprecated] Use getRoundData instead. This does not error if no
     * answer has been reached, it will simply return 0. Either wait to point to
     * an already answered Aggregator or use the recommended getRoundData
     * instead which includes better verification information.
     */
    function getAnswer(uint256 _roundId) public view override checkAccess returns (int256) {
        return super.getAnswer(_roundId);
    }

    /**
     * @notice get block timestamp when an answer was last updated
     * @param _roundId the answer number to retrieve the updated timestamp for
     * @dev overridden function to add the checkAccess() modifier
     *
     * @dev #[deprecated] Use getRoundData instead. This does not error if no
     * answer has been reached, it will simply return 0. Either wait to point to
     * an already answered Aggregator or use the recommended getRoundData
     * instead which includes better verification information.
     */
    function getTimestamp(uint256 _roundId) public view override checkAccess returns (uint256) {
        return super.getTimestamp(_roundId);
    }

    /**
     * @notice get the latest completed round where the answer was updated
     * @dev overridden function to add the checkAccess() modifier
     *
     * @dev #[deprecated] Use latestRoundData instead. This does not error if no
     * answer has been reached, it will simply return 0. Either wait to point to
     * an already answered Aggregator or use the recommended latestRoundData
     * instead which includes better verification information.
     */
    function latestRound() public view override checkAccess returns (uint256) {
        return super.latestRound();
    }

    /**
     * @notice get data about a round. Consumers are encouraged to check
     * that they're receiving fresh data by inspecting the updatedAt and
     * answeredInRound return values.
     * Note that different underlying implementations of AggregatorV3Interface_
     * have slightly different semantics for some of the return values. Consumers
     * should determine what implementations they expect to receive
     * data from and validate that they can properly handle return data from all
     * of them.
     * @param _roundId the round ID to retrieve the round data for
     * @return roundId is the round ID from the aggregator for which the data was
     * retrieved combined with a phase to ensure that round IDs get larger as
     * time moves forward.
     * @return answer is the answer for the given round
     * @return startedAt is the timestamp when the round was started.
     * (Only some AggregatorV3Interface_ implementations return meaningful values)
     * @return updatedAt is the timestamp when the round last was updated (i.e.
     * answer was last computed)
     * @return answeredInRound is the round ID of the round in which the answer
     * was computed.
     * (Only some AggregatorV3Interface_ implementations return meaningful values)
     * @dev Note that answer and updatedAt may change between queries.
     */
    function getRoundData(
        uint80 _roundId
    )
        public
        view
        virtual
        override
        checkAccess
        returns (
            uint80 roundId,
            int256 answer,
            uint256 startedAt,
            uint256 updatedAt,
            uint80 answeredInRound
        )
    {
        return super.getRoundData(_roundId);
    }

    /**
     * @notice get data about the latest round. Consumers are encouraged to check
     * that they're receiving fresh data by inspecting the updatedAt and
     * answeredInRound return values.
     * Note that different underlying implementations of AggregatorV3Interface_
     * have slightly different semantics for some of the return values. Consumers
     * should determine what implementations they expect to receive
     * data from and validate that they can properly handle return data from all
     * of them.
     * @return roundId is the round ID from the aggregator for which the data was
     * retrieved combined with a phase to ensure that round IDs get larger as
     * time moves forward.
     * @return answer is the answer for the given round
     * @return startedAt is the timestamp when the round was started.
     * (Only some AggregatorV3Interface_ implementations return meaningful values)
     * @return updatedAt is the timestamp when the round last was updated (i.e.
     * answer was last computed)
     * @return answeredInRound is the round ID of the round in which the answer
     * was computed.
     * (Only some AggregatorV3Interface_ implementations return meaningful values)
     * @dev Note that answer and updatedAt may change between queries.
     */
    function latestRoundData()
        public
        view
        virtual
        override
        checkAccess
        returns (
            uint80 roundId,
            int256 answer,
            uint256 startedAt,
            uint256 updatedAt,
            uint80 answeredInRound
        )
    {
        return super.latestRoundData();
    }

    /**
     * @notice Used if an aggregator contract has been proposed.
     * @param _roundId the round ID to retrieve the round data for
     * @return roundId is the round ID for which data was retrieved
     * @return answer is the answer for the given round
     * @return startedAt is the timestamp when the round was started.
     * (Only some AggregatorV3Interface_ implementations return meaningful values)
     * @return updatedAt is the timestamp when the round last was updated (i.e.
     * answer was last computed)
     * @return answeredInRound is the round ID of the round in which the answer
     * was computed.
     */
    function proposedGetRoundData(
        uint80 _roundId
    )
        public
        view
        override
        checkAccess
        hasProposal
        returns (
            uint80 roundId,
            int256 answer,
            uint256 startedAt,
            uint256 updatedAt,
            uint80 answeredInRound
        )
    {
        return super.proposedGetRoundData(_roundId);
    }

    /**
     * @notice Used if an aggregator contract has been proposed.
     * @return roundId is the round ID for which data was retrieved
     * @return answer is the answer for the given round
     * @return startedAt is the timestamp when the round was started.
     * (Only some AggregatorV3Interface_ implementations return meaningful values)
     * @return updatedAt is the timestamp when the round last was updated (i.e.
     * answer was last computed)
     * @return answeredInRound is the round ID of the round in which the answer
     * was computed.
     */
    function proposedLatestRoundData()
        public
        view
        override
        checkAccess
        hasProposal
        returns (
            uint80 roundId,
            int256 answer,
            uint256 startedAt,
            uint256 updatedAt,
            uint80 answeredInRound
        )
    {
        return super.proposedLatestRoundData();
    }

    /**
     * @dev reverts if the caller does not have access by the accessController
     * contract or is the contract itself.
     */
    modifier checkAccess() {
        AccessControllerInterface ac = accessController;
        require(address(ac) == address(0) || ac.hasAccess(msg.sender, msg.data), "No access");
        _;
    }
}

contract EACAggregatorProxyMock is EACAggregatorProxy {
    uint256 public constant override version = 0;

    int256 public __latestAnswer;
    uint256 public __latestTimestamp;
    uint256 public __latestRound;

    // Additional variable to be able to test invalid behavior
    uint256 public __latestAnsweredRound;

    mapping(uint256 => int256) public __getAnswer;
    mapping(uint256 => uint256) public __getTimestamp;
    mapping(uint256 => uint256) private __getStartedAt;

    uint256 public counter;

    constructor(
        address _aggregator,
        address _accessController,
        int256 _initialAnswer
    ) EACAggregatorProxy(_aggregator, _accessController) {
        updateAnswer(_initialAnswer);
    }

    function updateAnswer(int256 _answer) public {
        __latestAnswer = _answer;
        __latestTimestamp = block.timestamp;
        __latestRound++;
        __getAnswer[__latestRound] = _answer;
        __getTimestamp[__latestRound] = block.timestamp;
        __getStartedAt[__latestRound] = block.timestamp;
        __latestAnsweredRound = __latestRound;
    }

    function updateRoundData(
        uint80 _roundId,
        int256 _answer,
        uint256 _timestamp,
        uint256 _startedAt
    ) public {
        __latestRound = _roundId;
        __latestAnswer = _answer;
        __latestTimestamp = _timestamp;
        __getAnswer[__latestRound] = _answer;
        __getTimestamp[__latestRound] = _timestamp;
        __getStartedAt[__latestRound] = _startedAt;
        __latestAnsweredRound = _roundId;
    }

    function getRoundData(
        uint80 _roundId
    )
        public
        view
        override
        returns (
            uint80 roundId,
            int256 answer,
            uint256 startedAt,
            uint256 updatedAt,
            uint80 answeredInRound
        )
    {
        return (
            _roundId,
            __getAnswer[_roundId],
            __getStartedAt[_roundId],
            __getTimestamp[_roundId],
            _roundId
        );
    }

    function latestRoundData()
        public
        view
        virtual
        override
        returns (
            uint80 roundId,
            int256 answer,
            uint256 startedAt,
            uint256 updatedAt,
            uint80 answeredInRound
        )
    {
        return (
            uint80(__latestRound),
            __getAnswer[__latestRound],
            __getStartedAt[__latestRound],
            __getTimestamp[__latestRound],
            uint80(__latestAnsweredRound)
        );
    }

    function description() external pure override returns (string memory) {
        return "v0.8/tests/EACAggregatorProxyMock.sol";
    }
}<|MERGE_RESOLUTION|>--- conflicted
+++ resolved
@@ -73,9 +73,7 @@
     // getRoundData and latestRoundData should both raise "No data present"
     // if they do not have data to report, instead of returning unset values
     // which could be misinterpreted as actual reported values.
-    function getRoundData(
-        uint80 _roundId
-    )
+    function getRoundData(uint80 _roundId)
         external
         view
         returns (
@@ -117,7 +115,7 @@
 
     uint256 private constant PHASE_OFFSET = 64;
     uint256 private constant PHASE_SIZE = 16;
-    uint256 private constant MAX_ID = 2 ** (PHASE_OFFSET + PHASE_SIZE) - 1;
+    uint256 private constant MAX_ID = 2**(PHASE_OFFSET + PHASE_SIZE) - 1;
 
     constructor(address _aggregator) Owned() {
         setAggregator(_aggregator);
@@ -175,9 +173,13 @@
      * an already answered Aggregator or use the recommended getRoundData
      * instead which includes better verification information.
      */
-    function getTimestamp(
-        uint256 _roundId
-    ) public view virtual override returns (uint256 updatedAt) {
+    function getTimestamp(uint256 _roundId)
+        public
+        view
+        virtual
+        override
+        returns (uint256 updatedAt)
+    {
         if (_roundId > MAX_ID) return 0;
 
         (uint16 _phaseId, uint64 aggregatorRoundId) = parseIds(_roundId);
@@ -227,9 +229,7 @@
      * (Only some AggregatorV3Interface_ implementations return meaningful values)
      * @dev Note that answer and updatedAt may change between queries.
      */
-    function getRoundData(
-        uint80 _roundId
-    )
+    function getRoundData(uint80 _roundId)
         public
         view
         virtual
@@ -315,9 +315,7 @@
      * @return answeredInRound is the round ID of the round in which the answer
      * was computed.
      */
-    function proposedGetRoundData(
-        uint80 _roundId
-    )
+    function proposedGetRoundData(uint80 _roundId)
         public
         view
         virtual
@@ -445,9 +443,6 @@
         uint256 updatedAt,
         uint80 answeredInRound,
         uint16 _phaseId
-<<<<<<< HEAD
-    ) internal pure returns (uint80, int256, uint256, uint256, uint80) {
-=======
     )
         internal
         pure
@@ -459,7 +454,6 @@
             uint80
         )
     {
->>>>>>> c4ec2473
         return (
             addPhase(_phaseId, uint64(roundId)),
             answer,
@@ -495,14 +489,7 @@
 contract EACAggregatorProxy is AggregatorProxy {
     AccessControllerInterface public accessController;
 
-<<<<<<< HEAD
-    constructor(
-        address _aggregator,
-        address _accessController
-    ) AggregatorProxy(_aggregator) {
-=======
     constructor(address _aggregator, address _accessController) AggregatorProxy(_aggregator) {
->>>>>>> c4ec2473
         setController(_accessController);
     }
 
@@ -605,9 +592,7 @@
      * (Only some AggregatorV3Interface_ implementations return meaningful values)
      * @dev Note that answer and updatedAt may change between queries.
      */
-    function getRoundData(
-        uint80 _roundId
-    )
+    function getRoundData(uint80 _roundId)
         public
         view
         virtual
@@ -675,9 +660,7 @@
      * @return answeredInRound is the round ID of the round in which the answer
      * was computed.
      */
-    function proposedGetRoundData(
-        uint80 _roundId
-    )
+    function proposedGetRoundData(uint80 _roundId)
         public
         view
         override
@@ -782,9 +765,7 @@
         __latestAnsweredRound = _roundId;
     }
 
-    function getRoundData(
-        uint80 _roundId
-    )
+    function getRoundData(uint80 _roundId)
         public
         view
         override
