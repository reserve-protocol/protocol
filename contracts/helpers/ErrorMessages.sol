--- conflicted
+++ resolved
@@ -3,15 +3,10 @@
 pragma solidity 0.8.4;
 
 // RToken
-<<<<<<< HEAD
-error TradingIsFrozen();
-error TradingAlreadyUnfrozen();
+error RebalancingIsFrozen();
+error RebalancingAlreadyUnfrozen();
 error BadSell();
 error BadBuy();
-=======
-error RebalancingIsFrozen();
-error RebalancingAlreadyUnfrozen();
->>>>>>> 0ad39bf5
 
 // Minting
 error MintingAmountTooLow();
@@ -41,16 +36,11 @@
 
 // Transfer/Rebalancing
 error TransferToContractAddress();
-<<<<<<< HEAD
 error NotEnoughBalance();
 
 // Insurance Pool
 error CannotStakeZero();
 error CannotWithdrawZero();
-=======
-error BadSell();
-error BadBuy();
 
 // RSR
 error CrossedAlready();
->>>>>>> 0ad39bf5
