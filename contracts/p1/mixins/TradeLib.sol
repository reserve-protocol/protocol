--- conflicted
+++ resolved
@@ -47,13 +47,8 @@
             return (false, req);
         }
 
-<<<<<<< HEAD
         (, uint192 price) = trade.sell.price(true); // {UoA/tok}
         // may use fallback price for sell asset
-=======
-        // {sellTok} - reads trade.sell.price(true)
-        uint192 s = fixMin(trade.sellAmount, maxTradeSize(trade.sell, trade.sellPrice));
->>>>>>> 1af6eafc
 
         // {sellTok} - reads trade.sell.price(true)
         uint192 sellAmt = fixMin(trade.sellAmount, maxTradeSize(trade.sell, price));
@@ -97,7 +92,6 @@
     {
         assert(trade.sellPrice > 0 && trade.buyPrice > 0);
 
-<<<<<<< HEAD
         // If you only have dust to sell then don't sell anything
         if (!isEnoughToSell(trade.sell, trade.sellAmount, rules.minTradeVolume)) {
             return (false, req);
@@ -108,13 +102,6 @@
             trade.buyAmount,
             minTradeSize(rules.minTradeVolume, trade.buyPrice)
         ); // {buyTok}
-=======
-        // Don't buy dust.
-        trade.buyAmount = fixMax(
-            trade.buyAmount,
-            minTradeSize(rules.minTradeVolume, trade.buyPrice)
-        );
->>>>>>> 1af6eafc
 
         // Sell at most the offered token balance and at most the maxTradeSize()
         uint192 maxSellAmt = fixMin(trade.sellAmount, maxTradeSize(trade.sell, trade.sellPrice));
@@ -163,20 +150,11 @@
         uint192 minTradeVolume
     ) internal view returns (bool) {
         (, uint192 price) = asset.price(true); // {UoA/tok}
-<<<<<<< HEAD
-        // can be a fallback price
-=======
->>>>>>> 1af6eafc
-
         // The Gnosis EasyAuction trading platform rounds defensively, meaning it is possible
         // for it to keep 1 qTok for itself. Therefore we should not sell 1 qTok. This is
         // likely to be true of all the trading platforms we integrate with.
         return
-<<<<<<< HEAD
-            amt.gte(minTradeSize(minTradeVolume_, price)) &&
-=======
             amt.gte(minTradeSize(minTradeVolume, price)) &&
->>>>>>> 1af6eafc
             // {qTok} = {tok} / {tok/qTok}
             amt.shiftl_toUint(int8(asset.erc20Decimals())) > 1;
     }
@@ -186,25 +164,14 @@
     /// Calculates the minTradeSize for an asset based on the given minTradeVolume and price
     /// @param minTradeVolume {UoA} The min trade volume, passed in for gas optimization
     /// @return {tok} The min trade size for the asset in whole tokens
-<<<<<<< HEAD
-    function minTradeSize(uint192 minTradeVolume_, uint192 price) private pure returns (uint192) {
-        // {tok} = {UoA} / {UoA/tok}
-        return price == 0 ? FIX_MAX : minTradeVolume_.div(price, CEIL);
-=======
     function minTradeSize(uint192 minTradeVolume, uint192 price) private pure returns (uint192) {
         // {tok} = {UoA} / {UoA/tok}
         return price == 0 ? FIX_MAX : minTradeVolume.div(price, CEIL);
->>>>>>> 1af6eafc
     }
 
     /// Calculates the maxTradeSize for an asset based on the asset's maxTradeVolume and price
     /// @return {tok} The max trade size for the asset in whole tokens
-<<<<<<< HEAD
     function maxTradeSize(IAsset asset, uint192 price) private view returns (uint192) {
-=======
-    function maxTradeSize(IAsset asset, uint192 price) internal view returns (uint192) {
-        // {tok} = {UoA} / {UoA/tok}
->>>>>>> 1af6eafc
         return price == 0 ? FIX_MAX : asset.maxTradeVolume().div(price, CEIL);
     }
 }