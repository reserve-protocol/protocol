--- conflicted
+++ resolved
@@ -67,18 +67,10 @@
 
         // Calculate equivalent buyAmount within [0, FIX_MAX]
         // {buyTok} = {sellTok} * {1} * {UoA/sellTok} / {UoA/buyTok}
-<<<<<<< HEAD
-        uint192 b = safeMulDivCeil(
-            ITrading(address(this)),
-            s.mul(FIX_ONE.minus(maxTradeSlippage)),
-            trade.prices.sellLow, // {UoA/sellTok}
-            trade.prices.buyHigh // {UoA/buyTok}
-=======
         uint192 b = s.mul(FIX_ONE.minus(maxTradeSlippage)).safeMulDiv(
             trade.sellPrice,
             trade.buyPrice,
             CEIL
->>>>>>> 9d0e65f4
         );
 
         // {*tok} => {q*Tok}
