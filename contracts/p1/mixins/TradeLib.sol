// SPDX-License-Identifier: BlueOak-1.0.0
pragma solidity 0.8.9;

import "@openzeppelin/contracts/token/ERC20/IERC20.sol";
import "../../interfaces/IAsset.sol";
import "../../interfaces/IAssetRegistry.sol";
import "../../interfaces/ITrading.sol";
import "../../libraries/Fixed.sol";
import "./RecollateralizationLib.sol";

/**
 * @title TradeLib
 * @notice An internal lib for preparing individual trades on particular asset pairs
 *   Users:
 *     - BackingManagerLib
 *     - RevenueTrader
 */
library TradeLib {
    using FixLib for uint192;

    /// @dev Caller must be ITrading
    /// Prepare a trade to sell `trade.sellAmount` that guarantees a reasonable closing price,
    /// without explicitly aiming at a particular quantity to purchase.
    /// @param trade:
    ///   sell != 0, sellAmount >= 0 {sellTok}, sellPrice >= 0 {UoA/sellTok}
    ///   buy != 0, buyAmount (unused) {buyTok}, buyPrice > 0 {UoA/buyTok}
    /// @return notDust True when the trade is larger than the dust amount
    /// @return req The prepared trade request to send to the Broker
    //
    // If notDust is true, then the returned trade request satisfies:
    //   req.sell == trade.sell and req.buy == trade.buy,
    //   req.minBuyAmount * trade.buyPrice ~=
    //        trade.sellAmount * trade.sellPrice * (1-rules.maxTradeSlippage),
    //   req.sellAmount == min(trade.sell.maxTradeSize().toQTok(), trade.sellAmount.toQTok(sell)
    //   1 < req.sellAmount
    //
    // If notDust is false, no trade exists that satisfies those constraints.
    function prepareTradeSell(TradeInfo memory trade, TradingRules memory rules)
        internal
        view
        returns (bool notDust, TradeRequest memory req)
    {
<<<<<<< HEAD
        assert(trade.buyPrice > 0); // checked for in RevenueTrader / CollateralizatlionLib
=======
        // checked for in RevenueTrader / CollateralizatlionLib
        assert(trade.buyPrice > 0 && trade.buyPrice < FIX_MAX && trade.sellPrice < FIX_MAX);
>>>>>>> 70c0dcf2

        (uint192 lotLow, uint192 lotHigh) = trade.sell.lotPrice();

        // Don't sell dust
        if (!isEnoughToSell(trade.sell, trade.sellAmount, lotLow, rules.minTradeVolume)) {
            return (false, req);
        }

        // Cap sell amount
        uint192 maxSell = maxTradeSize(trade.sell, lotHigh); // {sellTok}
        uint192 s = trade.sellAmount > maxSell ? maxSell : trade.sellAmount; // {sellTok}

        // Calculate equivalent buyAmount within [0, FIX_MAX]
        // {buyTok} = {sellTok} * {1} * {UoA/sellTok} / {UoA/buyTok}
        uint192 b = safeMulDivCeil(
            ITrading(address(this)),
            s.mul(FIX_ONE.minus(rules.maxTradeSlippage)),
            trade.sellPrice, // {UoA/sellTok}
            trade.buyPrice // {UoA/buyTok}
        );

        // {*tok} => {q*Tok}
        req.sellAmount = s.shiftl_toUint(int8(trade.sell.erc20Decimals()), FLOOR);
        req.minBuyAmount = b.shiftl_toUint(int8(trade.buy.erc20Decimals()), CEIL);
        req.sell = trade.sell;
        req.buy = trade.buy;

        return (true, req);
    }

    /// Assuming we have `trade.sellAmount` sell tokens available, prepare a trade to cover as
    /// much of our deficit of `trade.buyAmount` buy tokens as possible, given expected trade
    /// slippage and the sell asset's maxTradeVolume().
    /// @param trade:
    ///   sell != 0
    ///   buy != 0
    ///   sellAmount (unused) {sellTok}
    ///   buyAmount >= 0 {buyTok}
    ///   sellPrice > 0 {UoA/sellTok}
    ///   buyPrice > 0 {UoA/buyTok}
    /// @return notDust Whether the prepared trade is large enough to be worth trading
    /// @return req The prepared trade request to send to the Broker
    //
    // Returns prepareTradeSell(trade, rules), where
    //   req.sellAmount = min(trade.sellAmount,
    //                trade.buyAmount * (trade.buyPrice / trade.sellPrice) / (1-maxTradeSlippage))
    //   i.e, the minimum of trade.sellAmount and (a sale amount that, at current prices and
    //   maximum slippage, will yield at least the requested trade.buyAmount)
    //
    // Which means we should get that, if notDust is true, then:
    //   req.sell = sell and req.buy = buy
    //
    //   1 <= req.minBuyAmount <= max(trade.buyAmount, buy.minTradeSize()).toQTok(trade.buy)
    //   1 < req.sellAmount <= min(trade.sellAmount.toQTok(trade.sell),
    //                               sell.maxTradeSize().toQTok(trade.sell))
    //   req.minBuyAmount ~= trade.sellAmount * sellPrice / buyPrice * (1-maxTradeSlippage)
    //
    //   req.sellAmount (and req.minBuyAmount) are maximal satisfying all these conditions
    function prepareTradeToCoverDeficit(TradeInfo memory trade, TradingRules memory rules)
        internal
        view
        returns (bool notDust, TradeRequest memory req)
    {
<<<<<<< HEAD
        assert(trade.sellPrice > 0 && trade.buyPrice > 0);
=======
        assert(
            trade.sellPrice > 0 &&
                trade.sellPrice < FIX_MAX &&
                trade.buyPrice > 0 &&
                trade.buyPrice < FIX_MAX
        );
>>>>>>> 70c0dcf2

        // Don't buy dust.
        trade.buyAmount = fixMax(
            trade.buyAmount,
            minTradeSize(rules.minTradeVolume, trade.buyPrice)
        );

        // {sellTok} = {buyTok} * {UoA/buyTok} / {UoA/sellTok}
        uint192 exactSellAmount = trade.buyAmount.mulDiv(trade.buyPrice, trade.sellPrice, CEIL);
        // exactSellAmount: Amount to sell to buy `deficitAmount` if there's no slippage

        // slippedSellAmount: Amount needed to sell to buy `deficitAmount`, counting slippage
        uint192 slippedSellAmount = exactSellAmount.div(
            FIX_ONE.minus(rules.maxTradeSlippage),
            CEIL
        );

        trade.sellAmount = fixMin(slippedSellAmount, trade.sellAmount); // {sellTok}
        return prepareTradeSell(trade, rules);
    }

    /// @param asset The asset in consideration
    /// @param amt {tok} The number of whole tokens we plan to sell
    /// @param price {UoA/tok} The price to use for sizing
    /// @param minTradeVolume {UoA} The min trade volume, passed in for gas optimization
    /// @return If amt is sufficiently large to be worth selling into our trading platforms
    function isEnoughToSell(
        IAsset asset,
        uint192 amt,
        uint192 price,
        uint192 minTradeVolume
    ) internal view returns (bool) {
        return
            amt.gte(minTradeSize(minTradeVolume, price)) &&
            // Trading platforms often don't allow token quanta trades for rounding reasons
            // {qTok} = {tok} / {tok/qTok}
            amt.shiftl_toUint(int8(asset.erc20Decimals())) > 1;
    }

    /// @return The result of FixLib.mulDiv bounded from above by FIX_MAX in the case of overflow
    function safeMulDivCeil(
        ITrading trader,
        uint192 x,
        uint192 y,
        uint192 z
    ) internal pure returns (uint192) {
        try trader.mulDivCeil(x, y, z) returns (uint192 result) {
            return result;
        } catch Panic(uint256 errorCode) {
            // 0x11: overflow
            // 0x12: div-by-zero
            assert(errorCode == 0x11 || errorCode == 0x12);
        } catch (bytes memory reason) {
            assert(keccak256(reason) == UIntOutofBoundsHash);
        }
        return FIX_MAX;
    }

    // === Private ===

    /// Calculates the minTradeSize for an asset based on the given minTradeVolume and price
    /// @param minTradeVolume {UoA} The min trade volume, passed in for gas optimization
    /// @return {tok} The min trade size for the asset in whole tokens
    function minTradeSize(uint192 minTradeVolume, uint192 price) private pure returns (uint192) {
        // {tok} = {UoA} / {UoA/tok}
        uint192 size = price == 0 ? FIX_MAX : minTradeVolume.div(price, ROUND);
        return size > 0 ? size : 1;
    }

    /// Calculates the maxTradeSize for an asset based on the asset's maxTradeVolume and price
    /// @return {tok} The max trade size for the asset in whole tokens
    function maxTradeSize(IAsset asset, uint192 price) private view returns (uint192) {
        uint192 size = price == 0 ? FIX_MAX : asset.maxTradeVolume().div(price, ROUND);
        return size > 0 ? size : 1;
    }
}<|MERGE_RESOLUTION|>--- conflicted
+++ resolved
@@ -40,12 +40,8 @@
         view
         returns (bool notDust, TradeRequest memory req)
     {
-<<<<<<< HEAD
-        assert(trade.buyPrice > 0); // checked for in RevenueTrader / CollateralizatlionLib
-=======
         // checked for in RevenueTrader / CollateralizatlionLib
         assert(trade.buyPrice > 0 && trade.buyPrice < FIX_MAX && trade.sellPrice < FIX_MAX);
->>>>>>> 70c0dcf2
 
         (uint192 lotLow, uint192 lotHigh) = trade.sell.lotPrice();
 
@@ -109,16 +105,12 @@
         view
         returns (bool notDust, TradeRequest memory req)
     {
-<<<<<<< HEAD
-        assert(trade.sellPrice > 0 && trade.buyPrice > 0);
-=======
         assert(
             trade.sellPrice > 0 &&
                 trade.sellPrice < FIX_MAX &&
                 trade.buyPrice > 0 &&
                 trade.buyPrice < FIX_MAX
         );
->>>>>>> 70c0dcf2
 
         // Don't buy dust.
         trade.buyAmount = fixMax(
