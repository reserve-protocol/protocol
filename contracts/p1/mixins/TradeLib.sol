// SPDX-License-Identifier: BlueOak-1.0.0
pragma solidity 0.8.19;

import "@openzeppelin/contracts/token/ERC20/IERC20.sol";
import "../../interfaces/IAsset.sol";
import "../../libraries/Fixed.sol";

struct TradeInfo {
    IAsset sell;
    IAsset buy;
    uint192 sellAmount; // {sellTok}
    uint192 buyAmount; // {buyTok}
    TradePrices prices;
}

/**
 * @title TradeLib
 * @notice An internal lib for preparing individual trades on particular asset pairs
 *   Users:
 *     - RecollateralizationLib
 *     - RevenueTrader
 */
library TradeLib {
    using FixLib for uint192;

    /// Prepare a trade to sell `trade.sellAmount` that guarantees a reasonable closing price,
    /// without explicitly aiming at a particular buy amount.
    /// @param trade:
    ///   sell != 0, sellAmount >= 0 {sellTok}, prices.sellLow >= 0 {UoA/sellTok}
    ///   buy != 0, buyAmount (unused) {buyTok}, prices.buyHigh > 0 {UoA/buyTok}
    /// @return notDust True when the trade is larger than the dust amount
    /// @return req The prepared trade request to send to the Broker
    //
    // If notDust is true, then the returned trade request satisfies:
    //   req.sell == trade.sell and req.buy == trade.buy,
    //   req.minBuyAmount * trade.prices.buyHigh ~=
    //        trade.sellAmount * trade.prices.sellLow * (1-maxTradeSlippage),
    //   req.sellAmount == min(trade.sell.maxTradeSize(), trade.sellAmount)
    //   1 < req.sellAmount
    //
    // If notDust is false, no trade exists that satisfies those constraints.
    function prepareTradeSell(
        TradeInfo memory trade,
        uint192 minTradeVolume,
        uint192 maxTradeSlippage
    ) internal view returns (bool notDust, TradeRequest memory req) {
        // checked for in RevenueTrader / CollateralizatlionLib
        assert(
            trade.prices.buyHigh != 0 &&
                trade.prices.buyHigh != FIX_MAX &&
                trade.prices.sellLow != FIX_MAX
        );

        notDust = isEnoughToSell(
            trade.sell,
            trade.sellAmount,
            trade.prices.sellLow,
            minTradeVolume
        );

<<<<<<< HEAD
        // Cap sell amount
        uint192 maxSell = maxTradeSize(trade.sell, trade.buy, trade.prices.sellLow); // {sellTok}
        uint192 s = trade.sellAmount > maxSell ? maxSell : trade.sellAmount; // {sellTok}
=======
        // Cap sell amount using the high price
        // Under price decay trade.prices.sellHigh can become up to 3x the savedHighPrice before
        // becoming FIX_MAX after the full price timeout
        uint192 s = trade.sellAmount;
        if (trade.prices.sellHigh != FIX_MAX) {
            // {sellTok}
            uint192 maxSell = maxTradeSize(trade.sell, trade.buy, trade.prices.sellHigh);
            require(maxSell > 1, "trade sizing error");
            if (s > maxSell) s = maxSell;
        } else {
            require(trade.prices.sellLow == 0, "trade pricing error");
        }
>>>>>>> 72fc1f6e

        // Calculate equivalent buyAmount within [0, FIX_MAX]
        // {buyTok} = {sellTok} * {1} * {UoA/sellTok} / {UoA/buyTok}
        uint192 b = s.mul(FIX_ONE.minus(maxTradeSlippage)).safeMulDiv(
            trade.prices.sellLow,
            trade.prices.buyHigh,
            CEIL
        );

        // {*tok} => {q*Tok}
        req.sellAmount = s.shiftl_toUint(int8(trade.sell.erc20Decimals()), FLOOR);
        req.minBuyAmount = b.shiftl_toUint(int8(trade.buy.erc20Decimals()), CEIL);
        req.sell = trade.sell;
        req.buy = trade.buy;

        return (notDust, req);
    }

    /// Assuming we have `trade.sellAmount` sell tokens available, prepare a trade to cover as
    /// much of our deficit of `trade.buyAmount` buy tokens as possible, given expected trade
    /// slippage and maxTradeVolume().
    /// @param trade:
    ///   sell != 0
    ///   buy != 0
    ///   sellAmount (unused) {sellTok}
    ///   buyAmount >= 0 {buyTok}
    ///   prices.sellLow > 0 {UoA/sellTok}
    ///   prices.buyHigh > 0 {UoA/buyTok}
    /// @return notDust Whether the prepared trade is large enough to be worth trading
    /// @return req The prepared trade request to send to the Broker
    //
    // Returns prepareTradeSell(trade, rules), where
    //   req.sellAmount = min(trade.sellAmount,
    //                trade.buyAmount * (buyHigh / sellLow) / (1-maxTradeSlippage))
    //   i.e, the minimum of trade.sellAmount and (a sale amount that, at current prices and
    //   maximum slippage, will yield at least the requested trade.buyAmount)
    //
    // Which means we should get that, if notDust is true, then:
    //   req.sell = sell and req.buy = buy
    //
    //   1 <= req.minBuyAmount <= max(trade.buyAmount, buy.minTradeSize()))
    //   1 < req.sellAmount <= min(trade.sellAmount, sell.maxTradeSize())
    //   req.minBuyAmount ~= trade.sellAmount * sellLow / buyHigh * (1-maxTradeSlippage)
    //
    //   req.sellAmount (and req.minBuyAmount) are maximal satisfying all these conditions
    function prepareTradeToCoverDeficit(
        TradeInfo memory trade,
        uint192 minTradeVolume,
        uint192 maxTradeSlippage
    ) internal view returns (bool notDust, TradeRequest memory req) {
        assert(
            trade.prices.sellLow != 0 &&
                trade.prices.sellLow != FIX_MAX &&
                trade.prices.buyHigh != 0 &&
                trade.prices.buyHigh != FIX_MAX
        );

        // Don't buy dust.
        trade.buyAmount = fixMax(
            trade.buyAmount,
            minTradeSize(minTradeVolume, trade.prices.buyHigh)
        );

        // {sellTok} = {buyTok} * {UoA/buyTok} / {UoA/sellTok}
        uint192 exactSellAmount = trade.buyAmount.mulDiv(
            trade.prices.buyHigh,
            trade.prices.sellLow,
            CEIL
        );
        // exactSellAmount: Amount to sell to buy `deficitAmount` if there's no slippage

        // slippedSellAmount: Amount needed to sell to buy `deficitAmount`, counting slippage
        uint192 slippedSellAmount = exactSellAmount.div(FIX_ONE.minus(maxTradeSlippage), CEIL);

        trade.sellAmount = fixMin(slippedSellAmount, trade.sellAmount); // {sellTok}
        return prepareTradeSell(trade, minTradeVolume, maxTradeSlippage);
    }

    /// @param asset The asset in consideration
    /// @param amt {tok} The number of whole tokens we plan to sell
    /// @param price {UoA/tok} The price to use for sizing
    /// @param minTradeVolume {UoA} The min trade volume, passed in for gas optimization
    /// @return If amt is sufficiently large to be worth selling into our trading platforms
    function isEnoughToSell(
        IAsset asset,
        uint192 amt,
        uint192 price,
        uint192 minTradeVolume
    ) internal view returns (bool) {
        return
            amt.gte(minTradeSize(minTradeVolume, price)) &&
            // Trading platforms often don't allow token quanta trades for rounding reasons
            // {qTok} = {tok} / {tok/qTok}
            amt.shiftl_toUint(int8(asset.erc20Decimals())) > 1;
    }

    // === Private ===

    /// Calculates the minTradeSize for an asset based on the given minTradeVolume and price
    /// @param minTradeVolume {UoA} The min trade volume, passed in for gas optimization
    /// @return {tok} The min trade size for the asset in whole tokens
    function minTradeSize(uint192 minTradeVolume, uint192 price) private pure returns (uint192) {
        // {tok} = {UoA} / {UoA/tok}
        uint192 size = price == 0 ? FIX_MAX : minTradeVolume.div(price, CEIL);
        return size != 0 ? size : 1;
    }

    /// Calculates the maximum trade size for a trade pair of tokens
    /// @return {tok} The max trade size for the trade overall
    function maxTradeSize(
        IAsset sell,
        IAsset buy,
        uint192 price
    ) private view returns (uint192) {
        // D18{tok} = D18{UoA} / D18{UoA/tok}
        uint192 size = fixMin(sell.maxTradeVolume(), buy.maxTradeVolume()).safeDiv(price, FLOOR);
        return size != 0 ? size : 1;
    }
}<|MERGE_RESOLUTION|>--- conflicted
+++ resolved
@@ -58,11 +58,6 @@
             minTradeVolume
         );
 
-<<<<<<< HEAD
-        // Cap sell amount
-        uint192 maxSell = maxTradeSize(trade.sell, trade.buy, trade.prices.sellLow); // {sellTok}
-        uint192 s = trade.sellAmount > maxSell ? maxSell : trade.sellAmount; // {sellTok}
-=======
         // Cap sell amount using the high price
         // Under price decay trade.prices.sellHigh can become up to 3x the savedHighPrice before
         // becoming FIX_MAX after the full price timeout
@@ -75,7 +70,6 @@
         } else {
             require(trade.prices.sellLow == 0, "trade pricing error");
         }
->>>>>>> 72fc1f6e
 
         // Calculate equivalent buyAmount within [0, FIX_MAX]
         // {buyTok} = {sellTok} * {1} * {UoA/sellTok} / {UoA/buyTok}
