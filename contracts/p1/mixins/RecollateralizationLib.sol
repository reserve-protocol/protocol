// SPDX-License-Identifier: BlueOak-1.0.0
pragma solidity 0.8.9;

import "@openzeppelin/contracts/token/ERC20/IERC20.sol";
import "../../interfaces/IAsset.sol";
import "../../interfaces/IAssetRegistry.sol";
import "../../interfaces/IBackingManager.sol";
import "../../libraries/Fixed.sol";
import "./TradeLib.sol";

/// Struct purposes:
///   1. Stay under stack limit with fewer vars
///   2. Cache information such as component addresses + trading rules to save on gas

struct ComponentCache {
    IBackingManager bm;
    IBasketHandler bh;
    IAssetRegistry reg;
    IStRSR stRSR;
    IERC20 rsr;
    IRToken rToken;
}

struct TradingRules {
    uint192 minTradeVolume; // {UoA}
    uint192 maxTradeSlippage; // {1}
}

struct TradeInfo {
    IAsset sell;
    IAsset buy;
    uint192 sellAmount; // {sellTok}
    uint192 buyAmount; // {buyTok}
    uint192 sellPrice; // {UoA/sellTok} can be 0
    uint192 buyPrice; // {UoA/buyTok}
}

/**
 * @title RecollateralizationLibP1
 * @notice An informal extension of the Trading mixin that provides trade preparation views
 *   Users:
 *     - BackingManager
 *     - RTokenAsset
 *
 * Interface:
 *  1. prepareRecollateralizationTrade (external)
 *  2. basketRange (internal)
 */
library RecollateralizationLibP1 {
    using FixLib for uint192;
    using TradeLib for TradeInfo;

    /// Select and prepare a trade that moves us closer to capitalization, using the
    /// basket range to avoid overeager/duplicate trading.
    // This is the "main loop" for recollateralization trading:
    // actions:
    //   let range = basketRange(all erc20s)
    //   let trade = nextTradePair(...)
    //   if trade.sell is not a defaulted collateral, prepareTradeToCoverDeficit(...)
    //   otherwise, prepareTradeSell(trade) with a 0 minBuyAmount
<<<<<<< HEAD
    function prepareRecollateralizationTrade(ITrading trader)
        internal
        view
        returns (bool doTrade, TradeRequest memory req)
    {
=======
    function prepareRecollateralizationTrade(
        IBackingManager bm
    ) external view returns (bool doTrade, TradeRequest memory req) {
>>>>>>> fa6d8fe7
        // === Prepare cached values ===

        IMain main = bm.main();
        ComponentCache memory components = ComponentCache({
            bm: bm,
            bh: main.basketHandler(),
            reg: main.assetRegistry(),
            stRSR: main.stRSR(),
            rsr: main.rsr(),
            rToken: main.rToken()
        });
        TradingRules memory rules = TradingRules({
            minTradeVolume: bm.minTradeVolume(),
            maxTradeSlippage: bm.maxTradeSlippage()
        });

        Registry memory reg = components.reg.getRegistry();

        // ============================

        // Compute basket range -  {BU}
        BasketRange memory range = basketRange(components, rules, reg);

        // Select a pair to trade next, if one exists
        TradeInfo memory trade = nextTradePair(components, rules, reg, range);

        // Don't trade if no pair is selected
        if (address(trade.sell) == address(0) || address(trade.buy) == address(0)) {
            return (false, req);
        }

        // If we are selling an unpriced asset or UNSOUND collateral, do not try to cover deficit
        if (
            trade.sellPrice == 0 ||
            (trade.sell.isCollateral() &&
                ICollateral(address(trade.sell)).status() != CollateralStatus.SOUND)
        ) {
            (doTrade, req) = trade.prepareTradeSell(rules);
        } else {
            (doTrade, req) = trade.prepareTradeToCoverDeficit(rules);
        }

        // At this point doTrade _must_ be true, otherwise nextTradePair assumptions are broken
        assert(doTrade);

        return (doTrade, req);
    }

    // Used to avoid stack-too-deep errors in basketRange
    struct BasketRange {
        uint192 top; // {BU}
        uint192 bottom; // {BU}
    }

    // It's a precondition for all below internal helpers that their `erc20s` argument contains at
    // least all basket collateral, plus any registered assets for which the BackingManager has a
    // nonzero balance. Any user of these functions should just pass in assetRegistry().erc20s(). We
    // would prefer to look it up from inside each function, and avoid the extra parameter to get
    // wrong, but the erc20s() call is pretty expensive.

    // This function returns a "plausible range of BUs" assuming that the trading process follows
    //     the following rules:
    //
    // - We will not aim to hold more than rToken.basketsNeeded() BUs
    // - No double trades: if we buy B in one trade, we won't sell B in another trade
    // - The best amount of an asset we can sell is our balance minus any backing requirements;
    //       the worst is (our balance) - (backing requirement) - (its dust amount)
    // - The best price we might get for a trade is at the high sell price and low buy price
    // - The worst price we might get for a trade between assets is the current
    //     price estimate * ( 1 - maxTradeSlippage )
    // - The worst price we might get for an UNPRICED collateral is 0
    // - IFFY/DISABLED collateral are considered when they have nonzero price
    // - Given all that, we're aiming to hold as many BUs as possible using the assets we own.
    //
    // Given these assumptions, the following hold:
    //
    // range.top = min(rToken.basketsNeeded, totalAssetValue(erc20s).high / basket.price().high)
    //   because (totalAssetValue(erc20s).high / basket.price().high) is how many BUs we can hold
    //   given "best plausible" prices, and we won't hold more than rToken(bm).basketsNeeded
    //
    // range.bottom = max(0, min(lowBUs, range.top)), where:
    //   lowBUs = (assetsLow - maxTradeSlippage * buShortfall(range.top)) / basket.price().high
    //     is the number of BUs that we are *sure* we have the assets to collateralize
    //     (making the above assumptions about actual trade prices), and
    //   buShortfall(range.top) = the total value of the assets we'd need to buy in order
    //     in order to fully collateralize `range.top` BUs,
    //
    function basketRange(
        ComponentCache memory components,
        TradingRules memory rules,
        Registry memory reg
    ) internal view returns (BasketRange memory range) {
        // basketPrice: The current UoA value of one basket.
        (uint192 basketPriceLow, uint192 basketPriceHigh) = components.bh.price();

        // assetsHigh: The most value we could get from the assets in erc20,
        //             assuming frictionless trades at currently-estimated prices.
        // assetsLow: The least value we might get from the assets in erc20,
        //            assuming frictionless trades, zero value from unreliable prices, and
        //            dustAmount of assets left in each Asset.
        // {UoA}
        (uint192 assetsLow, uint192 assetsHigh) = totalAssetValue(components, rules, reg);

        // {UoA}, Optimistic estimate of the value of our basket units at the end of this
        //   recapitalization process.
        uint192 basketTargetHigh = fixMin(
            assetsHigh,
            components.rToken.basketsNeeded().mul(basketPriceHigh)
        );

        // {UoA}, Total value of collateral in shortfall of `basketTargetHigh`. Specifically:
        //   sum( shortfall(c, basketTargetHigh / basketPriceHigh) for each erc20 c in the basket)
        //   where shortfall(c, BUs) == (BUs * bh.quantity(c) - c.bal(bm)) * c.price().high
        //         (that is, shortfall(c, BUs) is the market value of the c that `this` would
        //          need to be given in order to have enough of c to cover `BUs` BUs)
        // {UoA}
        uint192 shortfall = collateralShortfall(components, reg, basketTargetHigh, basketPriceHigh);

        // ==== Further adjust the low backing estimate downwards to account for trading frictions

        // {UoA}, Total value of the slippage we'd see if we made `shortfall` trades with
        //     slippage `maxTradeSlippage()`
        uint192 shortfallSlippage = rules.maxTradeSlippage.mul(shortfall).div(
            FIX_ONE.minus(rules.maxTradeSlippage),
            CEIL
        );

        // {UoA}, Pessimistic estimate of the value of our basket units at the end of this
        //   recapitalization process.
        uint192 basketTargetLow = assetsLow.gt(shortfallSlippage)
            ? fixMin(assetsLow.minus(shortfallSlippage), basketTargetHigh)
            : 0;

        // {BU} = {UoA} / {BU/UoA}
        range.top = basketTargetHigh.div(basketPriceLow, CEIL);
        range.bottom = basketTargetLow.div(basketPriceHigh, CEIL);
    }

    // ===========================================================================================

    // === Private ===

    /// Total value of the erc20s under management by BackingManager
    /// This may include BackingManager's balances _and_ staked RSR held by stRSR
    /// @param reg ERC20/Asset registry "under management" by BackingManager in this computation
    /// @return assetsLow {UoA} The low estimate of the total value of assets under management
    /// @return assetsHigh {UoA} The high estimate of the total value of assets under management

    // preconditions:
    //   components.bm is backingManager
    //   erc20s has no duplicates
    // checks:
    //   for e in erc20s, e has a registered asset in the assetRegistry
    // return values:
    // assetsHigh: The most value we could get from the assets in erc20,
    //             assuming frictionless trades at best-case prices.
    // assetsLow: The least value we might get from the assets in erc20,
    //            assuming frictionless trades at worst-case prices,
    //            zero value from unpriceable assets, and
    //            dustAmount of assets left behind for each Asset.
    function totalAssetValue(
        ComponentCache memory components,
        TradingRules memory rules,
        Registry memory reg
    ) private view returns (uint192 assetsLow, uint192 assetsHigh) {
        // The low estimate is lower than the high estimate due to:
        // - Using worst-case prices rather than best-case (price().low instead of price().high)
        // - Discounting assets with unbounded worst-case price
        // - Discounting dust amounts for collateral in the basket + non-dust assets

        uint192 potentialDustLoss; // {UoA}

        // Accumulate:
        // - assetsHigh: sum(bal(e)*price(e).high for e ... )
        // - potentialDustLoss: sum(minTradeVolume(e) for e ... )
        // - assetsLow: sum(bal(e)*price(e).low for e ... )
        for (uint256 i = 0; i < reg.erc20s.length; ++i) {
            // Exclude RToken balances to avoid double counting value
            if (reg.erc20s[i] == IERC20(address(components.rToken))) continue;

            uint192 bal = reg.assets[i].bal(address(components.bm)); // {tok}

            // For RSR, include the staking balance
            if (reg.erc20s[i] == components.rsr) {
                bal = bal.plus(reg.assets[i].bal(address(components.stRSR)));
            }

            (uint192 lowPrice, uint192 highPrice) = reg.assets[i].price(); // {UoA/tok}

            uint192 qty = components.bh.quantity(reg.erc20s[i]); // {tok/BU}

            // Ignore dust amounts for assets not in the basket; their value is inaccessible
            if (qty == 0 && !TradeLib.isEnoughToSell(reg.assets[i], bal, rules.minTradeVolume))
                continue;

            // Intentionally include value of IFFY/DISABLED collateral when lowPrice is nonzero
            // {UoA} = {UoA} + {UoA/tok} * {tok}
            assetsLow += lowPrice.mul(bal, FLOOR);
            // += is same as Fix.plus

            // assetsHigh += highPrice.mul(bal, CEIL), where assetsHigh is [0, FIX_MAX]
            // {UoA} = {UoA/tok} * {tok}
            uint192 val = TradeLib.safeMulDivCeil(components.bm, highPrice, bal, FIX_ONE);
            if (uint256(assetsHigh) + val >= FIX_MAX) assetsHigh = FIX_MAX;
            else assetsHigh += val;
            // += is same as Fix.plus

            // Accumulate potential losses to dust
            potentialDustLoss = potentialDustLoss.plus(rules.minTradeVolume);
<<<<<<< HEAD

            // Skip disabled collateral (TODO: this is probably wrong, but necessary to match
            // possibly trading these values at a min-value of 0 in prepareRecollateralizationTrade)
            if (
                asset.isCollateral() &&
                (ICollateral(address(asset)).status() == CollateralStatus.DISABLED)
            ) {
                continue;
            }
            // Consider only reliable sources of value for the assetsLow estimate
            if (!isFallback) {
                assetsLow = assetsLow.plus(val);
            }
=======
>>>>>>> fa6d8fe7
        }

        // Account for all the places dust could get stuck
        // assetsLow' = max(assetsLow-potentialDustLoss, 0)
        assetsLow = assetsLow.gt(potentialDustLoss) ? assetsLow.minus(potentialDustLoss) : FIX_ZERO;
    }

    // Used in memory in `nextTradePair` to duck the stack limit
    struct MaxSurplusDeficit {
        CollateralStatus surplusStatus; // starts SOUND
        uint192 surplus; // {UoA}
        uint192 deficit; // {UoA}
    }

    // Choose next sell/buy pair to trade, with reference to the basket range
    // Skip over trading surplus dust amounts
    /// @return trade
    ///   sell: Surplus collateral OR address(0)
    ///   deficit Deficit collateral OR address(0)
    ///   sellAmount {sellTok} Surplus amount (whole tokens)
    ///   buyAmount {buyTok} Deficit amount (whole tokens)
    ///   sellPrice {UoA/sellTok} The worst-case price of the sell token on secondary markets
    ///   buyPrice {UoA/sellTok} The worst-case price of the buy token on secondary markets
    ///
    // Defining "sell" and "buy":
    // If bal(e) > (quantity(e) * range.top), then e is in surplus by the difference
    // If bal(e) < (quantity(e) * range.bottom), then e is in deficit by the difference
    //
    // First, ignoring RSR:
    //   `trade.sell` is the token from erc20s with the greatest surplus value (in UoA),
    //   and sellAmount is the quantity of that token that it's in surplus (in qTok).
    //   if `trade.sell` == 0, then no token is in surplus by at least minTradeSize,
    //        and `trade.sellAmount` and `trade.sellPrice` are unset.
    //
    //   `trade.buy` is the token from erc20s with the greatest deficit value (in UoA),
    //   and buyAmount is the quantity of that token that it's in deficit (in qTok).
    //   if `trade.buy` == 0, then no token is in deficit at all,
    //        and `trade.buyAmount` and `trade.buyPrice` are unset.
    //
    // Then, just if we have a buy asset and no sell asset, consider selling available RSR.
    //
    // Prefer selling assets in this order: DISABLED -> SOUND -> IFFY.
    // All collateral in the basket have already been guaranteed to be SOUND by upstream checks.
    function nextTradePair(
        ComponentCache memory components,
        TradingRules memory rules,
        Registry memory reg,
        BasketRange memory range
    ) private view returns (TradeInfo memory trade) {
        MaxSurplusDeficit memory maxes;
        maxes.surplusStatus = CollateralStatus.IFFY; // least-desirable sell status

        // No space on the stack to cache erc20s.length
        for (uint256 i = 0; i < reg.erc20s.length; ++i) {
            if (reg.erc20s[i] == components.rsr) continue;

            uint192 bal = reg.assets[i].bal(address(components.bm)); // {tok}

            // {tok} = {BU} * {tok/BU}
            // needed(Top): token balance needed for range.top baskets: quantity(e) * range.top
            uint192 needed = range.top.mul(components.bh.quantity(reg.erc20s[i]), CEIL); // {tok}
            if (bal.gt(needed)) {
                (uint192 lowPrice, uint192 highPrice) = reg.assets[i].price(); // {UoA/sellTok}

                // Skip worthless assets
                if (highPrice == 0) continue;

                // {UoA} = {sellTok} * {UoA/sellTok}
                uint192 delta = bal.minus(needed).mul(lowPrice, FLOOR);

                // status = asset.status() if asset.isCollateral() else SOUND
                CollateralStatus status; // starts SOUND
                if (reg.assets[i].isCollateral()) {
                    status = ICollateral(address(reg.assets[i])).status();
                }

                // Select the most-in-surplus "best" asset still enough to sell,
                // as defined by a (status, surplusAmt) ordering
                if (
                    isBetterSurplus(maxes, status, delta) &&
                    TradeLib.isEnoughToSell(reg.assets[i], bal.minus(needed), rules.minTradeVolume)
                ) {
                    trade.sell = reg.assets[i];
                    trade.sellAmount = bal.minus(needed);
                    trade.sellPrice = lowPrice;

                    maxes.surplusStatus = status;
                    maxes.surplus = delta;
                }
            } else {
                // needed(Bottom): token balance needed at bottom of the basket range
                needed = range.bottom.mul(components.bh.quantity(reg.erc20s[i]), CEIL); // {buyTok};
                if (bal.lt(needed)) {
                    uint192 amtShort = needed.minus(bal); // {buyTok}
                    (, uint192 highPrice) = reg.assets[i].price(); // {UoA/buyTok}

                    // {UoA} = {buyTok} * {UoA/buyTok}
                    uint192 delta = amtShort.mul(highPrice, CEIL);

                    // The best asset to buy is whichever asset has the largest deficit
                    if (delta.gt(maxes.deficit)) {
                        trade.buy = ICollateral(address(reg.assets[i]));
                        trade.buyAmount = amtShort;
                        trade.buyPrice = highPrice;

                        maxes.deficit = delta;
                    }
                }
            }
        }

        // Use RSR if needed
        if (address(trade.sell) == address(0) && address(trade.buy) != address(0)) {
            IAsset rsrAsset = components.reg.toAsset(components.rsr);

            uint192 rsrAvailable = rsrAsset.bal(address(components.bm)).plus(
                rsrAsset.bal(address(components.stRSR))
            );
            (uint192 lowPrice, uint192 highPrice) = rsrAsset.price(); // {UoA/tok}

            if (
                highPrice > 0 &&
                TradeLib.isEnoughToSell(rsrAsset, rsrAvailable, rules.minTradeVolume)
            ) {
                trade.sell = rsrAsset;
                trade.sellAmount = rsrAvailable;
                trade.sellPrice = lowPrice;
            }
        }
    }

    /// @param backingHigh {UoA} The high estimate for the amount of backing in UoA terms
    /// @param basketPriceHigh {UoA/BU} The high price of a BU in UoA terms
    /// @return shortfall {UoA} The missing re-collateralization in UoA terms
    // Specifically, returns:
    //   sum( shortfall(c, basketTargetHigh / basketPriceHigh) for each erc20 c in the basket)
    //   where shortfall(c,numBUs) == (numBus * bh.quantity(c) - c.balanceOf(bm)) * c.price().high
    //         (that is, shortfall(c, numBUs) is the market value of the c that `this` would
    //          need to be given in order to have enough of c to cover `numBUs` BUs)
    // precondition: erc20s contains no duplicates; all basket tokens are in erc20s
    function collateralShortfall(
        ComponentCache memory components,
        Registry memory reg,
        uint192 backingHigh,
        uint192 basketPriceHigh
    ) private view returns (uint192 shortfall) {
        assert(basketPriceHigh > 0); // div by zero further down in function

        // accumulate shortfall
        uint256 erc20sLen = reg.erc20s.length;
        for (uint256 i = 0; i < erc20sLen; ++i) {
            uint192 quantity = components.bh.quantity(reg.erc20s[i]); // {tok/BU}
            if (quantity == 0) continue; // skip non-basket collateral

            // {tok} = {UoA} * {tok/BU} / {UoA/BU}
            // needed: quantity of erc20s[i] needed in basketPriceHigh's worth of baskets
            uint192 needed = backingHigh.mulDiv(quantity, basketPriceHigh, CEIL); // {tok}
            // held: quantity of erc20s[i] owned by the bm (BackingManager)
            uint192 held = reg.assets[i].bal(address(components.bm)); // {tok}

            if (held.lt(needed)) {
                (, uint192 priceHigh) = reg.assets[i].price(); // {UoA/tok}

                // {UoA} = {UoA} + ({tok} - {tok}) * {UoA/tok}
                shortfall = shortfall.plus(needed.minus(held).mul(priceHigh, FLOOR));
            }
        }
    }

    /// @param curr The current MaxSurplusDeficit containing the best surplus so far
    /// @param other The collateral status of the asset in consideration
    /// @param surplusAmt {UoA} The amount by which the asset in consideration is in surplus
    function isBetterSurplus(
        MaxSurplusDeficit memory curr,
        CollateralStatus other,
        uint192 surplusAmt
    ) private pure returns (bool) {
        // NOTE: If the CollateralStatus enum changes then this has to change!
        if (curr.surplusStatus == CollateralStatus.DISABLED) {
            return other == CollateralStatus.DISABLED && surplusAmt.gt(curr.surplus);
        } else if (curr.surplusStatus == CollateralStatus.SOUND) {
            return
                other == CollateralStatus.DISABLED ||
                (other == CollateralStatus.SOUND && surplusAmt.gt(curr.surplus));
        } else {
            // curr is IFFY
            return other != CollateralStatus.IFFY || surplusAmt.gt(curr.surplus);
        }
    }
}<|MERGE_RESOLUTION|>--- conflicted
+++ resolved
@@ -58,17 +58,9 @@
     //   let trade = nextTradePair(...)
     //   if trade.sell is not a defaulted collateral, prepareTradeToCoverDeficit(...)
     //   otherwise, prepareTradeSell(trade) with a 0 minBuyAmount
-<<<<<<< HEAD
-    function prepareRecollateralizationTrade(ITrading trader)
-        internal
-        view
-        returns (bool doTrade, TradeRequest memory req)
-    {
-=======
     function prepareRecollateralizationTrade(
         IBackingManager bm
-    ) external view returns (bool doTrade, TradeRequest memory req) {
->>>>>>> fa6d8fe7
+    ) internal view returns (bool doTrade, TradeRequest memory req) {
         // === Prepare cached values ===
 
         IMain main = bm.main();
@@ -278,22 +270,6 @@
 
             // Accumulate potential losses to dust
             potentialDustLoss = potentialDustLoss.plus(rules.minTradeVolume);
-<<<<<<< HEAD
-
-            // Skip disabled collateral (TODO: this is probably wrong, but necessary to match
-            // possibly trading these values at a min-value of 0 in prepareRecollateralizationTrade)
-            if (
-                asset.isCollateral() &&
-                (ICollateral(address(asset)).status() == CollateralStatus.DISABLED)
-            ) {
-                continue;
-            }
-            // Consider only reliable sources of value for the assetsLow estimate
-            if (!isFallback) {
-                assetsLow = assetsLow.plus(val);
-            }
-=======
->>>>>>> fa6d8fe7
         }
 
         // Account for all the places dust could get stuck
