// SPDX-License-Identifier: BlueOak-1.0.0
pragma solidity 0.8.9;

import "@openzeppelin/contracts/token/ERC20/IERC20.sol";
import "../../interfaces/IAsset.sol";
import "../../interfaces/IAssetRegistry.sol";
import "../../interfaces/IBackingManager.sol";
import "../../libraries/Fixed.sol";
import "./TradeLib.sol";

/// Struct purposes:
///   1. Configure trading
///   2. Stay under stack limit with fewer vars
///   3. Cache information such as component addresses to save on gas
struct TradingContext {
    uint192 basketsHeld; // {BU}
    // Components
    IBackingManager bm;
    IBasketHandler bh;
    IAssetRegistry reg;
    IStRSR stRSR;
    IERC20 rsr;
    IRToken rToken;
    // Gov Vars
    uint192 minTradeVolume; // {UoA}
    uint192 maxTradeSlippage; // {1}
}

/**
 * @title RecollateralizationLibP1
 * @notice An informal extension of the Trading mixin that provides trade preparation views
 *   Users:
 *     - BackingManager
 *     - RTokenAsset
 *
 * Interface:
 *  1. prepareRecollateralizationTrade (external)
 *  2. basketRange (internal)
 */
library RecollateralizationLibP1 {
    using FixLib for uint192;
    using TradeLib for TradeInfo;
    using TradeLib for IBackingManager;

    /// Select and prepare a trade that moves us closer to capitalization, using the
    /// basket range to avoid overeager/duplicate trading.
    // This is the "main loop" for recollateralization trading:
    // actions:
    //   let range = basketRange(all erc20s)
    //   let trade = nextTradePair(...)
    //   if trade.sell is not a defaulted collateral, prepareTradeToCoverDeficit(...)
<<<<<<< HEAD
    //   otherwise, prepareTradeSell(trade) with a 0 minBuyAmount
    function prepareRecollateralizationTrade(IBackingManager bm)
        internal
=======
    //   otherwise, prepareTradeSell(...) with a 0 minBuyAmount
    function prepareRecollateralizationTrade(IBackingManager bm, uint192 basketsHeld)
        external
>>>>>>> 9f550d0f
        view
        returns (bool doTrade, TradeRequest memory req)
    {
        // === Prepare cached values ===

        IMain main = bm.main();
        TradingContext memory ctx = TradingContext({
            basketsHeld: basketsHeld,
            bm: bm,
            bh: main.basketHandler(),
            reg: main.assetRegistry(),
            stRSR: main.stRSR(),
            rsr: main.rsr(),
            rToken: main.rToken(),
            minTradeVolume: bm.minTradeVolume(),
            maxTradeSlippage: bm.maxTradeSlippage()
        });
        Registry memory reg = ctx.reg.getRegistry();

        // ============================

        // Compute basket range -  {BU}
        BasketRange memory range = basketRange(ctx, reg);

        // Select a pair to trade next, if one exists
        TradeInfo memory trade = nextTradePair(ctx, reg, range);

        // Don't trade if no pair is selected
        if (address(trade.sell) == address(0) || address(trade.buy) == address(0)) {
            return (false, req);
        }

        // If we are selling an unpriced asset or UNSOUND collateral, do not try to cover deficit
        if (
            trade.sellPrice == 0 ||
            (trade.sell.isCollateral() &&
                ICollateral(address(trade.sell)).status() != CollateralStatus.SOUND)
        ) {
            (doTrade, req) = trade.prepareTradeSell(ctx.minTradeVolume, ctx.maxTradeSlippage);
        } else {
            (doTrade, req) = trade.prepareTradeToCoverDeficit(
                ctx.minTradeVolume,
                ctx.maxTradeSlippage
            );
        }

        // At this point doTrade _must_ be true, otherwise nextTradePair assumptions are broken
        assert(doTrade);

        return (doTrade, req);
    }

    // Used to avoid stack-too-deep errors in basketRange
    struct BasketRange {
        uint192 bottom; // {BU}
        uint192 top; // {BU}
    }

    // Compute the basket range
    // Algorithm intuition: Trade conservatively. Quantify uncertainty based on the proportion of
    // token balances requiring trading vs not requiring trading. Decrease uncertainty the largest
    // amount possible with each trade.
    //
    // How do we know this algorithm converges?
    // Assumption: constant prices
    // Any volume traded narrows the BU band. Why:
    //   - We might increase `basketsHeld` from run-to-run, but will never decrease it
    //   - We might decrease the UoA amount of excess balances beyond `basketsHeld` from
    //       run-to-run, but will never increase it
    //   - Balances within `basketsHeld` contribute to `range.top` and `range.bottom` equally
    //   - Balances beyond `basketsHeld` float `range.top` and depress `range.bottom`
    //
    // Preconditions:
    // - ctx is correctly populated with current basketsHeld
    // - reg contains erc20 + asset arrays in same order and without duplicates
    // Trading Strategy:
    // - We will not aim to hold more than rToken.basketsNeeded() BUs
    // - No double trades: if we buy B in one trade, we won't sell B in another trade
    //       Caveat: Unless the asset we're selling is IFFY/DISABLED
    // - No trading token balances corresponding to ctx.basketsHeld
    // - The best price we might get for a trade is at the high sell price and low buy price
    // - The worst price we might get for a trade is at the low sell price and
    //     the high buy price, multiplied by ( 1 - maxTradeSlippage )
    // - In the worst-case an additional dust balance can be lost, up to minTradeVolume
    // - Given all that, we're aiming to hold as many BUs as possible using the assets we own.
    //
    // More concretely:
    // - range.top = min(rToken.basketsNeeded, basketsHeld + most baskets purchaseable)
    // - range.bottom = min(rToken.basketsNeeded, basketsHeld + least baskets purchaseable)
    //   where "least baskets purchaseable" involves trading at unfavorable prices,
    //   incurring maxTradeSlippage, and taking up to a minTradeVolume loss due to dust.
    function basketRange(TradingContext memory ctx, Registry memory reg)
        internal
        view
        returns (BasketRange memory range)
    {
        (uint192 basketPriceLow, uint192 basketPriceHigh) = ctx.bh.price(); // {UoA/BU}

        // === (1/2) Contribution from held baskets ===

        range.top = ctx.basketsHeld;
        range.bottom = ctx.basketsHeld;

        // === (2/2) Contribution from baskets-to-be-bought ===

        for (uint256 i = 0; i < reg.erc20s.length; ++i) {
            // Exclude RToken balances to avoid double counting value
            if (reg.erc20s[i] == IERC20(address(ctx.rToken))) continue;

            uint192 bal = reg.assets[i].bal(address(ctx.bm)); // {tok}

            // For RSR, include the staking balance
            if (reg.erc20s[i] == ctx.rsr) {
                bal = bal.plus(reg.assets[i].bal(address(ctx.stRSR)));
            }

            uint192 q = ctx.bh.quantity(reg.erc20s[i]); // {tok/BU}

            // Skip over dust-balance assets not in the basket
            {
                (uint192 lotLow, ) = reg.assets[i].lotPrice(); // {UoA/tok}

                // Intentionally include value of IFFY/DISABLED collateral
                if (
                    q == 0 &&
                    !TradeLib.isEnoughToSell(reg.assets[i], bal, lotLow, ctx.minTradeVolume)
                ) continue;
            }

            (uint192 low, uint192 high) = reg.assets[i].price(); // {UoA/tok}

            assert(high != FIX_MAX || q == 0); // collateral in the basket must be priced

            // throughout this section +/- is same as Fix.plus/Fix.minus

            // Ignore dust amounts for assets not in the basket; their value is inaccessible
            // {tok} = {tok/BU} * {BU}
            uint192 inBasket = q.mul(ctx.basketsHeld, FLOOR);
            if (bal < inBasket) inBasket = bal; // not sure if needed, might be unreachable

            // range.top: contribution from balance beyond basketsHeld
            {
                // Suppose the best-case series of events:
                // 1. Sell tokens at high price
                // 2. Buy BUs at their low price
                // Assume no dust balances and 0 slippage

                // needs overflow protection: unpriced asset with price [0, FIX_MAX] can overflow
                // {BU} = {UoA/tok} * {tok} / {UoA/BU}
                uint192 b = ctx.bm.safeMulDivCeil(high, bal - inBasket, basketPriceLow);
                if (uint256(range.top) + b >= FIX_MAX) range.top = FIX_MAX;
                else range.top += b;
            }

            // range.bottom: contribution from balance beyond basketsHeld
            {
                // Suppose the worst-case series of events:
                // 1. Sell tokens at low price
                // 2. Lose minTradeVolume to dust (why: auctions can return tokens)
                // 3. Buy BUs at their high price with the remaining value
                // 4. Assume maximum slippage in trade

                // (1) Sell tokens at low price
                // {UoA} = {UoA/tok} * {tok}
                uint192 val = low.mul(bal - inBasket, FLOOR);

                // (2) Lose minTradeVolume to dust (why: auctions can return tokens)
                // Q: Why is this precisely where we should take out minTradeVolume?
                // A: Our use of isEnoughToSell always uses the low price (lotLow, technically),
                //   so min trade volumes are always assested based on low prices. At this point
                //   in the calculation we have already calculated the UoA amount corresponding to
                //   the excess token balance based on its low price, so we are already set up
                //   to straightforwardly deduct the minTradeVolume before trying to buy BUs.
                val = (val < ctx.minTradeVolume) ? 0 : val - ctx.minTradeVolume;

                // (3) Buy BUs at their high price with the remaining value
                // (4) Assume maximum slippage in trade
                // {BU} = {UoA} * {1} / {UoA/BU}
                range.bottom += val.mulDiv(
                    FIX_ONE.minus(ctx.maxTradeSlippage),
                    basketPriceHigh,
                    FLOOR
                );
            }
        }

        // ==== Cap range ====

        uint192 basketsNeeded = ctx.rToken.basketsNeeded();
        if (range.top > basketsNeeded) range.top = basketsNeeded;
        if (range.bottom > range.top) range.bottom = range.top;
    }

    // ===========================================================================================

    // === Private ===

    // Used in memory in `nextTradePair` to duck the stack limit
    struct MaxSurplusDeficit {
        CollateralStatus surplusStatus; // starts SOUND
        uint192 surplus; // {UoA}
        uint192 deficit; // {UoA}
    }

    // Choose next sell/buy pair to trade, with reference to the basket range
    // Skip over trading surplus dust amounts
    /// @return trade
    ///   sell: Surplus collateral OR address(0)
    ///   deficit Deficit collateral OR address(0)
    ///   sellAmount {sellTok} Surplus amount (whole tokens)
    ///   buyAmount {buyTok} Deficit amount (whole tokens)
    ///   sellPrice {UoA/sellTok} The worst-case price of the sell token on secondary markets
    ///   buyPrice {UoA/sellTok} The worst-case price of the buy token on secondary markets
    ///
    // Defining "sell" and "buy":
    // If bal(e) > (quantity(e) * range.top), then e is in surplus by the difference
    // If bal(e) < (quantity(e) * range.bottom), then e is in deficit by the difference
    //
    // First, ignoring RSR:
    //   `trade.sell` is the token from erc20s with the greatest surplus value (in UoA),
    //   and sellAmount is the quantity of that token that it's in surplus (in qTok).
    //   if `trade.sell` == 0, then no token is in surplus by at least minTradeSize,
    //        and `trade.sellAmount` and `trade.sellPrice` are unset.
    //
    //   `trade.buy` is the token from erc20s with the greatest deficit value (in UoA),
    //   and buyAmount is the quantity of that token that it's in deficit (in qTok).
    //   if `trade.buy` == 0, then no token is in deficit at all,
    //        and `trade.buyAmount` and `trade.buyPrice` are unset.
    //
    // Then, just if we have a buy asset and no sell asset, consider selling available RSR.
    //
    // Prefer selling assets in this order: DISABLED -> SOUND -> IFFY.
    // All collateral in the basket have already been guaranteed to be SOUND by upstream checks.
    function nextTradePair(
        TradingContext memory ctx,
        Registry memory reg,
        BasketRange memory range
    ) private view returns (TradeInfo memory trade) {
        MaxSurplusDeficit memory maxes;
        maxes.surplusStatus = CollateralStatus.IFFY; // least-desirable sell status

        // No space on the stack to cache erc20s.length
        for (uint256 i = 0; i < reg.erc20s.length; ++i) {
            if (reg.erc20s[i] == ctx.rsr) continue;

            uint192 bal = reg.assets[i].bal(address(ctx.bm)); // {tok}

            // {tok} = {BU} * {tok/BU}
            // needed(Top): token balance needed for range.top baskets: quantity(e) * range.top
            uint192 needed = range.top.mul(ctx.bh.quantity(reg.erc20s[i]), CEIL); // {tok}
            if (bal.gt(needed)) {
                uint192 low; // {UoA/sellTok}

                // this wonky block is just for getting around the stack limit
                {
                    uint192 high; // {UoA/sellTok}
                    (low, high) = reg.assets[i].price(); // {UoA/sellTok}

                    // Skip worthless assets
                    if (high == 0) continue;
                }

                (uint192 lotLow, ) = reg.assets[i].lotPrice(); // {UoA/sellTok}

                // {UoA} = {sellTok} * {UoA/sellTok}
                uint192 delta = bal.minus(needed).mul(lotLow, FLOOR);

                // status = asset.status() if asset.isCollateral() else SOUND
                CollateralStatus status; // starts SOUND
                if (reg.assets[i].isCollateral()) {
                    status = ICollateral(address(reg.assets[i])).status();
                }

                // Select the most-in-surplus "best" asset still enough to sell,
                // as defined by a (status, surplusAmt) ordering
                if (
                    isBetterSurplus(maxes, status, delta) &&
                    TradeLib.isEnoughToSell(
                        reg.assets[i],
                        bal.minus(needed),
                        lotLow,
                        ctx.minTradeVolume
                    )
                ) {
                    trade.sell = reg.assets[i];
                    trade.sellAmount = bal.minus(needed);
                    trade.sellPrice = low;

                    maxes.surplusStatus = status;
                    maxes.surplus = delta;
                }
            } else {
                // needed(Bottom): token balance needed at bottom of the basket range
                needed = range.bottom.mul(ctx.bh.quantity(reg.erc20s[i]), CEIL); // {buyTok};
                if (bal.lt(needed)) {
                    uint192 amtShort = needed.minus(bal); // {buyTok}
                    (, uint192 high) = reg.assets[i].price(); // {UoA/buyTok}

                    // {UoA} = {buyTok} * {UoA/buyTok}
                    uint192 delta = amtShort.mul(high, CEIL);

                    // The best asset to buy is whichever asset has the largest deficit
                    if (delta.gt(maxes.deficit)) {
                        trade.buy = ICollateral(address(reg.assets[i]));
                        trade.buyAmount = amtShort;
                        trade.buyPrice = high;

                        maxes.deficit = delta;
                    }
                }
            }
        }

        // Use RSR if needed
        if (address(trade.sell) == address(0) && address(trade.buy) != address(0)) {
            IAsset rsrAsset = ctx.reg.toAsset(ctx.rsr);

            uint192 rsrAvailable = rsrAsset.bal(address(ctx.bm)).plus(
                rsrAsset.bal(address(ctx.stRSR))
            );
            (uint192 low, uint192 high) = rsrAsset.price(); // {UoA/tok}
            (uint192 lotLow, ) = rsrAsset.lotPrice(); // {UoA/tok}

            if (
                high > 0 &&
                TradeLib.isEnoughToSell(rsrAsset, rsrAvailable, lotLow, ctx.minTradeVolume)
            ) {
                trade.sell = rsrAsset;
                trade.sellAmount = rsrAvailable;
                trade.sellPrice = low;
            }
        }
    }

    /// @param curr The current MaxSurplusDeficit containing the best surplus so far
    /// @param other The collateral status of the asset in consideration
    /// @param surplusAmt {UoA} The amount by which the asset in consideration is in surplus
    function isBetterSurplus(
        MaxSurplusDeficit memory curr,
        CollateralStatus other,
        uint192 surplusAmt
    ) private pure returns (bool) {
        // NOTE: If the CollateralStatus enum changes then this has to change!
        if (curr.surplusStatus == CollateralStatus.DISABLED) {
            return other == CollateralStatus.DISABLED && surplusAmt.gt(curr.surplus);
        } else if (curr.surplusStatus == CollateralStatus.SOUND) {
            return
                other == CollateralStatus.DISABLED ||
                (other == CollateralStatus.SOUND && surplusAmt.gt(curr.surplus));
        } else {
            // curr is IFFY
            return other != CollateralStatus.IFFY || surplusAmt.gt(curr.surplus);
        }
    }
}<|MERGE_RESOLUTION|>--- conflicted
+++ resolved
@@ -49,15 +49,9 @@
     //   let range = basketRange(all erc20s)
     //   let trade = nextTradePair(...)
     //   if trade.sell is not a defaulted collateral, prepareTradeToCoverDeficit(...)
-<<<<<<< HEAD
-    //   otherwise, prepareTradeSell(trade) with a 0 minBuyAmount
-    function prepareRecollateralizationTrade(IBackingManager bm)
-        internal
-=======
     //   otherwise, prepareTradeSell(...) with a 0 minBuyAmount
     function prepareRecollateralizationTrade(IBackingManager bm, uint192 basketsHeld)
-        external
->>>>>>> 9f550d0f
+        internal
         view
         returns (bool doTrade, TradeRequest memory req)
     {
