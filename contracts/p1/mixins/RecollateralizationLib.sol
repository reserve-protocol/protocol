--- conflicted
+++ resolved
@@ -4,11 +4,7 @@
 import "@openzeppelin/contracts/token/ERC20/IERC20.sol";
 import "../../interfaces/IAsset.sol";
 import "../../interfaces/IAssetRegistry.sol";
-<<<<<<< HEAD
-import "../../interfaces/ITrading.sol";
-=======
 import "../../interfaces/IBackingManager.sol";
->>>>>>> 70c0dcf2
 import "../../libraries/Fixed.sol";
 import "./TradeLib.sol";
 
@@ -62,11 +58,7 @@
     //   let trade = nextTradePair(...)
     //   if trade.sell is not a defaulted collateral, prepareTradeToCoverDeficit(...)
     //   otherwise, prepareTradeSell(trade) with a 0 minBuyAmount
-<<<<<<< HEAD
-    function prepareRecollateralizationTrade(ITrading trader)
-=======
     function prepareRecollateralizationTrade(IBackingManager bm)
->>>>>>> 70c0dcf2
         external
         view
         returns (bool doTrade, TradeRequest memory req)
