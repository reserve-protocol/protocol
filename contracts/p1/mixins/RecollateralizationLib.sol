--- conflicted
+++ resolved
@@ -33,13 +33,8 @@
     //   let trade = nextTradePair(...)
     //   if trade.sell is not a defaulted collateral, prepareTradeToCoverDeficit(...)
     //   otherwise, prepareTradeSell(...) taking the minBuyAmount as the dependent variable
-<<<<<<< HEAD
-    function prepareRecollateralizationTrade(IBackingManager bm, BasketRange memory basketsHeld)
-        internal
-=======
     function prepareRecollateralizationTrade(TradingContext memory ctx, Registry memory reg)
         external
->>>>>>> 3ae2f07a
         view
         returns (
             bool doTrade,
