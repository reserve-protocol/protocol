// SPDX-License-Identifier: BlueOak-1.0.0
pragma solidity 0.8.19;

import "@openzeppelin/contracts/token/ERC20/IERC20.sol";
import "../../libraries/Fixed.sol";
import "./TradeLib.sol";

/**
 * @title RecollateralizationLibP1
 * @notice An informal extension of BackingManager that implements the rebalancing logic
 *   Users:
 *     - BackingManager
 *     - RTokenAsset (uses `basketRange()`)
 *
 * Interface:
 *  1. prepareRecollateralizationTrade() (external)
 *  2. basketRange() (internal)
 */
library RecollateralizationLibP1 {
    using FixLib for uint192;
    using TradeLib for TradeInfo;
    using TradeLib for IBackingManager;

    /// Select and prepare a trade that moves us closer to capitalization, using the
    /// basket range to avoid overeager/duplicate trading.
    /// The basket range is the full range of projected outcomes for the rebalancing process.
    // This is the "main loop" for recollateralization trading:
    // actions:
    //   let range = basketRange(...)
    //   let trade = nextTradePair(...)
    //   if trade.sell is not a defaulted collateral, prepareTradeToCoverDeficit(...)
    //   otherwise, prepareTradeSell(...) taking the minBuyAmount as the dependent variable
    function prepareRecollateralizationTrade(TradingContext memory ctx, Registry memory reg)
<<<<<<< HEAD
        internal
=======
        external
>>>>>>> ca3261b3
        view
        returns (
            bool doTrade,
            TradeRequest memory req,
            TradePrices memory prices
        )
    {
        // Compute a target basket range for trading -  {BU}
        // The basket range is the full range of projected outcomes for the rebalancing process
        BasketRange memory range = basketRange(ctx, reg);

        // Select a pair to trade next, if one exists
        TradeInfo memory trade = nextTradePair(ctx, reg, range);

        // Don't trade if no pair is selected
        if (address(trade.sell) == address(0) || address(trade.buy) == address(0)) {
            return (false, req, prices);
        }

        // If we are selling a fully unpriced asset or UNSOUND collateral, do not cover deficit
        // untestable:
        //     sellLow will not be zero, those assets are skipped in nextTradePair
        if (
            trade.prices.sellLow == 0 ||
            (trade.sell.isCollateral() &&
                ICollateral(address(trade.sell)).status() != CollateralStatus.SOUND)
        ) {
            // Emergency case
            // Set minBuyAmount as a function of sellAmount
            (doTrade, req) = trade.prepareTradeSell(ctx.minTradeVolume, ctx.maxTradeSlippage);
        } else {
            // Normal case
            // Set sellAmount as a function of minBuyAmount
            (doTrade, req) = trade.prepareTradeToCoverDeficit(
                ctx.minTradeVolume,
                ctx.maxTradeSlippage
            );
        }

        // At this point doTrade _must_ be true, otherwise nextTradePair assumptions are broken
        assert(doTrade);

        return (doTrade, req, trade.prices);
    }

    // Compute the target basket range
    // Algorithm intuition: Trade conservatively. Quantify uncertainty based on the proportion of
    // token balances requiring trading vs not requiring trading. Seek to decrease uncertainty
    // the largest amount possible with each trade.
    //
    // Algorithm Invariant: every increase of basketsHeld.bottom causes basketsRange().low to
    //  reach a new maximum. Note that basketRange().low may decrease slightly along the way.
    // Assumptions: constant oracle prices; monotonically increasing refPerTok; no supply changes
    //
    // Preconditions:
    // - ctx is correctly populated, with current basketsHeld.bottom + basketsHeld.top
    // - reg contains erc20 + asset + quantities arrays in same order and without duplicates
    // Trading Strategy:
    // - We will not aim to hold more than rToken.basketsNeeded() BUs
    // - No double trades: capital converted from token A to token B should not go to token C
    //       unless the clearing price was outside the expected price range
    // - The best price we might get for a trade is at the high sell price and low buy price
    // - The worst price we might get for a trade is at the low sell price and
    //     the high buy price, multiplied by ( 1 - maxTradeSlippage )
    // - In the worst-case an additional dust balance can be lost, up to minTradeVolume
    // - Given all that, we're aiming to hold as many BUs as possible using the assets we own.
    //
    // More concretely:
    // - range.top = min(rToken.basketsNeeded, basketsHeld.top - least baskets missing
    //                                                                   + most baskets surplus)
    // - range.bottom = min(rToken.basketsNeeded, basketsHeld.bottom + least baskets purchaseable)
    //   where "least baskets purchaseable" involves trading at the worst price,
    //   incurring the full maxTradeSlippage, and taking up to a minTradeVolume loss due to dust.
    function basketRange(TradingContext memory ctx, Registry memory reg)
        internal
        view
        returns (BasketRange memory range)
    {
        // tradesOpen will be 0 when called by prepareRecollateralizationTrade()
        // tradesOpen can be > 0 when called by RTokenAsset.basketRange()

        (uint192 buPriceLow, uint192 buPriceHigh) = ctx.bh.price(); // {UoA/BU}
        require(buPriceLow > 0 && buPriceHigh < FIX_MAX, "BUs unpriced");

        uint192 basketsNeeded = ctx.rToken.basketsNeeded(); // {BU}

        // Cap ctx.basketsHeld.top
        if (ctx.basketsHeld.top > basketsNeeded) {
            ctx.basketsHeld.top = basketsNeeded;
        }

        // === (1/3) Calculate contributions from surplus/deficits ===

        // for range.top, anchor to min(ctx.basketsHeld.top, basketsNeeded)
        // for range.bottom, anchor to min(ctx.basketsHeld.bottom, basketsNeeded)

        // a signed delta to be applied to range.top
        int256 deltaTop; // D18{BU} even though this is int256, it is D18
        // not required for range.bottom

        // to minimize total operations, range.bottom is calculated from a summed UoA
        uint192 uoaBottom; // {UoA} pessimistic UoA estimate of balances above basketsHeld.bottom

        // (no space on the stack to cache erc20s.length)
        for (uint256 i = 0; i < reg.erc20s.length; ++i) {
            // Exclude RToken balances to avoid double counting value
            if (reg.erc20s[i] == IERC20(address(ctx.rToken))) continue;

            (uint192 low, uint192 high) = reg.assets[i].price(); // {UoA/tok}

            // Skip over dust-balance assets not in the basket
            // Intentionally include value of IFFY/DISABLED collateral
            if (
                ctx.quantities[i] == 0 &&
                !TradeLib.isEnoughToSell(reg.assets[i], ctx.bals[i], low, ctx.minTradeVolume)
            ) {
                continue;
            }

            // throughout these sections +/- is same as Fix.plus/Fix.minus and </> is Fix.gt/.lt

            // deltaTop: optimistic case
            // if in deficit relative to ctx.basketsHeld.top: deduct missing baskets
            // if in surplus relative to ctx.basketsHeld.top: add-in surplus baskets
            {
                // {tok} = {tok/BU} * {BU}
                uint192 anchor = ctx.quantities[i].mul(ctx.basketsHeld.top, CEIL);

                if (anchor > ctx.bals[i]) {
                    // deficit: deduct optimistic estimate of baskets missing

                    // {BU} = {UoA/tok} * {tok} / {UoA/BU}
                    deltaTop -= int256(
                        uint256(low.mulDiv(anchor - ctx.bals[i], buPriceHigh, FLOOR))
                    );
                    // does not need underflow protection: using low price of asset
                } else {
                    // surplus: add-in optimistic estimate of baskets purchaseable

                    //  {BU} = {UoA/tok} * {tok} / {UoA/BU}
                    deltaTop += int256(
                        uint256(high.safeMulDiv(ctx.bals[i] - anchor, buPriceLow, CEIL))
                    );
                }
            }

            // range.bottom: pessimistic case
            // add-in surplus baskets relative to ctx.basketsHeld.bottom
            {
                // {tok} = {tok/BU} * {BU}
                uint192 anchor = ctx.quantities[i].mul(ctx.basketsHeld.bottom, FLOOR);

                // (1) Sum token value at low price
                // {UoA} = {UoA/tok} * {tok}
                uint192 val = low.mul(ctx.bals[i] - anchor, FLOOR);

                // (2) Lose minTradeVolume to dust (why: auctions can return tokens)
                // Q: Why is this precisely where we should take out minTradeVolume?
                // A: Our use of isEnoughToSell always uses the low price,
                //   so min trade volumes are always assessed based on low prices. At this point
                //   in the calculation we have already calculated the UoA amount corresponding to
                //   the excess token balance based on its low price, so we are already set up
                //   to straightforwardly deduct the minTradeVolume before trying to buy BUs.
                uoaBottom += (val < ctx.minTradeVolume) ? 0 : val - ctx.minTradeVolume;
            }
        }

        // ==== (2/3) Add-in ctx.*BasketsHeld safely ====

        // range.top
        if (deltaTop < 0) {
            range.top = ctx.basketsHeld.top - _safeWrap(uint256(-deltaTop));
            // reverting on underflow is appropriate here
        } else {
            // guard against overflow; > is same as Fix.gt
            if (uint256(deltaTop) + ctx.basketsHeld.top > FIX_MAX) range.top = FIX_MAX;
            else range.top = ctx.basketsHeld.top + _safeWrap(uint256(deltaTop));
        }

        // range.bottom
        // (3) Buy BUs at their high price with the remaining value
        // (4) Assume maximum slippage in trade
        // {BU} = {UoA} * {1} / {UoA/BU}
        range.bottom =
            ctx.basketsHeld.bottom +
            uoaBottom.mulDiv(FIX_ONE.minus(ctx.maxTradeSlippage), buPriceHigh, FLOOR);
        // reverting on overflow is appropriate here

        // ==== (3/3) Enforce (range.bottom <= range.top <= basketsNeeded) ====

        if (range.top > basketsNeeded) range.top = basketsNeeded;
        if (range.bottom > range.top) range.bottom = range.top;
    }

    // ===========================================================================================

    // === Private ===

    // Used in memory in `nextTradePair` to duck the stack limit
    struct MaxSurplusDeficit {
        CollateralStatus surplusStatus; // starts SOUND
        uint192 surplus; // {UoA}
        uint192 deficit; // {UoA}
    }

    // Choose next sell/buy pair to trade, with reference to the basket range
    // Skip over trading surplus dust amounts
    /// @return trade
    ///   sell: Surplus collateral OR address(0)
    ///   deficit Deficit collateral OR address(0)
    ///   sellAmount {sellTok} Surplus amount (whole tokens)
    ///   buyAmount {buyTok} Deficit amount (whole tokens)
    ///   prices.sellLow {UoA/sellTok} The worst-case price of the sell token on secondary markets
    ///   prices.sellHigh {UoA/sellTok} The best-case price of the sell token on secondary markets
    ///   prices.buyLow {UoA/buyTok} The best-case price of the buy token on secondary markets
    ///   prices.buyHigh {UoA/buyTok} The worst-case price of the buy token on secondary markets
    ///
    // For each asset e:
    //   If bal(e) > (quantity(e) * range.top), then e is in surplus by the difference
    //   If bal(e) < (quantity(e) * range.bottom), then e is in deficit by the difference
    //
    // First, ignoring RSR:
    //   `trade.sell` is the token from erc20s with the greatest surplus value (in UoA),
    //   and sellAmount is the quantity of that token that it's in surplus (in qTok).
    //   if `trade.sell` == 0, then no token is in surplus by at least minTradeSize,
    //        and `trade.sellAmount` and `trade.sellLow` / `trade.sellHigh are unset.
    //
    //   `trade.buy` is the token from erc20s with the greatest deficit value (in UoA),
    //   and buyAmount is the quantity of that token that it's in deficit (in qTok).
    //   if `trade.buy` == 0, then no token is in deficit at all,
    //        and `trade.buyAmount` and `trade.buyLow` / `trade.buyHigh` are unset.
    //
    // Then, just if we have a buy asset and no sell asset, consider selling available RSR.
    //
    // Prefer selling assets in this order: DISABLED -> SOUND -> IFFY.
    // Sell IFFY last because it may recover value in the future.
    // All collateral in the basket have already been guaranteed to be SOUND by upstream checks.
    function nextTradePair(
        TradingContext memory ctx,
        Registry memory reg,
        BasketRange memory range
    ) private view returns (TradeInfo memory trade) {
        // assert(tradesOpen == 0); // guaranteed by BackingManager.rebalance()

        MaxSurplusDeficit memory maxes;
        maxes.surplusStatus = CollateralStatus.IFFY; // least-desirable sell status

        uint256 rsrIndex = reg.erc20s.length; // invalid index, to-start

        // Iterate over non-RSR/non-RToken assets
        // (no space on the stack to cache erc20s.length)
        for (uint256 i = 0; i < reg.erc20s.length; ++i) {
            if (address(reg.erc20s[i]) == address(ctx.rToken)) continue;
            else if (reg.erc20s[i] == ctx.rsr) {
                rsrIndex = i;
                continue;
            }

            // {tok} = {BU} * {tok/BU}
            // needed(Top): token balance needed for range.top baskets: quantity(e) * range.top
            uint192 needed = range.top.mul(ctx.quantities[i], CEIL); // {tok}

            if (ctx.bals[i].gt(needed)) {
                (uint192 low, uint192 high) = reg.assets[i].price(); // {UoA/sellTok}

                if (high == 0) continue; // skip over worthless assets

                // {UoA} = {sellTok} * {UoA/sellTok}
                uint192 delta = ctx.bals[i].minus(needed).mul(low, FLOOR);

                // status = asset.status() if asset.isCollateral() else SOUND
                CollateralStatus status; // starts SOUND
                if (reg.assets[i].isCollateral()) {
                    status = ICollateral(address(reg.assets[i])).status();
                }

                // Select the most-in-surplus "best" asset still enough to sell,
                // as defined by a (status, surplusAmt) ordering
                if (
                    isBetterSurplus(maxes, status, delta) &&
                    TradeLib.isEnoughToSell(
                        reg.assets[i],
                        ctx.bals[i].minus(needed),
                        low,
                        ctx.minTradeVolume
                    )
                ) {
                    trade.sell = reg.assets[i];
                    trade.sellAmount = ctx.bals[i].minus(needed);
                    trade.prices.sellLow = low;
                    trade.prices.sellHigh = high;

                    maxes.surplusStatus = status;
                    maxes.surplus = delta;
                }
            } else {
                // needed(Bottom): token balance needed at bottom of the basket range
                needed = range.bottom.mul(ctx.quantities[i], CEIL); // {buyTok};

                if (ctx.bals[i].lt(needed)) {
                    uint192 amtShort = needed.minus(ctx.bals[i]); // {buyTok}
                    (uint192 low, uint192 high) = reg.assets[i].price(); // {UoA/buyTok}

                    // {UoA} = {buyTok} * {UoA/buyTok}
                    uint192 delta = amtShort.mul(high, CEIL);

                    // The best asset to buy is whichever asset has the largest deficit
                    if (delta.gt(maxes.deficit)) {
                        trade.buy = reg.assets[i];
                        trade.buyAmount = amtShort;
                        trade.prices.buyLow = low;
                        trade.prices.buyHigh = high;

                        maxes.deficit = delta;
                    }
                }
            }
        }

        // Use RSR if needed
        if (address(trade.sell) == address(0) && address(trade.buy) != address(0)) {
            (uint192 low, uint192 high) = reg.assets[rsrIndex].price(); // {UoA/RSR}

            // if rsr does not have a registered asset the below array accesses will revert
            if (
                high > 0 &&
                TradeLib.isEnoughToSell(
                    reg.assets[rsrIndex],
                    ctx.bals[rsrIndex],
                    low,
                    ctx.minTradeVolume
                )
            ) {
                trade.sell = reg.assets[rsrIndex];
                trade.sellAmount = ctx.bals[rsrIndex];
                trade.prices.sellLow = low;
                trade.prices.sellHigh = high;
            }
        }
    }

    /// @param curr The current MaxSurplusDeficit containing the best surplus so far
    /// @param other The collateral status of the asset in consideration
    /// @param surplusAmt {UoA} The amount by which the asset in consideration is in surplus
    function isBetterSurplus(
        MaxSurplusDeficit memory curr,
        CollateralStatus other,
        uint192 surplusAmt
    ) private pure returns (bool) {
        // NOTE: If the CollateralStatus enum changes then this has to change!
        if (curr.surplusStatus == CollateralStatus.DISABLED) {
            return other == CollateralStatus.DISABLED && surplusAmt.gt(curr.surplus);
        } else if (curr.surplusStatus == CollateralStatus.SOUND) {
            return
                other == CollateralStatus.DISABLED ||
                (other == CollateralStatus.SOUND && surplusAmt.gt(curr.surplus));
        } else {
            // curr is IFFY
            return other != CollateralStatus.IFFY || surplusAmt.gt(curr.surplus);
        }
    }
}<|MERGE_RESOLUTION|>--- conflicted
+++ resolved
@@ -31,11 +31,7 @@
     //   if trade.sell is not a defaulted collateral, prepareTradeToCoverDeficit(...)
     //   otherwise, prepareTradeSell(...) taking the minBuyAmount as the dependent variable
     function prepareRecollateralizationTrade(TradingContext memory ctx, Registry memory reg)
-<<<<<<< HEAD
         internal
-=======
-        external
->>>>>>> ca3261b3
         view
         returns (
             bool doTrade,
