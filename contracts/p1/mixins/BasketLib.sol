// SPDX-License-Identifier: BlueOak-1.0.0
pragma solidity 0.8.19;

import "@openzeppelin/contracts/token/ERC20/IERC20.sol";
import "@openzeppelin/contracts/utils/structs/EnumerableSet.sol";
import "@openzeppelin/contracts/utils/structs/EnumerableMap.sol";

import "../../interfaces/IAssetRegistry.sol";
import "../../libraries/Fixed.sol";

// A "valid collateral array" is a IERC20[] array without rtoken/rsr/stRSR/zero address/duplicates

// A BackupConfig value is valid if erc20s is a valid collateral array
struct BackupConfig {
    uint256 max; // Maximum number of backup collateral erc20s to use in a basket
    IERC20[] erc20s; // Ordered list of backup collateral ERC20s
}

// What does a BasketConfig value mean?
//
// erc20s, targetAmts, and targetNames should be interpreted together.
// targetAmts[erc20] is the quantity of target units of erc20 that one BU should hold
// targetNames[erc20] is the name of erc20's target unit
// and then backups[tgt] is the BackupConfig to use for the target unit named tgt
//
// For any valid BasketConfig value:
//     erc20s == keys(targetAmts) == keys(targetNames)
//     if name is in values(targetNames), then backups[name] is a valid BackupConfig
//     erc20s is a valid collateral array
//
// In the meantime, treat erc20s as the canonical set of keys for the target* maps
struct BasketConfig {
    // The collateral erc20s in the prime (explicitly governance-set) basket
    IERC20[] erc20s;
    // Amount of target units per basket for each prime collateral token. {target/BU}
    mapping(IERC20 => uint192) targetAmts;
    // Cached view of the target unit for each erc20 upon setup
    mapping(IERC20 => bytes32) targetNames;
    // Backup configurations, per target name.
    mapping(bytes32 => BackupConfig) backups;
}

/// The type of BasketHandler.basket.
/// Defines a basket unit (BU) in terms of reference amounts of underlying tokens
// Logically, basket is just a mapping of erc20 addresses to ref-unit amounts.
//
// A Basket is valid if erc20s is a valid collateral array and erc20s == keys(refAmts)
struct Basket {
    IERC20[] erc20s; // enumerated keys for refAmts
    mapping(IERC20 => uint192) refAmts; // {ref/BU}
}

/**
 * @title BasketLibP1
 * @notice A helper library that implements a `nextBasket()` function for selecting a reference
 *   basket from the current basket config in combination with collateral statuses/exchange rates.
 */
library BasketLibP1 {
    using BasketLibP1 for Basket;
    using EnumerableMap for EnumerableMap.Bytes32ToUintMap;
    using EnumerableSet for EnumerableSet.AddressSet;
    using EnumerableSet for EnumerableSet.Bytes32Set;
    using FixLib for uint192;

    // === Basket Algebra ===

    /// Set self to a fresh, empty basket
    // self'.erc20s = [] (empty list)
    // self'.refAmts = {} (empty map)
    function empty(Basket storage self) internal {
        uint256 length = self.erc20s.length;
        for (uint256 i = 0; i < length; ++i) self.refAmts[self.erc20s[i]] = FIX_ZERO;
        delete self.erc20s;
    }

    /// Set `self` equal to `other`
    function setFrom(Basket storage self, Basket storage other) internal {
        empty(self);
        uint256 length = other.erc20s.length;
        for (uint256 i = 0; i < length; ++i) {
            IERC20 _erc20 = other.erc20s[i]; // gas-saver
            self.erc20s.push(_erc20);
            self.refAmts[_erc20] = other.refAmts[_erc20];
        }
    }

    /// Add `weight` to the refAmount of collateral token `tok` in the basket `self`
    // self'.refAmts[tok] = self.refAmts[tok] + weight
    // self'.erc20s is keys(self'.refAmts)
    function add(
        Basket storage self,
        IERC20 tok,
        uint192 weight
    ) internal {
        // untestable:
        //      Both calls to .add() use a weight that has been CEIL rounded in the
        //      Fixed library div function, so weight will never be 0 here.
        //      Additionally, setPrimeBasket() enforces prime-basket tokens must have a weight > 0.
        if (weight == FIX_ZERO) return;
        if (self.refAmts[tok].eq(FIX_ZERO)) {
            self.erc20s.push(tok);
            self.refAmts[tok] = weight;
        } else {
            self.refAmts[tok] = self.refAmts[tok].plus(weight);
        }
    }

    // === Basket Selection ===

    /* nextBasket() computes basket' from three inputs:
       - the basket configuration (config: BasketConfig)
       - the function (isGood: erc20 -> bool), implemented here by goodCollateral()
       - the function (targetPerRef: erc20 -> Fix) implemented by the Collateral plugin

       ==== Definitions ====

       We use e:IERC20 to mean any erc20 token address, and tgt:bytes32 to mean any target name

       // targetWeight(b, e) is the target-unit weight of token e in basket b
       Let targetWeight(b, e) = b.refAmt[e] * targetPerRef(e)

       // backups(tgt) is the list of sound backup tokens we plan to use for target `tgt`.
       Let backups(tgt) = config.backups[tgt].erc20s
                          .filter(isGood)
                          .takeUpTo(config.backups[tgt].max)

       Let primeWt(e) = if e in config.erc20s and isGood(e)
                        then config.targetAmts[e]
                        else 0
       Let backupWt(e) = if e in backups(tgt)
                         then unsoundPrimeWt(tgt) / len(Backups(tgt))
                         else 0
       Let unsoundPrimeWt(tgt) = sum(config.targetAmts[e]
                                     for e in config.erc20s
                                     where config.targetNames[e] == tgt and !isGood(e))

       ==== The correctness condition ====

       If unsoundPrimeWt(tgt) > 0 and len(backups(tgt)) == 0 for some tgt, then return false.
       Else, return true and targetWeight(basket', e) == primeWt(e) + backupWt(e) for all e.

       ==== Higher-level desideratum ====

       The resulting total target weights should equal the configured target weight. Formally:

       let configTargetWeight(tgt) = sum(config.targetAmts[e]
                                         for e in config.erc20s
                                         where targetNames[e] == tgt)

       let targetWeightSum(b, tgt) = sum(targetWeight(b, e)
                                         for e in config.erc20s
                                         where targetNames[e] == tgt)

       Given all that, if nextBasket() returns true, then for all tgt,
           targetWeightSum(basket', tgt) == configTargetWeight(tgt)
    */

    /// Select next reference basket from basket config
    /// Works in-place on `newBasket`
    /// @param targetNames Scratch space for computation; initial value unused
    /// @param newBasket Scratch space for computation; initial value unused
    /// @param config The current basket configuration
    /// @return success result; i.e newBasket can be expected to contain a valid reference basket
    function nextBasket(
        Basket storage newBasket,
        EnumerableSet.Bytes32Set storage targetNames,
        BasketConfig storage config,
        IAssetRegistry assetRegistry
    ) internal returns (bool) {
        // targetNames := {}
        while (targetNames.length() != 0) {
            targetNames.remove(targetNames.at(targetNames.length() - 1));
        }

        // newBasket := {}
        newBasket.empty();

        // targetNames = set(values(config.targetNames))
        // (and this stays true; targetNames is not touched again in this function)
        for (uint256 i = 0; i < config.erc20s.length; ++i) {
            targetNames.add(config.targetNames[config.erc20s[i]]);
        }
        uint256 targetsLength = targetNames.length();

        // "good" collateral is collateral with any status() other than DISABLED
        // goodWeights and totalWeights are in index-correspondence with targetNames
        // As such, they're each interepreted as a map from target name -> target weight

        // {target/BU} total target weight of good, prime collateral with target i
        // goodWeights := {}
        uint192[] memory goodWeights = new uint192[](targetsLength);

        // {target/BU} total target weight of all prime collateral with target i
        // totalWeights := {}
        uint192[] memory totalWeights = new uint192[](targetsLength);

        // For each prime collateral token:
        for (uint256 i = 0; i < config.erc20s.length; ++i) {
            // Find collateral's targetName index
            uint256 targetIndex;
            IERC20 _erc20 = config.erc20s[i]; // gas-saver
            for (targetIndex = 0; targetIndex < targetsLength; ++targetIndex) {
                if (targetNames.at(targetIndex) == config.targetNames[_erc20]) break;
            }
            assert(targetIndex < targetsLength);
            // now, targetNames[targetIndex] == config.targetNames[erc20]

            // Set basket weights for good, prime collateral,
            // and accumulate the values of goodWeights and targetWeights
            uint192 targetWeight = config.targetAmts[_erc20];
            totalWeights[targetIndex] = totalWeights[targetIndex].plus(targetWeight);

            if (
                goodCollateral(config.targetNames[_erc20], _erc20, assetRegistry) &&
                targetWeight.gt(FIX_ZERO)
            ) {
                goodWeights[targetIndex] = goodWeights[targetIndex].plus(targetWeight);
                newBasket.add(
                    _erc20,
                    targetWeight.div(
                        // this div is safe: targetPerRef() > 0: goodCollateral check
                        assetRegistry.toColl(_erc20).targetPerRef(),
                        CEIL
                    )
                );
            }
        }

        // Analysis: at this point:
        // for all tgt in target names,
        //   totalWeights(tgt)
        //   = sum(config.targetAmts[e] for e in config.erc20s where targetNames[e] == tgt), and
        //   goodWeights(tgt)
        //   = sum(primeWt(e) for e in config.erc20s where targetNames[e] == tgt)
        // for all e in config.erc20s,
        //   targetWeight(newBasket, e)
        //   = sum(primeWt(e) if goodCollateral(e), else 0)

        // For each tgt in target names, if we still need more weight for tgt then try to add the
        // backup basket for tgt to make up that weight:
        for (uint256 i = 0; i < targetsLength; ++i) {
            if (totalWeights[i].lte(goodWeights[i])) continue; // Don't need any backup weight
            bytes32 _targetName = targetNames.at(i);

            // "tgt" = targetNames[i]
            // Now, unsoundPrimeWt(tgt) > 0

            uint256 size = 0; // backup basket size
            BackupConfig storage backup = config.backups[_targetName];

            // Find the backup basket size: min(backup.max, # of good backup collateral)
            for (uint256 j = 0; j < backup.erc20s.length && size < backup.max; ++j) {
                if (goodCollateral(_targetName, backup.erc20s[j], assetRegistry)) size++;
            }

            // Now, size = len(backups(tgt)). If empty, fail.
            if (size == 0) return false;

            // Set backup basket weights...
            uint256 assigned = 0;

            // Loop: for erc20 in backups(tgt)...
            for (uint256 j = 0; j < backup.erc20s.length && assigned < size; ++j) {
                if (goodCollateral(_targetName, backup.erc20s[j], assetRegistry)) {
                    uint192 backupWeight = totalWeights[i].minus(goodWeights[i]).div(
                        // this div is safe: targetPerRef > 0: goodCollateral check
                        assetRegistry.toColl(backup.erc20s[j]).targetPerRef().mulu(size),
                        CEIL
                    );

                    // Across this .add(), targetWeight(newBasket',erc20)
                    // = targetWeight(newBasket,erc20) + unsoundPrimeWt(tgt) / len(backups(tgt))
                    BasketLibP1.add(newBasket, backup.erc20s[j], backupWeight);
                    assigned++;
                }
            }
            // Here, targetWeight(newBasket, e) = primeWt(e) + backupWt(e) for all e targeting tgt
        }
        // Now we've looped through all values of tgt, so for all e,
        //   targetWeight(newBasket, e) = primeWt(e) + backupWt(e)

        return newBasket.erc20s.length != 0;
    }

    // === Private ===

    /// Good collateral is registered, collateral, SOUND, has the expected targetName,
    /// has nonzero targetPerRef() and refPerTok(), and is not a system token or 0 addr
    function goodCollateral(
        bytes32 targetName,
        IERC20 erc20,
        IAssetRegistry assetRegistry
    ) private view returns (bool) {
        // untestable:
        //      ERC20 is not address(0), validated when setting prime/backup baskets
        if (address(erc20) == address(0)) return false;
        // P1 gas optimization
        // We do not need to check that the ERC20 is not a system token
        // BasketHandlerP1.requireValidCollArray() has been run on all ERC20s already

        try assetRegistry.toColl(erc20) returns (ICollateral coll) {
            return
                targetName == coll.targetName() &&
                coll.status() == CollateralStatus.SOUND &&
                coll.refPerTok() != 0 &&
                coll.targetPerRef() != 0;
        } catch {
            return false;
        }
    }

    // === Contract-size savers ===

    /// Require that erc20s and targetAmts preserve the current config targets
    /// @param _targetAmts Scratch space for computation; assumed to be empty
    function requireConstantConfigTargets(
        IAssetRegistry assetRegistry,
        BasketConfig storage config,
        EnumerableMap.Bytes32ToUintMap storage _targetAmts,
<<<<<<< HEAD
        IERC20[] memory erc20s,
        uint192[] memory targetAmts
    ) internal {
=======
        IERC20[] calldata erc20s,
        uint192[] calldata targetAmts
    ) external {
>>>>>>> db72e404
        // Populate _targetAmts mapping with old basket config
        uint256 len = config.erc20s.length;
        for (uint256 i = 0; i < len; ++i) {
            IERC20 erc20 = config.erc20s[i];
            bytes32 targetName = config.targetNames[erc20];
            (bool contains, uint256 amt) = _targetAmts.tryGet(targetName);
            _targetAmts.set(
                targetName,
                contains ? amt + config.targetAmts[erc20] : config.targetAmts[erc20]
            );
        }

        // Require new basket is exactly equal to old basket, in terms of target amounts
        len = erc20s.length;
        for (uint256 i = 0; i < len; ++i) {
            bytes32 targetName = assetRegistry.toColl(erc20s[i]).targetName();
            (bool contains, uint256 amt) = _targetAmts.tryGet(targetName);
            require(contains && amt >= targetAmts[i], "new target weights");
            if (amt > targetAmts[i]) _targetAmts.set(targetName, amt - targetAmts[i]);
            else _targetAmts.remove(targetName);
        }
        require(_targetAmts.length() == 0, "missing target weights");
    }

    /// Normalize the target amounts to maintain constant UoA value with the current config
    /// @param price {UoA/BU} Price of the reference basket (point estimate)
    /// @return newTargetAmts {target/BU} The new target amounts for the normalized basket
    function normalizeByPrice(
        IAssetRegistry assetRegistry,
<<<<<<< HEAD
        IERC20[] memory erc20s,
        uint192[] memory targetAmts,
        uint192 price
    ) internal view returns (uint192[] memory newTargetAmts) {
=======
        IERC20[] calldata erc20s,
        uint192[] calldata targetAmts,
        uint192 price
    ) external view returns (uint192[] memory newTargetAmts) {
>>>>>>> db72e404
        uint256 len = erc20s.length; // assumes erc20s.length == targetAmts.length

        // Rounding in this function should always be in favor of RToken holders

        // Compute would-be new price
        uint192 newPrice; // {UoA/BU}
        for (uint256 i = 0; i < len; ++i) {
            ICollateral coll = assetRegistry.toColl(erc20s[i]); // reverts if unregistered
<<<<<<< HEAD

            (uint192 low, uint192 high) = coll.price(); // {UoA/tok}
            // untestable:
            //      this function is only called if basket is SOUND
            require(low > 0 && high < FIX_MAX, "invalid price");
=======
            require(coll.status() == CollateralStatus.SOUND, "unsound new collateral");

            (uint192 low, uint192 high) = coll.price(); // {UoA/tok}
            require(low != 0 && high != FIX_MAX, "invalid price");
>>>>>>> db72e404

            // {UoA/BU} += {target/BU} * {UoA/tok} / ({target/ref} * {ref/tok})
            newPrice += targetAmts[i].mulDiv(
                (low + high) / 2,
                coll.targetPerRef().mul(coll.refPerTok(), CEIL),
                FLOOR
            ); // revert on overflow
        }

        // Scale targetAmts by the price ratio
        newTargetAmts = new uint192[](len);
        for (uint256 i = 0; i < len; ++i) {
            // {target/BU} = {target/BU} * {UoA/BU} / {UoA/BU}
            newTargetAmts[i] = targetAmts[i].mulDiv(price, newPrice, CEIL);
        }
    }
}<|MERGE_RESOLUTION|>--- conflicted
+++ resolved
@@ -317,15 +317,9 @@
         IAssetRegistry assetRegistry,
         BasketConfig storage config,
         EnumerableMap.Bytes32ToUintMap storage _targetAmts,
-<<<<<<< HEAD
         IERC20[] memory erc20s,
         uint192[] memory targetAmts
     ) internal {
-=======
-        IERC20[] calldata erc20s,
-        uint192[] calldata targetAmts
-    ) external {
->>>>>>> db72e404
         // Populate _targetAmts mapping with old basket config
         uint256 len = config.erc20s.length;
         for (uint256 i = 0; i < len; ++i) {
@@ -355,17 +349,10 @@
     /// @return newTargetAmts {target/BU} The new target amounts for the normalized basket
     function normalizeByPrice(
         IAssetRegistry assetRegistry,
-<<<<<<< HEAD
         IERC20[] memory erc20s,
         uint192[] memory targetAmts,
         uint192 price
     ) internal view returns (uint192[] memory newTargetAmts) {
-=======
-        IERC20[] calldata erc20s,
-        uint192[] calldata targetAmts,
-        uint192 price
-    ) external view returns (uint192[] memory newTargetAmts) {
->>>>>>> db72e404
         uint256 len = erc20s.length; // assumes erc20s.length == targetAmts.length
 
         // Rounding in this function should always be in favor of RToken holders
@@ -374,18 +361,10 @@
         uint192 newPrice; // {UoA/BU}
         for (uint256 i = 0; i < len; ++i) {
             ICollateral coll = assetRegistry.toColl(erc20s[i]); // reverts if unregistered
-<<<<<<< HEAD
-
-            (uint192 low, uint192 high) = coll.price(); // {UoA/tok}
-            // untestable:
-            //      this function is only called if basket is SOUND
-            require(low > 0 && high < FIX_MAX, "invalid price");
-=======
             require(coll.status() == CollateralStatus.SOUND, "unsound new collateral");
 
             (uint192 low, uint192 high) = coll.price(); // {UoA/tok}
             require(low != 0 && high != FIX_MAX, "invalid price");
->>>>>>> db72e404
 
             // {UoA/BU} += {target/BU} * {UoA/tok} / ({target/ref} * {ref/tok})
             newPrice += targetAmts[i].mulDiv(
