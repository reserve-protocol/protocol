--- conflicted
+++ resolved
@@ -317,15 +317,9 @@
         IAssetRegistry assetRegistry,
         BasketConfig storage config,
         EnumerableMap.Bytes32ToUintMap storage _targetAmts,
-<<<<<<< HEAD
         IERC20[] memory erc20s,
         uint192[] memory targetAmts
     ) internal {
-=======
-        IERC20[] calldata erc20s,
-        uint192[] calldata targetAmts
-    ) external {
->>>>>>> 72fc1f6e
         // Populate _targetAmts mapping with old basket config
         uint256 len = config.erc20s.length;
         for (uint256 i = 0; i < len; ++i) {
@@ -351,25 +345,15 @@
     }
 
     /// Normalize the target amounts to maintain constant UoA value with the current config
-<<<<<<< HEAD
-=======
     /// @dev Unused; left in for future use in reweightable RToken forceSetPrimeBasket() spell
->>>>>>> 72fc1f6e
     /// @param price {UoA/BU} Price of the reference basket (point estimate)
     /// @return newTargetAmts {target/BU} The new target amounts for the normalized basket
     function normalizeByPrice(
         IAssetRegistry assetRegistry,
-<<<<<<< HEAD
         IERC20[] memory erc20s,
         uint192[] memory targetAmts,
         uint192 price
     ) internal view returns (uint192[] memory newTargetAmts) {
-=======
-        IERC20[] calldata erc20s,
-        uint192[] calldata targetAmts,
-        uint192 price
-    ) external view returns (uint192[] memory newTargetAmts) {
->>>>>>> 72fc1f6e
         uint256 len = erc20s.length; // assumes erc20s.length == targetAmts.length
 
         // Rounding in this function should always be in favor of RToken holders
