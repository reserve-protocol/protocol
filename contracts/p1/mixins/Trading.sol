--- conflicted
+++ resolved
@@ -37,14 +37,8 @@
     }
 
     /// Settle a single trade, expected to be used with multicall for efficient mass settlement
-<<<<<<< HEAD
-    /// @custom:refresher
-    /// @custom:interaction
-    function settleTrade(IERC20 sell) public notPaused nonReentrant {
-=======
     /// @custom:interaction
     function settleTrade(IERC20 sell) external interaction {
->>>>>>> aeba201f
         ITrade trade = trades[sell];
         if (address(trade) == address(0)) return;
         require(trade.canSettle(), "cannot settle yet");
@@ -79,16 +73,6 @@
         emit TradeStarted(req.sell.erc20(), req.buy.erc20(), req.sellAmount, req.minBuyAmount);
     }
 
-<<<<<<< HEAD
-    /// Claim all rewards and sweep to BackingManager
-    /// Collective Action
-    /// @custom:interaction
-    function claimAndSweepRewards() external notPaused nonReentrant {
-        RewardableLibP1.claimAndSweepRewards();
-    }
-
-=======
->>>>>>> aeba201f
     // === Setters ===
 
     /// @custom:governance
