// SPDX-License-Identifier: BlueOak-1.0.0
pragma solidity 0.8.19;

import "@openzeppelin/contracts-upgradeable/security/ReentrancyGuardUpgradeable.sol";
import "@openzeppelin/contracts-upgradeable/token/ERC20/utils/SafeERC20Upgradeable.sol";
import "@openzeppelin/contracts/token/ERC20/IERC20.sol";
import "@openzeppelin/contracts/utils/Multicall.sol";
import "../../interfaces/ITrade.sol";
import "../../interfaces/ITrading.sol";
import "../../libraries/Allowance.sol";
import "../../libraries/Fixed.sol";
import "./Component.sol";
import "./RewardableLib.sol";

/// Abstract trading mixin for BackingManager + RevenueTrader.
/// @dev The use of Multicall here instead of MulticallUpgradeable cannot be
///   changed without breaking <3.0.0 RTokens. The only difference in
///   MulticallUpgradeable is the 50 slot storage gap and an empty constructor.
///   It should be fine to leave the non-upgradeable Multicall here permanently.
abstract contract TradingP1 is Multicall, ComponentP1, ReentrancyGuardUpgradeable, ITrading {
    using FixLib for uint192;
    using SafeERC20Upgradeable for IERC20Upgradeable;

    uint192 public constant MAX_TRADE_VOLUME = 1e29; // {UoA}
    uint192 public constant MAX_TRADE_SLIPPAGE = 1e18; // {%}

    // Peer contracts, immutable after init()
    IBroker private broker;

    // All open trades
    mapping(IERC20 => ITrade) public trades;
    uint48 public tradesOpen;

    // === Governance param ===
    uint192 public maxTradeSlippage; // {%}
    uint192 public minTradeVolume; // {UoA}

    // === 3.0.0 ===
    uint256 public tradesNonce; // to keep track of how many trades have been opened in total

    // ==== Invariants ====
    // tradesOpen = len(values(trades))
    // trades[sell] != 0 iff trade[sell] has been opened and not yet settled

    // untestable:
    //      `else` branch of `onlyInitializing` (ie. revert) is currently untestable.
    //      This function is only called inside other `init` functions, each of which is wrapped
    //      in an `initializer` modifier, which would fail first.
    // solhint-disable-next-line func-name-mixedcase
    function __Trading_init(
        IMain main_,
        uint192 maxTradeSlippage_,
        uint192 minTradeVolume_
    ) internal onlyInitializing {
        broker = main_.broker();
        setMaxTradeSlippage(maxTradeSlippage_);
        setMinTradeVolume(minTradeVolume_);
    }

    /// Claim all rewards
    /// Collective Action
    /// @custom:interaction CEI
    function claimRewards() external notTradingPausedOrFrozen {
        RewardableLibP1.claimRewards(main.assetRegistry());
    }

    /// Claim rewards for a single asset
    /// Collective Action
    /// @param erc20 The ERC20 to claimRewards on
    /// @custom:interaction CEI
    function claimRewardsSingle(IERC20 erc20) external notTradingPausedOrFrozen {
        RewardableLibP1.claimRewardsSingle(main.assetRegistry().toAsset(erc20));
    }

    /// Settle a single trade, expected to be used with multicall for efficient mass settlement
    /// @param sell The sell token in the trade
    /// @return trade The ITrade contract settled
    /// @custom:interaction (only reads or writes trades, and is marked `nonReentrant`)
    // checks:
    //   !paused (trading), !frozen
    //   trade[sell].canSettle()
    //   (see override)
    // actions:
    //   trade[sell].settle()
    // effects:
    //   trades.set(sell, 0)
    //   tradesOpen' = tradesOpen - 1
    // untested:
    //      OZ nonReentrant line is assumed to be working. cost/benefit of direct testing is high
    function settleTrade(IERC20 sell) public virtual nonReentrant returns (ITrade trade) {
        trade = trades[sell];
        require(address(trade) != address(0), "no trade open");
        require(trade.canSettle(), "cannot settle yet");

        delete trades[sell];
        tradesOpen--;

        // == Interactions ==
        (uint256 soldAmt, uint256 boughtAmt) = trade.settle();
        emit TradeSettled(trade, sell, trade.buy(), soldAmt, boughtAmt);
    }

    /// Try to initiate a trade with a trading partner provided by the broker
    /// @param kind TradeKind.DUTCH_AUCTION or TradeKind.BATCH_AUCTION
    /// @return trade The trade contract created
    /// @custom:interaction Assumption: Caller is nonReentrant
    // checks:
    //   (not external, so we don't need auth or pause checks)
    //   trades[req.sell] == 0
    // actions:
    //   req.sell.increaseAllowance(broker, req.sellAmount) - two safeApprove calls to support USDT
    //   tradeID = broker.openTrade(req)
    // effects:
    //   trades' = trades.set(req.sell, tradeID)
    //   tradesOpen' = tradesOpen + 1
    function tryTrade(
        TradeKind kind,
        TradeRequest memory req,
        TradePrices memory prices
    ) internal returns (ITrade trade) {
        IERC20 sell = req.sell.erc20();
<<<<<<< HEAD
        assert(address(trades[sell]) == address(0));
=======
        assert(address(trades[sell]) == address(0)); // ensure calling class has checked this
>>>>>>> 3ae2f07a

        // Set allowance via custom approval -- first sets allowance to 0, then sets allowance
        // to either the requested amount or the maximum possible amount, if that fails.
        //
        // Context: wcUSDCv3 has a non-standard approve() function that reverts if the approve
        // amount is > 0 and < type(uint256).max.
<<<<<<< HEAD
        AllowanceLib.safeApproveFallbackToMax(req.sell.erc20(), address(broker), req.sellAmount);
=======
        AllowanceLib.safeApproveFallbackToMax(address(sell), address(broker), req.sellAmount);
>>>>>>> 3ae2f07a

        trade = broker.openTrade(kind, req, prices);
        trades[sell] = trade;
        tradesOpen++;
        tradesNonce++;

        emit TradeStarted(trade, sell, req.buy.erc20(), req.sellAmount, req.minBuyAmount);
    }

    // === Setters ===

    /// @custom:governance
    function setMaxTradeSlippage(uint192 val) public governance {
        require(val < MAX_TRADE_SLIPPAGE, "invalid maxTradeSlippage");
        emit MaxTradeSlippageSet(maxTradeSlippage, val);
        maxTradeSlippage = val;
    }

    /// @custom:governance
    function setMinTradeVolume(uint192 val) public governance {
        require(val <= MAX_TRADE_VOLUME, "invalid minTradeVolume");
        emit MinTradeVolumeSet(minTradeVolume, val);
        minTradeVolume = val;
    }

    /**
     * @dev This empty reserved space is put in place to allow future versions to add new
     * variables without shifting down storage in the inheritance chain.
     * See https://docs.openzeppelin.com/contracts/4.x/upgradeable#storage_gaps
     */
    uint256[45] private __gap;
}<|MERGE_RESOLUTION|>--- conflicted
+++ resolved
@@ -119,22 +119,14 @@
         TradePrices memory prices
     ) internal returns (ITrade trade) {
         IERC20 sell = req.sell.erc20();
-<<<<<<< HEAD
-        assert(address(trades[sell]) == address(0));
-=======
         assert(address(trades[sell]) == address(0)); // ensure calling class has checked this
->>>>>>> 3ae2f07a
 
         // Set allowance via custom approval -- first sets allowance to 0, then sets allowance
         // to either the requested amount or the maximum possible amount, if that fails.
         //
         // Context: wcUSDCv3 has a non-standard approve() function that reverts if the approve
         // amount is > 0 and < type(uint256).max.
-<<<<<<< HEAD
-        AllowanceLib.safeApproveFallbackToMax(req.sell.erc20(), address(broker), req.sellAmount);
-=======
         AllowanceLib.safeApproveFallbackToMax(address(sell), address(broker), req.sellAmount);
->>>>>>> 3ae2f07a
 
         trade = broker.openTrade(kind, req, prices);
         trades[sell] = trade;
