// SPDX-License-Identifier: BlueOak-1.0.0
pragma solidity 0.8.9;

import "@openzeppelin/contracts-upgradeable/security/ReentrancyGuardUpgradeable.sol";
import "@openzeppelin/contracts-upgradeable/token/ERC20/utils/SafeERC20Upgradeable.sol";
import "@openzeppelin/contracts/token/ERC20/IERC20.sol";
import "@openzeppelin/contracts/utils/Multicall.sol";
import "contracts/interfaces/ITrade.sol";
import "contracts/interfaces/ITrading.sol";
import "contracts/libraries/Fixed.sol";
import "contracts/p1/mixins/Component.sol";
import "contracts/p1/mixins/RewardableLib.sol";

/// Abstract trading mixin for all Traders, to be paired with TradingLib
/// @dev See docs/security for discussion of Multicall safety
abstract contract TradingP1 is
    Multicall,
    ComponentP1,
    ReentrancyGuardUpgradeable,
    RewardableLibP1,
    ITrading
{
    using FixLib for uint192;
    using SafeERC20Upgradeable for IERC20Upgradeable;

    uint192 public constant MIN_TRADE_VOLUME = 1e29; // {UoA}
    uint192 public constant MAX_TRADE_SLIPPAGE = 1e18; // {%}

    // Peer contracts, immutable after init()
    IBroker private broker;

    // All open trades
    mapping(IERC20 => ITrade) public trades;
    uint48 public tradesOpen;

    // === Governance param ===
    uint192 public maxTradeSlippage; // {%}

    uint192 public minTradeVolume; // {UoA}

    // ==== Invariants ====
    // tradesOpen = len(values(trades))
    // trades[sell] != 0 iff trade[sell] has been opened and not yet settled

    // solhint-disable-next-line func-name-mixedcase
    function __Trading_init(
        IMain main_,
        uint192 maxTradeSlippage_,
        uint192 minTradeVolume_
    ) internal onlyInitializing {
        broker = main_.broker();
        setMaxTradeSlippage(maxTradeSlippage_);
        setMinTradeVolume(minTradeVolume_);
    }

    /// Settle a single trade, expected to be used with multicall for efficient mass settlement
    /// @custom:interaction (only reads or writes trades, and is marked `nonReentrant`)
    // checks:
    //   !paused, !frozen
    //   trade[sell].canSettle()
    // actions:
    //   trade[sell].settle()
    // effects:
    //   trades.set(sell, 0)
    //   tradesOpen' = tradesOpen - 1
    function settleTrade(IERC20 sell) external notPausedOrFrozen nonReentrant {
        ITrade trade = trades[sell];
        if (address(trade) == address(0)) return;
        require(trade.canSettle(), "cannot settle yet");

        delete trades[sell];
        tradesOpen--;

        // == Interactions ==
        (uint256 soldAmt, uint256 boughtAmt) = trade.settle();
        emit TradeSettled(trade, trade.sell(), trade.buy(), soldAmt, boughtAmt);
    }

    /// Claim all rewards
    /// Collective Action
    /// @custom:interaction CEI
<<<<<<< HEAD
    function claimAndSweepRewards() external notPausedOrFrozen {
        // == Interaction ==
        _claimAndSweepRewards();
=======
    function claimRewards() external notPausedOrFrozen {
        RewardableLibP1.claimRewards(main.assetRegistry());
>>>>>>> 1c534f8d
    }

    /// Try to initiate a trade with a trading partner provided by the broker
    /// @custom:interaction (only reads or writes `trades`, and is marked `nonReentrant`)
    // checks:
    //   (not external, so we don't need auth or pause checks)
    //   trades[req.sell] == 0
    // actions:
    //   req.sell.increaseAllowance(broker, req.sellAmount) - two safeApprove calls to support USDT
    //   tradeID = broker.openTrade(req)
    // effects:
    //   trades' = trades.set(req.sell, tradeID)
    //   tradesOpen' = tradesOpen + 1
    //
    // This is reentrancy-safe because we're using the `nonReentrant` modifier on every method of
    // this contract that changes state this function refers to.
    // slither-disable-next-line reentrancy-vulnerabilities-1
    function tryTrade(TradeRequest memory req) internal nonReentrant {
        /*  */
        IERC20 sell = req.sell.erc20();
        assert(address(trades[sell]) == address(0));

        IERC20Upgradeable(address(sell)).safeApprove(address(broker), 0);
        IERC20Upgradeable(address(sell)).safeApprove(address(broker), req.sellAmount);
        ITrade trade = broker.openTrade(req);

        trades[sell] = trade;
        tradesOpen++;
        emit TradeStarted(trade, sell, req.buy.erc20(), req.sellAmount, req.minBuyAmount);
    }

    // === Setters ===

    /// @custom:governance
    function setMaxTradeSlippage(uint192 val) public governance {
        require(val < MAX_TRADE_SLIPPAGE, "invalid maxTradeSlippage");
        emit MaxTradeSlippageSet(maxTradeSlippage, val);
        maxTradeSlippage = val;
    }

    /// @custom:governance
    function setMinTradeVolume(uint192 val) public governance {
        require(val <= MIN_TRADE_VOLUME, "invalid minTradeVolume");
        emit MinTradeVolumeSet(minTradeVolume, val);
        minTradeVolume = val;
    }

    /**
     * @dev This empty reserved space is put in place to allow future versions to add new
     * variables without shifting down storage in the inheritance chain.
     * See https://docs.openzeppelin.com/contracts/4.x/upgradeable#storage_gaps
     */
    uint256[46] private __gap;
}<|MERGE_RESOLUTION|>--- conflicted
+++ resolved
@@ -79,14 +79,8 @@
     /// Claim all rewards
     /// Collective Action
     /// @custom:interaction CEI
-<<<<<<< HEAD
-    function claimAndSweepRewards() external notPausedOrFrozen {
-        // == Interaction ==
-        _claimAndSweepRewards();
-=======
     function claimRewards() external notPausedOrFrozen {
         RewardableLibP1.claimRewards(main.assetRegistry());
->>>>>>> 1c534f8d
     }
 
     /// Try to initiate a trade with a trading partner provided by the broker
