// SPDX-License-Identifier: BlueOak-1.0.0
pragma solidity 0.8.17;

import "@openzeppelin/contracts/token/ERC20/utils/SafeERC20.sol";
import "@openzeppelin/contracts/token/ERC20/IERC20.sol";
import "@openzeppelin/contracts/utils/Address.sol";
import "../../interfaces/IAssetRegistry.sol";
import "../../interfaces/IBackingManager.sol";

/**
 * @title RewardableLibP1
 * @notice A library that allows a contract to claim rewards
 * @dev The caller must implement the IRewardable interface!
 */
library RewardableLibP1 {
    using Address for address;
    using SafeERC20 for IERC20;

<<<<<<< HEAD
=======
    event Complete();

    // === Used by Traders + RToken ===

>>>>>>> e234148d
    /// Claim all rewards
    /// @custom:interaction mostly CEI but see comments
    // actions:
    //   do asset.claimRewards() for asset in assets
    function claimRewards(IAssetRegistry reg) internal {
        Registry memory registry = reg.getRegistry();
        for (uint256 i = 0; i < registry.erc20s.length; ++i) {
            // empty try/catch because not every erc20 will be wrapped & have a claimRewards func
            // solhint-disable-next-line
            try IRewardable(address(registry.erc20s[i])).claimRewards() {} catch {}
        }
    }

    /// Claim rewards for a single ERC20
    /// @custom:interaction mostly CEI but see comments
    // actions:
    //   do asset.claimRewards()
    function claimRewardsSingle(IAsset asset) internal {
        // empty try/catch because not every erc20 will be wrapped & have a claimRewards func
        // solhint-disable-next-line
        try IRewardable(address(asset.erc20())).claimRewards() {} catch {}
    }
}<|MERGE_RESOLUTION|>--- conflicted
+++ resolved
@@ -16,13 +16,6 @@
     using Address for address;
     using SafeERC20 for IERC20;
 
-<<<<<<< HEAD
-=======
-    event Complete();
-
-    // === Used by Traders + RToken ===
-
->>>>>>> e234148d
     /// Claim all rewards
     /// @custom:interaction mostly CEI but see comments
     // actions:
