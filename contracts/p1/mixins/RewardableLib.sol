// SPDX-License-Identifier: BlueOak-1.0.0
pragma solidity 0.8.9;

import "@openzeppelin/contracts/token/ERC20/utils/SafeERC20.sol";
import "@openzeppelin/contracts/token/ERC20/IERC20.sol";
import "@openzeppelin/contracts/utils/Address.sol";
import "../../interfaces/IAssetRegistry.sol";
import "../../interfaces/IBackingManager.sol";

/**
 * @title RewardableLibP1
 * @notice A library that allows a contract to claim rewards
 * @dev The caller must implement the IRewardable interface!
 */
library RewardableLibP1 {
    using Address for address;
    using SafeERC20 for IERC20;

    /// Claim all rewards
    /// @custom:interaction mostly CEI but see comments
    // actions:
    //   do asset.delegatecall(abi.encodeWithSignature("claimRewards()")) for asset in assets
<<<<<<< HEAD
    function claimRewards(IAssetRegistry reg) internal {
        (, IAsset[] memory assets) = reg.getRegistry();
        for (uint256 i = 0; i < assets.length; ++i) {
=======
    function claimRewards(IAssetRegistry reg) external {
        Registry memory registry = reg.getRegistry();
        for (uint256 i = 0; i < registry.assets.length; ++i) {
>>>>>>> fa6d8fe7
            // Claim rewards via delegatecall
            address(registry.assets[i]).functionDelegateCall(
                abi.encodeWithSignature("claimRewards()"),
                "rewards claim failed"
            );
        }
    }

    /// Claim rewards for a single ERC20
    /// @custom:interaction mostly CEI but see comments
    // actions:
    //   do asset.delegatecall(abi.encodeWithSignature("claimRewards()"))
    function claimRewardsSingle(IAsset asset) internal {
        // Claim rewards via delegatecall
        address(asset).functionDelegateCall(
            abi.encodeWithSignature("claimRewards()"),
            "rewards claim failed"
        );
    }

    // ==== Used only by RToken ===

    /// Sweep all tokens in excess of liabilities to the BackingManager
    /// @custom:interaction
    /// @param liabilities The storage mapping of liabilities by token
    /// @param reg The AssetRegistry
    /// @param bm The BackingManager
    // actions:
    //   do erc20.safeTransfer(bm, bal - liabilities[erc20]) for erc20 in erc20s
    function sweepRewards(
        mapping(IERC20 => uint256) storage liabilities,
        IAssetRegistry reg,
        IBackingManager bm
    ) internal {
        IERC20[] memory erc20s = reg.erc20s();
        uint256 erc20sLen = erc20s.length;
        uint256[] memory deltas = new uint256[](erc20sLen); // {qTok}

        // Calculate deltas
        for (uint256 i = 0; i < erc20sLen; ++i) {
            deltas[i] = erc20s[i].balanceOf(address(this)) - liabilities[erc20s[i]]; // {qTok}
        }

        // == Interactions ==
        // Sweep deltas
        for (uint256 i = 0; i < erc20sLen; ++i) {
            if (deltas[i] > 0) {
                erc20s[i].safeTransfer(address(bm), deltas[i]);

                // Verify nothing has gone wrong -- we should keep this assert, even in P1
                assert(erc20s[i].balanceOf(address(this)) >= liabilities[erc20s[i]]);
            }
        }
    }

    /// Sweep a ERC20 in excess of liabilities to the BackingManager
    /// @custom:interaction
    /// @param liabilities The storage mapping of liabilities by token
    /// @param erc20 The erc20 to sweep
    /// @param bm The BackingManager
    // actions:
    //   erc20.safeTransfer(bm, bal - liabilities[erc20]) if bal > liabilities[erc20]
    function sweepRewardsSingle(
        mapping(IERC20 => uint256) storage liabilities,
        IERC20 erc20,
        IAssetRegistry reg,
        IBackingManager bm
    ) internal {
        require(reg.isRegistered(erc20), "erc20 unregistered");
        uint256 amt = erc20.balanceOf(address(this)) - liabilities[erc20];
        if (amt > 0) {
            erc20.safeTransfer(address(bm), amt);

            // Verify nothing has gone wrong -- we should keep this assert, even in P1
            assert(erc20.balanceOf(address(this)) >= liabilities[erc20]);
        }
    }
}<|MERGE_RESOLUTION|>--- conflicted
+++ resolved
@@ -20,15 +20,9 @@
     /// @custom:interaction mostly CEI but see comments
     // actions:
     //   do asset.delegatecall(abi.encodeWithSignature("claimRewards()")) for asset in assets
-<<<<<<< HEAD
     function claimRewards(IAssetRegistry reg) internal {
-        (, IAsset[] memory assets) = reg.getRegistry();
-        for (uint256 i = 0; i < assets.length; ++i) {
-=======
-    function claimRewards(IAssetRegistry reg) external {
         Registry memory registry = reg.getRegistry();
         for (uint256 i = 0; i < registry.assets.length; ++i) {
->>>>>>> fa6d8fe7
             // Claim rewards via delegatecall
             address(registry.assets[i]).functionDelegateCall(
                 abi.encodeWithSignature("claimRewards()"),
