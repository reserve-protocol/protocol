--- conflicted
+++ resolved
@@ -58,11 +58,7 @@
     // effects:
     //   destinations' = destinations.add(dest)
     //   distribution' = distribution.set(dest, share)
-<<<<<<< HEAD
-    function setDistribution(address dest, RevenueShare memory share) external governance {
-=======
     function setDistribution(address dest, RevenueShare calldata share) external governance {
->>>>>>> 72fc1f6e
         // solhint-disable-next-line no-empty-blocks
         try main.rsrTrader().distributeTokenToBuy() {} catch {}
         // solhint-disable-next-line no-empty-blocks
@@ -76,20 +72,12 @@
 
     /// Set RevenueShares for destinations. Destinations `FURNACE` and `ST_RSR` refer to
     /// main.furnace() and main.stRSR().
-<<<<<<< HEAD
-    /// @custom:governance
-    // checks: invariants hold in post-state
-    // effects:
-    //   destinations' = dests
-    //   distribution' = shares
-=======
     /// Consider calling `BackingManager.forwardRevenue()` before to ensure fair past distribution
     /// @custom:governance
     // checks: invariants hold in post-state
     // effects:
     //   destinations' = destinations.add(dests[i]) for i < dests.length
     //   distribution' = distribution.set(dests[i], shares[i]) for i < dests.length
->>>>>>> 72fc1f6e
     function setDistributions(address[] calldata dests, RevenueShare[] calldata shares)
         external
         governance
@@ -188,18 +176,10 @@
 
         DAOFeeRegistry daoFeeRegistry = main.daoFeeRegistry();
         if (address(daoFeeRegistry) != address(0)) {
-<<<<<<< HEAD
-            // DAO Fee
-            if (isRSR) {
-                (address recipient, , ) = main.daoFeeRegistry().getFeeDetails(address(rToken));
-
-                if (recipient != address(0) && tokensPerShare * (totalShares - paidOutShares) > 0) {
-=======
             if (totalShares > paidOutShares) {
                 (address recipient, , ) = main.daoFeeRegistry().getFeeDetails(address(rToken));
 
                 if (recipient != address(0)) {
->>>>>>> 72fc1f6e
                     IERC20Upgradeable(address(erc20)).safeTransferFrom(
                         caller,
                         recipient,
@@ -236,10 +216,7 @@
             .daoFeeRegistry()
             .getFeeDetails(address(rToken));
 
-<<<<<<< HEAD
-=======
             // Small DAO fees <1% not recommended; ~10% precision due to rounding at 0.1% fee
->>>>>>> 72fc1f6e
             if (feeRecipient != address(0) && feeNumerator != 0) {
                 revTotals.rsrTotal += uint24(
                     (feeNumerator * uint256(revTotals.rTokenTotal + revTotals.rsrTotal)) /
