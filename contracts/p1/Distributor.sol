--- conflicted
+++ resolved
@@ -113,8 +113,6 @@
 
         bool accountRewards = false;
 
-        bool accountRewards = false;
-
         for (uint256 i = 0; i < destinations.length(); ++i) {
             address addrTo = destinations.at(i);
 
@@ -146,15 +144,9 @@
         // Perform reward accounting
         if (accountRewards) {
             if (isRSR) {
-<<<<<<< HEAD
-                main.stRSR().payoutRewards();
-            } else {
-                main.furnace().melt();
-=======
                 stRSR.payoutRewards();
             } else {
                 furnace.melt();
->>>>>>> 5ade2e1c
             }
         }
     }
