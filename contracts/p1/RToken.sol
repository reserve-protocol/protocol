// SPDX-License-Identifier: BlueOak-1.0.0
pragma solidity 0.8.17;

// solhint-disable-next-line max-line-length
import "@openzeppelin/contracts-upgradeable/token/ERC20/utils/SafeERC20Upgradeable.sol";
import "../interfaces/IMain.sol";
import "../interfaces/IRToken.sol";
import "../libraries/Fixed.sol";
import "../libraries/Throttle.sol";
import "../vendor/ERC20PermitUpgradeable.sol";
import "./mixins/Component.sol";

/**
 * @title RTokenP1
 * An ERC20 with an elastic supply and governable exchange rate to basket units.
 */
contract RTokenP1 is ComponentP1, ERC20PermitUpgradeable, IRToken {
    using FixLib for uint192;
    using ThrottleLib for ThrottleLib.Throttle;
    using SafeERC20Upgradeable for IERC20Upgradeable;

    uint256 public constant MIN_THROTTLE_RATE_AMT = 1e18; // {qRTok}
    uint256 public constant MAX_THROTTLE_RATE_AMT = 1e48; // {qRTok}
    uint192 public constant MAX_THROTTLE_PCT_AMT = 1e18; // {qRTok}
    uint192 public constant MIN_EXCHANGE_RATE = 1e9; // D18{BU/rTok}
    uint192 public constant MAX_EXCHANGE_RATE = 1e27; // D18{BU/rTok}

    /// The mandate describes what goals its governors should try to achieve. By succinctly
    /// explaining the RToken’s purpose and what the RToken is intended to do, it provides common
    /// ground for the governors to decide upon priorities and how to weigh tradeoffs.
    ///
    /// Example Mandates:
    ///
    /// - Capital preservation first. Spending power preservation second. Permissionless
    ///     access third.
    /// - Capital preservation above all else. All revenues fund the over-collateralization pool.
    /// - Risk-neutral pursuit of profit for token holders.
    ///     Maximize (gross revenue - payments for over-collateralization and governance).
    /// - This RToken holds only FooCoin, to provide a trade for hedging against its
    ///     possible collapse.
    ///
    /// The mandate may also be a URI to a longer body of text, presumably on IPFS or some other
    /// immutable data store.
    string public mandate;

    // ==== Peer components ====
    IAssetRegistry private assetRegistry;
    IBasketHandler private basketHandler;
    IBackingManager private backingManager;
    IFurnace private furnace;

    // The number of baskets that backingManager must hold
    // in order for this RToken to be fully collateralized.
    // The exchange rate for issuance and redemption is totalSupply()/basketsNeeded {BU}/{qRTok}.
    uint192 public basketsNeeded; // D18{BU}

    // === Supply throttles ===
    ThrottleLib.Throttle private issuanceThrottle;
    ThrottleLib.Throttle private redemptionThrottle;

    function init(
        IMain main_,
        string calldata name_,
        string calldata symbol_,
        string calldata mandate_,
        ThrottleLib.Params calldata issuanceThrottleParams_,
        ThrottleLib.Params calldata redemptionThrottleParams_
    ) external initializer {
        require(bytes(name_).length > 0, "name empty");
        require(bytes(symbol_).length > 0, "symbol empty");
        require(bytes(mandate_).length > 0, "mandate empty");
        __Component_init(main_);
        __ERC20_init(name_, symbol_);
        __ERC20Permit_init(name_);

        assetRegistry = main_.assetRegistry();
        basketHandler = main_.basketHandler();
        backingManager = main_.backingManager();
        furnace = main_.furnace();

        mandate = mandate_;
        setIssuanceThrottleParams(issuanceThrottleParams_);
        setRedemptionThrottleParams(redemptionThrottleParams_);

        issuanceThrottle.lastTimestamp = uint48(block.timestamp);
        redemptionThrottle.lastTimestamp = uint48(block.timestamp);
    }

    /// after fn(), assert exchangeRate in [MIN_EXCHANGE_RATE, MAX_EXCHANGE_RATE]
    modifier exchangeRateIsValidAfter() {
        _;
        uint256 supply = totalSupply();
        if (supply == 0) return;

        // Note: These are D18s, even though they are uint256s. This is because
        // we cannot assume we stay inside our valid range here, as that is what
        // we are checking in the first place
        uint256 low = (FIX_ONE_256 * basketsNeeded) / supply; // D18{BU/rTok}
        uint256 high = (FIX_ONE_256 * basketsNeeded + (supply - 1)) / supply; // D18{BU/rTok}

        // here we take advantage of an implicit upcast from uint192 exchange rates
        require(low >= MIN_EXCHANGE_RATE && high <= MAX_EXCHANGE_RATE, "BU rate out of range");
    }

    /// Issue an RToken with basket collateral
    /// @param amount {qTok} The quantity of RToken to issue
    /// @custom:interaction nearly CEI, but see comments around handling of refunds
    function issue(uint256 amount) public {
        issueTo(_msgSender(), amount);
    }

    /// Issue an RToken with basket collateral, to a particular recipient
    /// @param recipient The address to receive the issued RTokens
    /// @param amount {qRTok} The quantity of RToken to issue
    /// @custom:interaction
    function issueTo(address recipient, uint256 amount)
        public
        notPausedOrFrozen
        exchangeRateIsValidAfter
    {
        require(amount > 0, "Cannot issue zero");

        // == Refresh ==
        assetRegistry.refresh();

        // == Checks-effects block ==
        address issuer = _msgSender(); // OK to save: it can't be changed in reentrant runs

        // Ensure SOUND basket
        require(basketHandler.status() == CollateralStatus.SOUND, "basket unsound");

        furnace.melt();
        uint256 supply = totalSupply();

        // Revert if issuance exceeds either supply throttle
        issuanceThrottle.useAvailable(supply, int256(amount)); // reverts on over-issuance
        redemptionThrottle.useAvailable(supply, -int256(amount)); // shouldn't revert

        // AT THIS POINT:
        //   all contract invariants hold
        //   furnace melting is up-to-date
        //   asset states are up-to-date
        //   throttle is up-to-date

        // amtBaskets: the BU change to be recorded by this issuance
        // D18{BU} = D18{BU} * {qRTok} / {qRTok}
        // revert-on-overflow provided by FixLib functions
        uint192 amtBaskets = supply > 0
            ? basketsNeeded.muluDivu(amount, supply, CEIL)
            : _safeWrap(amount);
        emit Issuance(issuer, recipient, amount, amtBaskets);

        (address[] memory erc20s, uint256[] memory deposits) = basketHandler.quote(
            amtBaskets,
            CEIL
        );

        // Fixlib optimization:
        // D18{BU} = D18{BU} + D18{BU}; uint192(+) is the same as Fix.plus
        uint192 newBasketsNeeded = basketsNeeded + amtBaskets;
        emit BasketsNeededChanged(basketsNeeded, newBasketsNeeded);
        basketsNeeded = newBasketsNeeded;

        // == Interactions: mint + transfer tokens to BackingManager ==
        _mint(recipient, amount);

        for (uint256 i = 0; i < erc20s.length; ++i) {
            IERC20Upgradeable(erc20s[i]).safeTransferFrom(
                issuer,
                address(backingManager),
                deposits[i]
            );
        }
    }

    /// Redeem RToken for basket collateral
    /// @param amount {qTok} The quantity {qRToken} of RToken to redeem
    /// @param revertOnPartialRedemption If true, will revert on partial redemption
    /// @custom:action
    /// @custom:interaction CEI
    function redeem(uint256 amount, bool revertOnPartialRedemption) external {
        redeemTo(_msgSender(), amount, revertOnPartialRedemption);
    }

    /// Redeem RToken for basket collateral to a particular recipient
    // checks:
    //   amount > 0
    //   amount <= balanceOf(caller)
    //   basket is not DISABLED
    //
    // effects:
    //   (so totalSupply -= amount and balanceOf(caller) -= amount)
    //   basketsNeeded' / totalSupply' >== basketsNeeded / totalSupply
    //
    // actions:
    //   let erc20s = basketHandler.erc20s()
    //   burn(caller, amount)
    //   for each token in erc20s:
    //     let tokenAmt = (amount * basketsNeeded / totalSupply) baskets of support for token
    //     let prorataAmt = (amount / totalSupply) * token.balanceOf(backingManager)
    //     do token.transferFrom(backingManager, caller, min(tokenAmt, prorataAmt))
    /// @param recipient The address to receive the backing collateral tokens
    /// @param amount {qRTok} The quantity {qRToken} of RToken to redeem
    /// @param revertOnPartialRedemption If true, will revert on partial redemption
    /// @custom:interaction
    function redeemTo(
        address recipient,
        uint256 amount,
        bool revertOnPartialRedemption
    ) public notFrozen exchangeRateIsValidAfter {
        // == Refresh ==
        main.assetRegistry().refresh();

        // == Checks and Effects ==
        address redeemer = _msgSender();
        require(amount > 0, "Cannot redeem zero");
        require(amount <= balanceOf(redeemer), "insufficient balance");

        // Failure to melt results in a lower redemption price, so we can allow it when paused
        // solhint-disable-next-line no-empty-blocks
        try main.furnace().melt() {} catch {}
        uint256 supply = totalSupply();

        // Revert if redemption exceeds either supply throttle
        issuanceThrottle.useAvailable(supply, -int256(amount));
        redemptionThrottle.useAvailable(supply, int256(amount)); // reverts on over-redemption

        // ==== Get basket redemption ====
        // i.e, set (erc20s, amounts) = basketHandler.quote(amount * basketsNeeded / totalSupply)

        // D18{BU} = D18{BU} * {qRTok} / {qRTok}
        // downcast is safe: amount < totalSupply and basketsNeeded < 1e57 < 2^190 (just barely)
        uint192 basketsRedeemed = basketsNeeded.muluDivu(amount, supply); // FLOOR
        emit Redemption(redeemer, recipient, amount, basketsRedeemed);

        (address[] memory erc20s, uint256[] memory amounts) = basketHandler.quote(
            basketsRedeemed,
            FLOOR
        );

        // ==== Prorate redemption ====
        // i.e, set amounts = min(amounts, balances * amount / totalSupply)
        //   where balances[i] = erc20s[i].balanceOf(this)

        // Bound each withdrawal by the prorata share, in case we're currently under-collateralized
        uint256 erc20length = erc20s.length;
        for (uint256 i = 0; i < erc20length; ++i) {
            // {qTok} = {qTok} * {qRTok} / {qRTok}
            uint256 prorata = mulDiv256(
                IERC20Upgradeable(erc20s[i]).balanceOf(address(backingManager)),
                amount,
                supply
            ); // FLOOR

            if (prorata < amounts[i]) {
                require(!revertOnPartialRedemption, "partial redemption");
                amounts[i] = prorata;
            }
        }

        uint192 newBasketsNeeded = basketsNeeded - basketsRedeemed;
        emit BasketsNeededChanged(basketsNeeded, newBasketsNeeded);
        basketsNeeded = newBasketsNeeded;

        // == Interactions ==
        // Accept and burn RToken, reverts if not enough balance to burn
        _burn(redeemer, amount);

        bool allZero = true;
        for (uint256 i = 0; i < erc20length; ++i) {
            if (amounts[i] == 0) continue;
            if (allZero) allZero = false;

            // Send withdrawal
            IERC20Upgradeable(erc20s[i]).safeTransferFrom(
                address(backingManager),
                recipient,
                amounts[i]
            );
        }

        if (allZero) revert("empty redemption");
    }

    /// Mint a quantity of RToken to the `recipient`, decreasing the basket rate
    /// @param recipient The recipient of the newly minted RToken
    /// @param amtRToken {qRTok} The amtRToken to be minted
    /// @custom:protected
    // checks: unpaused; unfrozen; caller is backingManager
    // effects:
    //   bal'[recipient] = bal[recipient] + amtRToken
    //   totalSupply' = totalSupply + amtRToken
    function mint(address recipient, uint256 amtRToken)
        external
        notPausedOrFrozen
        exchangeRateIsValidAfter
    {
        require(_msgSender() == address(backingManager), "not backing manager");
        _mint(recipient, amtRToken);
    }

    /// Melt a quantity of RToken from the caller's account, increasing the basket rate
    /// @param amtRToken {qRTok} The amtRToken to be melted
    // checks: not paused or frozen
    // effects:
    //   bal'[caller] = bal[caller] - amtRToken
    //   totalSupply' = totalSupply - amtRToken
    function melt(uint256 amtRToken) external notPausedOrFrozen exchangeRateIsValidAfter {
        _burn(_msgSender(), amtRToken);
        require(totalSupply() >= FIX_ONE, "rToken supply too low to melt");
        emit Melted(amtRToken);
    }

    /// An affordance of last resort for Main in order to ensure re-capitalization
    /// @custom:protected
    // checks: unpaused; unfrozen; caller is backingManager
    // effects: basketsNeeded' = basketsNeeded_
    function setBasketsNeeded(uint192 basketsNeeded_)
        external
        notPausedOrFrozen
        exchangeRateIsValidAfter
    {
        require(_msgSender() == address(backingManager), "not backing manager");
        emit BasketsNeededChanged(basketsNeeded, basketsNeeded_);
        basketsNeeded = basketsNeeded_;
    }

    /// Sends all token balance of erc20 (if it is registered) to the BackingManager
    /// @custom:interaction
    function monetizeDonations(IERC20 erc20) external notPausedOrFrozen {
        require(assetRegistry.isRegistered(erc20), "erc20 unregistered");
        IERC20Upgradeable(address(erc20)).safeTransfer(
            address(backingManager),
            erc20.balanceOf(address(this))
        );
    }

    // ==== Throttle setters/getters ====

    /// @return {qRTok} The maximum issuance that can be performed in the current block
    function issuanceAvailable() external view returns (uint256) {
        return issuanceThrottle.currentlyAvailable(issuanceThrottle.hourlyLimit(totalSupply()));
    }

    /// @return available {qRTok} The maximum redemption that can be performed in the current block
    function redemptionAvailable() external view returns (uint256 available) {
        uint256 supply = totalSupply();
        uint256 hourlyLimit = redemptionThrottle.hourlyLimit(supply);
        available = redemptionThrottle.currentlyAvailable(hourlyLimit);
        if (supply < available) available = supply;
    }

    /// @return The issuance throttle parametrization
    function issuanceThrottleParams() external view returns (ThrottleLib.Params memory) {
        return issuanceThrottle.params;
    }

    /// @return The redemption throttle parametrization
    function redemptionThrottleParams() external view returns (ThrottleLib.Params memory) {
        return redemptionThrottle.params;
    }

    /// @custom:governance
    function setIssuanceThrottleParams(ThrottleLib.Params calldata params) public governance {
        require(params.amtRate >= MIN_THROTTLE_RATE_AMT, "issuance amtRate too small");
        require(params.amtRate <= MAX_THROTTLE_RATE_AMT, "issuance amtRate too big");
        require(params.pctRate <= MAX_THROTTLE_PCT_AMT, "issuance pctRate too big");
        emit IssuanceThrottleSet(issuanceThrottle.params, params);
        issuanceThrottle.params = params;
    }

    /// @custom:governance
    function setRedemptionThrottleParams(ThrottleLib.Params calldata params) public governance {
        require(params.amtRate >= MIN_THROTTLE_RATE_AMT, "redemption amtRate too small");
        require(params.amtRate <= MAX_THROTTLE_RATE_AMT, "redemption amtRate too big");
        require(params.pctRate <= MAX_THROTTLE_PCT_AMT, "redemption pctRate too big");
        emit RedemptionThrottleSet(redemptionThrottle.params, params);
        redemptionThrottle.params = params;
    }

    // ==== Private ====

<<<<<<< HEAD
    /// Require the BU to RToken exchange rate to be in [1e-9, 1e9]
    function requireValidBUExchangeRate() internal view {
        uint256 supply = totalSupply();
        if (supply == 0) return;

        // Note: These are D18s, even though they are uint256s. This is because
        // we cannot assume we stay inside our valid range here, as that is what
        // we are checking in the first place
        uint256 low = (FIX_ONE_256 * basketsNeeded) / supply; // D18{BU/rTok}
        uint256 high = (FIX_ONE_256 * basketsNeeded + (supply - 1)) / supply; // D18{BU/rTok}

        // 1e9 = FIX_ONE / 1e9; 1e27 = FIX_ONE * 1e9
        require(uint192(low) >= 1e9 && uint192(high) <= 1e27, "BU rate out of range");
    }

=======
>>>>>>> 66b30dd2
    /**
     * @dev Hook that is called before any transfer of tokens. This includes
     * minting and burning.
     *
     * Calling conditions:
     *
     * - when `from` and `to` are both non-zero, `amount` of ``from``'s tokens
     * will be transferred to `to`.
     * - when `from` is zero, `amount` tokens will be minted for `to`.
     * - when `to` is zero, `amount` of ``from``'s tokens will be burned.
     * - `from` and `to` are never both zero.
     */
    function _beforeTokenTransfer(
        address,
        address to,
        uint256
    ) internal virtual override {
        require(to != address(this), "RToken transfer to self");
    }

    /**
     * @dev This empty reserved space is put in place to allow future versions to add new
     * variables without shifting down storage in the inheritance chain.
     * See https://docs.openzeppelin.com/contracts/4.x/upgradeable#storage_gaps
     */
    uint256[42] private __gap;
}<|MERGE_RESOLUTION|>--- conflicted
+++ resolved
@@ -379,25 +379,6 @@
     }
 
     // ==== Private ====
-
-<<<<<<< HEAD
-    /// Require the BU to RToken exchange rate to be in [1e-9, 1e9]
-    function requireValidBUExchangeRate() internal view {
-        uint256 supply = totalSupply();
-        if (supply == 0) return;
-
-        // Note: These are D18s, even though they are uint256s. This is because
-        // we cannot assume we stay inside our valid range here, as that is what
-        // we are checking in the first place
-        uint256 low = (FIX_ONE_256 * basketsNeeded) / supply; // D18{BU/rTok}
-        uint256 high = (FIX_ONE_256 * basketsNeeded + (supply - 1)) / supply; // D18{BU/rTok}
-
-        // 1e9 = FIX_ONE / 1e9; 1e27 = FIX_ONE * 1e9
-        require(uint192(low) >= 1e9 && uint192(high) <= 1e27, "BU rate out of range");
-    }
-
-=======
->>>>>>> 66b30dd2
     /**
      * @dev Hook that is called before any transfer of tokens. This includes
      * minting and burning.
