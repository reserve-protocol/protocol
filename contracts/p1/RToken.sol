--- conflicted
+++ resolved
@@ -21,11 +21,7 @@
  * @title RTokenP1
  * An ERC20 with an elastic supply and governable exchange rate to basket units.
  */
-<<<<<<< HEAD
 contract RTokenP1 is ComponentP1, IRewardable, ERC20PermitUpgradeable, RewardableLibP1, IRToken {
-=======
-contract RTokenP1 is ComponentP1, ERC20PermitUpgradeable, IRToken {
->>>>>>> ad7994d9
     using RedemptionBatteryLib for RedemptionBatteryLib.Battery;
     using SafeERC20Upgradeable for IERC20Upgradeable;
 
