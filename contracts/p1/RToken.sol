--- conflicted
+++ resolved
@@ -23,13 +23,9 @@
  * @notice An ERC20 with an elastic supply and governable exchange rate to basket units.
  */
 
-<<<<<<< HEAD
 /// @custom:oz-upgrades-unsafe-allow external-library-linking
 contract RTokenP1 is ComponentP1, IRewardable, ERC20PermitUpgradeable, RewardableLibP1, IRToken {
-=======
-contract RTokenP1 is ComponentP1, IRewardable, ERC20PermitUpgradeable, IRToken {
     using RedemptionBatteryLib for RedemptionBatteryLib.Battery;
->>>>>>> 368bcd19
     using SafeERC20Upgradeable for IERC20Upgradeable;
 
     /// Weakly immutable: expected to be an IPFS link but could be the mandate itself
