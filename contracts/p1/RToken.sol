// SPDX-License-Identifier: BlueOak-1.0.0
pragma solidity 0.8.9;

// solhint-disable-next-line max-line-length
import "@openzeppelin/contracts-upgradeable/token/ERC20/utils/SafeERC20Upgradeable.sol";
import "../interfaces/IMain.sol";
import "../interfaces/IRToken.sol";
import "../libraries/Fixed.sol";
import "../libraries/Throttle.sol";
import "../vendor/ERC20PermitUpgradeable.sol";
import "./mixins/Component.sol";

/**
 * @title RTokenP1
 * An ERC20 with an elastic supply and governable exchange rate to basket units.
 */
contract RTokenP1 is ComponentP1, ERC20PermitUpgradeable, IRToken {
    using ThrottleLib for ThrottleLib.Throttle;
    using SafeERC20Upgradeable for IERC20Upgradeable;

    uint256 public constant MIN_THROTTLE_RATE_AMT = 1e18; // {qRTok}
    uint256 public constant MAX_THROTTLE_RATE_AMT = 1e48; // {qRTok}
    uint192 public constant MAX_THROTTLE_PCT_AMT = 1e18; // {qRTok}

    /// The mandate describes what goals its governors should try to achieve. By succinctly
    /// explaining the RToken’s purpose and what the RToken is intended to do, it provides common
    /// ground for the governors to decide upon priorities and how to weigh tradeoffs.
    ///
    /// Example Mandates:
    ///
    /// - Capital preservation first. Spending power preservation second. Permissionless
    ///     access third.
    /// - Capital preservation above all else. All revenues fund the over-collateralization pool.
    /// - Risk-neutral pursuit of profit for token holders.
    ///     Maximize (gross revenue - payments for over-collateralization and governance).
    /// - This RToken holds only FooCoin, to provide a trade for hedging against its
    ///     possible collapse.
    ///
    /// The mandate may also be a URI to a longer body of text, presumably on IPFS or some other
    /// immutable data store.
    string public mandate;

    // ==== Peer components ====
    IAssetRegistry private assetRegistry;
    IBasketHandler private basketHandler;
    IBackingManager private backingManager;
    IFurnace private furnace;

    // The number of baskets that backingManager must hold
    // in order for this RToken to be fully collateralized.
    // The exchange rate for issuance and redemption is totalSupply()/basketsNeeded {BU}/{qRTok}.
    uint192 public basketsNeeded; // D18{BU}

<<<<<<< HEAD
    // ==== Slow Issuance State====

    // When all pending issuances will have vested.
    uint192 internal allVestAt; // D18{fractional block number}

    // Enforce a fixed issuanceRate throughout the entire block by caching it.
    // Both of these MUST only be modified by whenFinished()
    uint192 private lastIssRate; // D18{rTok/block}
    uint256 private lastIssRateBlock; // {block number}

    // IssueItem: One edge of an issuance
    struct IssueItem {
        uint192 when; // D18{fractional block number}
        uint256 amtRToken; // {qRTok} Total amount of RTokens that have vested by `when`
        uint192 amtBaskets; // D18{BU} Total amount of baskets that should back those RTokens
        uint256[] deposits; // {qTok}, Total amounts of basket collateral deposited for vesting
    }

    struct IssueQueue {
        uint256 basketNonce; // The nonce of the basket this queue models deposits against
        address[] tokens; // Addresses of the erc20 tokens modelled by deposits in this queue
        uint256 left; // [left, right) is the span of currently-valid items
        uint256 right; //
        IssueItem[] items; // The actual items (The issuance "fenceposts")
    }

    mapping(address => IssueQueue) public issueQueues;

    // Redemption throttle
    RedemptionBatteryLib.Battery private battery;

    // {ERC20: {qTok} owed to Recipients}
    // During reward sweeping, we sweep token balances - liabilities
    mapping(IERC20 => uint256) private liabilities;

    // For an initialized IssueQueue queue:
    //     queue.right >= left
    //     queue.right == left  iff  there are no more pending issuances in this queue
    //
    // The short way to describe this is that IssueQueue stores _cumulative_ issuances, not raw
    // issuances, and so any particular issuance is actually the _difference_ between two adjaacent
    // TotalIssue items in an IssueQueue.
    //
    // The way to keep an IssueQueue striaght in your head is to think of each TotalIssue item as a
    // "fencepost" in the queue of actual issuances. The true issuances are the spans between the
    // TotalIssue items. For example, if:
    //    queue.items[queue.left].amtRToken == 1000 , and
    //    queue.items[queue.right - 1].amtRToken == 6000,
    // then the issuance "between" them is 5000 RTokens. If we waited long enough and then called
    // vest() on that account, we'd vest 5000 RTokens *to* that account.
    //
    // You can vestUpTo an IssueItem queue[i] if
    //   left < i <= right, and
    //   block.number >= queue[i].when.toUint()
    //
    // We define a (partial) ordering on IssueItems: item1 < item2 iff the following all hold:
    //   item1.when < item2.when
    //   item1.amtRToken < item2.amtRToken
    //   item1.amtBaskets < item2.amtBaskets
    //   for all valid indices i, item1.deposits[i] < item2.deposits[i]
    //
    // And, in fact, item2 - item1 is then well-defined (and also piecewise).
    //
    // We'll also define lastItem(addr) as a function of contract state:
    //     if queue.right == 0 then IssueItem.zero else queue.items[queue.right]
    //     where queue = issueQueues[addr]
    //
    // ==== Invariants ====
    // For any queue in value(issueQueues):
    //   if 0 <= i < j <= queue.right, then item[i] < item[j]
    //   queue.items[queue.right] <= allVestAt
    //
    // If queue.left < queue.right, then:
    // - all the issue() calls it models happened while basketHandler.nonce() was queue.basketNonce
    // - queue.tokens = erc20s for each of those issuances, where (erc20s, _) = basket.quote()
    //     so, queue.tokens was the bskt token list when basketHandler.nonce() was queue.basketNonce
    // - for each item in queue.items: queue.tokens.length == item.deposits.length
=======
    // === Supply throttles ===
    ThrottleLib.Throttle private issuanceThrottle;
    ThrottleLib.Throttle private redemptionThrottle;
>>>>>>> 88cad46c

    function init(
        IMain main_,
        string calldata name_,
        string calldata symbol_,
        string calldata mandate_,
        ThrottleLib.Params calldata issuanceThrottleParams_,
        ThrottleLib.Params calldata redemptionThrottleParams_
    ) external initializer {
        require(bytes(name_).length > 0, "name empty");
        require(bytes(symbol_).length > 0, "symbol empty");
        require(bytes(mandate_).length > 0, "mandate empty");
        __Component_init(main_);
        __ERC20_init(name_, symbol_);
        __ERC20Permit_init(name_);

        assetRegistry = main_.assetRegistry();
        basketHandler = main_.basketHandler();
        backingManager = main_.backingManager();
        furnace = main_.furnace();

        mandate = mandate_;
        setIssuanceThrottleParams(issuanceThrottleParams_);
        setRedemptionThrottleParams(redemptionThrottleParams_);
    }

    /// Issue an RToken with basket collateral
    /// @param amount {qTok} The quantity of RToken to issue
    /// @custom:interaction nearly CEI, but see comments around handling of refunds
<<<<<<< HEAD
    function issue(uint256 amtRToken) public {
        issue(_msgSender(), amtRToken);
=======
    function issue(uint256 amount) public notPausedOrFrozen {
        issueTo(_msgSender(), amount);
>>>>>>> 88cad46c
    }

    /// Issue an RToken with basket collateral, to a particular recipient
    /// @param recipient The address to receive the issued RTokens
    /// @param amount {qRTok} The quantity of RToken to issue
    /// @custom:interaction
    function issueTo(address recipient, uint256 amount) public {
        require(amount > 0, "Cannot issue zero");

        // == Refresh ==
        assetRegistry.refresh();

        // == Checks-effects block ==
        address issuer = _msgSender(); // OK to save: it can't be changed in reentrant runs

        // Ensure SOUND basket
        require(basketHandler.status() == CollateralStatus.SOUND, "basket unsound");

        furnace.melt();
        uint256 supply = totalSupply();

        // Revert if issuance exceeds either supply throttle
        issuanceThrottle.useAvailable(supply, int256(amount)); // reverts on over-issuance
        redemptionThrottle.useAvailable(supply, -int256(amount)); // shouldn't revert

        // AT THIS POINT:
        //   all contract invariants hold
        //   furnace melting is up-to-date
        //   asset states are up-to-date
        //   throttle is up-to-date

        // amtBaskets: the BU change to be recorded by this issuance
        // D18{BU} = D18{BU} * {qRTok} / {qRTok}
        // Downcast is safe because an actual quantity of qBUs fits in uint192
        uint192 amtBaskets = uint192(
            supply > 0 ? mulDiv256(basketsNeeded, amount, supply) : amount
        );
        emit Issuance(issuer, recipient, amount, amtBaskets);

        (address[] memory erc20s, uint256[] memory deposits) = basketHandler.quote(
            amtBaskets,
            CEIL
        );

        // Fixlib optimization:
        // D18{BU} = D18{BU} + D18{BU}; uint192(+) is the same as Fix.plus
        uint192 newBasketsNeeded = basketsNeeded + amtBaskets;
        emit BasketsNeededChanged(basketsNeeded, newBasketsNeeded);
        basketsNeeded = newBasketsNeeded;

        // == Interactions: mint + transfer tokens to BackingManager ==
        _mint(recipient, amount);

        for (uint256 i = 0; i < erc20s.length; ++i) {
            IERC20Upgradeable(erc20s[i]).safeTransferFrom(
                issuer,
                address(backingManager),
                deposits[i]
            );
        }
    }

    /// Redeem RToken for basket collateral
    /// @param amount {qTok} The quantity {qRToken} of RToken to redeem
    /// @custom:action
    /// @custom:interaction CEI
    function redeem(uint256 amount) external notFrozen {
        redeemTo(_msgSender(), amount);
    }

    /// Redeem RToken for basket collateral to a particular recipient
    // checks:
    //   amount > 0
    //   amount <= balanceOf(caller)
    //   basket is not DISABLED
    //
    // effects:
    //   (so totalSupply -= amount and balanceOf(caller) -= amount)
    //   basketsNeeded' / totalSupply' >== basketsNeeded / totalSupply
    //
    // actions:
    //   let erc20s = basketHandler.erc20s()
    //   burn(caller, amount)
    //   for each token in erc20s:
    //     let tokenAmt = (amount * basketsNeeded / totalSupply) baskets of support for token
    //     let prorataAmt = (amount / totalSupply) * token.balanceOf(backingManager)
    //     do token.transferFrom(backingManager, caller, min(tokenAmt, prorataAmt))
    /// @param recipient The address to receive the backing collateral tokens
    /// @param amount {qRTok} The quantity {qRToken} of RToken to redeem
    /// @custom:interaction
    function redeemTo(address recipient, uint256 amount) public {
        // == Refresh ==
        main.assetRegistry().refresh();

        // == Checks and Effects ==
        address redeemer = _msgSender();
        require(amount > 0, "Cannot redeem zero");
        require(amount <= balanceOf(redeemer), "insufficient balance");

        // Allow redemption during IFFY + UNPRICED
        require(basketHandler.status() != CollateralStatus.DISABLED, "collateral default");

        // Failure to melt results in a lower redemption price, so we can allow it when paused
        // solhint-disable-next-line no-empty-blocks
        try main.furnace().melt() {} catch {}
        uint256 supply = totalSupply();

        // Revert if redemption exceeds either supply throttle
        issuanceThrottle.useAvailable(supply, -int256(amount));
        redemptionThrottle.useAvailable(supply, int256(amount)); // reverts on over-redemption

        // ==== Get basket redemption ====
        // i.e, set (erc20s, amounts) = basketHandler.quote(amount * basketsNeeded / totalSupply)

        // D18{BU} = D18{BU} * {qRTok} / {qRTok}
        // downcast is safe: amount < totalSupply and basketsNeeded < 1e57 < 2^190 (just barely)
        uint192 basketsRedeemed = uint192(mulDiv256(basketsNeeded, amount, supply));
        emit Redemption(redeemer, recipient, amount, basketsRedeemed);

        (address[] memory erc20s, uint256[] memory amounts) = basketHandler.quote(
            basketsRedeemed,
            FLOOR
        );

        // ==== Prorate redemption ====
        // i.e, set amounts = min(amounts, balances * amount / totalSupply)
        //   where balances[i] = erc20s[i].balanceOf(this)

        // D18{1} = D18 * {qRTok} / {qRTok}
        // downcast is safe: amount <= balanceOf(redeemer) <= totalSupply(), so prorate < 1e18
        uint192 prorate = uint192((FIX_ONE_256 * amount) / supply);

        // Bound each withdrawal by the prorata share, in case we're currently under-collateralized
        uint256 erc20length = erc20s.length;
        for (uint256 i = 0; i < erc20length; ++i) {
            // {qTok}
            uint256 bal = IERC20Upgradeable(erc20s[i]).balanceOf(address(backingManager));

            // gas-optimization: only do the full mulDiv256 if prorate is 0
            uint256 prorata = (prorate > 0)
                ? (prorate * bal) / FIX_ONE // {qTok} = D18{1} * {qTok} / D18
                : mulDiv256(bal, amount, supply); // {qTok} = {qTok} * {qRTok} / {qRTok}

            if (prorata < amounts[i]) amounts[i] = prorata;
        }

        uint192 newBasketsNeeded = basketsNeeded - basketsRedeemed;
        emit BasketsNeededChanged(basketsNeeded, newBasketsNeeded);
        basketsNeeded = newBasketsNeeded;

        // == Interactions ==
        // Accept and burn RToken, reverts if not enough balance to burn
        _burn(redeemer, amount);

        bool allZero = true;
        for (uint256 i = 0; i < erc20length; ++i) {
            if (amounts[i] == 0) continue;
            if (allZero) allZero = false;

            // Send withdrawal
            IERC20Upgradeable(erc20s[i]).safeTransferFrom(
                address(backingManager),
                recipient,
                amounts[i]
            );
        }

        if (allZero) revert("Empty redemption");
    }

    /// Mint a quantity of RToken to the `recipient`, decreasing the basket rate
    /// @param recipient The recipient of the newly minted RToken
    /// @param amtRToken {qRTok} The amtRToken to be minted
    /// @custom:protected
    // checks: unpaused; unfrozen; caller is backingManager
    // effects:
    //   bal'[recipient] = bal[recipient] + amtRToken
    //   totalSupply' = totalSupply + amtRToken
    function mint(address recipient, uint256 amtRToken) external notPausedOrFrozen {
        require(_msgSender() == address(backingManager), "not backing manager");
        _mint(recipient, amtRToken);
        requireValidBUExchangeRate();
    }

    /// Melt a quantity of RToken from the caller's account, increasing the basket rate
    /// @param amtRToken {qRTok} The amtRToken to be melted
    // checks: not paused or frozen
    // effects:
    //   bal'[caller] = bal[caller] - amtRToken
    //   totalSupply' = totalSupply - amtRToken
    function melt(uint256 amtRToken) external notPausedOrFrozen {
        _burn(_msgSender(), amtRToken);
        emit Melted(amtRToken);
        requireValidBUExchangeRate();
    }

    /// An affordance of last resort for Main in order to ensure re-capitalization
    /// @custom:protected
    // checks: unpaused; unfrozen; caller is backingManager
    // effects: basketsNeeded' = basketsNeeded_
    function setBasketsNeeded(uint192 basketsNeeded_) external notPausedOrFrozen {
        require(_msgSender() == address(backingManager), "not backing manager");
        emit BasketsNeededChanged(basketsNeeded, basketsNeeded_);
        basketsNeeded = basketsNeeded_;
        requireValidBUExchangeRate();
    }

    // ==== Throttle setters/getters ====

    /// @return {qRTok} The maximum issuance that can be performed in the current block
    function issuanceAvailable() external view returns (uint256) {
        return issuanceThrottle.currentlyAvailable(issuanceThrottle.hourlyLimit(totalSupply()));
    }

    /// @return available {qRTok} The maximum redemption that can be performed in the current block
    function redemptionAvailable() external view returns (uint256 available) {
        uint256 supply = totalSupply();
        uint256 hourlyLimit = redemptionThrottle.hourlyLimit(supply);
        available = redemptionThrottle.currentlyAvailable(hourlyLimit);
        if (supply < available) available = supply;
    }

    /// @return The issuance throttle parametrization
    function issuanceThrottleParams() external view returns (ThrottleLib.Params memory) {
        return issuanceThrottle.params;
    }

    /// @return The redemption throttle parametrization
    function redemptionThrottleParams() external view returns (ThrottleLib.Params memory) {
        return redemptionThrottle.params;
    }

    /// @custom:governance
    function setIssuanceThrottleParams(ThrottleLib.Params calldata params) public governance {
        require(params.amtRate >= MIN_THROTTLE_RATE_AMT, "issuance amtRate too small");
        require(params.amtRate <= MAX_THROTTLE_RATE_AMT, "issuance amtRate too big");
        require(params.pctRate <= MAX_THROTTLE_PCT_AMT, "issuance pctRate too big");
        emit IssuanceThrottleSet(issuanceThrottle.params, params);
        issuanceThrottle.params = params;
    }

    /// @custom:governance
    function setRedemptionThrottleParams(ThrottleLib.Params calldata params) public governance {
        require(params.amtRate >= MIN_THROTTLE_RATE_AMT, "redemption amtRate too small");
        require(params.amtRate <= MAX_THROTTLE_RATE_AMT, "redemption amtRate too big");
        require(params.pctRate <= MAX_THROTTLE_PCT_AMT, "redemption pctRate too big");
        emit RedemptionThrottleSet(redemptionThrottle.params, params);
        redemptionThrottle.params = params;
    }

<<<<<<< HEAD
    /// Vest all RToken issuance in queue = queues[account], from queue.left to < endId
    /// Fixes up queue.left and queue.right
    /// @custom:interaction
    // let iss = item(endId) - item(queue.left)
    //     where item(0) = the zero item
    //         | item(n) = issueQueues[account].items[n-1]
    //
    // checks:
    //   queue.left <= endId <= queue.right
    //   item(endId).when <= block.number + 1
    //
    //
    //   (effect) ELIMINATE ISSUANCE SPAN: Set queue.left so that:
    //     [queue'.left, queue'.right) intersect [queue.left, endId) == empty set
    //     [queue'.left, queue'.right) union [queue.left, endId) == [queue.left, queue.right)
    //     If [queue'.left, queue'.right) == empty set, then queue'.left == queue'.right == 0
    //
    //   (effect + action) COMPLETE ISSUANCE of iss:
    //     for i in [0, iss.deposits.length):
    //       issueQueues[account].erc20s[i].transfer(backingManager, iss.deposits[i]
    //     _mint(account, iss.amtRToken)
    function vestUpTo(address account, uint256 endId) internal {
        IssueQueue storage queue = issueQueues[account];
        if (queue.left == endId) return;

        require(queue.left <= endId && endId <= queue.right, "out of range");

        // Vest the span up to `endId`.
        uint256 amtRToken;
        uint192 amtBaskets;
        IssueItem storage rightItem = queue.items[endId - 1];
        require(rightItem.when <= FIX_ONE_256 * block.number, "issuance not ready");

        uint256 tokensLen = queue.tokens.length;
        uint256[] memory amtDeposits = new uint256[](tokensLen);

        // compute item(right - 1) - item(left - 1)
        // we could dedup this logic for the zero item, but it would take more SLOADS
        if (queue.left == 0) {
            amtRToken = rightItem.amtRToken;
            amtBaskets = rightItem.amtBaskets;
            for (uint256 i = 0; i < tokensLen; ++i) {
                amtDeposits[i] = rightItem.deposits[i];

                // Decrement liabilities
                liabilities[IERC20(queue.tokens[i])] -= amtDeposits[i];
            }
        } else {
            IssueItem storage leftItem = queue.items[queue.left - 1];
            amtRToken = rightItem.amtRToken - leftItem.amtRToken;
            amtBaskets = rightItem.amtBaskets - leftItem.amtBaskets;
            for (uint256 i = 0; i < tokensLen; ++i) {
                amtDeposits[i] = rightItem.deposits[i] - leftItem.deposits[i];

                // Decrement liabilities
                liabilities[IERC20(queue.tokens[i])] -= amtDeposits[i];
            }
        }

        emit BasketsNeededChanged(basketsNeeded, basketsNeeded + amtBaskets);
        // uint192(+) is safe for Fix.plus()
        basketsNeeded = basketsNeeded + amtBaskets;

        emit Issuance(account, amtRToken, amtBaskets);
        emit IssuancesCompleted(account, queue.left, endId, amtRToken);

        if (endId == queue.right) {
            // empty the queue - left is implicitly queue.left already
            queue.left = 0;
            queue.right = 0;
        } else {
            queue.left = endId;
        }

        // == Interactions ==
        _mint(account, amtRToken);

        for (uint256 i = 0; i < tokensLen; ++i) {
            IERC20Upgradeable(queue.tokens[i]).safeTransfer(
                address(backingManager),
                amtDeposits[i]
            );
        }
    }
=======
    // ==== Private ====
>>>>>>> 88cad46c

    /// Require the BU to RToken exchange rate to be in [1e-9, 1e9]
    function requireValidBUExchangeRate() private view {
        uint256 supply = totalSupply();
        if (supply == 0) return;

        // Note: These are D18s, even though they are uint256s. This is because
        // we cannot assume we stay inside our valid range here, as that is what
        // we are checking in the first place
        uint256 low = (FIX_ONE_256 * basketsNeeded) / supply; // D18{BU/rTok}
        uint256 high = (FIX_ONE_256 * basketsNeeded + (supply - 1)) / supply; // D18{BU/rTok}

        // 1e9 = FIX_ONE / 1e9; 1e27 = FIX_ONE * 1e9
        require(uint192(low) >= 1e9 && uint192(high) <= 1e27, "BU rate out of range");
    }

    /**
     * @dev Hook that is called before any transfer of tokens. This includes
     * minting and burning.
     *
     * Calling conditions:
     *
     * - when `from` and `to` are both non-zero, `amount` of ``from``'s tokens
     * will be transferred to `to`.
     * - when `from` is zero, `amount` tokens will be minted for `to`.
     * - when `to` is zero, `amount` of ``from``'s tokens will be burned.
     * - `from` and `to` are never both zero.
     */
    function _beforeTokenTransfer(
        address,
        address to,
        uint256
    ) internal virtual override {
        require(to != address(this), "RToken transfer to self");
    }

    /**
     * @dev This empty reserved space is put in place to allow future versions to add new
     * variables without shifting down storage in the inheritance chain.
     * See https://docs.openzeppelin.com/contracts/4.x/upgradeable#storage_gaps
     */
    uint256[42] private __gap;
}<|MERGE_RESOLUTION|>--- conflicted
+++ resolved
@@ -51,89 +51,9 @@
     // The exchange rate for issuance and redemption is totalSupply()/basketsNeeded {BU}/{qRTok}.
     uint192 public basketsNeeded; // D18{BU}
 
-<<<<<<< HEAD
-    // ==== Slow Issuance State====
-
-    // When all pending issuances will have vested.
-    uint192 internal allVestAt; // D18{fractional block number}
-
-    // Enforce a fixed issuanceRate throughout the entire block by caching it.
-    // Both of these MUST only be modified by whenFinished()
-    uint192 private lastIssRate; // D18{rTok/block}
-    uint256 private lastIssRateBlock; // {block number}
-
-    // IssueItem: One edge of an issuance
-    struct IssueItem {
-        uint192 when; // D18{fractional block number}
-        uint256 amtRToken; // {qRTok} Total amount of RTokens that have vested by `when`
-        uint192 amtBaskets; // D18{BU} Total amount of baskets that should back those RTokens
-        uint256[] deposits; // {qTok}, Total amounts of basket collateral deposited for vesting
-    }
-
-    struct IssueQueue {
-        uint256 basketNonce; // The nonce of the basket this queue models deposits against
-        address[] tokens; // Addresses of the erc20 tokens modelled by deposits in this queue
-        uint256 left; // [left, right) is the span of currently-valid items
-        uint256 right; //
-        IssueItem[] items; // The actual items (The issuance "fenceposts")
-    }
-
-    mapping(address => IssueQueue) public issueQueues;
-
-    // Redemption throttle
-    RedemptionBatteryLib.Battery private battery;
-
-    // {ERC20: {qTok} owed to Recipients}
-    // During reward sweeping, we sweep token balances - liabilities
-    mapping(IERC20 => uint256) private liabilities;
-
-    // For an initialized IssueQueue queue:
-    //     queue.right >= left
-    //     queue.right == left  iff  there are no more pending issuances in this queue
-    //
-    // The short way to describe this is that IssueQueue stores _cumulative_ issuances, not raw
-    // issuances, and so any particular issuance is actually the _difference_ between two adjaacent
-    // TotalIssue items in an IssueQueue.
-    //
-    // The way to keep an IssueQueue striaght in your head is to think of each TotalIssue item as a
-    // "fencepost" in the queue of actual issuances. The true issuances are the spans between the
-    // TotalIssue items. For example, if:
-    //    queue.items[queue.left].amtRToken == 1000 , and
-    //    queue.items[queue.right - 1].amtRToken == 6000,
-    // then the issuance "between" them is 5000 RTokens. If we waited long enough and then called
-    // vest() on that account, we'd vest 5000 RTokens *to* that account.
-    //
-    // You can vestUpTo an IssueItem queue[i] if
-    //   left < i <= right, and
-    //   block.number >= queue[i].when.toUint()
-    //
-    // We define a (partial) ordering on IssueItems: item1 < item2 iff the following all hold:
-    //   item1.when < item2.when
-    //   item1.amtRToken < item2.amtRToken
-    //   item1.amtBaskets < item2.amtBaskets
-    //   for all valid indices i, item1.deposits[i] < item2.deposits[i]
-    //
-    // And, in fact, item2 - item1 is then well-defined (and also piecewise).
-    //
-    // We'll also define lastItem(addr) as a function of contract state:
-    //     if queue.right == 0 then IssueItem.zero else queue.items[queue.right]
-    //     where queue = issueQueues[addr]
-    //
-    // ==== Invariants ====
-    // For any queue in value(issueQueues):
-    //   if 0 <= i < j <= queue.right, then item[i] < item[j]
-    //   queue.items[queue.right] <= allVestAt
-    //
-    // If queue.left < queue.right, then:
-    // - all the issue() calls it models happened while basketHandler.nonce() was queue.basketNonce
-    // - queue.tokens = erc20s for each of those issuances, where (erc20s, _) = basket.quote()
-    //     so, queue.tokens was the bskt token list when basketHandler.nonce() was queue.basketNonce
-    // - for each item in queue.items: queue.tokens.length == item.deposits.length
-=======
     // === Supply throttles ===
     ThrottleLib.Throttle private issuanceThrottle;
     ThrottleLib.Throttle private redemptionThrottle;
->>>>>>> 88cad46c
 
     function init(
         IMain main_,
@@ -163,13 +83,8 @@
     /// Issue an RToken with basket collateral
     /// @param amount {qTok} The quantity of RToken to issue
     /// @custom:interaction nearly CEI, but see comments around handling of refunds
-<<<<<<< HEAD
-    function issue(uint256 amtRToken) public {
-        issue(_msgSender(), amtRToken);
-=======
     function issue(uint256 amount) public notPausedOrFrozen {
         issueTo(_msgSender(), amount);
->>>>>>> 88cad46c
     }
 
     /// Issue an RToken with basket collateral, to a particular recipient
@@ -420,97 +335,10 @@
         redemptionThrottle.params = params;
     }
 
-<<<<<<< HEAD
-    /// Vest all RToken issuance in queue = queues[account], from queue.left to < endId
-    /// Fixes up queue.left and queue.right
-    /// @custom:interaction
-    // let iss = item(endId) - item(queue.left)
-    //     where item(0) = the zero item
-    //         | item(n) = issueQueues[account].items[n-1]
-    //
-    // checks:
-    //   queue.left <= endId <= queue.right
-    //   item(endId).when <= block.number + 1
-    //
-    //
-    //   (effect) ELIMINATE ISSUANCE SPAN: Set queue.left so that:
-    //     [queue'.left, queue'.right) intersect [queue.left, endId) == empty set
-    //     [queue'.left, queue'.right) union [queue.left, endId) == [queue.left, queue.right)
-    //     If [queue'.left, queue'.right) == empty set, then queue'.left == queue'.right == 0
-    //
-    //   (effect + action) COMPLETE ISSUANCE of iss:
-    //     for i in [0, iss.deposits.length):
-    //       issueQueues[account].erc20s[i].transfer(backingManager, iss.deposits[i]
-    //     _mint(account, iss.amtRToken)
-    function vestUpTo(address account, uint256 endId) internal {
-        IssueQueue storage queue = issueQueues[account];
-        if (queue.left == endId) return;
-
-        require(queue.left <= endId && endId <= queue.right, "out of range");
-
-        // Vest the span up to `endId`.
-        uint256 amtRToken;
-        uint192 amtBaskets;
-        IssueItem storage rightItem = queue.items[endId - 1];
-        require(rightItem.when <= FIX_ONE_256 * block.number, "issuance not ready");
-
-        uint256 tokensLen = queue.tokens.length;
-        uint256[] memory amtDeposits = new uint256[](tokensLen);
-
-        // compute item(right - 1) - item(left - 1)
-        // we could dedup this logic for the zero item, but it would take more SLOADS
-        if (queue.left == 0) {
-            amtRToken = rightItem.amtRToken;
-            amtBaskets = rightItem.amtBaskets;
-            for (uint256 i = 0; i < tokensLen; ++i) {
-                amtDeposits[i] = rightItem.deposits[i];
-
-                // Decrement liabilities
-                liabilities[IERC20(queue.tokens[i])] -= amtDeposits[i];
-            }
-        } else {
-            IssueItem storage leftItem = queue.items[queue.left - 1];
-            amtRToken = rightItem.amtRToken - leftItem.amtRToken;
-            amtBaskets = rightItem.amtBaskets - leftItem.amtBaskets;
-            for (uint256 i = 0; i < tokensLen; ++i) {
-                amtDeposits[i] = rightItem.deposits[i] - leftItem.deposits[i];
-
-                // Decrement liabilities
-                liabilities[IERC20(queue.tokens[i])] -= amtDeposits[i];
-            }
-        }
-
-        emit BasketsNeededChanged(basketsNeeded, basketsNeeded + amtBaskets);
-        // uint192(+) is safe for Fix.plus()
-        basketsNeeded = basketsNeeded + amtBaskets;
-
-        emit Issuance(account, amtRToken, amtBaskets);
-        emit IssuancesCompleted(account, queue.left, endId, amtRToken);
-
-        if (endId == queue.right) {
-            // empty the queue - left is implicitly queue.left already
-            queue.left = 0;
-            queue.right = 0;
-        } else {
-            queue.left = endId;
-        }
-
-        // == Interactions ==
-        _mint(account, amtRToken);
-
-        for (uint256 i = 0; i < tokensLen; ++i) {
-            IERC20Upgradeable(queue.tokens[i]).safeTransfer(
-                address(backingManager),
-                amtDeposits[i]
-            );
-        }
-    }
-=======
     // ==== Private ====
->>>>>>> 88cad46c
 
     /// Require the BU to RToken exchange rate to be in [1e-9, 1e9]
-    function requireValidBUExchangeRate() private view {
+    function requireValidBUExchangeRate() internal view {
         uint256 supply = totalSupply();
         if (supply == 0) return;
 
