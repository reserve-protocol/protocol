--- conflicted
+++ resolved
@@ -22,13 +22,7 @@
  * @title RTokenP1
  * An ERC20 with an elastic supply and governable exchange rate to basket units.
  */
-<<<<<<< HEAD
-
-/// @custom:oz-upgrades-unsafe-allow external-library-linking
 contract RTokenP1 is ComponentP1, IRewardable, ERC20PermitUpgradeable, RewardableLibP1, IRToken {
-=======
-contract RTokenP1 is ComponentP1, IRewardable, ERC20PermitUpgradeable, IRToken {
->>>>>>> 9129267f
     using RedemptionBatteryLib for RedemptionBatteryLib.Battery;
     using SafeERC20Upgradeable for IERC20Upgradeable;
 
@@ -157,13 +151,8 @@
 
     /// Begin a time-delayed issuance of RToken for basket collateral
     /// @param amtRToken {qTok} The quantity of RToken to issue
-<<<<<<< HEAD
-    /// @custom:interaction almost but not quite CEI
+    /// @custom:interaction nearly CEI, but see comments around handling of refunds
     function issue(uint256 amtRToken) public notPausedOrFrozen {
-=======
-    /// @custom:interaction nearly CEI, but see comments around handling of refunds
-    function issue(uint256 amtRToken) external notPausedOrFrozen {
->>>>>>> 9129267f
         require(amtRToken > 0, "Cannot issue zero");
 
         // == Refresh ==
@@ -632,9 +621,6 @@
     /// Vest all RToken issuance in queue = queues[account], from queue.left to < endId
     /// Fixes up queue.left and queue.right
     /// @custom:interaction
-<<<<<<< HEAD
-    function vestUpTo(address account, uint256 endId) internal {
-=======
     // let iss = item(endId) - item(queue.left)
     //     where item(0) = the zero item
     //         | item(n) = issueQueues[account].items[n-1]
@@ -653,8 +639,7 @@
     //     for i in [0, iss.deposits.length):
     //       issueQueues[account].erc20s[i].transfer(backingManager, iss.deposits[i]
     //     _mint(account, iss.amtRToken)
-    function vestUpTo(address account, uint256 endId) private {
->>>>>>> 9129267f
+    function vestUpTo(address account, uint256 endId) internal {
         IssueQueue storage queue = issueQueues[account];
         if (queue.left == endId) return;
 
