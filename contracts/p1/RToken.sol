--- conflicted
+++ resolved
@@ -538,15 +538,6 @@
         requireValidBUExchangeRate();
     }
 
-<<<<<<< HEAD
-    /// Claim all rewards and sweep to BackingManager
-    /// @custom:interaction
-    function claimAndSweepRewards() external notPausedOrFrozen {
-        RewardableLibP1._claimAndSweepRewards();
-    }
-
-=======
->>>>>>> 1c534f8d
     /// @param val {1/block}
     /// @custom:governance
     function setIssuanceRate(uint192 val) public governance {
