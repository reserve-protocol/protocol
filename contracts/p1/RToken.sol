// SPDX-License-Identifier: BlueOak-1.0.0
pragma solidity 0.8.9;

// solhint-disable-next-line max-line-length
import "@openzeppelin/contracts-upgradeable/token/ERC20/extensions/draft-ERC20PermitUpgradeable.sol";
import "@openzeppelin/contracts-upgradeable/token/ERC20/utils/SafeERC20Upgradeable.sol";
import "contracts/interfaces/IMain.sol";
import "contracts/interfaces/IRewardable.sol";
import "contracts/interfaces/IRToken.sol";
import "contracts/libraries/Fixed.sol";
import "contracts/libraries/RedemptionBattery.sol";
import "contracts/p1/mixins/Component.sol";
import "contracts/p1/mixins/RewardableLib.sol";

// MIN_BLOCK_ISSUANCE_LIMIT: {rTok/block} 10k whole RTok
uint192 constant MIN_BLOCK_ISSUANCE_LIMIT = 10_000 * FIX_ONE;

// MAX_ISSUANCE_RATE: 100%
uint192 constant MAX_ISSUANCE_RATE = 1e18; // {1}

/**
 * @title RTokenP1
 * An ERC20 with an elastic supply and governable exchange rate to basket units.
 */
contract RTokenP1 is ComponentP1, IRewardable, ERC20PermitUpgradeable, IRToken {
    using RedemptionBatteryLib for RedemptionBatteryLib.Battery;
    using SafeERC20Upgradeable for IERC20Upgradeable;

    /// Immutable after init. Expected to be an IPFS link, but can be the mandate itself.
    string public mandate;

    // ==== Governance Params ====

    // {qRTok} The min value of total supply to use for redemption throttling
    // The redemption capacity is always at least maxRedemptionCharge * redemptionVirtualSupply
    uint256 public redemptionVirtualSupply;

    // D18{1} fraction of supply that may be issued per block
    // Always, issuanceRate <= MAX_ISSUANCE_RATE = FIX_ONE
    uint192 public issuanceRate;

    // {1} fraction of supply that may be redeemed at once. Set to 0 to disable.
    // Always, maxRedemptionCharge <= FIX_ONE
    uint192 public maxRedemptionCharge;

    // ==== End Governance Params ====

    // The number of baskets that backingManager must hold
    // in order for this RToken to be fully collateralized.
    // The exchange rate for issuance and redemption is totalSupply()/basketsNeeded {BU}/{qRTok}.
    uint192 public basketsNeeded; // D18{BU}

    // ==== Slow Issuance State====

    // When all pending issuances will have vested.
    uint192 private allVestAt; // D18{fractional block number}

    // Enforce a fixed issuanceRate throughout the entire block by caching it.
    // Both of these MUST only be modified by whenFinished()
    uint192 private lastIssRate; // D18{rTok/block}
    uint256 private lastIssRateBlock; // {block number}

    // IssueItem: One edge of an issuance
    struct IssueItem {
        uint192 when; // D18{fractional block number}
        uint256 amtRToken; // {qRTok} Total amount of RTokens that have vested by `when`
        uint192 amtBaskets; // D18{BU} Total amount of baskets that should back those RTokens
        uint256[] deposits; // {qTok}, Total amounts of basket collateral deposited for vesting
    }

    struct IssueQueue {
        uint256 basketNonce; // The nonce of the basket this queue models deposits against
        address[] tokens; // Addresses of the erc20 tokens modelled by deposits in this queue
        uint256 left; // [left, right) is the span of currently-valid items
        uint256 right; //
        IssueItem[] items; // The actual items (The issuance "fenceposts")
    }

    /*
     * If we want to clean up state, it's safe to delete items[x] iff x < left.
     * For an initialized IssueQueue queue:
     *     queue.items.right >= left
     *     queue.items.right == left  iff  there are no more pending issuances here
     *
     * The short way to describe this is that IssueQueue stores _cumulative_ issuances, not raw
     * issuances, and so any particular issuance is actually the _difference_ between two adjaacent
     * TotalIssue items in an IssueQueue.
     *
     * The way to keep an IssueQueue striaght in your head is to think of each TotalIssue item as a
     * "fencepost" in the queue of actual issuances. The true issuances are the spans between the
     * TotalIssue items. For example, if:
     *    queue.items[queue.left].amtRToken == 1000 , and
     *    queue.items[queue.right - 1].amtRToken == 6000,
     * then the issuance "between" them is 5000 RTokens. If we waited long enough and then called
     * vest() on that account, we'd vest 5000 RTokens *to* that account.
     */

    mapping(address => IssueQueue) public issueQueues;

    // Redemption throttle
    RedemptionBatteryLib.Battery private battery;

<<<<<<< HEAD
=======
    // For an initialized IssueQueue queue:
    //     queue.items.right >= left
    //     queue.items.right == left  iff  there are no more pending issuances here
    //
    // The short way to describe this is that IssueQueue stores _cumulative_ issuances, not raw
    // issuances, and so any particular issuance is actually the _difference_ between two adjaacent
    // TotalIssue items in an IssueQueue.
    //
    // The way to keep an IssueQueue striaght in your head is to think of each TotalIssue item as a
    // "fencepost" in the queue of actual issuances. The true issuances are the spans between the
    // TotalIssue items. For example, if:
    //    queue.items[queue.left].amtRToken == 1000 , and
    //    queue.items[queue.right].amtRToken == 6000,
    // then the issuance "between" them is 5000 RTokens. If we waited long enough and then called
    // vest() on that account, we'd vest 5000 RTokens *to* that account.
    //
    // We use "fractional block numbers" in a slightly weird way. The most natural thing would
    // probably be to allow an issuance `i` to vest at any block `N` where `N >= i.when`. However,
    // we'd like people to be able to make single-block issuances in a single transaction, so we
    // instead allow an issuance `i` to vest in any block `N` where `N + 1 >= i.when`.

    // ==== Invariants ====
    // For any queue in value(issueQueues)
    //   if i < j <= queue.right,

>>>>>>> d857267b
    function init(
        IMain main_,
        string calldata name_,
        string calldata symbol_,
        string calldata mandate_,
        uint192 issuanceRate_,
        uint192 maxRedemptionCharge_,
        uint256 redemptionVirtualSupply_
    ) external initializer {
        require(bytes(name_).length > 0, "name empty");
        require(bytes(symbol_).length > 0, "symbol empty");
        require(bytes(mandate_).length > 0, "mandate empty");
        __Component_init(main_);
        __ERC20_init(name_, symbol_);
        __ERC20Permit_init(name_);
        mandate = mandate_;
        setIssuanceRate(issuanceRate_);
        setScalingRedemptionRate(maxRedemptionCharge_);
        setRedemptionRateFloor(redemptionVirtualSupply_);
    }

    /// Begin a time-delayed issuance of RToken for basket collateral
    /// @param amtRToken {qTok} The quantity of RToken to issue
    /// @custom:interaction almost but not quite CEI
    function issue(uint256 amtRToken) external notPausedOrFrozen {
        require(amtRToken > 0, "Cannot issue zero");

        // == Refresh ==
        main.assetRegistry().refresh();

        address issuer = _msgSender(); // OK to save: it can't be changed in reentrant runs
        IBasketHandler bh = main.basketHandler(); // OK to save: can only be changed by gov

        (uint256 basketNonce, ) = bh.lastSet();
        IssueQueue storage queue = issueQueues[issuer];

        // Refund issuances against old baskets
        if (queue.basketNonce > 0 && queue.basketNonce != basketNonce) {
            // == Interaction ==
            // This violates simple CEI, so we have to renew any potential transient state!
            refundSpan(issuer, queue.left, queue.right);

            // Refresh collateral after interaction
            main.assetRegistry().refresh();

            // Refresh local values after potential reentrant changes to contract state.
            (basketNonce, ) = bh.lastSet();
            queue = issueQueues[issuer];
        }

        // == Checks-effects block ==
        CollateralStatus status = bh.status();
        require(status == CollateralStatus.SOUND, "basket unsound");

        main.furnace().melt();

        // ==== Compute and accept collateral ====
        // D18{BU} = D18{BU} * {qRTok} / {qRTok}
        // Downcast is safe because an actual quantity of qBUs fits in uint192
        uint192 amtBaskets = uint192(
            totalSupply() > 0 ? mulDiv256(basketsNeeded, amtRToken, totalSupply()) : amtRToken
        );

        (address[] memory erc20s, uint256[] memory deposits) = bh.quote(amtBaskets, CEIL);

        // Add amtRToken's worth of issuance delay to allVestAt
        uint192 vestingEnd = whenFinished(amtRToken); // D18{block number}

        // Bypass queue entirely if the issuance can fit in this block and nothing blocking
        if (
            // D18{blocks} <= D18{1} * {blocks}
            vestingEnd <= FIX_ONE_256 * block.number &&
            queue.left == queue.right &&
            status == CollateralStatus.SOUND
        ) {
            // Fixlib optimization:
            // D18{BU} = D18{BU} + D18{BU}; uint192(+) is the same as Fix.plus
            uint192 newBasketsNeeded = basketsNeeded + amtBaskets;
            emit BasketsNeededChanged(basketsNeeded, newBasketsNeeded);
            basketsNeeded = newBasketsNeeded;

            // Note: We don't need to update the prev queue entry because queue.left = queue.right
            emit Issuance(issuer, amtRToken, amtBaskets);

            address backingMgr = address(main.backingManager());

            // == Interactions then return: transfer tokens ==
            // Complete issuance
            _mint(issuer, amtRToken);
            for (uint256 i = 0; i < erc20s.length; ++i) {
                IERC20Upgradeable(erc20s[i]).safeTransferFrom(issuer, backingMgr, deposits[i]);
            }
            return;
        }

        // Push issuance onto queue
        IssueItem storage curr = (queue.right < queue.items.length)
            ? queue.items[queue.right]
            : queue.items.push();
        curr.when = vestingEnd;
        curr.amtRToken = amtRToken;
        curr.amtBaskets = amtBaskets;
        curr.deposits = deposits;

        // Accumulate
        if (queue.right > 0) {
            IssueItem storage prev = queue.items[queue.right - 1];
            curr.amtRToken = prev.amtRToken + amtRToken;
            // D18{BU} = D18{BU} + D18{BU}; uint192(+) is the same as Fix.plus
            curr.amtBaskets = prev.amtBaskets + amtBaskets;
            for (uint256 i = 0; i < deposits.length; ++i) {
                curr.deposits[i] = prev.deposits[i] + deposits[i];
            }
        }

        // Configure queue
        queue.basketNonce = basketNonce;
        queue.tokens = erc20s;
        queue.right++;

        emit IssuanceStarted(
            issuer,
            queue.right - 1,
            amtRToken,
            amtBaskets,
            erc20s,
            deposits,
            vestingEnd
        );

        // == Interactions: accept collateral ==
        for (uint256 i = 0; i < erc20s.length; ++i) {
            IERC20Upgradeable(erc20s[i]).safeTransferFrom(issuer, address(this), deposits[i]);
        }
    }

    /// Add amtRToken's worth of issuance delay to allVestAt, and return the resulting finish time.
    /// @return finished D18{block} The new value of allVestAt
    function whenFinished(uint256 amtRToken) private returns (uint192 finished) {
        // Calculate the issuance rate (if this is the first issuance in the block)
        if (lastIssRateBlock < block.number) {
            lastIssRateBlock = block.number;

            // D18{rTok/block} = D18{1/block} * D18{rTok} / D18{1}
            // uint192 downcast is safe, max value representations are 1e18 * 1e48 / 1e18
            lastIssRate = uint192((issuanceRate * totalSupply()) / FIX_ONE);
            // uint192(<) is equivalent to Fix.lt
            if (lastIssRate < MIN_BLOCK_ISSUANCE_LIMIT) lastIssRate = MIN_BLOCK_ISSUANCE_LIMIT;
        }

        // Add amtRToken's worth of issuance delay to allVestAt
        uint192 before = allVestAt; // D18{block number}
        // uint192 downcast is safe: block numbers are smaller than 1e38
        uint192 worst = uint192(FIX_ONE * (block.number - 1)); // D18{block} = D18{1} * {block}
        if (worst > before) before = worst;

        // ... - 1 + lastIssRate gives us division rounding up, instead of down.
        // so, read this as:
        // finished = before + div(uint192((FIX_ONE_256 * amtRToken), lastIssRate, CEIL)
        // finished: D18{block} = D18{block} + D18{1} * D18{RTok} / D18{rtok/block}
        // uint192() downcast here is safe because:
        //   lastIssRate is at least 1e24 (from MIN_ISS_RATE), and
        //   amtRToken is at most 1e48, so
        //   what's downcast is at most (1e18 * 1e48 / 1e24) = 1e38 < 2^192-1
        finished = before + uint192((FIX_ONE_256 * amtRToken + (lastIssRate - 1)) / lastIssRate);
        allVestAt = finished;
    }

    /// Vest all available issuance for the account
    /// Callable by anyone!
    /// @param account The address of the account to vest issuances for
    /// @custom:completion
    /// @custom:interaction CEI
    function vest(address account, uint256 endId) external notPausedOrFrozen {
        // == Keepers ==
        main.assetRegistry().refresh();

        // == Checks ==
        CollateralStatus status = main.basketHandler().status();
        require(status == CollateralStatus.SOUND, "basket unsound");

        // Refund old issuances if there are any
        IssueQueue storage queue = issueQueues[account];
        (uint256 basketNonce, ) = main.basketHandler().lastSet();

        // == Interactions ==
        // ensure that the queue models issuances against the current basket, not previous baskets
        if (queue.basketNonce != basketNonce) {
            refundSpan(account, queue.left, queue.right);
        } else {
            vestUpTo(account, endId);
        }
    }

    /// @return A non-inclusive ending index
    function endIdForVest(address account) external view returns (uint256) {
        IssueQueue storage queue = issueQueues[account];
        uint256 blockNumber = FIX_ONE_256 * block.number; // D18{block} = D18{1} * {block}

        // Handle common edge cases in O(1)
        if (queue.left == queue.right) return queue.left;
        if (blockNumber < queue.items[queue.left].when) return queue.left;
        if (queue.items[queue.right - 1].when <= blockNumber) return queue.right;

        // find left and right (using binary search where always left <= right) such that:
        //     left == right - 1
        //     queue[left].when <= block.timestamp
        //     right == queue.right  or  block.timestamp < queue[right].when
        uint256 left = queue.left;
        uint256 right = queue.right;
        while (left < right - 1) {
            uint256 test = (left + right) / 2;
            // In this condition: D18{block} < D18{block}
            if (queue.items[test].when < blockNumber) left = test;
            else right = test;
        }
        return right;
    }

    /// Cancel some vesting issuance(s)
    /// If earliest == true, cancel id if id < endId
    /// If earliest == false, cancel id if endId <= id
    /// @param endId The issuance index to cancel through
    /// @param earliest If true, cancel earliest issuances; else, cancel latest issuances
    /// @custom:interaction CEI
    function cancel(uint256 endId, bool earliest) external notFrozen {
        address account = _msgSender();
        IssueQueue storage queue = issueQueues[account];

        require(queue.left <= endId && endId <= queue.right, "out of range");

        // == Interactions ==
        if (earliest) {
            refundSpan(account, queue.left, endId);
        } else {
            refundSpan(account, endId, queue.right);
        }
    }

    /// Redeem RToken for basket collateral
    /// @param amount {qTok} The quantity {qRToken} of RToken to redeem
    /// @custom:action
    /// @custom:interaction CEI
    function redeem(uint256 amount) external notFrozen {
        require(amount > 0, "Cannot redeem zero");

        // == Refresh ==
        main.assetRegistry().refresh();

        // == Checks and Effects ==
        address redeemer = _msgSender();
        require(balanceOf(redeemer) >= amount, "not enough RToken");
        // Allow redemption during IFFY + UNPRICED
        require(main.basketHandler().status() != CollateralStatus.DISABLED, "collateral default");

        // Failure to melt results in a lower redemption price, so we can allow it when paused
        // solhint-disable-next-line no-empty-blocks
        try main.furnace().melt() {} catch {}

        uint192 basketsNeeded_ = basketsNeeded; // gas optimization

        // D18{BU} = D18{BU} * {qRTok} / {qRTok}
        // downcast is safe: amount < totalSupply and basketsNeeded_ < 1e57 < 2^190 (just barely)
        uint256 supply = totalSupply();
        uint192 baskets = uint192(mulDiv256(basketsNeeded_, amount, supply));
        emit Redemption(redeemer, amount, baskets);

        (address[] memory erc20s, uint256[] memory amounts) = main.basketHandler().quote(
            uint192(baskets),
            FLOOR
        );

        // ==== Prorate redemption ====
        IBackingManager backingMgr = main.backingManager();
        uint256 erc20length = erc20s.length;

        // D18{1} = D18 * {qRTok} / {qRTok}
        // downcast is safe: amount <= balanceOf(redeemer) <= totalSupply(), so prorate < 1e18
        uint192 prorate = uint192((FIX_ONE_256 * amount) / supply);

        // Bound each withdrawal by the prorata share, in case we're currently under-capitalized
        for (uint256 i = 0; i < erc20length; ++i) {
            // {qTok} = D18{1} * {qTok} / D18
            uint256 prorata = (prorate *
                IERC20Upgradeable(erc20s[i]).balanceOf(address(backingMgr))) / FIX_ONE;
            if (prorata < amounts[i]) amounts[i] = prorata;
        }

        // Revert if redemption exceeds battery capacity
        battery.discharge(supply, amount); // reverts on over-redemption

        basketsNeeded = basketsNeeded_ - baskets;
        emit BasketsNeededChanged(basketsNeeded_, basketsNeeded);

        // == Interactions ==
        // Accept and burn RToken
        _burn(redeemer, amount);

        bool nonzero = false;
        for (uint256 i = 0; i < erc20length; ++i) {
            if (amounts[i] == 0) continue;
            if (!nonzero) nonzero = true;

            // Send withdrawal
            IERC20Upgradeable(erc20s[i]).safeTransferFrom(
                address(backingMgr),
                redeemer,
                amounts[i]
            );
        }

        if (!nonzero) revert("Empty redemption");
    }

    /// Mint a quantity of RToken to the `recipient`, decreasing the basket rate
    /// @param recipient The recipient of the newly minted RToken
    /// @param amtRToken {qRTok} The amtRToken to be minted
    /// @custom:protected
    // checks: unpaused; unfrozen; caller is backingManager
    // effects:
    //   bal'[recipient] = bal[recipient] + amtRToken
    //   totalSupply' = totalSupply + amtRToken
    function mint(address recipient, uint256 amtRToken) external notPausedOrFrozen {
        require(_msgSender() == address(main.backingManager()), "not backing manager");
        _mint(recipient, amtRToken);
    }

    /// Melt a quantity of RToken from the caller's account, increasing the basket rate
    /// @param amtRToken {qRTok} The amtRToken to be melted
    // checks: not paused or frozen
    // effects:
    //   bal'[caller] = bal[caller] - amtRToken
    //   totalSupply' = totalSupply - amtRToken
    function melt(uint256 amtRToken) external notPausedOrFrozen {
        _burn(_msgSender(), amtRToken);
        emit Melted(amtRToken);
    }

    /// An affordance of last resort for Main in order to ensure re-capitalization
    /// @custom:protected
    // checks: unpaused; unfrozen; caller is backingManager
    // effects: basketsNeeded' = basketsNeeded_
    function setBasketsNeeded(uint192 basketsNeeded_) external notPausedOrFrozen {
        require(_msgSender() == address(main.backingManager()), "not backing manager");
        emit BasketsNeededChanged(basketsNeeded, basketsNeeded_);
        basketsNeeded = basketsNeeded_;
    }

    /// Claim all rewards and sweep to BackingManager
    /// @custom:interaction
    function claimAndSweepRewards() external notPausedOrFrozen {
        RewardableLibP1.claimAndSweepRewards();
    }

    /// @param val {1/block}
    /// @custom:governance
    //
    function setIssuanceRate(uint192 val) public governance {
        require(val > 0 && val <= MAX_ISSUANCE_RATE, "invalid issuanceRate");
        emit IssuanceRateSet(issuanceRate, val);
        issuanceRate = val;
    }

    /// @return {1/hour} The max redemption charging rate
    function scalingRedemptionRate() external view returns (uint192) {
        return battery.scalingRedemptionRate;
    }

    /// @param val {1/hour}
    /// @custom:governance
    function setScalingRedemptionRate(uint192 val) public governance {
        require(val <= FIX_ONE, "invalid fraction");
        emit ScalingRedemptionRateSet(battery.scalingRedemptionRate, val);
        battery.scalingRedemptionRate = val;
    }

    /// @return {qRTok/hour} The min redemption charging rate, in {qRTok}
    function redemptionRateFloor() external view returns (uint256) {
        return battery.redemptionRateFloor;
    }

    /// @param val {qRTok/hour}
    /// @custom:governance
    function setRedemptionRateFloor(uint256 val) public governance {
        emit RedemptionRateFloorSet(battery.redemptionRateFloor, val);
        battery.redemptionRateFloor = val;
    }

    /// @dev This function is only here because solidity can't autogenerate our getter
    function issueItem(address account, uint256 index) external view returns (IssueItem memory) {
        require(index < issueQueues[account].right, "out of range");
        return issueQueues[account].items[index];
    }

    /// @return {qRTok} The maximum redemption that can be performed in the current block
    function redemptionLimit() external view returns (uint256) {
        return battery.currentCharge(totalSupply());
    }

    // ==== private ====
    /// Refund all deposits in the span [left, right)
    /// @custom:interaction
    function refundSpan(
        address account,
        uint256 left,
        uint256 right
    ) private {
        if (left >= right) return; // refund an empty span

        IssueQueue storage queue = issueQueues[account];

        // compute total deposits to refund
        uint256 tokensLen = queue.tokens.length;
        uint256[] memory amt = new uint256[](tokensLen);
        uint256 amtRToken; // {qRTok}
        IssueItem storage rightItem = queue.items[right - 1];

        // we could dedup this logic but it would take more SLOADS, so I think this is best
        amtRToken = rightItem.amtRToken;
        if (left == 0) {
            for (uint256 i = 0; i < tokensLen; ++i) {
                amt[i] = rightItem.deposits[i];
            }
        } else {
            IssueItem storage leftItem = queue.items[left - 1];
            amtRToken = amtRToken - leftItem.amtRToken;
            for (uint256 i = 0; i < tokensLen; ++i) {
                amt[i] = rightItem.deposits[i] - leftItem.deposits[i];
            }
        }

        if (queue.left == left && right == queue.right) {
            // empty entire queue
            queue.left = 0;
            queue.right = 0;
        } else if (queue.left == left && right < queue.right) {
            queue.left = right; // remove span from beginning
        } else if (queue.left < left && right == queue.right) {
            queue.right = left; // refund span from end
        } else {
            revert("Bad refundSpan");
        } // error: can't remove [left,right) from the queue, and leave just one interval

        emit IssuancesCanceled(account, left, right, amtRToken);

        // == Interactions ==
        for (uint256 i = 0; i < queue.tokens.length; ++i) {
            IERC20Upgradeable(queue.tokens[i]).safeTransfer(account, amt[i]);
        }
    }

    /// Vest all RToken issuance in queue = queues[account], from queue.left to < endId
    /// Fixes up queue.left and queue.right
    /// @custom:interaction
    function vestUpTo(address account, uint256 endId) private {
        IssueQueue storage queue = issueQueues[account];
        if (queue.left == endId) return;

        require(queue.left <= endId && endId <= queue.right, "out of range");

        // Vest the span up to `endId`.
        uint256 amtRToken;
        uint192 amtBaskets;
        IssueItem storage rightItem = queue.items[endId - 1];
        // D18{block} ~~ D18 * {block}
        require(rightItem.when <= FIX_ONE_256 * block.number, "issuance not ready");

        uint256 queueLength = queue.tokens.length;
        uint256[] memory amtDeposits = new uint256[](queueLength);

        // we could dedup this logic but it would take more SLOADS, so this seems best
        amtRToken = rightItem.amtRToken;
        amtBaskets = rightItem.amtBaskets;
        if (queue.left == 0) {
            for (uint256 i = 0; i < queueLength; ++i) {
                amtDeposits[i] = rightItem.deposits[i];
            }
        } else {
            IssueItem storage leftItem = queue.items[queue.left - 1];
            for (uint256 i = 0; i < queueLength; ++i) {
                amtDeposits[i] = rightItem.deposits[i] - leftItem.deposits[i];
            }
            amtRToken = amtRToken - leftItem.amtRToken;
            // uint192(-) is safe for Fix.minus()
            amtBaskets = amtBaskets - leftItem.amtBaskets;
        }

        emit BasketsNeededChanged(basketsNeeded, basketsNeeded + amtBaskets);
        // uint192(+) is safe for Fix.plus()
        basketsNeeded = basketsNeeded + amtBaskets;

        emit Issuance(account, amtRToken, amtBaskets);
        emit IssuancesCompleted(account, queue.left, endId, amtRToken);
        queue.left = endId;

        // == Interactions ==
        _mint(account, amtRToken);

        for (uint256 i = 0; i < queueLength; ++i) {
            IERC20Upgradeable(queue.tokens[i]).safeTransfer(
                address(main.backingManager()),
                amtDeposits[i]
            );
        }
    }

    /**
     * @dev This empty reserved space is put in place to allow future versions to add new
     * variables without shifting down storage in the inheritance chain.
     * See https://docs.openzeppelin.com/contracts/4.x/upgradeable#storage_gaps
     */
    uint256[42] private __gap;
}<|MERGE_RESOLUTION|>--- conflicted
+++ resolved
@@ -76,32 +76,11 @@
         IssueItem[] items; // The actual items (The issuance "fenceposts")
     }
 
-    /*
-     * If we want to clean up state, it's safe to delete items[x] iff x < left.
-     * For an initialized IssueQueue queue:
-     *     queue.items.right >= left
-     *     queue.items.right == left  iff  there are no more pending issuances here
-     *
-     * The short way to describe this is that IssueQueue stores _cumulative_ issuances, not raw
-     * issuances, and so any particular issuance is actually the _difference_ between two adjaacent
-     * TotalIssue items in an IssueQueue.
-     *
-     * The way to keep an IssueQueue striaght in your head is to think of each TotalIssue item as a
-     * "fencepost" in the queue of actual issuances. The true issuances are the spans between the
-     * TotalIssue items. For example, if:
-     *    queue.items[queue.left].amtRToken == 1000 , and
-     *    queue.items[queue.right - 1].amtRToken == 6000,
-     * then the issuance "between" them is 5000 RTokens. If we waited long enough and then called
-     * vest() on that account, we'd vest 5000 RTokens *to* that account.
-     */
-
     mapping(address => IssueQueue) public issueQueues;
 
     // Redemption throttle
     RedemptionBatteryLib.Battery private battery;
 
-<<<<<<< HEAD
-=======
     // For an initialized IssueQueue queue:
     //     queue.items.right >= left
     //     queue.items.right == left  iff  there are no more pending issuances here
@@ -114,7 +93,7 @@
     // "fencepost" in the queue of actual issuances. The true issuances are the spans between the
     // TotalIssue items. For example, if:
     //    queue.items[queue.left].amtRToken == 1000 , and
-    //    queue.items[queue.right].amtRToken == 6000,
+    //    queue.items[queue.right - 1].amtRToken == 6000,
     // then the issuance "between" them is 5000 RTokens. If we waited long enough and then called
     // vest() on that account, we'd vest 5000 RTokens *to* that account.
     //
@@ -127,7 +106,6 @@
     // For any queue in value(issueQueues)
     //   if i < j <= queue.right,
 
->>>>>>> d857267b
     function init(
         IMain main_,
         string calldata name_,
