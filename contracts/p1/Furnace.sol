--- conflicted
+++ resolved
@@ -13,13 +13,6 @@
     using FixLib for uint192;
 
     uint192 public constant MAX_RATIO = 1e14; // {1} 0.01%
-<<<<<<< HEAD
-    /// @custom:oz-upgrades-unsafe-allow state-variable-immutable
-    // solhint-disable-next-line var-name-mixedcase
-    uint48 public constant PERIOD = 1; // {s} distribution period
-    // historical artifact
-=======
->>>>>>> 2fe43e6d
 
     IRToken private rToken;
 
