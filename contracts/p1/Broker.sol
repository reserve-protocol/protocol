// SPDX-License-Identifier: BlueOak-1.0.0
pragma solidity 0.8.17;

import "@openzeppelin/contracts-upgradeable/token/ERC20/utils/SafeERC20Upgradeable.sol";
import "@openzeppelin/contracts/utils/structs/EnumerableSet.sol";
import "@openzeppelin/contracts/proxy/Clones.sol";
import "../interfaces/IBroker.sol";
import "../interfaces/IMain.sol";
import "../interfaces/ITrade.sol";
import "../libraries/Fixed.sol";
import "./mixins/Component.sol";
import "../plugins/trading/GnosisTrade.sol";

/// A simple core contract that deploys disposable trading contracts for Traders
contract BrokerP1 is ComponentP1, IBroker {
    using EnumerableSet for EnumerableSet.AddressSet;
    using FixLib for uint192;
    using SafeERC20Upgradeable for IERC20Upgradeable;
    using Clones for address;

    uint48 public constant MAX_AUCTION_LENGTH = 604800; // {s} max valid duration - 1 week

    IBackingManager private backingManager;
    IRevenueTrader private rsrTrader;
    IRevenueTrader private rTokenTrader;

    // The trade contract to clone on openTrade(). Governance parameter.
    ITrade public tradeImplementation;

    // The Gnosis contract to init each trade with. Governance parameter.
    IGnosis public gnosis;

    // {s} the length of an auction. Governance parameter.
    uint48 public auctionLength;

    // Whether trading is disabled.
    // Initially false. Settable by OWNER. A trade clone can set it to true via reportViolation()
    bool public disabled;

    // The set of ITrade (clone) addresses this contract has created
    mapping(address => bool) internal trades;

    // ==== Invariant ====
    // (trades[addr] == true) iff this contract has created an ITrade clone at addr

    // effects: initial parameters are set
    function init(
        IMain main_,
        IGnosis gnosis_,
        ITrade tradeImplementation_,
        uint48 auctionLength_
    ) external initializer {
        __Component_init(main_);

        backingManager = main_.backingManager();
        rsrTrader = main_.rsrTrader();
        rTokenTrader = main_.rTokenTrader();

        setGnosis(gnosis_);
        setTradeImplementation(tradeImplementation_);
        setAuctionLength(auctionLength_);
    }

    /// Handle a trade request by deploying a customized disposable trading contract
    /// @dev Requires setting an allowance in advance
    /// @custom:interaction CEI
    // checks:
    //   not disabled, paused (trading), or frozen
    //   caller is a system Trader
    // effects:
    //   Deploys a new trade clone, `trade`
    //   trades'[trade] = true
    // actions:
    //   Transfers req.sellAmount of req.sell.erc20 from caller to `trade`
    //   Calls trade.init() with appropriate parameters
<<<<<<< HEAD
    function openTrade(TradeRequest memory req) external notPausedOrFrozen returns (ITrade trade) {
=======
    function openTrade(TradeRequest memory req) external notTradingPausedOrFrozen returns (ITrade) {
>>>>>>> b65a8f54
        require(!disabled, "broker disabled");

        address caller = _msgSender();
        require(
            caller == address(backingManager) ||
                caller == address(rsrTrader) ||
                caller == address(rTokenTrader),
            "only traders"
        );

        trade = _openTrade(req);
        trades[address(trade)] = true;
    }

    // Create trade; transfer tokens to trade; launch auction.
    function _openTrade(TradeRequest memory req) internal virtual returns (ITrade) {
        GnosisTrade trade = GnosisTrade(address(tradeImplementation).clone());

        // Apply Gnosis EasyAuction-specific resizing of req, if needed: Ensure that
        // max(sellAmount, minBuyAmount) <= maxTokensAllowed, while maintaining their proportion
        uint256 maxQty = (req.minBuyAmount > req.sellAmount) ? req.minBuyAmount : req.sellAmount;

        if (maxQty > GNOSIS_MAX_TOKENS) {
            req.sellAmount = mulDiv256(req.sellAmount, GNOSIS_MAX_TOKENS, maxQty, CEIL);
            req.minBuyAmount = mulDiv256(req.minBuyAmount, GNOSIS_MAX_TOKENS, maxQty, FLOOR);
        }

        // == Interactions ==
        IERC20Upgradeable(address(req.sell.erc20())).safeTransferFrom(
            _msgSender(),
            address(trade),
            req.sellAmount
        );
        trade.init(this, _msgSender(), gnosis, auctionLength, req);
        return trade;
    }

    /// Disable the broker until re-enabled by governance
    /// @custom:protected
    // checks: not paused (trading), not frozen, caller is a Trade this contract cloned
    // effects: disabled' = true
    function reportViolation() external notTradingPausedOrFrozen {
        require(trades[_msgSender()], "unrecognized trade contract");
        emit DisabledSet(disabled, true);
        disabled = true;
    }

    // === Setters ===

    /// @custom:governance
    function setGnosis(IGnosis newGnosis) public governance {
        require(address(newGnosis) != address(0), "invalid Gnosis address");

        emit GnosisSet(gnosis, newGnosis);
        gnosis = newGnosis;
    }

    /// @custom:governance
    function setTradeImplementation(ITrade newTradeImplementation) public governance {
        require(
            address(newTradeImplementation) != address(0),
            "invalid Trade Implementation address"
        );

        emit TradeImplementationSet(tradeImplementation, newTradeImplementation);
        tradeImplementation = newTradeImplementation;
    }

    /// @custom:governance
    function setAuctionLength(uint48 newAuctionLength) public governance {
        require(
            newAuctionLength > 0 && newAuctionLength <= MAX_AUCTION_LENGTH,
            "invalid auctionLength"
        );
        emit AuctionLengthSet(auctionLength, newAuctionLength);
        auctionLength = newAuctionLength;
    }

    /// @custom:governance
    function setDisabled(bool disabled_) external governance {
        emit DisabledSet(disabled, disabled_);
        disabled = disabled_;
    }

    /**
     * @dev This empty reserved space is put in place to allow future versions to add new
     * variables without shifting down storage in the inheritance chain.
     * See https://docs.openzeppelin.com/contracts/4.x/upgradeable#storage_gaps
     */
    uint256[44] private __gap;
}<|MERGE_RESOLUTION|>--- conflicted
+++ resolved
@@ -73,11 +73,7 @@
     // actions:
     //   Transfers req.sellAmount of req.sell.erc20 from caller to `trade`
     //   Calls trade.init() with appropriate parameters
-<<<<<<< HEAD
-    function openTrade(TradeRequest memory req) external notPausedOrFrozen returns (ITrade trade) {
-=======
     function openTrade(TradeRequest memory req) external notTradingPausedOrFrozen returns (ITrade) {
->>>>>>> b65a8f54
         require(!disabled, "broker disabled");
 
         address caller = _msgSender();
