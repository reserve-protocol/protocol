// SPDX-License-Identifier: BlueOak-1.0.0
pragma solidity 0.8.17;

import "@openzeppelin/contracts-upgradeable/token/ERC20/utils/SafeERC20Upgradeable.sol";
import "@openzeppelin/contracts/utils/structs/EnumerableSet.sol";
import "@openzeppelin/contracts/proxy/Clones.sol";
import "../interfaces/IBroker.sol";
import "../interfaces/IMain.sol";
import "../interfaces/ITrade.sol";
import "../libraries/Fixed.sol";
import "./mixins/Component.sol";
import "../plugins/trading/DutchTrade.sol";
import "../plugins/trading/GnosisTrade.sol";

/// A simple core contract that deploys disposable trading contracts for Traders
contract BrokerP1 is ComponentP1, IBroker {
    using EnumerableSet for EnumerableSet.AddressSet;
    using FixLib for uint192;
    using SafeERC20Upgradeable for IERC20Upgradeable;
    using Clones for address;

    uint48 public constant MAX_AUCTION_LENGTH = 604800; // {s} max valid duration - 1 week
    uint48 public constant MIN_AUCTION_LENGTH = ONE_BLOCK; // {s} min auction length - 1 block
    // warning: blocktime <= 12s assumption

    IBackingManager private backingManager;
    IRevenueTrader private rsrTrader;
    IRevenueTrader private rTokenTrader;

    /// @custom:oz-renamed-from tradeImplementation
    // The Batch Auction Trade contract to clone on openTrade(). Governance parameter.
    ITrade public batchTradeImplementation;

    // The Gnosis contract to init batch auction trades with. Governance parameter.
    IGnosis public gnosis;

    /// @custom:oz-renamed-from auctionLength
    // {s} the length of a Gnosis EasyAuction. Governance parameter.
    uint48 public batchAuctionLength;

    // Whether trading is disabled.
    // Initially false. Settable by OWNER. A trade clone can set it to true via reportViolation()
    bool public disabled;

    // The set of ITrade (clone) addresses this contract has created
    mapping(address => bool) internal trades;

    // === 3.0.0 ===

    // The Dutch Auction Trade contract to clone on openTrade(). Governance parameter.
    ITrade public dutchTradeImplementation;

    // {s} the length of a Dutch Auction. Governance parameter.
    uint48 public dutchAuctionLength;

    // ==== Invariant ====
    // (trades[addr] == true) iff this contract has created an ITrade clone at addr

    // effects: initial parameters are set
    function init(
        IMain main_,
        IGnosis gnosis_,
        ITrade batchTradeImplementation_,
        uint48 batchAuctionLength_,
        ITrade dutchTradeImplementation_,
        uint48 dutchAuctionLength_
    ) external initializer {
        __Component_init(main_);

        backingManager = main_.backingManager();
        rsrTrader = main_.rsrTrader();
        rTokenTrader = main_.rTokenTrader();

        setGnosis(gnosis_);
        setBatchTradeImplementation(batchTradeImplementation_);
        setBatchAuctionLength(batchAuctionLength_);
        setDutchTradeImplementation(dutchTradeImplementation_);
        setDutchAuctionLength(dutchAuctionLength_);
    }

    /// Handle a trade request by deploying a customized disposable trading contract
    /// @param kind TradeKind.DUTCH_AUCTION or TradeKind.BATCH_AUCTION
    /// @dev Requires setting an allowance in advance
    /// @custom:interaction CEI
    // checks:
    //   not disabled, paused (trading), or frozen
    //   caller is a system Trader
    // effects:
    //   Deploys a new trade clone, `trade`
    //   trades'[trade] = true
    // actions:
    //   Transfers req.sellAmount of req.sell.erc20 from caller to `trade`
    //   Calls trade.init() with appropriate parameters
<<<<<<< HEAD
    function openTrade(TradeRequest memory req) external notTradingPausedOrFrozen returns (ITrade trade) {
=======
    function openTrade(TradeKind kind, TradeRequest memory req)
        external
        notTradingPausedOrFrozen
        returns (ITrade)
    {
>>>>>>> 19c7478f
        require(!disabled, "broker disabled");

        address caller = _msgSender();
        require(
            caller == address(backingManager) ||
                caller == address(rsrTrader) ||
                caller == address(rTokenTrader),
            "only traders"
        );

<<<<<<< HEAD
        trade = _openTrade(req);
        trades[address(trade)] = true;
    }

    // Create trade; transfer tokens to trade; launch auction.
    function _openTrade(TradeRequest memory req) internal virtual returns (ITrade) {
        GnosisTrade trade = GnosisTrade(address(tradeImplementation).clone());

        // Apply Gnosis EasyAuction-specific resizing of req, if needed: Ensure that
        // max(sellAmount, minBuyAmount) <= maxTokensAllowed, while maintaining their proportion
        uint256 maxQty = (req.minBuyAmount > req.sellAmount) ? req.minBuyAmount : req.sellAmount;

        if (maxQty > GNOSIS_MAX_TOKENS) {
            req.sellAmount = mulDiv256(req.sellAmount, GNOSIS_MAX_TOKENS, maxQty, CEIL);
            req.minBuyAmount = mulDiv256(req.minBuyAmount, GNOSIS_MAX_TOKENS, maxQty, FLOOR);
        }

        // == Interactions ==
        IERC20Upgradeable(address(req.sell.erc20())).safeTransferFrom(
            _msgSender(),
            address(trade),
            req.sellAmount
        );
        trade.init(this, _msgSender(), gnosis, auctionLength, req);
        return trade;
=======
        // Must be updated when new TradeKinds are created
        if (kind == TradeKind.BATCH_AUCTION) {
            return newBatchAuction(req, caller);
        }
        return newDutchAuction(req, ITrading(caller));
>>>>>>> 19c7478f
    }

    /// Disable the broker until re-enabled by governance
    /// @custom:protected
    // checks: not paused (trading), not frozen, caller is a Trade this contract cloned
    // effects: disabled' = true
    function reportViolation() external notTradingPausedOrFrozen {
        require(trades[_msgSender()], "unrecognized trade contract");
        emit DisabledSet(disabled, true);
        disabled = true;
    }

    // === Setters ===

    /// @custom:governance
    function setGnosis(IGnosis newGnosis) public governance {
        require(address(newGnosis) != address(0), "invalid Gnosis address");

        emit GnosisSet(gnosis, newGnosis);
        gnosis = newGnosis;
    }

    /// @custom:governance
    function setBatchTradeImplementation(ITrade newTradeImplementation) public governance {
        require(
            address(newTradeImplementation) != address(0),
            "invalid batchTradeImplementation address"
        );

        emit BatchTradeImplementationSet(batchTradeImplementation, newTradeImplementation);
        batchTradeImplementation = newTradeImplementation;
    }

    /// @custom:governance
    function setBatchAuctionLength(uint48 newAuctionLength) public governance {
        require(
            newAuctionLength >= MIN_AUCTION_LENGTH && newAuctionLength <= MAX_AUCTION_LENGTH,
            "invalid batchAuctionLength"
        );
        emit BatchAuctionLengthSet(batchAuctionLength, newAuctionLength);
        batchAuctionLength = newAuctionLength;
    }

    /// @custom:governance
    function setDutchTradeImplementation(ITrade newTradeImplementation) public governance {
        require(
            address(newTradeImplementation) != address(0),
            "invalid dutchTradeImplementation address"
        );

        emit DutchTradeImplementationSet(dutchTradeImplementation, newTradeImplementation);
        dutchTradeImplementation = newTradeImplementation;
    }

    /// @custom:governance
    function setDutchAuctionLength(uint48 newAuctionLength) public governance {
        require(
            newAuctionLength >= MIN_AUCTION_LENGTH && newAuctionLength <= MAX_AUCTION_LENGTH,
            "invalid dutchAuctionLength"
        );
        emit DutchAuctionLengthSet(dutchAuctionLength, newAuctionLength);
        dutchAuctionLength = newAuctionLength;
    }

    /// @custom:governance
    function setDisabled(bool disabled_) external governance {
        emit DisabledSet(disabled, disabled_);
        disabled = disabled_;
    }

    // === Private ===

    function newBatchAuction(TradeRequest memory req, address caller) private returns (ITrade) {
        require(batchAuctionLength > 0, "batchAuctionLength unset");
        GnosisTrade trade = GnosisTrade(address(batchTradeImplementation).clone());
        trades[address(trade)] = true;

        // Apply Gnosis EasyAuction-specific resizing of req, if needed: Ensure that
        // max(sellAmount, minBuyAmount) <= maxTokensAllowed, while maintaining their proportion
        uint256 maxQty = (req.minBuyAmount > req.sellAmount) ? req.minBuyAmount : req.sellAmount;

        if (maxQty > GNOSIS_MAX_TOKENS) {
            req.sellAmount = mulDiv256(req.sellAmount, GNOSIS_MAX_TOKENS, maxQty, CEIL);
            req.minBuyAmount = mulDiv256(req.minBuyAmount, GNOSIS_MAX_TOKENS, maxQty, FLOOR);
        }

        // == Interactions ==
        IERC20Upgradeable(address(req.sell.erc20())).safeTransferFrom(
            caller,
            address(trade),
            req.sellAmount
        );
        trade.init(this, caller, gnosis, batchAuctionLength, req);
        return trade;
    }

    function newDutchAuction(TradeRequest memory req, ITrading caller) private returns (ITrade) {
        require(dutchAuctionLength > 0, "dutchAuctionLength unset");
        DutchTrade trade = DutchTrade(address(dutchTradeImplementation).clone());
        trades[address(trade)] = true;

        // == Interactions ==
        IERC20Upgradeable(address(req.sell.erc20())).safeTransferFrom(
            address(caller),
            address(trade),
            req.sellAmount
        );

        trade.init(caller, req.sell, req.buy, req.sellAmount, dutchAuctionLength);
        return trade;
    }

    /**
     * @dev This empty reserved space is put in place to allow future versions to add new
     * variables without shifting down storage in the inheritance chain.
     * See https://docs.openzeppelin.com/contracts/4.x/upgradeable#storage_gaps
     */
    uint256[43] private __gap;
}<|MERGE_RESOLUTION|>--- conflicted
+++ resolved
@@ -91,15 +91,11 @@
     // actions:
     //   Transfers req.sellAmount of req.sell.erc20 from caller to `trade`
     //   Calls trade.init() with appropriate parameters
-<<<<<<< HEAD
-    function openTrade(TradeRequest memory req) external notTradingPausedOrFrozen returns (ITrade trade) {
-=======
     function openTrade(TradeKind kind, TradeRequest memory req)
         external
         notTradingPausedOrFrozen
         returns (ITrade)
     {
->>>>>>> 19c7478f
         require(!disabled, "broker disabled");
 
         address caller = _msgSender();
@@ -110,39 +106,11 @@
             "only traders"
         );
 
-<<<<<<< HEAD
-        trade = _openTrade(req);
-        trades[address(trade)] = true;
-    }
-
-    // Create trade; transfer tokens to trade; launch auction.
-    function _openTrade(TradeRequest memory req) internal virtual returns (ITrade) {
-        GnosisTrade trade = GnosisTrade(address(tradeImplementation).clone());
-
-        // Apply Gnosis EasyAuction-specific resizing of req, if needed: Ensure that
-        // max(sellAmount, minBuyAmount) <= maxTokensAllowed, while maintaining their proportion
-        uint256 maxQty = (req.minBuyAmount > req.sellAmount) ? req.minBuyAmount : req.sellAmount;
-
-        if (maxQty > GNOSIS_MAX_TOKENS) {
-            req.sellAmount = mulDiv256(req.sellAmount, GNOSIS_MAX_TOKENS, maxQty, CEIL);
-            req.minBuyAmount = mulDiv256(req.minBuyAmount, GNOSIS_MAX_TOKENS, maxQty, FLOOR);
-        }
-
-        // == Interactions ==
-        IERC20Upgradeable(address(req.sell.erc20())).safeTransferFrom(
-            _msgSender(),
-            address(trade),
-            req.sellAmount
-        );
-        trade.init(this, _msgSender(), gnosis, auctionLength, req);
-        return trade;
-=======
         // Must be updated when new TradeKinds are created
         if (kind == TradeKind.BATCH_AUCTION) {
             return newBatchAuction(req, caller);
         }
         return newDutchAuction(req, ITrading(caller));
->>>>>>> 19c7478f
     }
 
     /// Disable the broker until re-enabled by governance
