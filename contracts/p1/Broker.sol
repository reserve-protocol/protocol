--- conflicted
+++ resolved
@@ -61,10 +61,6 @@
 
     /// Handle a trade request by deploying a customized disposable trading contract
     /// @dev Requires setting an allowance in advance
-<<<<<<< HEAD
-    /// @dev This implementation for fuzzing breaks CEI, but fuzzing doesn't care
-    function openTrade(TradeRequest memory req) external notPausedOrFrozen returns (ITrade trade) {
-=======
     /// @custom:interaction CEI
     // checks:
     //   not disabled, paused, or frozen
@@ -75,8 +71,7 @@
     // actions:
     //   Transfers req.sellAmount of req.sell.erc20 from caller to `trade`
     //   Calls trade.init() with appropriate parameters
-    function openTrade(TradeRequest memory req) external notPausedOrFrozen returns (ITrade) {
->>>>>>> 9129267f
+    function openTrade(TradeRequest memory req) external notPausedOrFrozen returns (ITrade trade) {
         require(!disabled, "broker disabled");
 
         address caller = _msgSender();
