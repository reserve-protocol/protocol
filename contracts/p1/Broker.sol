--- conflicted
+++ resolved
@@ -97,11 +97,10 @@
         trades[address(trade)] = true;
     }
 
-<<<<<<< HEAD
     // Create trade; transfer tokens to trade; launch auction.
     function _openTrade(TradeRequest memory req) internal virtual returns (ITrade) {
         GnosisTrade trade = GnosisTrade(address(tradeImplementation).clone());
-=======
+
         // Apply Gnosis EasyAuction-specific resizing of req, if needed: Ensure that
         // max(sellAmount, minBuyAmount) <= maxTokensAllowed, while maintaining their proportion
         uint256 maxQty = (req.minBuyAmount > req.sellAmount) ? req.minBuyAmount : req.sellAmount;
@@ -112,7 +111,6 @@
         }
 
         // == Interactions ==
->>>>>>> b1e2fa20
         IERC20Upgradeable(address(req.sell.erc20())).safeTransferFrom(
             _msgSender(),
             address(trade),
