// SPDX-License-Identifier: BlueOak-1.0.0
pragma solidity 0.8.19;

import "@openzeppelin/contracts-upgradeable/utils/math/SafeCastUpgradeable.sol";
import "@openzeppelin/contracts-upgradeable/utils/math/MathUpgradeable.sol";
import "@openzeppelin/contracts-upgradeable/interfaces/IERC5805Upgradeable.sol";
import "../interfaces/IStRSRVotes.sol";
import "./StRSR.sol";

/*
 * @title StRSRP1Votes
 * @notice StRSRP1Votes is an extension of StRSRP1 that makes it IVotesUpgradeable.
 *   It is heavily based on OZ's ERC20VotesUpgradeable
 */
contract StRSRP1Votes is StRSRP1, IERC5805Upgradeable, IStRSRVotes {
    // A Checkpoint[] is a value history; it faithfully represents the history of value so long
    // as that value is only ever set by _writeCheckpoint. For any *previous* timepoint N, the
    // recorded value at the end of block N was cp.val, where cp in the value history is the
    // Checkpoint value with fromBlock maximal such that fromBlock <= N.

    // In particular, if the value changed during block N, there will be exactly one
    // entry cp with cp.fromBlock = N, and cp.val is the value at the _end_ of that block.
    // 3.4.0: Even though it says `fromBlock`, it's actually timepoint.
    struct Checkpoint {
        uint48 fromBlock;
        uint224 val;
    }

    bytes32 private constant _DELEGATE_TYPEHASH =
        keccak256("Delegation(address delegatee,uint256 nonce,uint256 expiry)");

    // _delegates[account] is the address of the delegate that `account` has specified
    mapping(address => address) private _delegates;

    // era history
    Checkpoint[] private _eras; // {era}

    // {era} => ...
    // `_checkpoints[era][account]` is the history of voting power of `account` during era `era`
    mapping(uint256 => mapping(address => Checkpoint[])) private _checkpoints; // {qStRSR}
    // `_totalSupplyCheckpoints[era]` is the history of totalSupply values during era `era`
    mapping(uint256 => Checkpoint[]) private _totalSupplyCheckpoints; // {qStRSR}

    // When RSR is seized, stakeholders are divested not only of their economic position,
    // but also of their governance position.

    // ===

    /// Rebase hook
    /// No need to override beginDraftEra: we are only concerned with raw balances (stakes)
    function beginEra() internal override {
        super.beginEra();

        _writeCheckpoint(_eras, _add, 1);
    }

    function clock() public view returns (uint48) {
        return SafeCastUpgradeable.toUint48(block.timestamp);
    }

    /**
     * @dev Description of the clock
     */
    // solhint-disable-next-line func-name-mixedcase
    function CLOCK_MODE() public pure returns (string memory) {
        return "mode=timestamp";
    }

    function currentEra() external view returns (uint256) {
        return era;
    }

    function checkpoints(address account, uint48 pos) public view returns (Checkpoint memory) {
        return _checkpoints[era][account][pos];
    }

    function numCheckpoints(address account) public view returns (uint48) {
        return SafeCastUpgradeable.toUint48(_checkpoints[era][account].length);
    }

    function delegates(address account) public view returns (address) {
        return _delegates[account];
    }

    function getVotes(address account) public view returns (uint256) {
        uint256 pos = _checkpoints[era][account].length;
        return pos == 0 ? 0 : _checkpoints[era][account][pos - 1].val;
    }

    function getPastVotes(address account, uint256 timepoint) public view returns (uint256) {
        require(timepoint < block.timestamp, "ERC20Votes: future lookup");

        uint256 pastEra = _checkpointsLookup(_eras, timepoint);
        return _checkpointsLookup(_checkpoints[pastEra][account], timepoint);
    }

    function getPastTotalSupply(uint256 timepoint) public view returns (uint256) {
        require(timepoint < block.timestamp, "ERC20Votes: future lookup");

        uint256 pastEra = _checkpointsLookup(_eras, timepoint);
        return _checkpointsLookup(_totalSupplyCheckpoints[pastEra], timepoint);
    }

    function getPastEra(uint256 timepoint) public view returns (uint256) {
        require(timepoint < block.timestamp, "ERC20Votes: future lookup");

        return _checkpointsLookup(_eras, timepoint);
    }

    /// Return the value from history `ckpts` that was current for timepoint `timepoint`
    function _checkpointsLookup(Checkpoint[] storage ckpts, uint256 timepoint)
        private
        view
        returns (uint256)
    {
        // We run a binary search to set `high` to the index of the earliest checkpoint
        // taken after timepoint, or ckpts.length if no checkpoint was taken after timepoint
        uint256 high = ckpts.length;
        uint256 low = 0;
        while (low < high) {
            uint256 mid = MathUpgradeable.average(low, high);
            // `fromBlock` is a timepoint
            if (ckpts[mid].fromBlock > timepoint) {
                high = mid;
            } else {
                low = mid + 1;
            }
        }
        return high == 0 ? 0 : ckpts[high - 1].val;
    }

    function delegate(address delegatee) public {
        _delegate(msg.sender, delegatee);
    }

    function delegateBySig(
        address delegatee,
        uint256 nonce,
        uint256 expiry,
        uint8 v,
        bytes32 r,
        bytes32 s
    ) public {
        require(block.timestamp <= expiry, "ERC20Votes: signature expired");
        address signer = ECDSAUpgradeable.recover(
            _hashTypedDataV4(keccak256(abi.encode(_DELEGATE_TYPEHASH, delegatee, nonce, expiry))),
            v,
            r,
            s
        );
        require(nonce == _useDelegationNonce(signer), "ERC20Votes: invalid nonce");
        _delegate(signer, delegatee);
    }

    /// Stakes an RSR `amount` on the corresponding RToken and allows to delegate
    /// votes from the sender to `delegatee` or self
    function stakeAndDelegate(uint256 rsrAmount, address delegatee) external {
        stake(rsrAmount);
        address currentDelegate = delegates(msg.sender);

        if (delegatee == address(0) && currentDelegate == address(0)) {
            // Delegate to self if no delegate defined and no delegatee provided
            _delegate(msg.sender, msg.sender);
        } else if (delegatee != address(0) && currentDelegate != delegatee) {
            // Delegate to delegatee if provided and different than current delegate
            _delegate(msg.sender, delegatee);
        }
    }

    function _mint(address account, uint256 amount) internal override {
        super._mint(account, amount);
        _writeCheckpoint(_totalSupplyCheckpoints[era], _add, amount);
    }

    function _burn(address account, uint256 amount) internal override {
        super._burn(account, amount);
        _writeCheckpoint(_totalSupplyCheckpoints[era], _subtract, amount);
    }

    function _afterTokenTransfer(
        address from,
        address to,
        uint256 amount
    ) internal override {
        super._afterTokenTransfer(from, to, amount);
        _moveVotingPower(delegates(from), delegates(to), amount);
    }

    function _delegate(address delegator, address delegatee) internal {
        address currentDelegate = delegates(delegator);
        uint256 delegatorBalance = balanceOf(delegator);
        _delegates[delegator] = delegatee;

        emit DelegateChanged(delegator, currentDelegate, delegatee);

        _moveVotingPower(currentDelegate, delegatee, delegatorBalance);
    }

    function _moveVotingPower(
        address src,
        address dst,
        uint256 amount
    ) private {
        if (src != dst && amount != 0) {
            if (src != address(0)) {
                (uint256 oldWeight, uint256 newWeight) = _writeCheckpoint(
                    _checkpoints[era][src],
                    _subtract,
                    amount
                );
                emit DelegateVotesChanged(src, oldWeight, newWeight);
            }

            if (dst != address(0)) {
                (uint256 oldWeight, uint256 newWeight) = _writeCheckpoint(
                    _checkpoints[era][dst],
                    _add,
                    amount
                );
                emit DelegateVotesChanged(dst, oldWeight, newWeight);
            }
        }
    }

    // Set this block's value in the history `ckpts`
    function _writeCheckpoint(
        Checkpoint[] storage ckpts,
        function(uint256, uint256) view returns (uint256) op,
        uint256 delta
    ) private returns (uint256 oldWeight, uint256 newWeight) {
        uint256 pos = ckpts.length;
        oldWeight = pos == 0 ? 0 : ckpts[pos - 1].val;
        newWeight = op(oldWeight, delta);

<<<<<<< HEAD
        if (pos != 0 && ckpts[pos - 1].fromBlock == NetworkConfigLib.blockNumber()) {
=======
        // `fromBlock` is a timepoint
        if (pos > 0 && ckpts[pos - 1].fromBlock == clock()) {
>>>>>>> 870c2224
            ckpts[pos - 1].val = SafeCastUpgradeable.toUint224(newWeight);
        } else {
            ckpts.push(
                Checkpoint({ fromBlock: clock(), val: SafeCastUpgradeable.toUint224(newWeight) })
            );
        }
    }

    function _add(uint256 a, uint256 b) private pure returns (uint256) {
        return a + b;
    }

    function _subtract(uint256 a, uint256 b) private pure returns (uint256) {
        return a - b;
    }

    /**
     * @dev This empty reserved space is put in place to allow future versions to add new
     * variables without shifting down storage in the inheritance chain.
     * See https://docs.openzeppelin.com/contracts/4.x/upgradeable#storage_gaps
     */
    uint256[46] private __gap;
}<|MERGE_RESOLUTION|>--- conflicted
+++ resolved
@@ -232,12 +232,8 @@
         oldWeight = pos == 0 ? 0 : ckpts[pos - 1].val;
         newWeight = op(oldWeight, delta);
 
-<<<<<<< HEAD
-        if (pos != 0 && ckpts[pos - 1].fromBlock == NetworkConfigLib.blockNumber()) {
-=======
         // `fromBlock` is a timepoint
-        if (pos > 0 && ckpts[pos - 1].fromBlock == clock()) {
->>>>>>> 870c2224
+        if (pos != 0 && ckpts[pos - 1].fromBlock == clock()) {
             ckpts[pos - 1].val = SafeCastUpgradeable.toUint224(newWeight);
         } else {
             ckpts.push(
