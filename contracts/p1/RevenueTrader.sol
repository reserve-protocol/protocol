// SPDX-License-Identifier: BlueOak-1.0.0
pragma solidity 0.8.19;

import "@openzeppelin/contracts/token/ERC20/utils/SafeERC20.sol";
import "@openzeppelin/contracts/token/ERC20/IERC20.sol";
import "../interfaces/IMain.sol";
import "../interfaces/IAssetRegistry.sol";
import "./mixins/Trading.sol";
import "./mixins/TradeLib.sol";

/// Trader Component that converts all asset balances at its address to a
/// single target asset and distributes this asset through the Distributor.
/// @custom:oz-upgrades-unsafe-allow external-library-linking
contract RevenueTraderP1 is TradingP1, IRevenueTrader {
    using FixLib for uint192;
    using SafeERC20 for IERC20;

    // Immutable after init()
    IERC20 public tokenToBuy;
    IAssetRegistry private assetRegistry;
    IDistributor private distributor;
    IBackingManager private backingManager;
    IFurnace private furnace;
    IRToken private rToken;
    IERC20 private rsr;

    function init(
        IMain main_,
        IERC20 tokenToBuy_,
        uint192 maxTradeSlippage_,
        uint192 minTradeVolume_
    ) external initializer {
        require(address(tokenToBuy_) != address(0), "invalid token address");
        __Component_init(main_);
        __Trading_init(main_, maxTradeSlippage_, minTradeVolume_);
        tokenToBuy = tokenToBuy_;
        cacheComponents();
    }

    /// Call after upgrade to >= 3.0.0
    function cacheComponents() public {
        assetRegistry = main.assetRegistry();
        distributor = main.distributor();
        backingManager = main.backingManager();
        furnace = main.furnace();
        rToken = main.rToken();
        rsr = main.rsr();
    }

    /// Settle a single trade + distribute revenue
    /// @param sell The sell token in the trade
    /// @return trade The ITrade contract settled
    /// @custom:interaction
    function settleTrade(IERC20 sell) public override(ITrading, TradingP1) returns (ITrade trade) {
        trade = super.settleTrade(sell); // nonReentrant
        _distributeTokenToBuy();
        // unlike BackingManager, do _not_ chain trades; b2b trades of the same token are unlikely
    }

    /// Distribute tokenToBuy to its destinations
    /// @dev Special-case of manageTokens([tokenToBuy], *)
    /// @custom:interaction
    function distributeTokenToBuy() external notTradingPausedOrFrozen {
        _distributeTokenToBuy();
    }

    /// Return registered ERC20s to the BackingManager if distribution for tokenToBuy is 0
    /// @custom:interaction
    function returnTokens(IERC20[] memory erc20s) external notTradingPausedOrFrozen {
        RevenueTotals memory revTotals = distributor.totals();
        if (tokenToBuy == rsr) {
            require(revTotals.rsrTotal == 0, "rsrTotal > 0");
        } else if (address(tokenToBuy) == address(rToken)) {
            require(revTotals.rTokenTotal == 0, "rTokenTotal > 0");
        } else {
            // untestable: tokenToBuy is always the RSR or RToken
            revert("invalid tokenToBuy");
        }

        // Return ERC20s to the BackingManager
        uint256 len = erc20s.length;
        for (uint256 i = 0; i < len; ++i) {
            require(assetRegistry.isRegistered(erc20s[i]), "unregistered erc20");
            erc20s[i].safeTransfer(address(backingManager), erc20s[i].balanceOf(address(this)));
        }
    }

    /// Process some number of tokens
    /// If the tokenToBuy is included in erc20s, RevenueTrader will distribute it at end of the tx
    /// @param erc20s The ERC20s to manage; can be tokenToBuy or anything registered
    /// @param kinds The kinds of auctions to launch: DUTCH_AUCTION | BATCH_AUCTION
    /// @custom:interaction not strictly RCEI; nonReentrant
    // let bal = this contract's balance of erc20
    // checks: !paused (trading), !frozen
    // does nothing if erc20 == addr(0) or bal == 0
    //
    // For each ERC20:
    //   if erc20 is tokenToBuy: distribute it
    //   else: sell erc20 for tokenToBuy
    // untested:
    //      OZ nonReentrant line is assumed to be working. cost/benefit of direct testing is high
    function manageTokens(IERC20[] calldata erc20s, TradeKind[] calldata kinds)
        external
        nonReentrant
        notTradingPausedOrFrozen
    {
        uint256 len = erc20s.length;
        require(len > 0, "empty erc20s list");
        require(len == kinds.length, "length mismatch");

        // Calculate if the trade involves any RToken
        // Distribute tokenToBuy if supplied in ERC20s list
        bool involvesRToken = tokenToBuy == IERC20(address(rToken));
        for (uint256 i = 0; i < len; ++i) {
            if (erc20s[i] == IERC20(address(rToken))) involvesRToken = true;
            if (erc20s[i] == tokenToBuy) {
                _distributeTokenToBuy();
                if (len == 1) return; // return early if tokenToBuy is only entry
            }
        }

        // Cache assetToBuy
        IAsset assetToBuy = assetRegistry.toAsset(tokenToBuy);

        // Refresh everything if RToken is involved
        if (involvesRToken) {
            assetRegistry.refresh();
            furnace.melt();
        } else {
            // Otherwise: refresh just the needed assets and nothing more
            for (uint256 i = 0; i < len; ++i) {
                assetRegistry.toAsset(erc20s[i]).refresh();
            }
            assetToBuy.refresh(); // invariant: can never be the RTokenAsset
<<<<<<< HEAD
        }

        // Cache and validate buyHigh
        (uint192 buyLow, uint192 buyHigh) = assetToBuy.lotPrice(); // {UoA/tok}
        require(buyHigh > 0 && buyHigh < FIX_MAX, "buy asset price unknown");

        // For each ERC20 that isn't the tokenToBuy, start an auction of the given kind
        for (uint256 i = 0; i < len; ++i) {
            IERC20 erc20 = erc20s[i];
            if (erc20 == tokenToBuy) continue;

            require(address(trades[erc20]) == address(0), "trade open");
            require(erc20.balanceOf(address(this)) > 0, "0 balance");

            IAsset assetToSell = assetRegistry.toAsset(erc20);
            (uint192 sellLow, uint192 sellHigh) = assetToSell.lotPrice(); // {UoA/tok}

            TradeInfo memory trade = TradeInfo({
                sell: assetToSell,
                buy: assetToBuy,
                sellAmount: assetToSell.bal(address(this)),
                buyAmount: 0,
                prices: TradePrices(sellLow, sellHigh, buyLow, buyHigh)
            });

            // Whether dust or not, trade the non-target asset for the target asset
            // Any asset with a broken price feed will trigger a revert here
            (, TradeRequest memory req) = TradeLib.prepareTradeSell(
                trade,
                minTradeVolume,
                maxTradeSlippage
            );
            require(req.sellAmount > 1, "sell amount too low");

            // Launch trade
            tryTrade(kinds[i], req, trade.prices);
=======
>>>>>>> 61079639
        }

        // Cache and validate buyHigh
        (uint192 buyLow, uint192 buyHigh) = assetToBuy.lotPrice(); // {UoA/tok}
        require(buyHigh > 0 && buyHigh < FIX_MAX, "buy asset price unknown");

        // For each ERC20 that isn't the tokenToBuy, start an auction of the given kind
        for (uint256 i = 0; i < len; ++i) {
            IERC20 erc20 = erc20s[i];
            if (erc20 == tokenToBuy) continue;

            require(address(trades[erc20]) == address(0), "trade open");
            require(erc20.balanceOf(address(this)) > 0, "0 balance");

            IAsset assetToSell = assetRegistry.toAsset(erc20);
            (uint192 sellLow, uint192 sellHigh) = assetToSell.lotPrice(); // {UoA/tok}

            TradeInfo memory trade = TradeInfo({
                sell: assetToSell,
                buy: assetToBuy,
                sellAmount: assetToSell.bal(address(this)),
                buyAmount: 0,
                prices: TradePrices(sellLow, sellHigh, buyLow, buyHigh)
            });

            // Whether dust or not, trade the non-target asset for the target asset
            // Any asset with a broken price feed will trigger a revert here
            (, TradeRequest memory req) = TradeLib.prepareTradeSell(
                trade,
                minTradeVolume,
                maxTradeSlippage
            );
            require(req.sellAmount > 1, "sell amount too low");

            // Launch trade
            tryTrade(kinds[i], req, trade.prices);
        }
    }

    // === Internal ===

    /// Distribute tokenToBuy to its destinations
    /// @dev Assumes notTradingPausedOrFrozen has already been checked!
    function _distributeTokenToBuy() internal {
        uint256 bal = tokenToBuy.balanceOf(address(this));
        tokenToBuy.safeApprove(address(distributor), 0);
        tokenToBuy.safeApprove(address(distributor), bal);

        // do not need to use AllowanceLib.safeApproveFallbackToCustom here because
        // tokenToBuy can be assumed to be either RSR or the RToken
        distributor.distribute(tokenToBuy, bal);
    }

    // === Internal ===

    /// Distribute tokenToBuy to its destinations
    /// @dev Assumes notTradingPausedOrFrozen has already been checked!
    function _distributeTokenToBuy() internal {
        uint256 bal = tokenToBuy.balanceOf(address(this));
        tokenToBuy.safeApprove(address(distributor), 0);
        tokenToBuy.safeApprove(address(distributor), bal);
        distributor.distribute(tokenToBuy, bal);
    }

    /**
     * @dev This empty reserved space is put in place to allow future versions to add new
     * variables without shifting down storage in the inheritance chain.
     * See https://docs.openzeppelin.com/contracts/4.x/upgradeable#storage_gaps
     */
    uint256[43] private __gap;
}<|MERGE_RESOLUTION|>--- conflicted
+++ resolved
@@ -132,45 +132,6 @@
                 assetRegistry.toAsset(erc20s[i]).refresh();
             }
             assetToBuy.refresh(); // invariant: can never be the RTokenAsset
-<<<<<<< HEAD
-        }
-
-        // Cache and validate buyHigh
-        (uint192 buyLow, uint192 buyHigh) = assetToBuy.lotPrice(); // {UoA/tok}
-        require(buyHigh > 0 && buyHigh < FIX_MAX, "buy asset price unknown");
-
-        // For each ERC20 that isn't the tokenToBuy, start an auction of the given kind
-        for (uint256 i = 0; i < len; ++i) {
-            IERC20 erc20 = erc20s[i];
-            if (erc20 == tokenToBuy) continue;
-
-            require(address(trades[erc20]) == address(0), "trade open");
-            require(erc20.balanceOf(address(this)) > 0, "0 balance");
-
-            IAsset assetToSell = assetRegistry.toAsset(erc20);
-            (uint192 sellLow, uint192 sellHigh) = assetToSell.lotPrice(); // {UoA/tok}
-
-            TradeInfo memory trade = TradeInfo({
-                sell: assetToSell,
-                buy: assetToBuy,
-                sellAmount: assetToSell.bal(address(this)),
-                buyAmount: 0,
-                prices: TradePrices(sellLow, sellHigh, buyLow, buyHigh)
-            });
-
-            // Whether dust or not, trade the non-target asset for the target asset
-            // Any asset with a broken price feed will trigger a revert here
-            (, TradeRequest memory req) = TradeLib.prepareTradeSell(
-                trade,
-                minTradeVolume,
-                maxTradeSlippage
-            );
-            require(req.sellAmount > 1, "sell amount too low");
-
-            // Launch trade
-            tryTrade(kinds[i], req, trade.prices);
-=======
->>>>>>> 61079639
         }
 
         // Cache and validate buyHigh
@@ -224,17 +185,6 @@
         distributor.distribute(tokenToBuy, bal);
     }
 
-    // === Internal ===
-
-    /// Distribute tokenToBuy to its destinations
-    /// @dev Assumes notTradingPausedOrFrozen has already been checked!
-    function _distributeTokenToBuy() internal {
-        uint256 bal = tokenToBuy.balanceOf(address(this));
-        tokenToBuy.safeApprove(address(distributor), 0);
-        tokenToBuy.safeApprove(address(distributor), bal);
-        distributor.distribute(tokenToBuy, bal);
-    }
-
     /**
      * @dev This empty reserved space is put in place to allow future versions to add new
      * variables without shifting down storage in the inheritance chain.
