// SPDX-License-Identifier: BlueOak-1.0.0
pragma solidity 0.8.19;

import "@openzeppelin/contracts/token/ERC20/utils/SafeERC20.sol";
import "@openzeppelin/contracts/token/ERC20/IERC20.sol";
import "../interfaces/IMain.sol";
import "../interfaces/IAssetRegistry.sol";
import "./mixins/Trading.sol";
import "./mixins/TradeLib.sol";

/// Trader Component that converts all asset balances at its address to a
/// single target asset and distributes this asset through the Distributor.
/// @custom:oz-upgrades-unsafe-allow external-library-linking
contract RevenueTraderP1 is TradingP1, IRevenueTrader {
    using FixLib for uint192;
    using SafeERC20 for IERC20;

    // Immutable after init()
    IERC20 public tokenToBuy;
    IAssetRegistry private assetRegistry;
    IDistributor private distributor;
    IBackingManager private backingManager;
    IFurnace private furnace;
    IRToken private rToken;
    IERC20 private rsr;

    function init(
        IMain main_,
        IERC20 tokenToBuy_,
        uint192 maxTradeSlippage_,
        uint192 minTradeVolume_
    ) external initializer {
        require(address(tokenToBuy_) != address(0), "invalid token address");
        __Component_init(main_);
        __Trading_init(main_, maxTradeSlippage_, minTradeVolume_);
        tokenToBuy = tokenToBuy_;
        cacheComponents();
    }

    /// Call after upgrade to >= 3.0.0
    function cacheComponents() public {
        assetRegistry = main.assetRegistry();
        distributor = main.distributor();
        backingManager = main.backingManager();
        furnace = main.furnace();
        rToken = main.rToken();
        rsr = main.rsr();
    }

    /// Settle a single trade + distribute revenue
    /// @param sell The sell token in the trade
    /// @return trade The ITrade contract settled
    /// @custom:interaction
    function settleTrade(IERC20 sell) public override(ITrading, TradingP1) returns (ITrade trade) {
        trade = super.settleTrade(sell); // nonReentrant

        // solhint-disable-next-line no-empty-blocks
        try this.distributeTokenToBuy() {} catch (bytes memory errData) {
            // untested:
            //     OOG pattern tested in other contracts, cost to test here is high
            // see: docs/solidity-style.md#Catching-Empty-Data
            if (errData.length == 0) revert(); // solhint-disable-line reason-string
        }
        // unlike BackingManager, do _not_ chain trades; b2b trades of the same token are unlikely
    }

    /// Distribute tokenToBuy to its destinations
    /// @dev Special-case of manageTokens([tokenToBuy], *)
    /// @custom:interaction
    function distributeTokenToBuy() external notTradingPausedOrFrozen {
        _distributeTokenToBuy();
    }

    /// Return registered ERC20s to the BackingManager if distribution for tokenToBuy is 0
    /// @custom:interaction
    function returnTokens(IERC20[] memory erc20s) external notTradingPausedOrFrozen {
        RevenueTotals memory revTotals = distributor.totals();
        if (tokenToBuy == rsr) {
            require(revTotals.rsrTotal == 0, "rsrTotal > 0");
        } else if (address(tokenToBuy) == address(rToken)) {
            require(revTotals.rTokenTotal == 0, "rTokenTotal > 0");
        } else {
            // untestable: tokenToBuy is always the RSR or RToken
            revert("invalid tokenToBuy");
        }

        // Return ERC20s to the BackingManager
        uint256 len = erc20s.length;
        for (uint256 i = 0; i < len; ++i) {
            require(assetRegistry.isRegistered(erc20s[i]), "unregistered erc20");
            erc20s[i].safeTransfer(address(backingManager), erc20s[i].balanceOf(address(this)));
        }
    }

    /// Process some number of tokens
    /// If the tokenToBuy is included in erc20s, RevenueTrader will distribute it at end of the tx
    /// @param erc20s The ERC20s to manage; can be tokenToBuy or anything registered
    /// @param kinds The kinds of auctions to launch: DUTCH_AUCTION | BATCH_AUCTION
    /// @custom:interaction not strictly RCEI; nonReentrant
    // let bal = this contract's balance of erc20
    // checks: !paused (trading), !frozen
    // does nothing if erc20 == addr(0) or bal == 0
    //
    // For each ERC20:
    //   if erc20 is tokenToBuy: distribute it
    //   else: sell erc20 for tokenToBuy
    // untested:
    //      OZ nonReentrant line is assumed to be working. cost/benefit of direct testing is high
    function manageTokens(IERC20[] calldata erc20s, TradeKind[] calldata kinds)
        external
        nonReentrant
        notTradingPausedOrFrozen
    {
        uint256 len = erc20s.length;
        require(len != 0, "empty erc20s list");
        require(len == kinds.length, "length mismatch");
        RevenueTotals memory revTotals = distributor.totals();
        require(
<<<<<<< HEAD
            (tokenToBuy == rsr && revTotals.rsrTotal > 0) ||
                (address(tokenToBuy) == address(rToken) && revTotals.rTokenTotal > 0),
=======
            (tokenToBuy == rsr && revTotals.rsrTotal != 0) ||
                (address(tokenToBuy) == address(rToken) && revTotals.rTokenTotal != 0),
>>>>>>> db72e404
            "zero distribution"
        );

        // Calculate if the trade involves any RToken
        // Distribute tokenToBuy if supplied in ERC20s list
        bool involvesRToken = tokenToBuy == IERC20(address(rToken));
        for (uint256 i = 0; i < len; ++i) {
            if (erc20s[i] == IERC20(address(rToken))) involvesRToken = true;
            if (erc20s[i] == tokenToBuy) {
                _distributeTokenToBuy();
                if (len == 1) return; // return early if tokenToBuy is only entry
            }
        }

        // Cache assetToBuy
        IAsset assetToBuy = assetRegistry.toAsset(tokenToBuy);

        // Refresh everything if RToken is involved
        if (involvesRToken) assetRegistry.refresh();
        else {
            // Otherwise: refresh just the needed assets and nothing more
            for (uint256 i = 0; i < len; ++i) {
                assetRegistry.toAsset(erc20s[i]).refresh();
            }
            assetToBuy.refresh(); // invariant: can never be the RTokenAsset
        }

        // Cache and validate buyHigh
        (uint192 buyLow, uint192 buyHigh) = assetToBuy.price(); // {UoA/tok}
<<<<<<< HEAD
        require(buyHigh > 0 && buyHigh < FIX_MAX, "buy asset price unknown");
=======
        require(buyHigh != 0 && buyHigh != FIX_MAX, "buy asset price unknown");
>>>>>>> db72e404

        // For each ERC20 that isn't the tokenToBuy, start an auction of the given kind
        for (uint256 i = 0; i < len; ++i) {
            IERC20 erc20 = erc20s[i];
            if (erc20 == tokenToBuy) continue;

            require(address(trades[erc20]) == address(0), "trade open");
            require(erc20.balanceOf(address(this)) != 0, "0 balance");

            IAsset assetToSell = assetRegistry.toAsset(erc20);
            (uint192 sellLow, uint192 sellHigh) = assetToSell.price(); // {UoA/tok}

            TradeInfo memory trade = TradeInfo({
                sell: assetToSell,
                buy: assetToBuy,
                sellAmount: assetToSell.bal(address(this)),
                buyAmount: 0,
                prices: TradePrices(sellLow, sellHigh, buyLow, buyHigh)
            });

            // Whether dust or not, trade the non-target asset for the target asset
            // Any asset with a broken price feed will trigger a revert here
            (, TradeRequest memory req) = TradeLib.prepareTradeSell(
                trade,
                minTradeVolume,
                maxTradeSlippage
            );
            require(req.sellAmount > 1, "sell amount too low");

            // Launch trade
            tryTrade(kinds[i], req, trade.prices);
        }
    }

    // === Internal ===

    /// Distribute tokenToBuy to its destinations
    /// @dev Assumes notTradingPausedOrFrozen has already been checked!
    function _distributeTokenToBuy() internal {
        uint256 bal = tokenToBuy.balanceOf(address(this));
        tokenToBuy.safeApprove(address(distributor), 0);
        tokenToBuy.safeApprove(address(distributor), bal);

        // do not need to use AllowanceLib.safeApproveFallbackToCustom here because
        // tokenToBuy can be assumed to be either RSR or the RToken
        distributor.distribute(tokenToBuy, bal);
    }

    /**
     * @dev This empty reserved space is put in place to allow future versions to add new
     * variables without shifting down storage in the inheritance chain.
     * See https://docs.openzeppelin.com/contracts/4.x/upgradeable#storage_gaps
     */
    uint256[43] private __gap;
}<|MERGE_RESOLUTION|>--- conflicted
+++ resolved
@@ -116,13 +116,8 @@
         require(len == kinds.length, "length mismatch");
         RevenueTotals memory revTotals = distributor.totals();
         require(
-<<<<<<< HEAD
-            (tokenToBuy == rsr && revTotals.rsrTotal > 0) ||
-                (address(tokenToBuy) == address(rToken) && revTotals.rTokenTotal > 0),
-=======
             (tokenToBuy == rsr && revTotals.rsrTotal != 0) ||
                 (address(tokenToBuy) == address(rToken) && revTotals.rTokenTotal != 0),
->>>>>>> db72e404
             "zero distribution"
         );
 
@@ -152,11 +147,7 @@
 
         // Cache and validate buyHigh
         (uint192 buyLow, uint192 buyHigh) = assetToBuy.price(); // {UoA/tok}
-<<<<<<< HEAD
-        require(buyHigh > 0 && buyHigh < FIX_MAX, "buy asset price unknown");
-=======
         require(buyHigh != 0 && buyHigh != FIX_MAX, "buy asset price unknown");
->>>>>>> db72e404
 
         // For each ERC20 that isn't the tokenToBuy, start an auction of the given kind
         for (uint256 i = 0; i < len; ++i) {
