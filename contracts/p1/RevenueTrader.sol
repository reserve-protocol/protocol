--- conflicted
+++ resolved
@@ -28,14 +28,8 @@
 
     /// Processes a single token; unpermissioned
     /// @dev Intended to be used with multicall
-<<<<<<< HEAD
-    /// @custom:action
     /// @custom:interaction , CEI
-    function manageToken(IERC20 erc20) external notPaused nonReentrant {
-=======
-    /// @custom:interaction
     function manageToken(IERC20 erc20) external interaction {
->>>>>>> aeba201f
         if (address(trades[erc20]) != address(0)) return;
 
         uint256 bal = erc20.balanceOf(address(this));
