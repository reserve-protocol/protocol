--- conflicted
+++ resolved
@@ -56,11 +56,8 @@
 
         // solhint-disable-next-line no-empty-blocks
         try this.distributeTokenToBuy() {} catch (bytes memory errData) {
-<<<<<<< HEAD
-=======
             // untested:
             //     OOG pattern tested in other contracts, cost to test here is high
->>>>>>> ca3261b3
             // see: docs/solidity-style.md#Catching-Empty-Data
             if (errData.length == 0) revert(); // solhint-disable-line reason-string
         }
