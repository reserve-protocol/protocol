--- conflicted
+++ resolved
@@ -192,16 +192,12 @@
         );
 
         // Init Basket Handler
-<<<<<<< HEAD
-        components.basketHandler.init(main, params.warmupPeriod, params.reweightable);
-=======
         components.basketHandler.init(
             main,
             params.warmupPeriod,
             params.reweightable,
             params.enableIssuancePremium
         );
->>>>>>> 72fc1f6e
 
         // Init Revenue Traders
         components.rsrTrader.init(main, rsr, params.maxTradeSlippage, params.minTradeVolume);
