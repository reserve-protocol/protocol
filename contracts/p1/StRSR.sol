--- conflicted
+++ resolved
@@ -277,10 +277,7 @@
 
         // Transfer RSR to caller
         emit ExchangeRateSet(initRate, stakeRate);
-<<<<<<< HEAD
         exchangeRateHistory.push(HistoricalExchangeRate(uint32(block.number), stakeRate));
-=======
->>>>>>> ebbaa9c4
         IERC20Upgradeable(address(main.rsr())).safeTransfer(_msgSender(), seizedRSR);
     }
 
