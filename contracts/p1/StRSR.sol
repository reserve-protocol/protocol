// SPDX-License-Identifier: BlueOak-1.0.0
pragma solidity 0.8.19;

import "@openzeppelin/contracts-upgradeable/interfaces/IERC1271Upgradeable.sol";
import "@openzeppelin/contracts-upgradeable/token/ERC20/utils/SafeERC20Upgradeable.sol";
import "@openzeppelin/contracts-upgradeable/utils/cryptography/SignatureCheckerUpgradeable.sol";
import "@openzeppelin/contracts-upgradeable/utils/cryptography/draft-EIP712Upgradeable.sol";
import "@openzeppelin/contracts-upgradeable/utils/CountersUpgradeable.sol";
import "@openzeppelin/contracts/token/ERC20/IERC20.sol";

import "../interfaces/IStRSR.sol";
import "../interfaces/IMain.sol";
import "../libraries/Fixed.sol";
import "../libraries/Permit.sol";
import "./mixins/Component.sol";

// solhint-disable max-states-count

/*
 * @title StRSRP1
 * @notice StRSR is an ERC20 token contract that allows people to stake their RSR as
 *   over-collateralization behind an RToken. As compensation stakers receive a share of revenues
 *   in the form of RSR. Balances are generally non-rebasing. As rewards are paid out StRSR becomes
 *   redeemable for increasing quantities of RSR.
 *
 * The one time that StRSR will rebase is if the entirety of over-collateralization RSR is seized.
 *   If this happens, users balances are zereod out and StRSR is re-issued at a 1:1 exchange rate
 *   with RSR.
 *
 * There's an important asymmetry in StRSR: when RSR is added it must be split only
 *   across non-withdrawing stakes, while when RSR is seized it is seized uniformly from both
 *   stakes that are in the process of being withdrawn and those that are not.
 */
abstract contract StRSRP1 is Initializable, ComponentP1, IStRSR, EIP712Upgradeable {
    using CountersUpgradeable for CountersUpgradeable.Counter;
    using SafeERC20Upgradeable for IERC20Upgradeable;

    /// @custom:oz-upgrades-unsafe-allow state-variable-immutable
    // solhint-disable-next-line var-name-mixedcase
    uint48 private constant MIN_UNSTAKING_DELAY = 60 * 2; // {s} 2 minutes
    uint48 private constant MAX_UNSTAKING_DELAY = 60 * 60 * 24 * 365; // {s} 1 year
    uint192 private constant MAX_REWARD_RATIO = 1e14; // {1} 0.01%

    // === ERC20 ===
    string public name; // immutable
    string public symbol; // immutable
    // solhint-disable const-name-snakecase
    uint8 public constant decimals = 18;

    // Component addresses, immutable after init()
    IAssetRegistry private assetRegistry;
    IBackingManager private backingManager;
    IBasketHandler private basketHandler;
    IERC20 private rsr;

    /// === Financial State: Stakes (balances) ===
    // Era. If stake balances are wiped out due to RSR seizure, increment the era to zero balances.
    // Only ever directly written by beginEra()
    uint256 internal era;

    // Typically: "balances". These are the tokenized staking positions!
    // era => ({account} => {qStRSR})
    mapping(uint256 => mapping(address => uint256)) private stakes; // Stakes per account {qStRSR}
    uint256 internal totalStakes; // Total of all stakes {qStRSR}
    uint256 internal stakeRSR; // Amount of RSR backing all stakes {qRSR}
    uint192 internal stakeRate; // The exchange rate between stakes and RSR. D18{qStRSR/qRSR}

    uint192 internal constant MAX_STAKE_RATE = 1e9 * FIX_ONE; // 1e9 D18{qStRSR/qRSR}

    // era => (owner => (spender => {qStRSR}))
    mapping(uint256 => mapping(address => mapping(address => uint256))) private _allowances;

    // === Financial State: Drafts ===
    // Era. If drafts get wiped out due to RSR seizure, increment the era to zero draft values.
    // Only ever directly written by beginDraftEra()
    uint256 internal draftEra; // {draftEra}
    // Drafts: share of the withdrawing tokens. Not transferrable and not revenue-earning.
    struct CumulativeDraft {
        // Avoid re-using uint192 in order to avoid confusion with our type system; 176 is enough
        uint176 drafts; // Total amount of drafts that will become available // {qDrafts}
        uint64 availableAt; // When the last of the drafts will become available
    }
    // {draftEra} => ({account} => {qDrafts})
    mapping(uint256 => mapping(address => CumulativeDraft[])) public draftQueues; // {qDrafts}
    mapping(uint256 => mapping(address => uint256)) public firstRemainingDraft; // draft index
    uint256 internal totalDrafts; // Total of all drafts {qDrafts}
    uint256 internal draftRSR; // Amount of RSR backing all drafts {qRSR}
    uint192 public draftRate; // The exchange rate between drafts and RSR. D18{qDrafts/qRSR}

    uint192 internal constant MAX_DRAFT_RATE = 1e9 * FIX_ONE; // 1e9 D18{qDrafts/qRSR}

    // ==== Analysis Definitions for Financial State ====
    // Let `bal` be the map stakes[era]; so, bal[acct] == balanceOf(acct)

    // Entirely different concepts for the Drafts:
    // `draft[acct]` is a "draft record". If, say, r = draft[acct], then:
    //   Let `r.queue` be the map draftQueues[era][acct]
    //   Let `r.left` be the value firstRemainingDraft[era][acct] // ( minus 1? )
    //   Let `r.right` be the value draftsQueues[era][acct].length
    //   We further define r.queue[-1].drafts to be 0.
    //
    // So, for any keyval pair (acct, r) in draft:
    // r.left <= r.right
    // for all i and j with r.left <= i < j < r.right:
    //   r.queue[i].drafts < r.queue[j].drafts, and
    //   r.queue[i].availableAt <= r.queue[j].availableAt
    //
    // Define draftSum, the total amount of drafts eventually due to the account holder of record r:
    // Let draftSum(r:draftRecord) =
    //   r.queue[r.right-1].drafts - r.queue[r.left-1].drafts

    // ==== Invariants ====
    // [total-stakes]: totalStakes == sum(bal[acct] for acct in bal)
    // [max-stake-rate]: 0 < stakeRate <= MAX_STAKE_RATE
    // [stake-rate]: if totalStakes == 0, then stakeRSR == 0 and stakeRate == FIX_ONE
    //               else, stakeRSR * stakeRate >= totalStakes * 1e18
    //               (ie, stakeRSR covers totalStakes at stakeRate)
    //
    // [total-drafts]: totalDrafts == sum(draftSum(draft[acct]) for acct in draft)
    // [max-draft-rate]: 0 < draftRate <= MAX_DRAFT_RATE
    // [draft-rate]: if totalDrafts == 0, then draftRSR == 0 and draftRate == FIX_ONE
    //               else, draftRSR * draftRate >= totalDrafts * 1e18
    //               (ie, draftRSR covers totalDrafts at draftRate)
    //
    // === ERC20Permit ===
    mapping(address => CountersUpgradeable.Counter) private _nonces;
    // === Delegation ===
    mapping(address => CountersUpgradeable.Counter) private _delegationNonces;

    // solhint-disable-next-line var-name-mixedcase
    bytes32 private constant _PERMIT_TYPEHASH =
        keccak256(
            "Permit(address owner,address spender,uint256 value,uint256 nonce,uint256 deadline)"
        );

    // ==== Gov Params ====
    // Promise: Each gov param is set _only_ by the appropriate "set" function.
    uint48 public unstakingDelay; // {s} The minimum length of time spent in the draft queue
    uint192 public rewardRatio; // {1} The fraction of the revenue balance to handout per period

    // === Rewards Cache ===
    // Promise: The two *payout* vars are modified only by init() and _payoutRewards()
    //   init() pretends that the "first" payout happens at initialization time
    //   _payoutRewards() updates them as described.
    // When init() or _payoutRewards() was last called:
    //     payoutLastPaid was the timestamp when the last paid-up block ended
    //     rsrRewardsAtLastPayout was the value of rsrRewards() at that time

    // {seconds} The last time when rewards were paid out
    uint48 private payoutLastPaid;

    // {qRSR} How much reward RSR was held the last time rewards were paid out
    uint256 private rsrRewardsAtLastPayout;

    // === 3.0.0 ===
    // The fraction of draftRSR + stakeRSR that may exit without a refresh
    uint192 private constant MAX_WITHDRAWAL_LEAK = 3e17; // {1} 30%

    uint192 private leaked; // {1} stake fraction that has withdrawn without a refresh
    uint48 private lastWithdrawRefresh; // {s} timestamp of last refresh() during withdraw()
    uint192 public withdrawalLeak; // {1} gov param -- % RSR that can be withdrawn without refresh

    // stake rate under/over which governance can reset all stakes
    uint192 private constant MAX_SAFE_STAKE_RATE = 1e6 * FIX_ONE; // 1e6   D18{qStRSR/qRSR}
    uint192 private constant MIN_SAFE_STAKE_RATE = uint192(1e12); // 1e-6  D18{qStRSR/qRSR}

    // ======================

    // init() can only be called once (initializer)
    // ==== Financial State:
    // effects:
    //   draft' = {}, bal' = {}, all totals zero, all rates FIX_ONE.
    //   payoutLastPaid' = now
    //   rsrRewardsAtLastPayout' = current RSR balance ( == rsrRewards() given the above )
    function init(
        IMain main_,
        string calldata name_,
        string calldata symbol_,
        uint48 unstakingDelay_,
        uint192 rewardRatio_,
        uint192 withdrawalLeak_
    ) external initializer {
        assert(bytes(name_).length != 0);
        assert(bytes(symbol_).length != 0);
        __Component_init(main_);
        __EIP712_init(name_, VERSION);
        name = name_;
        symbol = symbol_;

        assetRegistry = main_.assetRegistry();
        backingManager = main_.backingManager();
        basketHandler = main_.basketHandler();
        rsr = IERC20(address(main_.rsr()));

        payoutLastPaid = uint48(block.timestamp);
        rsrRewardsAtLastPayout = main_.rsr().balanceOf(address(this));
        setUnstakingDelay(unstakingDelay_);
        setRewardRatio(rewardRatio_);
        setWithdrawalLeak(withdrawalLeak_);

        beginEra();
        beginDraftEra();
    }

    /// Assign reward payouts to the staker pool
    /// @custom:refresher
    function payoutRewards() external {
        _payoutRewards();
    }

    /// Stakes an RSR `amount` on the corresponding RToken to earn yield and over-collateralize
    /// the system
    /// @param rsrAmount {qRSR}
    /// @dev Staking continues while paused/frozen, with reward handouts
    /// @custom:interaction CEI
    // checks:
    //   0 < rsrAmount
    //
    // effects:
    //   stakeRSR' = stakeRSR + rsrAmount
    //   totalStakes' = stakeRSR' * stakeRate / 1e18   (as required by invariant)
    //   bal'[caller] = bal[caller] + (totalStakes' - totalStakes)
    //   stakeRate' = stakeRate     (this could go without saying, but it's important!)
    //
    // actions:
    //   rsr.transferFrom(account, this, rsrAmount)
    function stake(uint256 rsrAmount) public {
<<<<<<< HEAD
        require(rsrAmount != 0, "Cannot stake zero");
=======
        _notZero(rsrAmount);
>>>>>>> b192d59d

        _payoutRewards();

        // Mint new stakes
        address caller = _msgSender();
        mintStakes(caller, rsrAmount);

        // == Interactions ==
        IERC20Upgradeable(address(rsr)).safeTransferFrom(caller, address(this), rsrAmount);
    }

    /// Begins a delayed unstaking for `amount` StRSR
    /// @param stakeAmount {qStRSR}
    /// @custom:interaction
    // checks:
    //   not paused (trading) or frozen
    //   0 < stakeAmount <= bal[caller]
    //
    // effects:
    //   totalStakes' = totalStakes - stakeAmount
    //   bal'[caller] = bal[caller] - stakeAmount
    //   stakeRSR' = ceil(totalStakes' * 1e18 / stakeRate)
    //   stakeRate' = stakeRate (no change)
    //
    //   draftRSR' + stakeRSR' = draftRSR + stakeRSR
    //   draftRate' = draftRate (no change)
    //   totalDrafts' = floor(draftRSR' + draftRate' / 1e18)
    //
    //   A draft for (totalDrafts' - totalDrafts) drafts
    //   is freshly appended to the caller's draft record.
    function unstake(uint256 stakeAmount) external {
        _requireNotTradingPausedOrFrozen();
        _notZero(stakeAmount);

        address account = _msgSender();
<<<<<<< HEAD
        require(stakeAmount != 0, "zero amount");
=======
>>>>>>> b192d59d
        require(stakes[era][account] >= stakeAmount, "insufficient balance");

        _payoutRewards();

        // ==== Compute changes to stakes and RSR accounting
        // rsrAmount: how many RSR to move from the stake pool to the draft pool
        // pick rsrAmount as big as we can such that (newTotalStakes <= newStakeRSR * stakeRate)
        _burn(account, stakeAmount);

        // newStakeRSR: {qRSR} = D18 * {qStRSR} / D18{qStRSR/qRSR}
        uint256 newStakeRSR = (FIX_ONE_256 * totalStakes + (stakeRate - 1)) / stakeRate;
        uint256 rsrAmount = stakeRSR - newStakeRSR;
        stakeRSR = newStakeRSR;

        // Create draft
        (uint256 index, uint64 availableAt) = pushDraft(account, rsrAmount);
        emit UnstakingStarted(index, draftEra, account, rsrAmount, stakeAmount, availableAt);
    }

    /// Complete an account's unstaking; callable by anyone
    /// @custom:interaction CEIC - Warning: violates CEI; has checks at the end
    // Let:
    //   r = draft[account]
    //   draftAmount = r.queue[endId - 1].drafts - r.queue[r.left-1].drafts
    //
    // checks:
    //   RToken is fully collateralized and the basket is sound.
    //   The system is not paused (trading) or frozen.
    //   endId <= r.right
    //   r.queue[endId - 1].availableAt <= now
    //
    // effects:
    //   r'.left = max(endId, r.left)
    //   draftSum'(account) = draftSum(account) + draftAmount)
    //   r'.right = r.right
    //   totalDrafts' = totalDrafts - draftAmount
    //   draftRSR' = ceil(totalDrafts' * 1e18 / draftRate)
    //
    // actions:
    //   rsr.transfer(account, rsrOut)
    function withdraw(address account, uint256 endId) external {
        _requireNotTradingPausedOrFrozen();

        uint256 firstId = firstRemainingDraft[draftEra][account];
        CumulativeDraft[] storage queue = draftQueues[draftEra][account];
        if (endId == 0 || firstId >= endId) return;

        // == Checks + Effects ==
        require(endId <= queue.length, "index out-of-bounds");
        require(queue[endId - 1].availableAt <= block.timestamp, "withdrawal unavailable");

        // untestable:
        //      firstId will never be zero, due to previous checks against endId
        uint192 oldDrafts = firstId != 0 ? queue[firstId - 1].drafts : 0;
        uint192 draftAmount = queue[endId - 1].drafts - oldDrafts;

        // advance queue past withdrawal
        firstRemainingDraft[draftEra][account] = endId;

        // ==== Compute RSR amount
        uint256 newTotalDrafts = totalDrafts - draftAmount;
        // newDraftRSR: {qRSR} = {qDrafts} * D18 / D18{qDrafts/qRSR}
        uint256 newDraftRSR = (newTotalDrafts * FIX_ONE_256 + (draftRate - 1)) / draftRate;
        uint256 rsrAmount = draftRSR - newDraftRSR;

        if (rsrAmount == 0) return;

        // ==== Transfer RSR from the draft pool
        totalDrafts = newTotalDrafts;
        draftRSR = newDraftRSR;

        // == Interactions ==
        leakyRefresh(rsrAmount);
        IERC20Upgradeable(address(rsr)).safeTransfer(account, rsrAmount);
        emit UnstakingCompleted(firstId, endId, draftEra, account, rsrAmount);

        // == Checks ==
        require(basketHandler.isReady() && basketHandler.fullyCollateralized(), "RToken readying");
    }

    /// Cancel an ongoing unstaking; resume staking
    /// @custom:interaction CEI
    function cancelUnstake(uint256 endId) external {
        _requireNotFrozen();
        address account = _msgSender();

        // We specifically allow cancelling unstaking when undercollateralized
        // require(basketHandler.isReady() && basketHandler.fullyCollateralized(), """);

        uint256 firstId = firstRemainingDraft[draftEra][account];
        CumulativeDraft[] storage queue = draftQueues[draftEra][account];
        if (endId == 0 || firstId >= endId) return;

        require(endId <= queue.length, "index out-of-bounds");

        // Cancelling unstake does not require checking if the unstaking was available
        // require(queue[endId - 1].availableAt <= block.timestamp, "withdrawal unavailable");

        // untestable:
        //      firstId will never be zero, due to previous checks against endId
        uint192 oldDrafts = firstId != 0 ? queue[firstId - 1].drafts : 0;
        uint192 draftAmount = queue[endId - 1].drafts - oldDrafts;

        // advance queue past withdrawal
        firstRemainingDraft[draftEra][account] = endId;

        // ==== Compute RSR amount
        uint256 newTotalDrafts = totalDrafts - draftAmount;
        // newDraftRSR: {qRSR} = {qDrafts} * D18 / D18{qDrafts/qRSR}
        uint256 newDraftRSR = (newTotalDrafts * FIX_ONE_256 + (draftRate - 1)) / draftRate;
        uint256 rsrAmount = draftRSR - newDraftRSR;

        if (rsrAmount == 0) return;

        // Payout rewards before updating draftRSR
        _payoutRewards();

        // ==== Transfer RSR from the draft pool
        totalDrafts = newTotalDrafts;
        draftRSR = newDraftRSR;
        emit UnstakingCancelled(firstId, endId, draftEra, account, rsrAmount);

        // Mint new stakes
        mintStakes(account, rsrAmount);
    }

    /// @param rsrAmount {qRSR}
    /// Must seize at least `rsrAmount`, or revert
    /// @custom:protected
    // let:
    //   keepRatio = 1 - (rsrAmount / rsr.balanceOf(this))
    //
    // checks:
    //   0 < rsrAmount <= rsr.balanceOf(this)
    //   not paused (trading) or frozen
    //   caller is backingManager
    //
    // effects, in two phases. Phase 1: (from x to x')
    //   stakeRSR' = floor(stakeRSR * keepRatio)
    //   totalStakes' = totalStakes
    //   stakeRate' = ceil(totalStakes' * 1e18 / stakeRSR')
    //
    //   draftRSR' = floor(draftRSR * keepRatio)
    //   totalDrafts' = totalDrafts
    //   draftRate' = ceil(totalDrafts' * 1e18 / draftRSR')
    //
    //   let fromRewards = floor(rsrRewards() * (1 - keepRatio))
    //
    // effects phase 2: (from x' to x'')
    //   draftRSR'' = (draftRSR' <= MAX_DRAFT_RATE) ? draftRSR' : 0
    //   if draftRSR'' = 0, then totalDrafts'' = 0 and draftRate'' = FIX_ONE
    //   stakeRSR'' = (stakeRSR' <= MAX_STAKE_RATE) ? stakeRSR' : 0
    //   if stakeRSR'' = 0, then totalStakes'' = 0 and stakeRate'' = FIX_ONE
    //
    // actions:
    //   as (this), rsr.transfer(backingManager, seized)
    //   where seized = draftRSR - draftRSR'' + stakeRSR - stakeRSR'' + fromRewards
    //
    // other properties:
    //   seized >= rsrAmount, which should be a logical consequence of the above effects
    function seizeRSR(uint256 rsrAmount) external {
        _requireNotTradingPausedOrFrozen();
        _notZero(rsrAmount);

        address caller = _msgSender();
        require(caller == address(backingManager), "!bm");
<<<<<<< HEAD
        require(rsrAmount != 0, "zero amount");
=======
>>>>>>> b192d59d

        uint256 rsrBalance = rsr.balanceOf(address(this));
        require(rsrAmount <= rsrBalance, "seize exceeds balance");

        _payoutRewards();

        uint256 seizedRSR;
        uint192 initRate = exchangeRate();
        uint256 rewards = rsrRewards();

        // Remove RSR from stakeRSR
        uint256 stakeRSRToTake = (stakeRSR * rsrAmount + (rsrBalance - 1)) / rsrBalance;
        stakeRSR -= stakeRSRToTake;
        seizedRSR = stakeRSRToTake;

        // update stakeRate, possibly beginning a new stake era
        if (stakeRSR != 0) {
            // Downcast is safe: totalStakes is 1e38 at most so expression maximum value is 1e56
            stakeRate = uint192((FIX_ONE_256 * totalStakes + (stakeRSR - 1)) / stakeRSR);
        }
        if (stakeRSR == 0 || stakeRate > MAX_STAKE_RATE) {
            seizedRSR += stakeRSR;
            beginEra();
        }

        // Remove RSR from draftRSR
        uint256 draftRSRToTake = (draftRSR * rsrAmount + (rsrBalance - 1)) / rsrBalance;
        draftRSR -= draftRSRToTake;
        seizedRSR += draftRSRToTake;

        // update draftRate, possibly beginning a new draft era
        if (draftRSR != 0) {
            // Downcast is safe: totalDrafts is 1e38 at most so expression maximum value is 1e56
            draftRate = uint192((FIX_ONE_256 * totalDrafts + (draftRSR - 1)) / draftRSR);
        }

        if (draftRSR == 0 || draftRate > MAX_DRAFT_RATE) {
            seizedRSR += draftRSR;
            beginDraftEra();
        }

        // Remove RSR from yet-unpaid rewards (implicitly)
        seizedRSR += (rewards * rsrAmount + (rsrBalance - 1)) / rsrBalance;
        rsrRewardsAtLastPayout = rsrRewards() - seizedRSR;

        // Transfer RSR to caller
        emit ExchangeRateSet(initRate, exchangeRate());
        IERC20Upgradeable(address(rsr)).safeTransfer(caller, seizedRSR);
    }

    /// @custom:governance
    /// Reset all stakes and advance era
    /// @notice This function is only callable when the stake rate is unsafe.
    ///     The stake rate is unsafe when it is either too high or too low.
    ///     There is the possibility of the rate reaching the borderline of being unsafe,
    ///     where users won't stake in fear that a reset might be executed.
    ///     A user may also grief this situation by staking enough RSR to vote against any reset.
    ///     This standoff will continue until enough RSR is staked and a reset is executed.
    ///     There is currently no good and easy way to mitigate the possibility of this situation,
    ///     and the risk of it occurring is low enough that it is not worth the effort to mitigate.
    function resetStakes() external {
        _requireGovernanceOnly();
        require(
            stakeRate <= MIN_SAFE_STAKE_RATE || stakeRate >= MAX_SAFE_STAKE_RATE,
            "rate still safe"
        );

        beginEra();
        beginDraftEra();
    }

    /// @return D18{qRSR/qStRSR} The exchange rate between RSR and StRSR
    function exchangeRate() public view returns (uint192) {
        // D18{qRSR/qStRSR} = D18 * D18 / D18{qStRSR/qRSR}
        return (FIX_SCALE_SQ + (stakeRate / 2)) / stakeRate; // ROUND method
    }

    /// Return the maximum value of endId such that withdraw(endId) can immediately work
    // let r = draft[account]
    // returns:
    //   if r.left == r.right: r.right (i.e, withdraw 0 drafts)
    //   else: the least id such that r.left <= id <= r.right and r.queue[id].availableAt > now
    function endIdForWithdraw(address account) external view returns (uint256) {
        uint256 time = block.timestamp;
        CumulativeDraft[] storage queue = draftQueues[draftEra][account];

        // Bounds our search for the current cumulative draft
        (uint256 left, uint256 right) = (firstRemainingDraft[draftEra][account], queue.length);

        // If there are no drafts to be found, return 0 drafts
        if (left >= right) return right;
        if (queue[left].availableAt > time) return left;

        // Otherwise, there *are* drafts with left <= index < right and availableAt <= time.
        // Binary search:
        uint256 test;
        while (left < right - 1) {
            // Loop invariants, because without great care a binary search is usually wrong:
            // - queue[left].availableAt <= time
            // - either right == queue.length or queue[right].availableAt > time
            test = (left + right) / 2; // left < test < right because left < right - 1
            if (queue[test].availableAt <= time) left = test;
            else right = test;
        }
        return right;
    }

    /// Used by FacadeP1
    /// @return The length of the draft queue for an account in an era
    function draftQueueLen(uint256 era_, address account) external view returns (uint256) {
        return draftQueues[era_][account].length;
    }

    /// @return {qDrafts} The amount of RSR currently being withdrawn
    function getDraftRSR() external view returns (uint256) {
        return draftRSR;
    }

    /// @return {qRSR} The amount of RSR currently being staked and earning rewards
    function getStakeRSR() external view returns (uint256) {
        return stakeRSR;
    }

    /// @return {qDrafts} The amount of StRSR currently being withdrawn
    function getTotalDrafts() external view returns (uint256) {
        return totalDrafts;
    }

    /// @return {draftEra} The current era for drafts (withdrawals)
    function getDraftEra() external view returns (uint256) {
        return draftEra;
    }

    // ==== Internal Functions ====

    /// Assign reward payouts to the staker pool
    /// @dev do this by effecting stakeRSR and payoutLastPaid as appropriate, given the current
    /// value of rsrRewards()
    /// @dev perhaps astonishingly, this _isn't_ a refresher

    // let
    //   N = numPeriods; the number of whole rewardPeriods since the last payout
    //   payout = rsrRewards() * (1 - (1 - rewardRatio)^N)  (see [strsr-payout-formula])
    //
    // effects:
    //   stakeRSR' = stakeRSR + payout
    //   rsrRewards'() = rsrRewards() - payout   (implicit in the code, but true)
    //   stakeRate' = ceil(totalStakes' * 1e18 / stakeRSR')  (because [stake-rate])
    //     unless totalStakes == 0 or stakeRSR == 0, in which case stakeRate' = FIX_ONE
    //   totalStakes' = totalStakes
    //
    // [strsr-payout-formula]:
    //   The process we're modelling is:
    //     N = number of whole rewardPeriods since last _payoutRewards() call
    //     rewards_0 = rsrRewards()
    //     payout_{i+1} = rewards_i * payoutRatio
    //     rewards_{i+1} = rewards_i - payout_{i+1}
    //     payout = sum{payout_i for i in [1...N]}
    //   thus:
    //     rewards_N = rewards_0 - payout
    //     rewards_{i+1} = rewards_i - rewards_i * payoutRatio = rewards_i * (1-payoutRatio)
    //     rewards_N = rewards_0 * (1-payoutRatio) ^ N
    //     payout = rewards_N - rewards_0 = rewards_0 * (1 - (1-payoutRatio)^N)
    function _payoutRewards() internal {
        if (block.timestamp < payoutLastPaid + 1) return;
        uint48 numPeriods = uint48(block.timestamp) - payoutLastPaid;

        uint192 initRate = exchangeRate();
        uint256 payout;

        // Do an actual payout if and only if enough RSR is staked!
        if (totalStakes >= FIX_ONE) {
            // Paying out the ratio r, N times, equals paying out the ratio (1 - (1-r)^N) 1 time.
            // Apply payout to RSR backing
            // payoutRatio: D18 = FIX_ONE: D18 - FixLib.powu(): D18
            // Both uses of uint192(-) are fine, as it's equivalent to FixLib.sub().
            uint192 payoutRatio = FIX_ONE - FixLib.powu(FIX_ONE - rewardRatio, numPeriods);

            // payout: {qRSR} = D18{1} * {qRSR} / D18
            payout = (payoutRatio * rsrRewardsAtLastPayout) / FIX_ONE;
            stakeRSR += payout;
        }

        payoutLastPaid += numPeriods;
        rsrRewardsAtLastPayout = rsrRewards();

        // stakeRate else case: D18{qStRSR/qRSR} = {qStRSR} * D18 / {qRSR}
        // downcast is safe: it's at most 1e38 * 1e18 = 1e56
        // untestable:
        //      the second half of the OR comparison is untestable because of the invariant:
        //      if totalStakes == 0, then stakeRSR == 0
        stakeRate = (stakeRSR == 0 || totalStakes == 0)
            ? FIX_ONE
            : uint192((totalStakes * FIX_ONE_256 + (stakeRSR - 1)) / stakeRSR);

        emit RewardsPaid(payout);
        emit ExchangeRateSet(initRate, exchangeRate());
    }

    /// @param rsrAmount {qRSR}
    /// @return index The index of the draft
    /// @return availableAt {s} The timestamp the cumulative draft vests
    // effects:
    //   draftRSR' = draftRSR + rsrAmount
    //   draftRate' = draftRate    (ie, unchanged)
    //   totalDrafts' = floor(draftRSR' * draftRate' / 1e18)
    //   r'.left = r.left
    //   r'.right = r.right + 1
    //   r'.queue is r.queue with a new entry appeneded for (totalDrafts' - totalDraft) drafts
    //   where r = draft[account] and r' = draft'[account]
    function pushDraft(address account, uint256 rsrAmount)
        internal
        returns (uint256 index, uint64 availableAt)
    {
        // draftAmount: how many drafts to create and assign to the user
        // pick draftAmount as big as we can such that (newTotalDrafts <= newDraftRSR * draftRate)
        draftRSR += rsrAmount;
        // newTotalDrafts: {qDrafts} = D18{qDrafts/qRSR} * {qRSR} / D18
        uint256 newTotalDrafts = (draftRate * draftRSR) / FIX_ONE;
        uint256 draftAmount = newTotalDrafts - totalDrafts;
        totalDrafts = newTotalDrafts;

        // Push drafts into account's draft queue
        CumulativeDraft[] storage queue = draftQueues[draftEra][account];
        index = queue.length;

        uint192 oldDrafts = index != 0 ? queue[index - 1].drafts : 0;
        uint64 lastAvailableAt = index != 0 ? queue[index - 1].availableAt : 0;
        availableAt = uint64(block.timestamp) + unstakingDelay;
        if (lastAvailableAt > availableAt) {
            availableAt = lastAvailableAt;
        }

        queue.push(CumulativeDraft(uint176(oldDrafts + draftAmount), availableAt));
    }

    /// Zero all stakes and withdrawals
    /// Overriden in StRSRVotes to handle rebases
    // effects:
    //   stakeRSR' = totalStakes' = 0
    //   stakeRate' = FIX_ONE
    function beginEra() internal virtual {
        stakeRSR = 0;
        totalStakes = 0;
        stakeRate = FIX_ONE;
        era++;

        emit AllBalancesReset(era);
    }

    // effects:
    //  draftRSR' = totalDrafts' = 0
    //  draftRate' = FIX_ONE
    function beginDraftEra() internal virtual {
        draftRSR = 0;
        totalDrafts = 0;
        draftRate = FIX_ONE;
        draftEra++;

        emit AllUnstakingReset(draftEra);
    }

    /// @return {qRSR} The balance of RSR that this contract owns dedicated to future RSR rewards.
    function rsrRewards() internal view returns (uint256) {
        return rsr.balanceOf(address(this)) - stakeRSR - draftRSR;
    }

    /// Refresh if too much RSR has exited since the last refresh occurred
    /// @param rsrWithdrawal {qRSR} How much RSR is being withdrawn
    /// Effects-Refresh
    function leakyRefresh(uint256 rsrWithdrawal) private {
        uint48 lastRefresh = assetRegistry.lastRefresh(); // {s}

        // Assumption: rsrWithdrawal has already been taken out of draftRSR
        uint256 totalRSR = stakeRSR + draftRSR + rsrWithdrawal; // {qRSR}
        uint192 withdrawal = _safeWrap((rsrWithdrawal * FIX_ONE + totalRSR - 1) / totalRSR); // {1}

        // == Effects ==
        leaked = lastWithdrawRefresh != lastRefresh ? withdrawal : leaked + withdrawal;
        lastWithdrawRefresh = lastRefresh;

        if (leaked > withdrawalLeak) {
            leaked = 0;
            lastWithdrawRefresh = uint48(block.timestamp);

            /// == Refresh ==
            assetRegistry.refresh();
        }
    }

    /// Mint stakes corresponding to rsrAmount to an account
    /// @param rsrAmount {qRSR} The RSR amount being staked
    function mintStakes(address account, uint256 rsrAmount) private {
        // This is not an overflow risk according to our expected ranges:
        //   rsrAmount <= 1e29, totalStaked <= 1e38, 1e29 * 1e38 < 2^256.
        // stakeAmount: how many stRSR the user shall receive.
        // pick stakeAmount as big as we can such that (newTotalStakes <= newStakeRSR * stakeRate)
        uint256 newStakeRSR = stakeRSR + rsrAmount;
        // newTotalStakes: {qStRSR} = D18{qStRSR/qRSR} * {qRSR} / D18
        uint256 newTotalStakes = (stakeRate * newStakeRSR) / FIX_ONE;
        uint256 stakeAmount = newTotalStakes - totalStakes;

        // Transfer RSR from account to this contract
        stakeRSR += rsrAmount;
        _mint(account, stakeAmount);
        emit Staked(era, account, rsrAmount, stakeAmount);
    }

    // contract-size-saver
    // solhint-disable-next-line no-empty-blocks
    function _requireNotTradingPausedOrFrozen() private notTradingPausedOrFrozen {}

    // contract-size-saver
    // solhint-disable-next-line no-empty-blocks
    function _requireNotFrozen() private notFrozen {}

    // contract-size-saver
    // solhint-disable-next-line no-empty-blocks
    function _requireGovernanceOnly() private governance {}

    // ==== ERC20 ====
    // This section extracted from ERC20; adjusted to work with stakes/eras
    // name(), symbol(), and decimals() are all auto-generated

    function totalSupply() public view returns (uint256) {
        return totalStakes;
    }

    function balanceOf(address account) public view returns (uint256) {
        return stakes[era][account];
    }

    function allowance(address owner, address spender)
        public
        view
        virtual
        override
        returns (uint256)
    {
        return _allowances[era][owner][spender];
    }

    function transfer(address to, uint256 amount) public returns (bool) {
        _transfer(_msgSender(), to, amount);
        return true;
    }

    /**
     * NOTE: If `amount` is the maximum `uint256`, the allowance is not updated on
     * `transferFrom`. This is semantically equivalent to an infinite approval.
     */
    function approve(address spender, uint256 amount) public returns (bool) {
        _approve(_msgSender(), spender, amount);
        return true;
    }

    /**
     * NOTE: Does not update the allowance if the current allowance
     * is the maximum `uint256`.
     */
    function transferFrom(
        address from,
        address to,
        uint256 amount
    ) public returns (bool) {
        _spendAllowance(from, _msgSender(), amount);
        _transfer(from, to, amount);
        return true;
    }

    function increaseAllowance(address spender, uint256 addedValue) public returns (bool) {
        address owner = _msgSender();
        _approve(owner, spender, _allowances[era][owner][spender] + addedValue);
        return true;
    }

    function decreaseAllowance(address spender, uint256 subtractedValue) public returns (bool) {
        address owner = _msgSender();
        uint256 currentAllowance = _allowances[era][owner][spender];
        require(currentAllowance >= subtractedValue, "decrease allowance");
        unchecked {
            _approve(owner, spender, currentAllowance - subtractedValue);
        }

        return true;
    }

    // checks: from != 0, to != 0,
    // effects: bal[from] -= amount; bal[to] += amount;
    function _transfer(
        address from,
        address to,
        uint256 amount
    ) internal {
<<<<<<< HEAD
        require(from != address(0) && to != address(0), "zero address");
=======
        _notZero(from);
        _notZero(to);
>>>>>>> b192d59d

        mapping(address => uint256) storage eraStakes = stakes[era];
        uint256 fromBalance = eraStakes[from];
        require(fromBalance >= amount, "insufficient balance");
        unchecked {
            eraStakes[from] = fromBalance - amount;
        }
        eraStakes[to] += amount;

        emit Transfer(from, to, amount);
        _afterTokenTransfer(from, to, amount);
    }

    // checks: account != 0; totalStakes' < 2^224 - 1  (for StRSRVotes)
    // effects: bal[account] += amount; totalStakes += amount
    // this must only be called from a function that will fixup stakeRSR/Rate
    function _mint(address account, uint256 amount) internal virtual {
<<<<<<< HEAD
        require(account != address(0), "zero address");
=======
        _notZero(account);
>>>>>>> b192d59d
        assert(totalStakes + amount < type(uint224).max);

        stakes[era][account] += amount;
        totalStakes += amount;

        emit Transfer(address(0), account, amount);
        _afterTokenTransfer(address(0), account, amount);
    }

    // checks: account != 0; bal[account] >= amount
    // effects: bal[account] -= amount; totalStakes -= amount;
    // this must only be called from a function that will fixup stakeRSR/Rate
    function _burn(address account, uint256 amount) internal virtual {
        // untestable:
        //      _burn is only called from unstake(), which uses msg.sender as `account`
<<<<<<< HEAD
        require(account != address(0), "zero address");
=======
        _notZero(account);
>>>>>>> b192d59d

        mapping(address => uint256) storage eraStakes = stakes[era];
        uint256 accountBalance = eraStakes[account];
        // untestable:
        //      _burn is only called from unstake(), which already checks this
        require(accountBalance >= amount, "insufficient balances");
        unchecked {
            eraStakes[account] = accountBalance - amount;
        }
        totalStakes -= amount;

        emit Transfer(account, address(0), amount);
        _afterTokenTransfer(account, address(0), amount);
    }

    function _approve(
        address owner,
        address spender,
        uint256 amount
    ) internal {
<<<<<<< HEAD
        require(owner != address(0) && spender != address(0), "zero address");
=======
        _notZero(owner);
        _notZero(spender);
>>>>>>> b192d59d

        _allowances[era][owner][spender] = amount;
        emit Approval(owner, spender, amount);
    }

    function _spendAllowance(
        address owner,
        address spender,
        uint256 amount
    ) internal {
        uint256 currentAllowance = _allowances[era][owner][spender];
        if (currentAllowance != type(uint256).max) {
            require(currentAllowance >= amount, "insufficient allowance");
            unchecked {
                _approve(owner, spender, currentAllowance - amount);
            }
        }
    }

    /// Used by StRSRVotes to track voting
    // solhint-disable no-empty-blocks
    function _afterTokenTransfer(
        address,
        address to,
        uint256
    ) internal virtual {
        require(to != address(this), "transfer to self");
<<<<<<< HEAD
=======
    }

    function _notZero(address addr) internal pure {
        require(addr != address(0), "zero address");
    }

    function _notZero(uint256 val) internal pure {
        require(val != 0, "zero amount");
>>>>>>> b192d59d
    }

    // === ERC20Permit ===
    // This section extracted from OZ:ERC20PermitUpgradeable

    function permit(
        address owner,
        address spender,
        uint256 value,
        uint256 deadline,
        uint8 v,
        bytes32 r,
        bytes32 s
    ) public {
        require(block.timestamp <= deadline, "ERC20Permit: expired deadline");

        bytes32 structHash = keccak256(
            abi.encode(_PERMIT_TYPEHASH, owner, spender, value, _useNonce(owner), deadline)
        );

        PermitLib.requireSignature(owner, _hashTypedDataV4(structHash), v, r, s);

        _approve(owner, spender, value);
    }

    function nonces(address owner) public view returns (uint256) {
        return _nonces[owner].current();
    }

    function delegationNonces(address owner) public view returns (uint256) {
        return _delegationNonces[owner].current();
    }

    // solhint-disable-next-line func-name-mixedcase
    function DOMAIN_SEPARATOR() external view returns (bytes32) {
        return _domainSeparatorV4();
    }

    function _useNonce(address owner) internal returns (uint256 current) {
        CountersUpgradeable.Counter storage nonce = _nonces[owner];
        current = nonce.current();
        nonce.increment();
    }

    function _useDelegationNonce(address owner) internal returns (uint256 current) {
        CountersUpgradeable.Counter storage nonce = _delegationNonces[owner];
        current = nonce.current();
        nonce.increment();
    }

    // ==== Gov Param Setters ====

    /// @custom:governance
    function setUnstakingDelay(uint48 val) public {
        _requireGovernanceOnly();
        require(val > MIN_UNSTAKING_DELAY && val <= MAX_UNSTAKING_DELAY, "invalid unstakingDelay");
        emit UnstakingDelaySet(unstakingDelay, val);
        unstakingDelay = val;
    }

    /// @custom:governance
    function setRewardRatio(uint192 val) public {
        _requireGovernanceOnly();
        _payoutRewards();
        require(val <= MAX_REWARD_RATIO, "invalid rewardRatio");
        emit RewardRatioSet(rewardRatio, val);
        rewardRatio = val;
    }

    /// @custom:governance
    function setWithdrawalLeak(uint192 val) public {
        _requireGovernanceOnly();
        require(val <= MAX_WITHDRAWAL_LEAK, "invalid withdrawalLeak");
        emit WithdrawalLeakSet(withdrawalLeak, val);
        withdrawalLeak = val;
    }

    /**
     * @dev This empty reserved space is put in place to allow future versions to add new
     * variables without shifting down storage in the inheritance chain.
     * See https://docs.openzeppelin.com/contracts/4.x/upgradeable#storage_gaps
     */
    uint256[28] private __gap;
}<|MERGE_RESOLUTION|>--- conflicted
+++ resolved
@@ -225,11 +225,7 @@
     // actions:
     //   rsr.transferFrom(account, this, rsrAmount)
     function stake(uint256 rsrAmount) public {
-<<<<<<< HEAD
-        require(rsrAmount != 0, "Cannot stake zero");
-=======
         _notZero(rsrAmount);
->>>>>>> b192d59d
 
         _payoutRewards();
 
@@ -265,10 +261,6 @@
         _notZero(stakeAmount);
 
         address account = _msgSender();
-<<<<<<< HEAD
-        require(stakeAmount != 0, "zero amount");
-=======
->>>>>>> b192d59d
         require(stakes[era][account] >= stakeAmount, "insufficient balance");
 
         _payoutRewards();
@@ -435,10 +427,6 @@
 
         address caller = _msgSender();
         require(caller == address(backingManager), "!bm");
-<<<<<<< HEAD
-        require(rsrAmount != 0, "zero amount");
-=======
->>>>>>> b192d59d
 
         uint256 rsrBalance = rsr.balanceOf(address(this));
         require(rsrAmount <= rsrBalance, "seize exceeds balance");
@@ -833,12 +821,8 @@
         address to,
         uint256 amount
     ) internal {
-<<<<<<< HEAD
-        require(from != address(0) && to != address(0), "zero address");
-=======
         _notZero(from);
         _notZero(to);
->>>>>>> b192d59d
 
         mapping(address => uint256) storage eraStakes = stakes[era];
         uint256 fromBalance = eraStakes[from];
@@ -856,11 +840,7 @@
     // effects: bal[account] += amount; totalStakes += amount
     // this must only be called from a function that will fixup stakeRSR/Rate
     function _mint(address account, uint256 amount) internal virtual {
-<<<<<<< HEAD
-        require(account != address(0), "zero address");
-=======
         _notZero(account);
->>>>>>> b192d59d
         assert(totalStakes + amount < type(uint224).max);
 
         stakes[era][account] += amount;
@@ -876,11 +856,7 @@
     function _burn(address account, uint256 amount) internal virtual {
         // untestable:
         //      _burn is only called from unstake(), which uses msg.sender as `account`
-<<<<<<< HEAD
-        require(account != address(0), "zero address");
-=======
         _notZero(account);
->>>>>>> b192d59d
 
         mapping(address => uint256) storage eraStakes = stakes[era];
         uint256 accountBalance = eraStakes[account];
@@ -901,12 +877,8 @@
         address spender,
         uint256 amount
     ) internal {
-<<<<<<< HEAD
-        require(owner != address(0) && spender != address(0), "zero address");
-=======
         _notZero(owner);
         _notZero(spender);
->>>>>>> b192d59d
 
         _allowances[era][owner][spender] = amount;
         emit Approval(owner, spender, amount);
@@ -934,8 +906,6 @@
         uint256
     ) internal virtual {
         require(to != address(this), "transfer to self");
-<<<<<<< HEAD
-=======
     }
 
     function _notZero(address addr) internal pure {
@@ -944,7 +914,6 @@
 
     function _notZero(uint256 val) internal pure {
         require(val != 0, "zero amount");
->>>>>>> b192d59d
     }
 
     // === ERC20Permit ===
