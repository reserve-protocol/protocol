--- conflicted
+++ resolved
@@ -93,7 +93,6 @@
 
     uint192 private constant MAX_DRAFT_RATE = 1e27; // 1e9 D18{qDrafts/qRSR}
 
-
     // === ERC20Permit ===
 
     mapping(address => CountersUpgradeable.Counter) private _nonces;
@@ -263,13 +262,6 @@
         require(rsrAmount <= rsrBalance, "Cannot seize more RSR than we hold");
         if (rsrBalance == 0) return;
 
-<<<<<<< HEAD
-=======
-        // Calculate dust RSR threshold, the point at which we might as well call it a wipeout
-        // TODO: wait, that really, really doesn't pass dimensional analysis. wtf?
-        // dustRSRAmt:{qRSR} = D18 * {qDrafts + qStRSR} / D18
-        uint256 dustRSRAmt = (MIN_EXCHANGE_RATE * (totalDrafts + totalStakes)) / FIX_ONE; // {qRSR}
->>>>>>> 251eb543
         uint256 seizedRSR;
         uint256 rewards = rsrRewards();
 
@@ -285,41 +277,12 @@
         if (stakeRSR == 0 || stakeRate > MAX_STAKE_RATE) {
             seizedRSR += stakeRSR;
             beginEra();
-<<<<<<< HEAD
         }
 
         // Remove RSR from draftRSR
         uint256 draftRSRToTake = (draftRSR * rsrAmount + (rsrBalance - 1)) / rsrBalance;
         draftRSR -= draftRSRToTake;
         seizedRSR += draftRSRToTake;
-=======
-            beginDraftEra();
-        } else {
-            uint256 rewards = rsrRewards();
-
-            // Remove RSR evenly from stakeRSR, draftRSR, and the reward pool
-            uint256 stakeRSRToTake = (stakeRSR * rsrAmount + (rsrBalance - 1)) / rsrBalance;
-            stakeRSR -= stakeRSRToTake;
-            seizedRSR = stakeRSRToTake;
-            if (stakeRSR == 0) {
-                beginEra();
-            } else {
-                // stakeRate: D18{qStRSR/qRSR} = D18 * {qStRSR} / {qRSR}
-                // downcast is safe: totalStakes <= 1e38 so stakeRate <= 1e56
-                stakeRate = uint192((FIX_ONE_256 * totalStakes) / stakeRSR);
-            }
-
-            uint256 draftRSRToTake = (draftRSR * rsrAmount + (rsrBalance - 1)) / rsrBalance;
-            draftRSR -= draftRSRToTake;
-            seizedRSR += draftRSRToTake;
-            if (draftRSR == 0) {
-                beginDraftEra();
-            } else {
-                // draftRate: D18{qDrafts/qRSR} = D18 * {qDraft} / {qRSR}
-                // downcast is safe: totalDrafts <= 1e38 so draftRate <= 1e56
-                draftRate = uint192((FIX_ONE_256 * totalDrafts) / draftRSR);
-            }
->>>>>>> 251eb543
 
         // update draftRate, possibly beginning a new draft era
         if (draftRSR > 0) {
