--- conflicted
+++ resolved
@@ -16,11 +16,7 @@
 
 // solhint-disable max-states-count
 
-<<<<<<< HEAD
-/*
-=======
 /**
->>>>>>> 9f74dd5b
  * @title StRSRP1
  * @notice StRSR is an ERC20 token contract that allows people to stake their RSR as
  *   over-collateralization behind an RToken. As compensation stakers receive a share of revenues
