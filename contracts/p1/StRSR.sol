--- conflicted
+++ resolved
@@ -133,15 +133,8 @@
 
     /// Stakes an RSR `amount` on the corresponding RToken to earn yield and insure the system
     /// @param rsrAmount {qRSR}
-<<<<<<< HEAD
-    /// @custom:action
-    /// @custom:interaction
-    function stake(uint256 rsrAmount) external notPaused {
-        // nonReentrant not required: external call last
-=======
     /// @custom:interaction
     function stake(uint256 rsrAmount) external interaction {
->>>>>>> aeba201f
         require(rsrAmount > 0, "Cannot stake zero");
 
         _payoutRewards();
@@ -189,14 +182,8 @@
     }
 
     /// Complete delayed unstaking for an account, up to but not including `endId`
-<<<<<<< HEAD
-    /// @custom:action
-    /// @custom:interaction
-    function withdraw(address account, uint256 endId) external notPaused nonReentrant {
-=======
     /// @custom:interaction
     function withdraw(address account, uint256 endId) external interaction {
->>>>>>> aeba201f
         main.assetRegistry().forceUpdates();
 
         IBasketHandler bh = main.basketHandler();
@@ -233,13 +220,8 @@
 
     /// @param rsrAmount {qRSR}
     /// Must always seize exactly `rsrAmount`, or revert
-<<<<<<< HEAD
-    /// @custom:interaction
-    function seizeRSR(uint256 rsrAmount) external notPaused nonReentrant {
-=======
     /// @custom:protected
     function seizeRSR(uint256 rsrAmount) external notPaused {
->>>>>>> aeba201f
         require(_msgSender() == address(main.backingManager()), "not backing manager");
         require(rsrAmount > 0, "Amount cannot be zero");
         int192 initRate = exchangeRate();
