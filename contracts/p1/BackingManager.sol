// SPDX-License-Identifier: BlueOak-1.0.0
pragma solidity 0.8.19;

import "@openzeppelin/contracts/token/ERC20/utils/SafeERC20.sol";
import "@openzeppelin/contracts/token/ERC20/IERC20.sol";
import "../interfaces/IAsset.sol";
import "../interfaces/IBackingManager.sol";
import "../interfaces/IMain.sol";
import "../libraries/Array.sol";
import "../libraries/Fixed.sol";
import "./mixins/Trading.sol";
import "./mixins/RecollateralizationLib.sol";

/**
 * @title BackingManager
 * @notice The backing manager holds + manages the backing for an RToken
 */

/// @custom:oz-upgrades-unsafe-allow external-library-linking
contract BackingManagerP1 is TradingP1, IBackingManager {
    using FixLib for uint192;
    using SafeERC20 for IERC20;

    // Cache of peer components
    IAssetRegistry private assetRegistry;
    IBasketHandler private basketHandler;
    IDistributor private distributor;
    IRToken private rToken;
    IERC20 private rsr;
    IStRSR private stRSR;
    IRevenueTrader private rsrTrader;
    IRevenueTrader private rTokenTrader;
    uint48 public constant MAX_TRADING_DELAY = 60 * 60 * 24 * 365; // {s} 1 year
    uint192 public constant MAX_BACKING_BUFFER = FIX_ONE; // {1} 100%

    uint48 public tradingDelay; // {s} how long to wait until resuming trading after switching
    uint192 public backingBuffer; // {1} how much extra backing collateral to keep

    // === 3.0.0 ===
    IFurnace private furnace;
    mapping(TradeKind => uint48) private tradeEnd; // {s} last endTime() of an auction per kind

    // === 3.1.0 ===
    mapping(IERC20 => uint192) private tokensOut; // {tok} token balances out in ITrades

    // ==== Invariants ====
    // tradingDelay <= MAX_TRADING_DELAY and backingBuffer <= MAX_BACKING_BUFFER

    function init(
        IMain main_,
        uint48 tradingDelay_,
        uint192 backingBuffer_,
        uint192 maxTradeSlippage_,
        uint192 minTradeVolume_
    ) external initializer {
        __Component_init(main_);
        __Trading_init(main_, maxTradeSlippage_, minTradeVolume_);

        cacheComponents();
        setTradingDelay(tradingDelay_);
        setBackingBuffer(backingBuffer_);
    }

    /// Give RToken max allowance over the registered token `erc20`
    /// @custom:interaction CEI
    // checks: erc20 in assetRegistry
    // action: set allowance on erc20 for rToken to UINT_MAX
    // Using two safeApprove calls instead of safeIncreaseAllowance to support USDT
    function grantRTokenAllowance(IERC20 erc20) external notFrozen {
        require(assetRegistry.isRegistered(erc20), "erc20 unregistered");
        // == Interaction ==
        IERC20(address(erc20)).safeApprove(address(rToken), 0);
        IERC20(address(erc20)).safeApprove(address(rToken), type(uint256).max);
    }

    /// Settle a single trade. If the caller is the trade, try chaining into rebalance()
    /// While this function is not nonReentrant, its two subsets each individually are
    /// If the caller is a trade contract, initiate the next trade.
    /// This is done in order to better align incentives,
    /// and have the last bidder be the one to start the next auction.
    /// This behaviour currently only happens for Dutch Trade.
    /// @param sell The sell token in the trade
    /// @return trade The ITrade contract settled
    /// @custom:interaction
    function settleTrade(IERC20 sell) public override(ITrading, TradingP1) returns (ITrade trade) {
        delete tokensOut[sell];
        trade = super.settleTrade(sell); // nonReentrant

        // if the settler is the trade contract itself, try chaining with another rebalance()
        if (msg.sender == address(trade)) {
            // solhint-disable-next-line no-empty-blocks
            try this.rebalance(trade.KIND()) {} catch (bytes memory errData) {
                // prevent MEV searchers from providing less gas on purpose by reverting if OOG
                // untested:
                //     OOG pattern tested in other contracts, cost to test here is high
                // see: docs/solidity-style.md#Catching-Empty-Data
                if (errData.length == 0) revert(); // solhint-disable-line reason-string
            }
        }
    }

    /// Apply the overall backing policy using the specified TradeKind, taking a haircut if unable
    /// @param kind TradeKind.DUTCH_AUCTION or TradeKind.BATCH_AUCTION
    /// @custom:interaction not RCEI; nonReentrant
    // untested:
    //      OZ nonReentrant line is assumed to be working. cost/benefit of direct testing is high
    function rebalance(TradeKind kind) external nonReentrant {
        requireNotTradingPausedOrFrozen();

        // == Refresh ==
        assetRegistry.refresh();

        // DoS prevention:
        // unless caller is self, require that the next auction is not in same block
        require(
<<<<<<< HEAD
            msg.sender == address(this) || tradeEnd[kind] + ONE_BLOCK < block.timestamp,
=======
            _msgSender() == address(this) || tradeEnd[kind] + 1 < block.timestamp,
>>>>>>> 870c2224
            "already rebalancing"
        );

        require(tradesOpen == 0, "trade open");
        require(basketHandler.isReady(), "basket not ready");
        require(block.timestamp >= basketHandler.timestamp() + tradingDelay, "trading delayed");

        BasketRange memory basketsHeld = basketHandler.basketsHeldBy(address(this));
        require(basketsHeld.bottom < rToken.basketsNeeded(), "already collateralized");
        // require(!basketHandler.fullyCollateralized())

        // First dissolve any held RToken balance (above Distributor-dust)
        // gas-optimization: 1 whole RToken must be worth 100 trillion dollars for this to skip $1
        uint256 balance = rToken.balanceOf(address(this));
        if (balance >= MAX_DISTRIBUTION * MAX_DESTINATIONS) rToken.dissolve(balance);
        if (basketsHeld.bottom >= rToken.basketsNeeded()) return; // return if now capitalized

        /*
         * Recollateralization
         *
         * Strategy: iteratively move the system on a forgiving path towards collateralization
         * through a narrowing BU price band. The initial large spread reflects the
         * uncertainty associated with the market price of defaulted/volatile collateral, as
         * well as potential losses due to trading slippage. In the absence of further
         * collateral default, the size of the BU price band should decrease with each trade
         * until it is 0, at which point collateralization is restored.
         *
         * If we run out of capital and are still undercollateralized, we compromise
         * rToken.basketsNeeded to the current basket holdings. Haircut time.
         */

        (TradingContext memory ctx, Registry memory reg) = tradingContext(basketsHeld);
        (
            bool doTrade,
            TradeRequest memory req,
            TradePrices memory prices
        ) = RecollateralizationLibP1.prepareRecollateralizationTrade(ctx, reg);

        if (doTrade) {
            IERC20 sellERC20 = req.sell.erc20();

            // Seize RSR if needed
            if (sellERC20 == rsr) {
                uint256 bal = sellERC20.balanceOf(address(this));
                if (req.sellAmount > bal) stRSR.seizeRSR(req.sellAmount - bal);
            }

            // Execute Trade
            ITrade trade = tryTrade(kind, req, prices);
            tradeEnd[kind] = trade.endTime(); // {s}
            tokensOut[sellERC20] = trade.sellAmount(); // {tok}
        } else {
            // Haircut time
            compromiseBasketsNeeded(basketsHeld.bottom);
        }
    }

    /// Forward revenue to RevenueTraders; reverts if not fully collateralized
    /// @param erc20s The tokens to forward
    /// @custom:interaction not RCEI; nonReentrant
    // untested:
    //      OZ nonReentrant line is assumed to be working. cost/benefit of direct testing is high
    function forwardRevenue(IERC20[] calldata erc20s) external nonReentrant {
        requireNotTradingPausedOrFrozen();
        require(ArrayLib.allUnique(erc20s), "duplicate tokens");

        assetRegistry.refresh();

        BasketRange memory basketsHeld = basketHandler.basketsHeldBy(address(this));

        require(tradesOpen == 0, "trade open");
        require(basketHandler.isReady(), "basket not ready");
        require(block.timestamp >= basketHandler.timestamp() + tradingDelay, "trading delayed");
        require(basketsHeld.bottom >= rToken.basketsNeeded(), "undercollateralized");
        // require(basketHandler.fullyCollateralized())

        /**
         * Assumptions:
         *   - Fully collateralized. All collateral meet balance requirements.
         *   - All backing capital is held at BackingManager's address. No capital is out on-trade
         *   - Neither RToken nor RSR are in the basket
         *   - Each address in erc20s is unique
         *
         * Steps:
         *   1. Forward all held RSR to the RSR trader to prevent using it for RToken appreciation
         *      (action: send rsr().balanceOf(this) to rsrTrader)
         *   2. Using whatever balances of collateral are there, fast-issue all RToken possible.
         *      (in detail: mint RToken and set basketsNeeded so that the BU/rtok exchange rate is
         *       roughly constant, and strictly does not decrease,
         *   3. Handout all RToken held above the backingBuffer portion of the supply, and all
         *      non-RToken surplus asset balances to the RSR and
         *      RToken traders according to the distribution totals.
         */

        // Forward any RSR held to StRSR pool and payout rewards
        // RSR should never be sold for RToken yield
        if (rsr.balanceOf(address(this)) != 0) {
            // For CEI, this is an interaction "within our system" even though RSR is already live
            IERC20(address(rsr)).safeTransfer(address(stRSR), rsr.balanceOf(address(this)));
            stRSR.payoutRewards();
        }

        // Mint revenue RToken
        // Keep backingBuffer worth of collateral before recognizing revenue
        uint192 baskets = (basketsHeld.bottom.div(FIX_ONE + backingBuffer));
        if (baskets > rToken.basketsNeeded()) {
            rToken.mint(baskets - rToken.basketsNeeded());
        }

        uint192 needed = rToken.basketsNeeded().mul(FIX_ONE + backingBuffer); // {BU}

        // At this point, even though basketsNeeded may have changed, we are:
        // - We're fully collateralized
        // - The BU exchange rate {BU/rTok} did not decrease

        // Handout surplus assets + newly minted RToken

        uint256 length = erc20s.length;
        RevenueTotals memory totals = distributor.totals();
        for (uint256 i = 0; i < length; ++i) {
            IAsset asset = assetRegistry.toAsset(erc20s[i]);

            // {tok} = {BU} * {tok/BU}
            uint192 req = needed.mul(basketHandler.quantity(erc20s[i]), CEIL);
            uint192 bal = asset.bal(address(this));

            if (bal.gt(req)) {
                // delta: {qTok}, the excess quantity of this asset that we hold
                uint256 delta = bal.minus(req).shiftl_toUint(int8(asset.erc20Decimals()));
                uint256 tokensPerShare = delta / (totals.rTokenTotal + totals.rsrTotal);
                if (tokensPerShare == 0) continue;

                // no div-by-0: Distributor guarantees (totals.rTokenTotal + totals.rsrTotal) > 0
                // initial division is intentional here! We'd rather save the dust than be unfair

                if (totals.rsrTotal != 0) {
                    erc20s[i].safeTransfer(address(rsrTrader), tokensPerShare * totals.rsrTotal);
                }
                if (totals.rTokenTotal != 0) {
                    erc20s[i].safeTransfer(
                        address(rTokenTrader),
                        tokensPerShare * totals.rTokenTotal
                    );
                }
            }
        }
        // It's okay if there is leftover dust for RToken or a surplus asset (not RSR)
    }

    // === View ===

    /// Structs for trading
    /// @param basketsHeld The number of baskets held by the BackingManager
    /// @return ctx The TradingContext
    /// @return reg Contents of AssetRegistry.getRegistry()
    function tradingContext(BasketRange memory basketsHeld)
        public
        view
        returns (TradingContext memory ctx, Registry memory reg)
    {
        reg = assetRegistry.getRegistry();

        ctx.basketsHeld = basketsHeld;
        ctx.bh = basketHandler;
        ctx.ar = assetRegistry;
        ctx.stRSR = stRSR;
        ctx.rsr = rsr;
        ctx.rToken = rToken;
        ctx.minTradeVolume = minTradeVolume;
        ctx.maxTradeSlippage = maxTradeSlippage;
        ctx.quantities = new uint192[](reg.erc20s.length);
        for (uint256 i = 0; i < reg.erc20s.length; ++i) {
            ctx.quantities[i] = basketHandler.quantityUnsafe(reg.erc20s[i], reg.assets[i]);
        }
        ctx.bals = new uint192[](reg.erc20s.length);
        for (uint256 i = 0; i < reg.erc20s.length; ++i) {
            ctx.bals[i] = reg.assets[i].bal(address(this)) + tokensOut[reg.erc20s[i]];

            // include StRSR's balance for RSR
            if (reg.erc20s[i] == rsr) ctx.bals[i] += reg.assets[i].bal(address(stRSR));
        }
    }

    // === Private ===

    /// Compromise on how many baskets are needed in order to recollateralize-by-accounting
    /// @param basketsHeldBottom {BU} The number of full basket units held by the BackingManager
    function compromiseBasketsNeeded(uint192 basketsHeldBottom) private {
        // assert(tradesOpen == 0 && !basketHandler.fullyCollateralized());
        assert(tradesOpen == 0);
        rToken.setBasketsNeeded(basketsHeldBottom);
    }

    // === Governance Setters ===

    /// @custom:governance
    function setTradingDelay(uint48 val) public governance {
        require(val <= MAX_TRADING_DELAY, "invalid tradingDelay");
        emit TradingDelaySet(tradingDelay, val);
        tradingDelay = val;
    }

    /// @custom:governance
    function setBackingBuffer(uint192 val) public governance {
        require(val <= MAX_BACKING_BUFFER, "invalid backingBuffer");
        emit BackingBufferSet(backingBuffer, val);
        backingBuffer = val;
    }

    /// Call after upgrade to >= 3.0.0
    function cacheComponents() public {
        assetRegistry = main.assetRegistry();
        basketHandler = main.basketHandler();
        distributor = main.distributor();
        rToken = main.rToken();
        rsr = main.rsr();
        stRSR = main.stRSR();
        rsrTrader = main.rsrTrader();
        rTokenTrader = main.rTokenTrader();
        furnace = main.furnace();
    }

    /**
     * @dev This empty reserved space is put in place to allow future versions to add new
     * variables without shifting down storage in the inheritance chain.
     * See https://docs.openzeppelin.com/contracts/4.x/upgradeable#storage_gaps
     */
    uint256[38] private __gap;
}<|MERGE_RESOLUTION|>--- conflicted
+++ resolved
@@ -113,11 +113,7 @@
         // DoS prevention:
         // unless caller is self, require that the next auction is not in same block
         require(
-<<<<<<< HEAD
-            msg.sender == address(this) || tradeEnd[kind] + ONE_BLOCK < block.timestamp,
-=======
-            _msgSender() == address(this) || tradeEnd[kind] + 1 < block.timestamp,
->>>>>>> 870c2224
+            msg.sender == address(this) || tradeEnd[kind] + 1 < block.timestamp,
             "already rebalancing"
         );
 
