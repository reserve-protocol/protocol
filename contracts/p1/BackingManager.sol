--- conflicted
+++ resolved
@@ -64,10 +64,6 @@
     // effect: _manageTokens(erc20s)
     function manageTokens(IERC20[] calldata erc20s) external notPausedOrFrozen {
         // Token list must not contain duplicates
-<<<<<<< HEAD
-        requireUnique(erc20s);
-
-=======
         require(ArrayLib.allUnique(erc20s), "duplicate tokens");
         _manageTokens(erc20s);
     }
@@ -89,7 +85,6 @@
     // only called internally, from manageTokens*, so erc20s has no duplicates unique
     // (but not necessarily all registered or valid!)
     function _manageTokens(IERC20[] calldata erc20s) private {
->>>>>>> 9129267f
         // == Refresh ==
         main.assetRegistry().refresh();
 
@@ -186,26 +181,13 @@
                 int8 decimals = int8(rToken.decimals());
                 uint192 totalSupply = shiftl_toFix(rToken.totalSupply(), -decimals); // {rTok}
 
-<<<<<<< HEAD
                 // {BU} = {BU} - {BU}
-                uint192 extraBaskets = held.minus(needed);
-
-                uint256 rTok; // {qRTok}
-                if (needed > 0) {
-                    // {qRTok} = {BU} * {rTok} / {BU} * {qRTok/rTok}
-                    rTok = extraBaskets.mulDiv(totalSupply, needed).shiftl_toUint(decimals);
-                } else {
-                    // {qRTok} = {BU} * {(1 rTok/BU)} * {qRTok/rTok}
-                    rTok = extraBaskets.shiftl_toUint(decimals);
-                }
-=======
-                // {qRTok} = ({(BU - BU) * rTok / BU}) * {qRTok/rTok}
-                uint256 rTok = held.minus(needed).mulDiv(totalSupply, needed).shiftl_toUint(
-                    decimals
-                );
-
->>>>>>> 9129267f
-                rToken.mint(address(this), rTok);
+                uint192 extraBUs = held.minus(needed);
+
+                // {qRTok: Fix} = {BU} * {qRTok / BU} (if needed == 0, conv rate is 1 qRTok/BU)
+                uint192 rTok = (needed > 0) ? extraBUs.mulDiv(totalSupply, needed) : extraBUs;
+
+                rToken.mint(address(this), rTok.shiftl_toUint(decimals));
                 rToken.setBasketsNeeded(held);
                 needed = held;
             }
@@ -255,20 +237,7 @@
         main.rToken().setBasketsNeeded(main.basketHandler().basketsHeldBy(address(this)));
     }
 
-<<<<<<< HEAD
-    /// Require that all tokens in this array are unique
-    function requireUnique(IERC20[] calldata erc20s) internal pure {
-        for (uint256 i = 1; i < erc20s.length; i++) {
-            for (uint256 j = 0; j < i; j++) {
-                require(erc20s[i] != erc20s[j], "duplicate tokens");
-            }
-        }
-    }
-
-    // === Setters ===
-=======
     // === Governance Setters ===
->>>>>>> 9129267f
 
     /// @custom:governance
     function setTradingDelay(uint48 val) public governance {
