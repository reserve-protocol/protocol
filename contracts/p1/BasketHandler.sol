// SPDX-License-Identifier: BlueOak-1.0.0
pragma solidity 0.8.17;

import "@openzeppelin/contracts/token/ERC20/extensions/IERC20Metadata.sol";
import "@openzeppelin/contracts/token/ERC20/IERC20.sol";
import "@openzeppelin/contracts/utils/structs/EnumerableMap.sol";
import "@openzeppelin/contracts/utils/structs/EnumerableSet.sol";
import "../interfaces/IAssetRegistry.sol";
import "../interfaces/IBasketHandler.sol";
import "../interfaces/IMain.sol";
import "../libraries/Array.sol";
import "../libraries/Fixed.sol";
import "./mixins/BasketLib.sol";
import "./mixins/Component.sol";

/**
 * @title BasketHandler
 * @notice Handles the basket configuration, definition, and evolution over time.
 */
contract BasketHandlerP1 is ComponentP1, IBasketHandler {
    using BasketLibP1 for Basket;
    using EnumerableMap for EnumerableMap.Bytes32ToUintMap;
    using EnumerableSet for EnumerableSet.Bytes32Set;
    using CollateralStatusComparator for CollateralStatus;
    using FixLib for uint192;

    uint192 public constant MAX_TARGET_AMT = 1e3 * FIX_ONE; // {target/BU} max basket weight
    uint48 public constant MIN_WARMUP_PERIOD = 60; // {s} 1 minute
    uint48 public constant MAX_WARMUP_PERIOD = 31536000; // {s} 1 year

    // Peer components
    IAssetRegistry private assetRegistry;
    IBackingManager private backingManager;
    IERC20 private rsr;
    IRToken private rToken;
    IStRSR private stRSR;

    // config is the basket configuration, from which basket will be computed in a basket-switch
    // event. config is only modified by governance through setPrimeBakset and setBackupConfig
    BasketConfig private config;

    // basket, disabled, nonce, and timestamp are only ever set by `_switchBasket()`
    // basket is the current basket.
    Basket private basket;

    uint48 public nonce; // {basketNonce} A unique identifier for this basket instance
    uint48 public timestamp; // The timestamp when this basket was last set

    // If disabled is true, status() is DISABLED, the basket is invalid,
    // and everything except redemption should be paused.
    bool private disabled;

    // === Function-local transitory vars ===

    // These are effectively local variables of _switchBasket.
    // Nothing should use their values from previous transactions.
    EnumerableSet.Bytes32Set private _targetNames;
    Basket private _newBasket;

    // === Warmup Period ===
    // Added in 3.0.0

    // Warmup Period
    uint48 public warmupPeriod; // {s} how long to wait until issuance/trading after regaining SOUND

    // basket status changes, mainly set when `trackStatus()` is called
    // used to enforce warmup period, after regaining SOUND
    uint48 private lastStatusTimestamp;
    CollateralStatus private lastStatus;

    // === Historical basket nonces ===
    // Added in 3.0.0

    // A history of baskets by basket nonce; includes current basket
    mapping(uint48 => Basket) private basketHistory;

    // Effectively local variable of `requireConstantConfigTargets()`
    EnumerableMap.Bytes32ToUintMap private _targetAmts; // targetName -> {target/BU}

    // ===

    // ==== Invariants ====
    // basket is a valid Basket:
    //   basket.erc20s is a valid collateral array and basket.erc20s == keys(basket.refAmts)
    // config is a valid BasketConfig:
    //   erc20s == keys(targetAmts) == keys(targetNames)
    //   erc20s is a valid collateral array
    //   for b in vals(backups), b.erc20s is a valid collateral array.
    // if basket.erc20s is empty then disabled == true

    // BasketHandler.init() just leaves the BasketHandler state zeroed
    function init(IMain main_, uint48 warmupPeriod_) external initializer {
        __Component_init(main_);

        assetRegistry = main_.assetRegistry();
        backingManager = main_.backingManager();
        rsr = main_.rsr();
        rToken = main_.rToken();
        stRSR = main_.stRSR();

        setWarmupPeriod(warmupPeriod_);

        // Set last status to DISABLED (default)
        lastStatus = CollateralStatus.DISABLED;
        lastStatusTimestamp = uint48(block.timestamp);

        disabled = true;
    }

    /// Disable the basket in order to schedule a basket refresh
    /// @custom:protected
    // checks: caller is assetRegistry
    // effects: disabled' = true
    function disableBasket() external {
        require(_msgSender() == address(assetRegistry), "asset registry only");

        uint256 len = basket.erc20s.length;
        uint192[] memory refAmts = new uint192[](len);
        for (uint256 i = 0; i < len; ++i) refAmts[i] = basket.refAmts[basket.erc20s[i]];
        emit BasketSet(nonce, basket.erc20s, refAmts, true);
        disabled = true;
    }

    /// Switch the basket, only callable directly by governance or after a default
    /// @custom:interaction OR @custom:governance
    // checks: either caller has OWNER,
    //         or (basket is disabled after refresh and we're unpaused and unfrozen)
    // actions: calls assetRegistry.refresh(), then _switchBasket()
    // effects:
    //   Either: (basket' is a valid nonempty basket, without DISABLED collateral,
    //            that satisfies basketConfig) and disabled' = false
    //   Or no such basket exists and disabled' = true
    function refreshBasket() external {
        assetRegistry.refresh();

        require(
            main.hasRole(OWNER, _msgSender()) ||
                (status() == CollateralStatus.DISABLED && !main.tradingPausedOrFrozen()),
            "basket unrefreshable"
        );
        _switchBasket();

        trackStatus();
    }

    /// Track basket status changes if they ocurred
    // effects: lastStatus' = status(), and lastStatusTimestamp' = current timestamp
    /// @custom:refresher
    function trackStatus() public {
        CollateralStatus currentStatus = status();
        if (currentStatus != lastStatus) {
            emit BasketStatusChanged(lastStatus, currentStatus);
            lastStatus = currentStatus;
            lastStatusTimestamp = uint48(block.timestamp);
        }
    }

    /// Set the prime basket in the basket configuration, in terms of erc20s and target amounts
    /// @param erc20s The collateral for the new prime basket
    /// @param targetAmts The target amounts (in) {target/BU} for the new prime basket
    /// @custom:governance
    // checks:
    //   caller is OWNER
    //   len(erc20s) == len(targetAmts)
    //   erc20s is a valid collateral array
    //   for all i, erc20[i] is in AssetRegistry as collateral
    //   for all i, 0 < targetAmts[i] <= MAX_TARGET_AMT == 1000
    //
    // effects:
    //   config'.erc20s = erc20s
    //   config'.targetAmts[erc20s[i]] = targetAmts[i], for i from 0 to erc20s.length-1
    //   config'.targetNames[e] = assetRegistry.toColl(e).targetName, for e in erc20s
    function setPrimeBasket(IERC20[] calldata erc20s, uint192[] calldata targetAmts)
        external
        governance
    {
        require(erc20s.length > 0, "cannot empty basket");
        require(erc20s.length == targetAmts.length, "must be same length");
        requireValidCollArray(erc20s);

        // If this isn't initial setup, require targets remain constant
        if (config.erc20s.length > 0) requireConstantConfigTargets(erc20s, targetAmts);

        // Clean up previous basket config
        for (uint256 i = 0; i < config.erc20s.length; ++i) {
            delete config.targetAmts[config.erc20s[i]];
            delete config.targetNames[config.erc20s[i]];
        }
        delete config.erc20s;

        // Set up new config basket
        bytes32[] memory names = new bytes32[](erc20s.length);

        for (uint256 i = 0; i < erc20s.length; ++i) {
            // This is a nice catch to have, but in general it is possible for
            // an ERC20 in the prime basket to have its asset unregistered.
            require(assetRegistry.toAsset(erc20s[i]).isCollateral(), "erc20 is not collateral");
            require(0 < targetAmts[i], "invalid target amount; must be nonzero");
            require(targetAmts[i] <= MAX_TARGET_AMT, "invalid target amount; too large");

            config.erc20s.push(erc20s[i]);
            config.targetAmts[erc20s[i]] = targetAmts[i];
            names[i] = assetRegistry.toColl(erc20s[i]).targetName();
            config.targetNames[erc20s[i]] = names[i];
        }

        emit PrimeBasketSet(erc20s, targetAmts, names);
    }

    /// Set the backup configuration for some target name
    /// @custom:governance
    // checks:
    //   caller is OWNER
    //   erc20s is a valid collateral array
    //   for all i, erc20[i] is in AssetRegistry as collateral
    //
    // effects:
    //   config'.backups[targetName] = {max: max, erc20s: erc20s}
    function setBackupConfig(
        bytes32 targetName,
        uint256 max,
        IERC20[] calldata erc20s
    ) external governance {
        requireValidCollArray(erc20s);
        BackupConfig storage conf = config.backups[targetName];
        conf.max = max;
        delete conf.erc20s;

        for (uint256 i = 0; i < erc20s.length; ++i) {
            // This is a nice catch to have, but in general it is possible for
            // an ERC20 in the backup config to have its asset altered.
            require(assetRegistry.toAsset(erc20s[i]).isCollateral(), "erc20 is not collateral");
            conf.erc20s.push(erc20s[i]);
        }
        emit BackupConfigSet(targetName, max, erc20s);
    }

    /// @return Whether this contract owns enough collateral to cover rToken.basketsNeeded() BUs
    /// ie, whether the protocol is currently fully collateralized
    function fullyCollateralized() external view returns (bool) {
        BasketRange memory held = basketsHeldBy(address(backingManager));
        return held.bottom >= rToken.basketsNeeded();
    }

    /// @return status_ The status of the basket
    // returns DISABLED if disabled == true, and worst(status(coll)) otherwise
    function status() public view returns (CollateralStatus status_) {
        uint256 size = basket.erc20s.length;

        // untestable:
        //      disabled is only set in _switchBasket, and only if size > 0.
        if (disabled || size == 0) return CollateralStatus.DISABLED;

        for (uint256 i = 0; i < size; ++i) {
            CollateralStatus s = assetRegistry.toColl(basket.erc20s[i]).status();
            if (s.worseThan(status_)) status_ = s;
        }
    }

    /// @return Whether the basket is ready to issue and trade
    function isReady() external view returns (bool) {
        return
            status() == CollateralStatus.SOUND &&
            (block.timestamp >= lastStatusTimestamp + warmupPeriod);
    }

    /// @param erc20 The token contract to check for quantity for
    /// @return {tok/BU} The token-quantity of an ERC20 token in the basket.
    // Returns 0 if erc20 is not registered or not in the basket
    // Returns FIX_MAX (in lieu of +infinity) if Collateral.refPerTok() is 0.
    // Otherwise returns (token's basket.refAmts / token's Collateral.refPerTok())
    function quantity(IERC20 erc20) public view returns (uint192) {
        try assetRegistry.toColl(erc20) returns (ICollateral coll) {
            return _quantity(erc20, coll);
        } catch {
            return FIX_ZERO;
        }
    }

    /// Like quantity(), but unsafe because it DOES NOT CONFIRM THAT THE ASSET IS CORRECT
    /// @param erc20 The ERC20 token contract for the asset
    /// @param asset The registered asset plugin contract for the erc20
    /// @return {tok/BU} The token-quantity of an ERC20 token in the basket.
    // Returns 0 if erc20 is not registered or not in the basket
    // Returns FIX_MAX (in lieu of +infinity) if Collateral.refPerTok() is 0.
    // Otherwise returns (token's basket.refAmts / token's Collateral.refPerTok())
    function quantityUnsafe(IERC20 erc20, IAsset asset) public view returns (uint192) {
        if (!asset.isCollateral()) return FIX_ZERO;
        return _quantity(erc20, ICollateral(address(asset)));
    }

    /// @param erc20 The token contract
    /// @param coll The registered collateral plugin contract
    /// @return {tok/BU} The token-quantity of an ERC20 token in the basket.
    // Returns 0 if coll is not in the basket
    // Returns FIX_MAX (in lieu of +infinity) if Collateral.refPerTok() is 0.
    // Otherwise returns (token's basket.refAmts / token's Collateral.refPerTok())
    function _quantity(IERC20 erc20, ICollateral coll) internal view returns (uint192) {
        uint192 refPerTok = coll.refPerTok();
        if (refPerTok == 0) return FIX_MAX;

        // {tok/BU} = {ref/BU} / {ref/tok}
        return basket.refAmts[erc20].div(refPerTok, CEIL);
    }

    /// Should not revert
    /// @return low {UoA/BU} The lower end of the price estimate
    /// @return high {UoA/BU} The upper end of the price estimate
    // returns sum(quantity(erc20) * price(erc20) for erc20 in basket.erc20s)
    function price() external view returns (uint192 low, uint192 high) {
        return _price(false);
    }

    /// Should not revert
    /// lowLow should be nonzero when the asset might be worth selling
    /// @return lotLow {UoA/BU} The lower end of the lot price estimate
    /// @return lotHigh {UoA/BU} The upper end of the lot price estimate
    // returns sum(quantity(erc20) * lotPrice(erc20) for erc20 in basket.erc20s)
    function lotPrice() external view returns (uint192 lotLow, uint192 lotHigh) {
        return _price(true);
    }

    /// Returns the price of a BU, using the lot prices if `useLotPrice` is true
    /// @return low {UoA/BU} The lower end of the price estimate
    /// @return high {UoA/BU} The upper end of the price estimate
    function _price(bool useLotPrice) internal view returns (uint192 low, uint192 high) {
        uint256 low256;
        uint256 high256;

        uint256 len = basket.erc20s.length;
        for (uint256 i = 0; i < len; ++i) {
            uint192 qty = quantity(basket.erc20s[i]);
            if (qty == 0) continue;

            (uint192 lowP, uint192 highP) = useLotPrice
                ? assetRegistry.toAsset(basket.erc20s[i]).lotPrice()
                : assetRegistry.toAsset(basket.erc20s[i]).price();

            low256 += qty.safeMul(lowP, RoundingMode.FLOOR);
            high256 += qty.safeMul(highP, RoundingMode.CEIL);
        }

        // safe downcast: FIX_MAX is type(uint192).max
        low = low256 >= FIX_MAX ? FIX_MAX : uint192(low256);
        high = high256 >= FIX_MAX ? FIX_MAX : uint192(high256);
    }

    /// Return the current issuance/redemption value of `amount` BUs
    /// @dev Subset of logic of quoteCustomRedemption; more gas efficient for current nonce
    /// @param amount {BU}
    /// @return erc20s The backing collateral erc20s
    /// @return quantities {qTok} ERC20 token quantities equal to `amount` BUs
    // Returns (erc20s, [quantity(e) * amount {as qTok} for e in erc20s])
    function quote(uint192 amount, RoundingMode rounding)
        external
        view
        returns (address[] memory erc20s, uint256[] memory quantities)
    {
        uint256 length = basket.erc20s.length;
        erc20s = new address[](length);
        quantities = new uint256[](length);

        for (uint256 i = 0; i < length; ++i) {
            erc20s[i] = address(basket.erc20s[i]);
            ICollateral coll = assetRegistry.toColl(IERC20(erc20s[i]));

            // {qTok} = {tok/BU} * {BU} * {tok} * {qTok/tok}
<<<<<<< HEAD
            quantities[i] = quantity(basket.erc20s[i]).safeMul(amount, rounding).shiftl_toUint(
                int8(IERC20Metadata(address(basket.erc20s[i])).decimals()),
                rounding
            );
=======
            quantities[i] = _quantity(basket.erc20s[i], coll)
                .safeMul(amount, rounding)
                .shiftl_toUint(
                    int8(IERC20Metadata(address(basket.erc20s[i])).decimals()),
                    rounding
                );
        }
    }

    /// Return the redemption value of `amount` BUs for a linear combination of historical baskets
    /// @param basketNonces An array of basket nonces to do redemption from
    /// @param portions {1} An array of Fix quantities
    /// @param amount {BU}
    /// @return erc20s The backing collateral erc20s
    /// @return quantities {qTok} ERC20 token quantities equal to `amount` BUs
    // Returns (erc20s, [quantity(e) * amount {as qTok} for e in erc20s])
    function quoteCustomRedemption(
        uint48[] memory basketNonces,
        uint192[] memory portions,
        uint192 amount
    ) external view returns (address[] memory erc20s, uint256[] memory quantities) {
        require(basketNonces.length == portions.length, "portions does not mirror basketNonces");

        IERC20[] memory erc20sAll = new IERC20[](assetRegistry.size());
        uint192[] memory refAmtsAll = new uint192[](erc20sAll.length);

        uint256 len; // length of return arrays

        // Calculate the linear combination basket
        for (uint48 i = 0; i < basketNonces.length; ++i) {
            require(basketNonces[i] <= nonce, "invalid basketNonce");
            Basket storage b = basketHistory[basketNonces[i]];

            // Add-in refAmts contribution from historical basket
            for (uint256 j = 0; j < b.erc20s.length; ++j) {
                IERC20 erc20 = b.erc20s[j];
                if (address(erc20) == address(0)) continue;

                // Ugly search through erc20sAll
                uint256 erc20Index = type(uint256).max;
                for (uint256 k = 0; k < len; ++k) {
                    if (erc20 == erc20sAll[k]) {
                        erc20Index = k;
                        continue;
                    }
                }

                // Add new ERC20 entry if not found
                uint192 amt = portions[i].mul(b.refAmts[erc20], FLOOR);
                if (erc20Index == type(uint256).max) {
                    erc20sAll[len] = erc20;

                    // {ref} = {1} * {ref}
                    refAmtsAll[len] = amt;
                    ++len;
                } else {
                    // {ref} = {1} * {ref}
                    refAmtsAll[erc20Index] += amt;
                }
            }
        }

        erc20s = new address[](len);
        quantities = new uint256[](len);

        // Calculate quantities
        for (uint256 i = 0; i < len; ++i) {
            erc20s[i] = address(erc20sAll[i]);

            try assetRegistry.toAsset(IERC20(erc20s[i])) returns (IAsset asset) {
                if (!asset.isCollateral()) continue; // skip token if no longer registered

                // {tok} = {BU} * {ref/BU} / {ref/tok}
                quantities[i] = safeMulDivFloor(
                    amount,
                    refAmtsAll[i],
                    ICollateral(address(asset)).refPerTok()
                ).shiftl_toUint(int8(asset.erc20Decimals()), FLOOR);
                // marginally more penalizing than its sibling calculation that uses _quantity()
                // because does not intermediately CEIL as part of the division
            } catch (bytes memory errData) {
                // untested:
                //     OOG pattern tested in other contracts, cost to test here is high
                // see: docs/solidity-style.md#Catching-Empty-Data
                if (errData.length == 0) revert(); // solhint-disable-line reason-string
            }
>>>>>>> c4ec2473
        }
    }

    /// @return baskets {BU}
    ///          .top The number of partial basket units: e.g max(coll.map((c) => c.balAsBUs())
    ///          .bottom The number of whole basket units held by the account
    /// @dev Returns (FIX_ZERO, FIX_MAX) for an empty or DISABLED basket
    // Returns:
    //    (0, 0), if (basket.erc20s is empty) or (disabled is true) or (status() is DISABLED)
    //    min(e.balanceOf(account) / quantity(e) for e in basket.erc20s if quantity(e) > 0),
    function basketsHeldBy(address account) public view returns (BasketRange memory baskets) {
        uint256 length = basket.erc20s.length;
        if (length == 0 || disabled) return BasketRange(FIX_ZERO, FIX_MAX);
        baskets.bottom = FIX_MAX;

        for (uint256 i = 0; i < length; ++i) {
            ICollateral coll = assetRegistry.toColl(basket.erc20s[i]);
            if (coll.status() == CollateralStatus.DISABLED) return BasketRange(FIX_ZERO, FIX_MAX);

            uint192 refPerTok = coll.refPerTok();
            // If refPerTok is 0, then we have zero of coll's reference unit.
            // We know that basket.refAmts[basket.erc20s[i]] > 0, so we have no baskets.
            if (refPerTok == 0) return BasketRange(FIX_ZERO, FIX_MAX);

            // {tok/BU} = {ref/BU} / {ref/tok}.  0-division averted by condition above.
            uint192 q = basket.refAmts[basket.erc20s[i]].div(refPerTok, CEIL);
            // q > 0 because q = (n).div(_, CEIL) and n > 0

            // {BU} = {tok} / {tok/BU}
            uint192 inBUs = coll.bal(account).div(q);
            baskets.bottom = fixMin(baskets.bottom, inBUs);
            baskets.top = fixMax(baskets.top, inBUs);
        }
    }

    // === Governance Setters ===

    /// @custom:governance
    function setWarmupPeriod(uint48 val) public governance {
        require(val >= MIN_WARMUP_PERIOD && val <= MAX_WARMUP_PERIOD, "invalid warmupPeriod");
        emit WarmupPeriodSet(warmupPeriod, val);
        warmupPeriod = val;
    }

    // === Private ===

    /// Select and save the next basket, based on the BasketConfig and Collateral statuses
    function _switchBasket() private {
        // Mark basket disabled. Pause most protocol functions unless there is a next basket
        disabled = true;

        bool success = _newBasket.nextBasket(_targetNames, config, assetRegistry);
        // if success is true: _newBasket is the next basket

        if (success) {
            // nonce' = nonce + 1
            // basket' = _newBasket
            // timestamp' = now

            nonce += 1;
            basket.setFrom(_newBasket);
            basketHistory[nonce].setFrom(_newBasket);
            timestamp = uint48(block.timestamp);
            disabled = false;
        }

        // Keep records, emit event
        uint256 len = basket.erc20s.length;
        uint192[] memory refAmts = new uint192[](len);
        for (uint256 i = 0; i < len; ++i) {
            refAmts[i] = basket.refAmts[basket.erc20s[i]];
        }
        emit BasketSet(nonce, basket.erc20s, refAmts, disabled);
    }

    /// Require that newERC20s and newTargetAmts preserve the current config targets
    function requireConstantConfigTargets(
        IERC20[] calldata newERC20s,
        uint192[] calldata newTargetAmts
    ) private {
        // Empty _targetAmts mapping
        while (_targetAmts.length() > 0) {
            (bytes32 key, ) = _targetAmts.at(0);
            _targetAmts.remove(key);
        }

        // Populate _targetAmts mapping with old basket config
        uint256 len = config.erc20s.length;
        for (uint256 i = 0; i < len; ++i) {
            IERC20 erc20 = config.erc20s[i];
            bytes32 targetName = config.targetNames[erc20];
            (bool contains, uint256 amt) = _targetAmts.tryGet(targetName);
            _targetAmts.set(
                targetName,
                contains ? amt + config.targetAmts[erc20] : config.targetAmts[erc20]
            );
        }

        // Require new basket is exactly equal to old basket, in terms of targetAmts by targetName
        len = newERC20s.length;
        for (uint256 i = 0; i < len; ++i) {
            bytes32 targetName = assetRegistry.toColl(newERC20s[i]).targetName();
            (bool contains, uint256 amt) = _targetAmts.tryGet(targetName);
            require(contains && amt >= newTargetAmts[i], "new basket adds target weights");
            if (amt > newTargetAmts[i]) _targetAmts.set(targetName, amt - newTargetAmts[i]);
            else _targetAmts.remove(targetName);
        }
        require(_targetAmts.length() == 0, "new basket missing target weights");
    }

    /// Require that erc20s is a valid collateral array
    function requireValidCollArray(IERC20[] calldata erc20s) private view {
        IERC20 zero = IERC20(address(0));

        for (uint256 i = 0; i < erc20s.length; i++) {
            require(erc20s[i] != rsr, "RSR is not valid collateral");
            require(erc20s[i] != IERC20(address(rToken)), "RToken is not valid collateral");
            require(erc20s[i] != IERC20(address(stRSR)), "stRSR is not valid collateral");
            require(erc20s[i] != zero, "address zero is not valid collateral");
        }

        require(ArrayLib.allUnique(erc20s), "contains duplicates");
    }

    // ==== FacadeRead views ====
    // Not used in-protocol; helpful for reconstructing state

    /// Get a reference basket in today's collateral tokens, by nonce
    /// @param basketNonce {basketNonce}
    /// @return erc20s The erc20s in the reference basket
    /// @return quantities {qTok/BU} The quantity of whole tokens per whole basket unit
    function getHistoricalBasket(uint48 basketNonce)
        external
        view
        returns (IERC20[] memory erc20s, uint256[] memory quantities)
    {
        Basket storage b = basketHistory[basketNonce];
        erc20s = new IERC20[](b.erc20s.length);
        quantities = new uint256[](erc20s.length);

        for (uint256 i = 0; i < b.erc20s.length; ++i) {
            erc20s[i] = b.erc20s[i];

            try assetRegistry.toAsset(IERC20(erc20s[i])) returns (IAsset asset) {
                if (!asset.isCollateral()) continue; // skip token if no longer registered

                // {tok} = {BU} * {ref/BU} / {ref/tok}
                quantities[i] = safeMulDivFloor(
                    FIX_ONE,
                    b.refAmts[erc20s[i]],
                    ICollateral(address(asset)).refPerTok()
                ).shiftl_toUint(int8(asset.erc20Decimals()), FLOOR);
            } catch (bytes memory errData) {
                // untested:
                //     OOG pattern tested in other contracts, cost to test here is high
                // see: docs/solidity-style.md#Catching-Empty-Data
                if (errData.length == 0) revert(); // solhint-disable-line reason-string
            }
        }
    }

    /// Getter part1 for `config` struct variable
    /// @dev Indices are shared across return values
    /// @return erc20s The erc20s in the prime basket
    /// @return targetNames The bytes32 name identifier of the target unit, per ERC20
    /// @return targetAmts {target/BU} The amount of the target unit in the basket, per ERC20
    function getPrimeBasket()
        external
        view
        returns (
            IERC20[] memory erc20s,
            bytes32[] memory targetNames,
            uint192[] memory targetAmts
        )
    {
        erc20s = new IERC20[](config.erc20s.length);
        targetNames = new bytes32[](erc20s.length);
        targetAmts = new uint192[](erc20s.length);

        for (uint256 i = 0; i < erc20s.length; ++i) {
            erc20s[i] = config.erc20s[i];
            targetNames[i] = config.targetNames[erc20s[i]];
            targetAmts[i] = config.targetAmts[erc20s[i]];
        }
    }

    /// Getter part2 for `config` struct variable
    /// @param targetName The name of the target unit to lookup the backup for
    /// @return erc20s The backup erc20s for the target unit, in order of most to least desirable
    /// @return max The maximum number of tokens from the array to use at a single time
    function getBackupConfig(bytes32 targetName)
        external
        view
        returns (IERC20[] memory erc20s, uint256 max)
    {
        BackupConfig storage backup = config.backups[targetName];
        erc20s = new IERC20[](backup.erc20s.length);
        for (uint256 i = 0; i < erc20s.length; ++i) {
            erc20s[i] = backup.erc20s[i];
        }
        max = backup.max;
    }

    // === Private ===

    /// @return The floored result of FixLib.mulDiv
    function safeMulDivFloor(
        uint192 x,
        uint192 y,
        uint192 z
    ) private view returns (uint192) {
        try backingManager.mulDiv(x, y, z, FLOOR) returns (uint192 result) {
            return result;
        } catch Panic(uint256 errorCode) {
            // 0x11: overflow
            // 0x12: div-by-zero
            assert(errorCode == 0x11 || errorCode == 0x12);
        } catch (bytes memory reason) {
            assert(keccak256(reason) == UIntOutofBoundsHash);
        }
        return FIX_MAX;
    }

    // ==== Storage Gap ====

    /**
     * @dev This empty reserved space is put in place to allow future versions to add new
     * variables without shifting down storage in the inheritance chain.
     * See https://docs.openzeppelin.com/contracts/4.x/upgradeable#storage_gaps
     */
    uint256[37] private __gap;
}<|MERGE_RESOLUTION|>--- conflicted
+++ resolved
@@ -365,12 +365,6 @@
             ICollateral coll = assetRegistry.toColl(IERC20(erc20s[i]));
 
             // {qTok} = {tok/BU} * {BU} * {tok} * {qTok/tok}
-<<<<<<< HEAD
-            quantities[i] = quantity(basket.erc20s[i]).safeMul(amount, rounding).shiftl_toUint(
-                int8(IERC20Metadata(address(basket.erc20s[i])).decimals()),
-                rounding
-            );
-=======
             quantities[i] = _quantity(basket.erc20s[i], coll)
                 .safeMul(amount, rounding)
                 .shiftl_toUint(
@@ -457,7 +451,6 @@
                 // see: docs/solidity-style.md#Catching-Empty-Data
                 if (errData.length == 0) revert(); // solhint-disable-line reason-string
             }
->>>>>>> c4ec2473
         }
     }
 
