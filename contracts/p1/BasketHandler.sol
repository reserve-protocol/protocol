// SPDX-License-Identifier: BlueOak-1.0.0
pragma solidity 0.8.19;

import "@openzeppelin/contracts/token/ERC20/extensions/IERC20Metadata.sol";
import "@openzeppelin/contracts/token/ERC20/IERC20.sol";
import "@openzeppelin/contracts/utils/structs/EnumerableMap.sol";
import "@openzeppelin/contracts/utils/structs/EnumerableSet.sol";
import "../interfaces/IAssetRegistry.sol";
import "../interfaces/IBasketHandler.sol";
import "../interfaces/IMain.sol";
import "../libraries/Array.sol";
import "../libraries/Fixed.sol";
import "./mixins/BasketLib.sol";
import "./mixins/Component.sol";

/**
 * @title BasketHandler
 * @notice Handles the basket configuration, definition, and evolution over time.
 */

/// @custom:oz-upgrades-unsafe-allow external-library-linking
contract BasketHandlerP1 is ComponentP1, IBasketHandler {
    using BasketLibP1 for Basket;
    using CollateralStatusComparator for CollateralStatus;
    using EnumerableMap for EnumerableMap.Bytes32ToUintMap;
    using EnumerableSet for EnumerableSet.Bytes32Set;
    using FixLib for uint192;

    uint192 public constant MAX_TARGET_AMT = 1e3 * FIX_ONE; // {target/BU} max basket weight
    uint48 public constant MIN_WARMUP_PERIOD = 60; // {s} 1 minute
    uint48 public constant MAX_WARMUP_PERIOD = 31536000; // {s} 1 year

    // Peer components
    IAssetRegistry private assetRegistry;
    IBackingManager private backingManager;
    IERC20 private rsr;
    IRToken private rToken;
    IStRSR private stRSR;

    // config is the basket configuration, from which basket will be computed in a basket-switch
<<<<<<< HEAD
    // event. config is only modified by governance through setPrimeBakset and setBackupConfig
    BasketConfig internal config;
=======
    // event. config is only modified by governance through setPrimeBasket and setBackupConfig
    BasketConfig private config;

>>>>>>> 212cbd55
    // basket, disabled, nonce, and timestamp are only ever set by `_switchBasket()`
    // basket is the current basket.
    Basket internal basket;

    uint48 public nonce; // {basketNonce} A unique identifier for this basket instance
    uint48 public timestamp; // The timestamp when this basket was last set

    // If disabled is true, status() is DISABLED, the basket is invalid,
    // and everything except redemption should be paused.
    bool internal disabled;

    // === Function-local transitory vars ===

    // These are effectively local variables of _switchBasket.
    // Nothing should use their values from previous transactions.
    EnumerableSet.Bytes32Set private _targetNames;
    Basket private _newBasket;

    // === Warmup Period ===
    // Added in 3.0.0

    // Warmup Period
    uint48 public warmupPeriod; // {s} how long to wait until issuance/trading after regaining SOUND

    // basket status changes, mainly set when `trackStatus()` is called
    // used to enforce warmup period, after regaining SOUND
    uint48 private lastStatusTimestamp;
    CollateralStatus private lastStatus;

    // === Historical basket nonces ===
    // Added in 3.0.0

    // A history of baskets by basket nonce; includes current basket
    mapping(uint48 => Basket) private basketHistory;

    // Effectively local variable of `BasketLibP1.requireConstantConfigTargets()`
    EnumerableMap.Bytes32ToUintMap private _targetAmts; // targetName -> {target/BU}

    // ===
    // Added in 3.2.0

    // Whether the total weights of the target basket can be changed
    bool public reweightable; // immutable after init

<<<<<<< HEAD
=======
    uint48 public lastCollateralized; // {basketNonce} most recent full collateralization

>>>>>>> 212cbd55
    // ===

    // ==== Invariants ====
    // basket is a valid Basket:
    //   basket.erc20s is a valid collateral array and basket.erc20s == keys(basket.refAmts)
    // config is a valid BasketConfig:
    //   erc20s == keys(targetAmts) == keys(targetNames)
    //   erc20s is a valid collateral array
    //   for b in vals(backups), b.erc20s is a valid collateral array.
    // if basket.erc20s is empty then disabled == true

    // BasketHandler.init() just leaves the BasketHandler state zeroed
    function init(
        IMain main_,
        uint48 warmupPeriod_,
        bool reweightable_
    ) external initializer {
        __Component_init(main_);

        assetRegistry = main_.assetRegistry();
        backingManager = main_.backingManager();
        rsr = main_.rsr();
        rToken = main_.rToken();
        stRSR = main_.stRSR();

        setWarmupPeriod(warmupPeriod_);
        reweightable = reweightable_; // immutable thereafter

        // Set last status to DISABLED (default)
        lastStatus = CollateralStatus.DISABLED;
        lastStatusTimestamp = uint48(block.timestamp);

        disabled = true;
    }

    /// Disable the basket in order to schedule a basket refresh
    /// @custom:protected
    // checks: caller is assetRegistry
    // effects: disabled' = true
    function disableBasket() external {
        require(_msgSender() == address(assetRegistry), "asset registry only");

        uint256 len = basket.erc20s.length;
        uint192[] memory refAmts = new uint192[](len);
        for (uint256 i = 0; i < len; ++i) refAmts[i] = basket.refAmts[basket.erc20s[i]];
        emit BasketSet(nonce, basket.erc20s, refAmts, true);
        disabled = true;

        trackStatus();
    }

    /// Switch the basket, only callable directly by governance or after a default
    /// @custom:interaction OR @custom:governance
    // checks: either caller has OWNER,
    //         or (basket is disabled after refresh and we're unpaused and unfrozen)
    // actions: calls assetRegistry.refresh(), then _switchBasket()
    // effects:
    //   Either: (basket' is a valid nonempty basket, without DISABLED collateral,
    //            that satisfies basketConfig) and disabled' = false
    //   Or no such basket exists and disabled' = true
    function refreshBasket() external {
        assetRegistry.refresh();

        require(
            main.hasRole(OWNER, _msgSender()) ||
                (lastStatus == CollateralStatus.DISABLED && !main.tradingPausedOrFrozen()),
            "basket unrefreshable"
        );
        _switchBasket();

        trackStatus();
    }

    /// Track basket status changes if they ocurred
    // effects: lastStatus' = status(), and lastStatusTimestamp' = current timestamp
    /// @custom:refresher
    function trackStatus() public {
        CollateralStatus currentStatus = status();
        if (currentStatus != lastStatus) {
            emit BasketStatusChanged(lastStatus, currentStatus);
            lastStatus = currentStatus;
            lastStatusTimestamp = uint48(block.timestamp);
        }
    }

    /// Track when last collateralized
    // effects: lastCollateralized' = nonce if nonce > lastCollateralized && fullyCapitalized
    /// @custom:refresher
    function trackCollateralization() external {
        if (nonce > lastCollateralized && fullyCollateralized()) {
            emit LastCollateralizedChanged(lastCollateralized, nonce);
            lastCollateralized = nonce;
        }
    }

    /// Set the prime basket
    /// @param erc20s The collateral for the new prime basket
    /// @param targetAmts The target amounts (in) {target/BU} for the new prime basket
    /// @custom:governance
    function setPrimeBasket(IERC20[] calldata erc20s, uint192[] calldata targetAmts) external {
        _setPrimeBasket(erc20s, targetAmts, true);
    }

    /// Set the prime basket without reweighting targetAmts by UoA of the current basket
    /// @param erc20s The collateral for the new prime basket
    /// @param targetAmts The target amounts (in) {target/BU} for the new prime basket
    /// @custom:governance
    function forceSetPrimeBasket(IERC20[] calldata erc20s, uint192[] calldata targetAmts) external {
        _setPrimeBasket(erc20s, targetAmts, false);
    }

    /// Set the prime basket in the basket configuration, in terms of erc20s and target amounts
    /// @param erc20s The collateral for the new prime basket
    /// @param targetAmts The target amounts (in) {target/BU} for the new prime basket
    /// @param normalize True iff targetAmts should be normalized by UoA to the reference basket
    /// @custom:governance
    // checks:
    //   caller is OWNER
    //   len(erc20s) == len(targetAmts)
    //   erc20s is a valid collateral array
    //   for all i, erc20[i] is in AssetRegistry as collateral
    //   for all i, 0 < targetAmts[i] <= MAX_TARGET_AMT == 1000
    //
    // effects:
    //   config'.erc20s = erc20s
    //   config'.targetAmts[erc20s[i]] = targetAmts[i], for i from 0 to erc20s.length-1
    //   config'.targetNames[e] = assetRegistry.toColl(e).targetName, for e in erc20s
<<<<<<< HEAD
    function setPrimeBasket(IERC20[] calldata erc20s, uint192[] calldata targetAmts) external {
=======
    function _setPrimeBasket(
        IERC20[] calldata erc20s,
        uint192[] memory targetAmts,
        bool normalize
    ) internal {
>>>>>>> 212cbd55
        requireGovernanceOnly();
        require(erc20s.length > 0, "empty basket");
        require(erc20s.length == targetAmts.length, "len mismatch");
        requireValidCollArray(erc20s);

<<<<<<< HEAD
        // If this isn't initial setup, require targets remain constant
        if (!reweightable && config.erc20s.length > 0) {
            requireConstantConfigTargets(erc20s, targetAmts);
=======
        if (!reweightable && config.erc20s.length != 0) {
            // Require targets remain constant
            BasketLibP1.requireConstantConfigTargets(
                assetRegistry,
                config,
                _targetAmts,
                erc20s,
                targetAmts
            );
        } else if (normalize && config.erc20s.length != 0) {
            // Confirm reference basket is SOUND
            assetRegistry.refresh();
            require(status() == CollateralStatus.SOUND, "unsound basket");

            // Normalize targetAmts based on UoA value of reference basket
            (uint192 low, uint192 high) = _price(false);
            assert(low > 0 && high < FIX_MAX); // implied by SOUND status
            targetAmts = BasketLibP1.normalizeByPrice(
                assetRegistry,
                erc20s,
                targetAmts,
                (low + high + 1) / 2
            );
>>>>>>> 212cbd55
        }

        // Clean up previous basket config
        for (uint256 i = 0; i < config.erc20s.length; ++i) {
            delete config.targetAmts[config.erc20s[i]];
            delete config.targetNames[config.erc20s[i]];
        }
        delete config.erc20s;

        // Set up new config basket
        bytes32[] memory names = new bytes32[](erc20s.length);

        for (uint256 i = 0; i < erc20s.length; ++i) {
            // This is a nice catch to have, but in general it is possible for
            // an ERC20 in the prime basket to have its asset unregistered.
            require(assetRegistry.toAsset(erc20s[i]).isCollateral(), "erc20 is not collateral");
            require(0 < targetAmts[i], "invalid target amount; must be nonzero");
            require(targetAmts[i] <= MAX_TARGET_AMT, "invalid target amount; too large");

            config.erc20s.push(erc20s[i]);
            config.targetAmts[erc20s[i]] = targetAmts[i];
            names[i] = assetRegistry.toColl(erc20s[i]).targetName();
            config.targetNames[erc20s[i]] = names[i];
        }

        emit PrimeBasketSet(erc20s, targetAmts, names);
    }

    /// Set the backup configuration for some target name
    /// @custom:governance
    // checks:
    //   caller is OWNER
    //   erc20s is a valid collateral array
    //   for all i, erc20[i] is in AssetRegistry as collateral
    //
    // effects:
    //   config'.backups[targetName] = {max: max, erc20s: erc20s}
    function setBackupConfig(
        bytes32 targetName,
        uint256 max,
        IERC20[] calldata erc20s
    ) external {
        requireGovernanceOnly();
        requireValidCollArray(erc20s);
        BackupConfig storage conf = config.backups[targetName];
        conf.max = max;
        delete conf.erc20s;

        for (uint256 i = 0; i < erc20s.length; ++i) {
            // This is a nice catch to have, but in general it is possible for
            // an ERC20 in the backup config to have its asset altered.
            require(assetRegistry.toAsset(erc20s[i]).isCollateral(), "erc20 is not collateral");
            conf.erc20s.push(erc20s[i]);
        }
        emit BackupConfigSet(targetName, max, erc20s);
    }

    /// @return Whether this contract owns enough collateral to cover rToken.basketsNeeded() BUs
    /// ie, whether the protocol is currently fully collateralized
    function fullyCollateralized() public view returns (bool) {
        BasketRange memory held = basketsHeldBy(address(backingManager));
        return held.bottom >= rToken.basketsNeeded();
    }

    /// @return status_ The status of the basket
    // returns DISABLED if disabled == true, and worst(status(coll)) otherwise
    function status() public view returns (CollateralStatus status_) {
        uint256 size = basket.erc20s.length;

        // untestable:
        //      disabled is only set in _switchBasket, and only if size > 0.
        if (disabled || size == 0) return CollateralStatus.DISABLED;

        for (uint256 i = 0; i < size; ++i) {
            CollateralStatus s = assetRegistry.toColl(basket.erc20s[i]).status();
            if (s.worseThan(status_)) {
                if (s == CollateralStatus.DISABLED) return CollateralStatus.DISABLED;
                status_ = s;
            }
        }
    }

    /// @return Whether the basket is ready to issue and trade
    function isReady() external view returns (bool) {
        return
            status() == CollateralStatus.SOUND &&
            (block.timestamp >= lastStatusTimestamp + warmupPeriod);
    }

    /// @param erc20 The token contract to check for quantity for
    /// @return {tok/BU} The token-quantity of an ERC20 token in the basket.
    // Returns 0 if erc20 is not registered or not in the basket
    // Returns FIX_MAX (in lieu of +infinity) if Collateral.refPerTok() is 0.
    // Otherwise returns (token's basket.refAmts / token's Collateral.refPerTok())
    function quantity(IERC20 erc20) public view returns (uint192) {
        try assetRegistry.toColl(erc20) returns (ICollateral coll) {
            return _quantity(erc20, coll);
        } catch {
            return FIX_ZERO;
        }
    }

    /// Like quantity(), but unsafe because it DOES NOT CONFIRM THAT THE ASSET IS CORRECT
    /// @param erc20 The ERC20 token contract for the asset
    /// @param asset The registered asset plugin contract for the erc20
    /// @return {tok/BU} The token-quantity of an ERC20 token in the basket.
    // Returns 0 if erc20 is not registered or not in the basket
    // Returns FIX_MAX (in lieu of +infinity) if Collateral.refPerTok() is 0.
    // Otherwise returns (token's basket.refAmts / token's Collateral.refPerTok())
    function quantityUnsafe(IERC20 erc20, IAsset asset) public view returns (uint192) {
        if (!asset.isCollateral()) return FIX_ZERO;
        return _quantity(erc20, ICollateral(address(asset)));
    }

    /// @param erc20 The token contract
    /// @param coll The registered collateral plugin contract
    /// @return {tok/BU} The token-quantity of an ERC20 token in the basket.
    // Returns 0 if coll is not in the basket
    // Returns FIX_MAX (in lieu of +infinity) if Collateral.refPerTok() is 0.
    // Otherwise returns (token's basket.refAmts / token's Collateral.refPerTok())
    function _quantity(IERC20 erc20, ICollateral coll) internal view returns (uint192) {
        uint192 refPerTok = coll.refPerTok();
        if (refPerTok == 0) return FIX_MAX;

        // {tok/BU} = {ref/BU} / {ref/tok}
        return basket.refAmts[erc20].div(refPerTok, CEIL);
    }

    /// Should not revert
    /// @return low {UoA/BU} The lower end of the price estimate
    /// @return high {UoA/BU} The upper end of the price estimate
    // returns sum(quantity(erc20) * price(erc20) for erc20 in basket.erc20s)
    function price() external view returns (uint192 low, uint192 high) {
        return _price(false);
    }

    /// Should not revert
    /// lowLow should be nonzero when the asset might be worth selling
    /// @dev Deprecated. Phased out in 3.1.0, but left on interface for backwards compatibility
    /// @return lotLow {UoA/BU} The lower end of the lot price estimate
    /// @return lotHigh {UoA/BU} The upper end of the lot price estimate
    // returns sum(quantity(erc20) * lotPrice(erc20) for erc20 in basket.erc20s)
    function lotPrice() external view returns (uint192 lotLow, uint192 lotHigh) {
        return _price(true);
    }

    /// Returns the price of a BU, using the lot prices if `useLotPrice` is true
    /// @param useLotPrice Whether to use lotPrice() or price()
    /// @return low {UoA/BU} The lower end of the price estimate
    /// @return high {UoA/BU} The upper end of the price estimate
    function _price(bool useLotPrice) internal view returns (uint192 low, uint192 high) {
        uint256 low256;
        uint256 high256;

        uint256 len = basket.erc20s.length;
        for (uint256 i = 0; i < len; ++i) {
            uint192 qty = quantity(basket.erc20s[i]);
            if (qty == 0) continue;

            (uint192 lowP, uint192 highP) = useLotPrice
                ? assetRegistry.toAsset(basket.erc20s[i]).lotPrice()
                : assetRegistry.toAsset(basket.erc20s[i]).price();

            low256 += qty.safeMul(lowP, RoundingMode.FLOOR);

            if (high256 < FIX_MAX) {
                if (highP == FIX_MAX) {
                    high256 = FIX_MAX;
                } else {
                    high256 += qty.safeMul(highP, RoundingMode.CEIL);
                }
            }
        }

        // safe downcast: FIX_MAX is type(uint192).max
        low = low256 >= FIX_MAX ? FIX_MAX : uint192(low256);
        high = high256 >= FIX_MAX ? FIX_MAX : uint192(high256);
    }

    /// Return the current issuance/redemption value of `amount` BUs
    /// Any approvals needed to issue RTokens should be set to the values returned by this function
    /// @dev Subset of logic of quoteCustomRedemption; more gas efficient for current nonce
    /// @param amount {BU}
    /// @return erc20s The backing collateral erc20s
    /// @return quantities {qTok} ERC20 token quantities equal to `amount` BUs
    // Returns (erc20s, [quantity(e) * amount {as qTok} for e in erc20s])
    function quote(uint192 amount, RoundingMode rounding)
        external
        view
        returns (address[] memory erc20s, uint256[] memory quantities)
    {
        uint256 length = basket.erc20s.length;
        erc20s = new address[](length);
        quantities = new uint256[](length);

        for (uint256 i = 0; i < length; ++i) {
            erc20s[i] = address(basket.erc20s[i]);
            ICollateral coll = assetRegistry.toColl(IERC20(erc20s[i]));

            // {qTok} = {tok/BU} * {BU} * {tok} * {qTok/tok}
            quantities[i] = _quantity(basket.erc20s[i], coll)
            .safeMul(amount, rounding)
            .shiftl_toUint(int8(IERC20Metadata(address(basket.erc20s[i])).decimals()), rounding);
        }
    }

    /// Return the redemption value of `amount` BUs for a linear combination of historical baskets
    /// @param basketNonces An array of basket nonces to do redemption from
    /// @param portions {1} An array of Fix quantities
    /// @param amount {BU}
    /// @return erc20s The backing collateral erc20s
    /// @return quantities {qTok} ERC20 token quantities equal to `amount` BUs
    // Returns (erc20s, [quantity(e) * amount {as qTok} for e in erc20s])
    function quoteCustomRedemption(
        uint48[] memory basketNonces,
        uint192[] memory portions,
        uint192 amount
    ) external view returns (address[] memory erc20s, uint256[] memory quantities) {
        require(basketNonces.length == portions.length, "bad portions len");

        IERC20[] memory erc20sAll = new IERC20[](assetRegistry.size());
        ICollateral[] memory collsAll = new ICollateral[](erc20sAll.length);
        uint192[] memory refAmtsAll = new uint192[](erc20sAll.length);

        uint256 len; // length of return arrays

        // Calculate the linear combination basket
        for (uint48 i = 0; i < basketNonces.length; ++i) {
            require(
                basketNonces[i] >= lastCollateralized && basketNonces[i] <= nonce,
                "invalid basketNonce"
            );
            Basket storage b = basketHistory[basketNonces[i]];

            // Add-in refAmts contribution from historical basket
            for (uint256 j = 0; j < b.erc20s.length; ++j) {
                // untestable:
                //     previous baskets erc20s do not contain the zero address
                if (address(b.erc20s[j]) == address(0)) continue;

                // Search through erc20sAll
                uint256 erc20Index = type(uint256).max;
                for (uint256 k = 0; k < len; ++k) {
                    if (b.erc20s[j] == erc20sAll[k]) {
                        erc20Index = k;
                        break;
                    }
                }

                // Add new ERC20 entry if not found
                uint192 amt = portions[i].mul(b.refAmts[b.erc20s[j]], FLOOR);
                if (erc20Index == type(uint256).max) {
                    // New entry found

                    try assetRegistry.toAsset(b.erc20s[j]) returns (IAsset asset) {
                        if (!asset.isCollateral()) continue; // skip token if not collateral

                        erc20sAll[len] = b.erc20s[j];
                        collsAll[len] = ICollateral(address(asset));

                        // {ref} = {1} * {ref}
                        refAmtsAll[len] = amt;
                        ++len;
                    } catch (bytes memory errData) {
                        // untested:
                        //     OOG pattern tested in other contracts, cost to test here is high
                        // see: docs/solidity-style.md#Catching-Empty-Data
                        if (errData.length == 0) revert(); // solhint-disable-line reason-string
                        // skip token if no longer registered or other non-gas issue
                    }
                } else {
                    // {ref} = {1} * {ref}
                    refAmtsAll[erc20Index] += amt;
                }
            }
        }

        erc20s = new address[](len);
        quantities = new uint256[](len);

        // Calculate quantities
        for (uint256 i = 0; i < len; ++i) {
            erc20s[i] = address(erc20sAll[i]);

            // {tok} = {BU} * {ref/BU} / {ref/tok}
            quantities[i] = amount
            .safeMulDiv(refAmtsAll[i], collsAll[i].refPerTok(), FLOOR)
            .shiftl_toUint(int8(collsAll[i].erc20Decimals()), FLOOR);
            // marginally more penalizing than its sibling calculation that uses _quantity()
            // because does not intermediately CEIL as part of the division
        }
    }

    /// @return baskets {BU}
    ///          .top The number of partial basket units: e.g max(coll.map((c) => c.balAsBUs())
    ///          .bottom The number of whole basket units held by the account
    /// @dev Returns (FIX_ZERO, FIX_MAX) for an empty or DISABLED basket
    // Returns:
    //    (0, 0), if (basket.erc20s is empty) or (disabled is true) or (status() is DISABLED)
    //    min(e.balanceOf(account) / quantity(e) for e in basket.erc20s if quantity(e) > 0),
    function basketsHeldBy(address account) public view returns (BasketRange memory baskets) {
        uint256 length = basket.erc20s.length;
        if (length == 0 || disabled) return BasketRange(FIX_ZERO, FIX_MAX);
        baskets.bottom = FIX_MAX;

        for (uint256 i = 0; i < length; ++i) {
            ICollateral coll = assetRegistry.toColl(basket.erc20s[i]);
            if (coll.status() == CollateralStatus.DISABLED) return BasketRange(FIX_ZERO, FIX_MAX);

            uint192 refPerTok = coll.refPerTok();
            // If refPerTok is 0, then we have zero of coll's reference unit.
            // We know that basket.refAmts[basket.erc20s[i]] > 0, so we have no baskets.
            if (refPerTok == 0) return BasketRange(FIX_ZERO, FIX_MAX);

            // {tok/BU} = {ref/BU} / {ref/tok}.  0-division averted by condition above.
            uint192 q = basket.refAmts[basket.erc20s[i]].div(refPerTok, CEIL);
            // q > 0 because q = (n).div(_, CEIL) and n > 0
            // {BU} = {tok} / {tok/BU}
            uint192 inBUs = coll.bal(account).div(q);
            baskets.bottom = fixMin(baskets.bottom, inBUs);
            baskets.top = fixMax(baskets.top, inBUs);
        }
    }

    // === Governance Setters ===

    /// @custom:governance
    function setWarmupPeriod(uint48 val) public {
        requireGovernanceOnly();
        require(val >= MIN_WARMUP_PERIOD && val <= MAX_WARMUP_PERIOD, "invalid warmupPeriod");
        emit WarmupPeriodSet(warmupPeriod, val);
        warmupPeriod = val;
    }

    // === Private ===

    // contract-size-saver
    // solhint-disable-next-line no-empty-blocks
    function requireGovernanceOnly() private governance {}

    /// Select and save the next basket, based on the BasketConfig and Collateral statuses
    function _switchBasket() private {
        // Mark basket disabled. Pause most protocol functions unless there is a next basket
        disabled = true;

        bool success = _newBasket.nextBasket(_targetNames, config, assetRegistry);
        // if success is true: _newBasket is the next basket

        if (success) {
            // nonce' = nonce + 1
            // basket' = _newBasket
            // timestamp' = now

            nonce += 1;
            basket.setFrom(_newBasket);
            basketHistory[nonce].setFrom(_newBasket);
            timestamp = uint48(block.timestamp);
            disabled = false;
        }

        // Keep records, emit event
        uint256 len = basket.erc20s.length;
        uint192[] memory refAmts = new uint192[](len);
        for (uint256 i = 0; i < len; ++i) {
            refAmts[i] = basket.refAmts[basket.erc20s[i]];
        }
        emit BasketSet(nonce, basket.erc20s, refAmts, disabled);
    }

    /// Require that erc20s is a valid collateral array
    function requireValidCollArray(IERC20[] calldata erc20s) private view {
        for (uint256 i = 0; i < erc20s.length; i++) {
            require(
                erc20s[i] != rsr &&
                    erc20s[i] != IERC20(address(rToken)) &&
                    erc20s[i] != IERC20(address(stRSR)) &&
                    erc20s[i] != IERC20(address(0)),
                "invalid collateral"
            );
        }

        require(ArrayLib.allUnique(erc20s), "contains duplicates");
    }

    // ==== FacadeRead views ====
    // Not used in-protocol; helpful for reconstructing state

    /// Get a reference basket in today's collateral tokens, by nonce
    /// @param basketNonce {basketNonce}
    /// @return erc20s The erc20s in the reference basket
    /// @return quantities {qTok/BU} The quantity of whole tokens per whole basket unit
    function getHistoricalBasket(uint48 basketNonce)
        external
        view
        returns (IERC20[] memory erc20s, uint256[] memory quantities)
    {
        Basket storage b = basketHistory[basketNonce];
        erc20s = new IERC20[](b.erc20s.length);
        quantities = new uint256[](erc20s.length);

        for (uint256 i = 0; i < b.erc20s.length; ++i) {
            erc20s[i] = b.erc20s[i];

            try assetRegistry.toAsset(IERC20(erc20s[i])) returns (IAsset asset) {
                if (!asset.isCollateral()) continue; // skip token if no longer registered

                // {tok} = {BU} * {ref/BU} / {ref/tok}
                quantities[i] = b
                .refAmts[erc20s[i]]
                .safeDiv(ICollateral(address(asset)).refPerTok(), FLOOR)
                .shiftl_toUint(int8(asset.erc20Decimals()), FLOOR);
            } catch (bytes memory errData) {
                // untested:
                //     OOG pattern tested in other contracts, cost to test here is high
                // see: docs/solidity-style.md#Catching-Empty-Data
                if (errData.length == 0) revert(); // solhint-disable-line reason-string
            }
        }
    }

    /// Getter part1 for `config` struct variable
    /// @dev Indices are shared across return values
    /// @return erc20s The erc20s in the prime basket
    /// @return targetNames The bytes32 name identifier of the target unit, per ERC20
    /// @return targetAmts {target/BU} The amount of the target unit in the basket, per ERC20
    function getPrimeBasket()
        external
        view
        returns (
            IERC20[] memory erc20s,
            bytes32[] memory targetNames,
            uint192[] memory targetAmts
        )
    {
        erc20s = new IERC20[](config.erc20s.length);
        targetNames = new bytes32[](erc20s.length);
        targetAmts = new uint192[](erc20s.length);

        for (uint256 i = 0; i < erc20s.length; ++i) {
            erc20s[i] = config.erc20s[i];
            targetNames[i] = config.targetNames[erc20s[i]];
            targetAmts[i] = config.targetAmts[erc20s[i]];
        }
    }

    /// Getter part2 for `config` struct variable
    /// @param targetName The name of the target unit to lookup the backup for
    /// @return erc20s The backup erc20s for the target unit, in order of most to least desirable
    /// @return max The maximum number of tokens from the array to use at a single time
    function getBackupConfig(bytes32 targetName)
        external
        view
        returns (IERC20[] memory erc20s, uint256 max)
    {
        BackupConfig storage backup = config.backups[targetName];
        erc20s = new IERC20[](backup.erc20s.length);
        for (uint256 i = 0; i < erc20s.length; ++i) {
            erc20s[i] = backup.erc20s[i];
        }
        max = backup.max;
    }

    // ==== Storage Gap ====

    /**
     * @dev This empty reserved space is put in place to allow future versions to add new
     * variables without shifting down storage in the inheritance chain.
     * See https://docs.openzeppelin.com/contracts/4.x/upgradeable#storage_gaps
     */
<<<<<<< HEAD
    uint256[36] private __gap;
=======
    uint256[28] private __gap;
>>>>>>> 212cbd55
}<|MERGE_RESOLUTION|>--- conflicted
+++ resolved
@@ -38,14 +38,8 @@
     IStRSR private stRSR;
 
     // config is the basket configuration, from which basket will be computed in a basket-switch
-<<<<<<< HEAD
     // event. config is only modified by governance through setPrimeBakset and setBackupConfig
     BasketConfig internal config;
-=======
-    // event. config is only modified by governance through setPrimeBasket and setBackupConfig
-    BasketConfig private config;
-
->>>>>>> 212cbd55
     // basket, disabled, nonce, and timestamp are only ever set by `_switchBasket()`
     // basket is the current basket.
     Basket internal basket;
@@ -90,11 +84,8 @@
     // Whether the total weights of the target basket can be changed
     bool public reweightable; // immutable after init
 
-<<<<<<< HEAD
-=======
     uint48 public lastCollateralized; // {basketNonce} most recent full collateralization
 
->>>>>>> 212cbd55
     // ===
 
     // ==== Invariants ====
@@ -222,25 +213,16 @@
     //   config'.erc20s = erc20s
     //   config'.targetAmts[erc20s[i]] = targetAmts[i], for i from 0 to erc20s.length-1
     //   config'.targetNames[e] = assetRegistry.toColl(e).targetName, for e in erc20s
-<<<<<<< HEAD
-    function setPrimeBasket(IERC20[] calldata erc20s, uint192[] calldata targetAmts) external {
-=======
     function _setPrimeBasket(
         IERC20[] calldata erc20s,
         uint192[] memory targetAmts,
         bool normalize
     ) internal {
->>>>>>> 212cbd55
         requireGovernanceOnly();
         require(erc20s.length > 0, "empty basket");
         require(erc20s.length == targetAmts.length, "len mismatch");
         requireValidCollArray(erc20s);
 
-<<<<<<< HEAD
-        // If this isn't initial setup, require targets remain constant
-        if (!reweightable && config.erc20s.length > 0) {
-            requireConstantConfigTargets(erc20s, targetAmts);
-=======
         if (!reweightable && config.erc20s.length != 0) {
             // Require targets remain constant
             BasketLibP1.requireConstantConfigTargets(
@@ -264,7 +246,6 @@
                 targetAmts,
                 (low + high + 1) / 2
             );
->>>>>>> 212cbd55
         }
 
         // Clean up previous basket config
@@ -734,9 +715,5 @@
      * variables without shifting down storage in the inheritance chain.
      * See https://docs.openzeppelin.com/contracts/4.x/upgradeable#storage_gaps
      */
-<<<<<<< HEAD
-    uint256[36] private __gap;
-=======
     uint256[28] private __gap;
->>>>>>> 212cbd55
 }