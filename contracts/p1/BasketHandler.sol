--- conflicted
+++ resolved
@@ -411,16 +411,9 @@
 
             // Add-in refAmts contribution from historical basket
             for (uint256 j = 0; j < b.erc20s.length; ++j) {
-<<<<<<< HEAD
                 // untestable:
                 //     previous baskets erc20s do not contain the zero address
                 if (address(b.erc20s[j]) == address(0)) continue;
-=======
-                IERC20 erc20 = b.erc20s[j];
-                // untestable:
-                //     previous baskets erc20s do not contain the zero address
-                if (address(erc20) == address(0)) continue;
->>>>>>> 9d0e65f4
 
                 // Search through erc20sAll
                 uint256 erc20Index = type(uint256).max;
@@ -466,13 +459,6 @@
         for (uint256 i = 0; i < len; ++i) {
             erc20s[i] = address(erc20sAll[i]);
 
-<<<<<<< HEAD
-            // {tok} = {BU} * {ref/BU} / {ref/tok}
-            quantities[i] = safeMulDivFloor(amount, refAmtsAll[i], collsAll[i].refPerTok())
-                .shiftl_toUint(int8(collsAll[i].erc20Decimals()), FLOOR);
-            // marginally more penalizing than its sibling calculation that uses _quantity()
-            // because does not intermediately CEIL as part of the division
-=======
             try assetRegistry.toAsset(IERC20(erc20s[i])) returns (IAsset asset) {
                 if (!asset.isCollateral()) continue; // skip token if no longer registered
 
@@ -489,7 +475,6 @@
                 // see: docs/solidity-style.md#Catching-Empty-Data
                 if (errData.length == 0) revert(); // solhint-disable-line reason-string
             }
->>>>>>> 9d0e65f4
         }
     }
 
