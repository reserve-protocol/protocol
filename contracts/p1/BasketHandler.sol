--- conflicted
+++ resolved
@@ -256,10 +256,7 @@
         for (uint256 i = 0; i < size; ++i) {
             CollateralStatus s = assetRegistry.toColl(basket.erc20s[i]).status();
             if (s.worseThan(status_)) {
-<<<<<<< HEAD
-=======
                 if (s == CollateralStatus.DISABLED) return CollateralStatus.DISABLED;
->>>>>>> 99d9db72
                 status_ = s;
             }
         }
