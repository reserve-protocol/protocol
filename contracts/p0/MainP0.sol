--- conflicted
+++ resolved
@@ -31,50 +31,17 @@
     using Oracle for Oracle.Info;
     using FixLib for Fix;
 
-<<<<<<< HEAD
-=======
-    Config internal _config;
-    Oracle.Info internal _oracle;
-
-    IFurnace public override furnace;
-    IStRSR public override stRSR;
-    IAssetManager public override manager;
-    IDefaultMonitor public override monitor;
-
-    // Assets
-    IAsset public override rTokenAsset;
-    IAsset public override rsrAsset;
-    IAsset public override compAsset;
-    IAsset public override aaveAsset;
-
-    // Pausing
-    address public pauser;
-    bool public override paused;
-
->>>>>>> 8cf15c64
     // timestamp -> whether rewards have been claimed.
     mapping(uint256 => bool) private rewardsClaimed;
 
     // Slow Issuance
     SlowIssuance[] public issuances;
 
-<<<<<<< HEAD
     constructor(
         Oracle.Info memory oracle_,
         Config memory config_,
         IERC20 rsr_
     ) Settings(oracle_, config_, rsr_) {}
-=======
-    // Default detection.
-    SystemState public state;
-    uint256 public stateRaisedAt; // timestamp when default occurred
-
-    constructor(Oracle.Info memory oracle_, Config memory config_) {
-        _oracle = oracle_;
-        _config = config_;
-        pauser = _msgSender();
-    }
->>>>>>> 8cf15c64
 
     /// This modifier runs before every function including redemption, so it must be very safe.
     modifier always() {
@@ -175,64 +142,6 @@
         }
     }
 
-<<<<<<< HEAD
-=======
-    function pause() external {
-        require(_msgSender() == pauser || _msgSender() == owner(), "only pauser or owner");
-        paused = true;
-    }
-
-    function unpause() external {
-        require(_msgSender() == pauser || _msgSender() == owner(), "only pauser or owner");
-        paused = false;
-    }
-
-    function setPauser(address pauser_) external override {
-        require(_msgSender() == pauser || _msgSender() == owner(), "only pauser or owner");
-        pauser = pauser_;
-    }
-
-    function setConfig(Config memory config_) external override onlyOwner {
-        // When f changes we need to accumulate the historical basket dilution
-        if (_config.f.neq(config_.f)) {
-            manager.accumulate();
-        }
-        _config = config_;
-    }
-
-    function setMonitor(IDefaultMonitor monitor_) external override onlyOwner {
-        monitor = monitor_;
-    }
-
-    function setManager(IAssetManager manager_) external override onlyOwner {
-        manager = manager_;
-    }
-
-    function setStRSR(IStRSR stRSR_) external override onlyOwner {
-        stRSR = stRSR_;
-    }
-
-    function setFurnace(IFurnace furnace_) external override onlyOwner {
-        furnace = furnace_;
-    }
-
-    function setOracle(Oracle.Info memory oracle) external override onlyOwner {
-        _oracle = oracle;
-    }
-
-    function setAssets(
-        IAsset rToken_,
-        IAsset rsr_,
-        IAsset comp_,
-        IAsset aave_
-    ) external override onlyOwner {
-        rTokenAsset = rToken_;
-        rsrAsset = rsr_;
-        compAsset = comp_;
-        aaveAsset = aave_;
-    }
-
->>>>>>> 8cf15c64
     // ==================================== Views ====================================
 
     /// @return The timestamp of the next rewards event
@@ -269,7 +178,6 @@
             }
         }
 
-<<<<<<< HEAD
         SystemState newState = manager.doAuctions();
         if (newState != state) {
             emit SystemStateChanged(state, newState);
@@ -277,34 +185,6 @@
         }
     }
 
-=======
-    /// @return The RToken deployment
-    function rToken() external view override returns (IRToken) {
-        return IRToken(address(rTokenAsset.erc20()));
-    }
-
-    /// @return The RSR deployment
-    function rsr() external view override returns (IERC20) {
-        return rsrAsset.erc20();
-    }
-
-    /// @return The system configuration
-    function config() external view override returns (Config memory) {
-        return _config;
-    }
-
-    // ==================================== Internal ====================================
-
-    // Returns the future block number at which an issuance for *amount* now can complete
-    function _nextIssuanceBlockAvailable(uint256 amount) internal view returns (uint256) {
-        uint256 perBlock = Math.max(
-            10_000 * 10**rTokenAsset.decimals(), // lower-bound: 10k whole RToken per block
-            toFix(rTokenAsset.erc20().totalSupply()).mul(_config.issuanceRate).toUint()
-        ); // {RToken/block}
-        uint256 blockStart = issuances.length == 0 ? block.number : issuances[issuances.length - 1].blockAvailableAt;
-        return Math.max(blockStart, block.number) + Math.ceilDiv(amount, perBlock);
-    }
->>>>>>> 8cf15c64
 
     // Processes all slow issuances that have fully vested, or undoes them if the vault has been changed.
     function _processSlowIssuance() internal {
