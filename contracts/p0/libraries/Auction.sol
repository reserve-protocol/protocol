// SPDX-License-Identifier: BlueOak-1.0.0
pragma solidity 0.8.9;

import "@openzeppelin/contracts/token/ERC20/IERC20.sol";
import "@openzeppelin/contracts/token/ERC20/utils/SafeERC20.sol";
import "contracts/p0/interfaces/IAsset.sol";
import "contracts/p0/interfaces/IAssetManager.sol";
import "contracts/p0/interfaces/IMarket.sol";
import "contracts/p0/interfaces/IFurnace.sol";
import "contracts/p0/interfaces/IMain.sol";
import "contracts/libraries/Fixed.sol";

enum Fate {
    Melt, // RToken melting in the furnace
    Stake, // RSR dividend to stRSR
    Burn, // RToken burning
    Stay // No action needs to be taken; tokens can be left at the callers address
}

/// @dev This can probably be removed at some point, it's relationship with AssetManager is too close
library Auction {
    using SafeERC20 for IERC20;
    using FixLib for Fix;

    /// Emitted when an auction is started
    /// @param auctionId The index of the AssetManager.auctions array
    /// @param sell The token to sell
    /// @param buy The token to buy
    /// @param sellAmount {qSellTok} The quantity of the selling token
    /// @param minBuyAmount {qBuyTok} The minimum quantity of the buying token to accept
    /// @param fate The fate of the soon-to-be-purchased tokens
    /// @dev Must be kept in sync with its duplicate in `IAssetManager.sol`
    event AuctionStarted(
        uint256 indexed auctionId,
        address indexed sell,
        address indexed buy,
        uint256 sellAmount, // {qSellTok}
        uint256 minBuyAmount, // {qBuyTok}
        Fate fate
    );

    /// Emitted after an auction ends
    /// @param auctionId The index of the AssetManager.auctions array
    /// @param sellAmount {qSellTok} The quantity of the token sold
    /// @param buyAmount {qBuyTok} The quantity of the token bought
    event AuctionEnded(
        uint256 indexed auctionId,
        address indexed sell,
        address indexed buy,
        uint256 sellAmount,
        uint256 buyAmount,
        Fate fate
    );

    struct Info {
        IAsset sell;
        IAsset buy;
        uint256 sellAmount; // {qSellTok}
        uint256 minBuyAmount; // {qBuyTok}
        uint256 startTime; // {sec}
        uint256 endTime; // {sec}
        uint256 clearingSellAmount;
        uint256 clearingBuyAmount;
        Fate fate;
        bool isOpen;
    }

    /// Creates an auction in an external batch auction protocol
    /// @dev The struct must already be populated
    function open(
        Auction.Info storage self,
        IMain main,
        IMarket market,
        uint256 internalAuctionId
    ) internal {
        self.sell.erc20().safeApprove(address(market), self.sellAmount);
        market.initiateAuction(
            self.sell.erc20(),
            self.buy.erc20(),
            self.sellAmount,
            self.minBuyAmount,
            main.config().auctionPeriod
        );
        self.isOpen = true;
        emit AuctionStarted(
            internalAuctionId,
            address(self.sell),
            address(self.buy),
            self.sellAmount,
            self.minBuyAmount,
            self.fate
        );
    }

    /// Closes out the auction and sends bought token to its fate
<<<<<<< HEAD
    /// @return buyAmount {qBuyTok} The clearing buyAmount for the auction
    function close(Auction.Info storage self, IMainP0 main) internal returns (uint256 buyAmount) {
=======
    function close(
        Auction.Info storage self,
        IMain main,
        IMarket market,
        uint256 internalAuctionId
    ) internal {
>>>>>>> cff72ca9
        require(self.isOpen, "already closed out");
        require(self.endTime <= block.timestamp, "auction not over");
        (self.clearingSellAmount, self.clearingBuyAmount) = market.clear(internalAuctionId);

        uint256 bal = self.buy.erc20().balanceOf(address(this)); // {qBuyTok}

        // solhint-disable no-empty-blocks
        if (bal > 0) {
            if (self.fate == Fate.Burn) {
                self.buy.erc20().safeTransfer(address(0), bal);
            } else if (self.fate == Fate.Melt) {
                self.buy.erc20().safeApprove(address(main.furnace()), bal);
                main.furnace().burnOverPeriod(bal, main.config().rewardPeriod);
            } else if (self.fate == Fate.Stake) {
                main.stRSR().addRSR(bal);

                // Restore allowance
                self.buy.erc20().safeIncreaseAllowance(address(main.stRSR()), bal);
            } else if (self.fate == Fate.Stay) {
                // Do nothing; token is already in the right place
            } else {
                assert(false);
            }
        }
        // solhint-enable no-empty-blocks

        self.isOpen = false;
        emit AuctionEnded(
            internalAuctionId,
            address(self.sell),
            address(self.buy),
            self.clearingSellAmount,
            self.clearingBuyAmount,
            self.fate
        );
    }
}<|MERGE_RESOLUTION|>--- conflicted
+++ resolved
@@ -93,17 +93,12 @@
     }
 
     /// Closes out the auction and sends bought token to its fate
-<<<<<<< HEAD
-    /// @return buyAmount {qBuyTok} The clearing buyAmount for the auction
-    function close(Auction.Info storage self, IMainP0 main) internal returns (uint256 buyAmount) {
-=======
     function close(
         Auction.Info storage self,
-        IMain main,
+        IMainP0 main,
         IMarket market,
         uint256 internalAuctionId
     ) internal {
->>>>>>> cff72ca9
         require(self.isOpen, "already closed out");
         require(self.endTime <= block.timestamp, "auction not over");
         (self.clearingSellAmount, self.clearingBuyAmount) = market.clear(internalAuctionId);
