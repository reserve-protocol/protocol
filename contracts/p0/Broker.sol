--- conflicted
+++ resolved
@@ -55,15 +55,11 @@
     /// @param kind TradeKind.DUTCH_AUCTION or TradeKind.BATCH_AUCTION
     /// @dev Requires setting an allowance in advance
     /// @custom:protected
-<<<<<<< HEAD
-    function openTrade(TradeRequest memory req) external notTradingPausedOrFrozen returns (ITrade trade) {
-=======
     function openTrade(TradeKind kind, TradeRequest memory req)
         external
         notTradingPausedOrFrozen
         returns (ITrade)
     {
->>>>>>> 19c7478f
         require(!disabled, "broker disabled");
         assert(req.sellAmount > 0);
 
@@ -75,22 +71,6 @@
             "only traders"
         );
 
-<<<<<<< HEAD
-        trade = _openTrade(req);
-        trades[address(trade)] = true;
-    }
-
-    function _openTrade(TradeRequest memory req) internal virtual returns (ITrade) {
-        // In the future we'll have more sophisticated choice logic here, probably by trade size
-        GnosisTrade trade = new GnosisTrade();
-
-        // Apply Gnosis EasyAuction-specific resizing
-        req = resizeTrade(req, GNOSIS_MAX_TOKENS);
-
-        req.sell.erc20().safeTransferFrom(_msgSender(), address(trade), req.sellAmount);
-        trade.init(this, _msgSender(), gnosis, auctionLength, req);
-        return trade;
-=======
         // Must be updated when new TradeKinds are created
         if (kind == TradeKind.BATCH_AUCTION) {
             return newBatchAuction(req, caller);
@@ -98,7 +78,6 @@
             // kind == TradeKind.DUTCH_AUCTION
             return newDutchAuction(req, ITrading(caller));
         }
->>>>>>> 19c7478f
     }
 
     /// Disable the broker until re-enabled by governance
