// SPDX-License-Identifier: BlueOak-1.0.0
pragma solidity 0.8.9;

import "@openzeppelin/contracts/utils/structs/EnumerableSet.sol";
import "@openzeppelin/contracts/token/ERC20/extensions/IERC20Metadata.sol";
import "@openzeppelin/contracts/token/ERC20/utils/SafeERC20.sol";
import "contracts/plugins/trading/GnosisTrade.sol";
import "contracts/interfaces/IBroker.sol";
import "contracts/interfaces/IMain.sol";
import "contracts/interfaces/ITrade.sol";
import "contracts/libraries/Fixed.sol";
import "contracts/p0/mixins/Component.sol";

// Gnosis: uint96 ~= 7e28
uint256 constant GNOSIS_MAX_TOKENS = 7e28;

/// A simple core contract that deploys disposable trading contracts for Traders
contract BrokerP0 is ComponentP0, IBroker {
    using FixLib for uint192;
    using EnumerableSet for EnumerableSet.AddressSet;
    using SafeERC20 for IERC20Metadata;

    // The fraction of the supply of the bidding token that is the min bid size in case of default
    uint192 public constant MIN_BID_SHARE_OF_TOTAL_SUPPLY = 1e9; // (1} = 1e-7%
    uint48 public constant MAX_AUCTION_LENGTH = 604800; // {s} max valid duration -1 week

    IGnosis public gnosis;

    mapping(address => bool) private trades;

    uint48 public auctionLength; // {s} the length of an auction

    bool public disabled;

    function init(
        IMain main_,
        IGnosis gnosis_,
        ITrade tradeImplementation_, // Added for Interface compatibility with P1
        uint48 auctionLength_
    ) public initializer {
        require(address(gnosis_) != address(0), "invalid Gnosis address");
        require(
            address(tradeImplementation_) != address(0),
            "invalid Trade Implementation address"
        );
        __Component_init(main_);
        gnosis = gnosis_;
        setAuctionLength(auctionLength_);
    }

    /// Handle a trade request by deploying a customized disposable trading contract
    /// @dev Requires setting an allowance in advance
    /// @custom:protected
    function openTrade(TradeRequest memory req) external notPausedOrFrozen returns (ITrade trade) {
        require(!disabled, "broker disabled");
        assert(req.sellAmount > 0);

        address caller = _msgSender();
        require(
            caller == address(main.backingManager()) ||
                caller == address(main.rsrTrader()) ||
                caller == address(main.rTokenTrader()),
            "only traders"
        );

        trade = _openTrade(req);
        trades[address(trade)] = true;
<<<<<<< HEAD
    }
=======

        // Apply Gnosis EasyAuction-specific resizing
        req = resizeTrade(req, GNOSIS_MAX_TOKENS);

        req.sell.erc20().safeTransferFrom(caller, address(trade), req.sellAmount);
>>>>>>> b1e2fa20

    function _openTrade(TradeRequest memory req) internal virtual returns (ITrade) {
        // In the future we'll have more sophisticated choice logic here, probably by trade size
        GnosisTrade trade = new GnosisTrade();
        req.sell.erc20().safeTransferFrom(_msgSender(), address(trade), req.sellAmount);
        trade.init(this, _msgSender(), gnosis, auctionLength, req);
        return trade;
    }

    /// Disable the broker until re-enabled by governance
    /// @custom:protected
    function reportViolation() external notPausedOrFrozen {
        require(trades[_msgSender()], "unrecognized trade contract");
        emit DisabledSet(disabled, true);
        disabled = true;
    }

    /// @param maxTokensAllowed {qTok} The max number of sell tokens allowed by the trading platform
    function resizeTrade(TradeRequest memory req, uint256 maxTokensAllowed)
        private
        pure
        returns (TradeRequest memory)
    {
        // {qTok}
        uint256 maxQuantity = (req.minBuyAmount > req.sellAmount)
            ? req.minBuyAmount
            : req.sellAmount;

        // Set both sellAmount and minBuyAmount <= maxTokensAllowed
        if (maxQuantity > maxTokensAllowed) {
            req.sellAmount = mulDiv256(req.sellAmount, maxTokensAllowed, maxQuantity, CEIL);
            req.minBuyAmount = mulDiv256(req.minBuyAmount, maxTokensAllowed, maxQuantity, FLOOR);
        }

        return req;
    }

    // === Setters ===

    /// @custom:governance
    function setAuctionLength(uint48 newAuctionLength) public governance {
        require(
            newAuctionLength > 0 && newAuctionLength <= MAX_AUCTION_LENGTH,
            "invalid auctionLength"
        );
        emit AuctionLengthSet(auctionLength, newAuctionLength);
        auctionLength = newAuctionLength;
    }

    /// @custom:governance
    function setDisabled(bool disabled_) external governance {
        emit DisabledSet(disabled, disabled_);
        disabled = disabled_;
    }
}<|MERGE_RESOLUTION|>--- conflicted
+++ resolved
@@ -65,19 +65,15 @@
 
         trade = _openTrade(req);
         trades[address(trade)] = true;
-<<<<<<< HEAD
     }
-=======
+
+    function _openTrade(TradeRequest memory req) internal virtual returns (ITrade) {
+        // In the future we'll have more sophisticated choice logic here, probably by trade size
+        GnosisTrade trade = new GnosisTrade();
 
         // Apply Gnosis EasyAuction-specific resizing
         req = resizeTrade(req, GNOSIS_MAX_TOKENS);
 
-        req.sell.erc20().safeTransferFrom(caller, address(trade), req.sellAmount);
->>>>>>> b1e2fa20
-
-    function _openTrade(TradeRequest memory req) internal virtual returns (ITrade) {
-        // In the future we'll have more sophisticated choice logic here, probably by trade size
-        GnosisTrade trade = new GnosisTrade();
         req.sell.erc20().safeTransferFrom(_msgSender(), address(trade), req.sellAmount);
         trade.init(this, _msgSender(), gnosis, auctionLength, req);
         return trade;
