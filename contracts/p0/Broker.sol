// SPDX-License-Identifier: BlueOak-1.0.0
pragma solidity 0.8.19;

import "@openzeppelin/contracts/utils/structs/EnumerableSet.sol";
import "@openzeppelin/contracts/token/ERC20/extensions/IERC20Metadata.sol";
import "@openzeppelin/contracts/token/ERC20/utils/SafeERC20.sol";
import "@openzeppelin/contracts/proxy/Clones.sol";
import "../plugins/trading/DutchTrade.sol";
import "../plugins/trading/GnosisTrade.sol";
import "../interfaces/IBroker.sol";
import "../interfaces/IMain.sol";
import "../interfaces/ITrade.sol";
import "../libraries/Fixed.sol";
import "./mixins/Component.sol";

/// A simple core contract that deploys disposable trading contracts for Traders
contract BrokerP0 is ComponentP0, IBroker {
    using FixLib for uint192;
    using EnumerableSet for EnumerableSet.AddressSet;
    using SafeERC20 for IERC20Metadata;

    uint48 public constant MAX_AUCTION_LENGTH = 60 * 60 * 24 * 7; // {s} max valid duration, 1 week
    // solhint-disable-next-line var-name-mixedcase
    uint48 public constant MIN_AUCTION_LENGTH = 20 * 3; // {s} 60 seconds auction min duration

    // Added for interface compatibility with P1
    ITrade public batchTradeImplementation;
    ITrade public dutchTradeImplementation;

    IGnosis public gnosis;

    mapping(address => bool) private trades;

    uint48 public batchAuctionLength; // {s} the length of a Gnosis EasyAuction
    uint48 public dutchAuctionLength; // {s} the length of a Dutch Auction

    bool public batchTradeDisabled;

    mapping(IERC20Metadata => bool) public dutchTradeDisabled;

    function init(
        IMain main_,
        IGnosis gnosis_,
        ITrade batchTradeImplementation_, // Added for Interface compatibility with P1
        uint48 batchAuctionLength_,
        ITrade dutchTradeImplementation_, // Added for Interface compatibility with P1
        uint48 dutchAuctionLength_
    ) public initializer {
        __Component_init(main_);
        setGnosis(gnosis_);
        setBatchTradeImplementation(batchTradeImplementation_);
        setBatchAuctionLength(batchAuctionLength_);
        setDutchTradeImplementation(dutchTradeImplementation_);
        setDutchAuctionLength(dutchAuctionLength_);
    }

    /// Handle a trade request by deploying a customized disposable trading contract
    /// @param kind TradeKind.DUTCH_AUCTION or TradeKind.BATCH_AUCTION
    /// @dev Requires setting an allowance in advance
    /// @custom:protected
    function openTrade(
        TradeKind kind,
        TradeRequest memory req,
        TradePrices memory prices
    ) external returns (ITrade) {
        assert(req.sellAmount > 0);

        address caller = _msgSender();
        require(
            caller == address(main.backingManager()) ||
                caller == address(main.rsrTrader()) ||
                caller == address(main.rTokenTrader()),
            "only traders"
        );

        // Must be updated when new TradeKinds are created
        if (kind == TradeKind.BATCH_AUCTION) {
            return newBatchAuction(req, caller);
        } else {
            // kind == TradeKind.DUTCH_AUCTION
            return newDutchAuction(req, prices, ITrading(caller));
        }
    }

    /// Disable the broker until re-enabled by governance
    /// @custom:protected
    function reportViolation() external {
        require(trades[_msgSender()], "unrecognized trade contract");
        ITrade trade = ITrade(_msgSender());
        TradeKind kind = trade.KIND();

        if (kind == TradeKind.BATCH_AUCTION) {
            emit BatchTradeDisabledSet(batchTradeDisabled, true);
            batchTradeDisabled = true;
        } else if (kind == TradeKind.DUTCH_AUCTION) {
            // Only allow BackingManager-started trades to disable Dutch Auctions
            if (DutchTrade(address(trade)).origin() == main.backingManager()) {
                IERC20Metadata sell = trade.sell();
                emit DutchTradeDisabledSet(sell, dutchTradeDisabled[sell], true);
                dutchTradeDisabled[sell] = true;

                IERC20Metadata buy = trade.buy();
                emit DutchTradeDisabledSet(buy, dutchTradeDisabled[buy], true);
                dutchTradeDisabled[buy] = true;
            }
        } else {
            revert("unrecognized trade kind");
        }
    }

    /// @param maxTokensAllowed {qTok} The max number of sell tokens allowed by the trading platform
    function resizeTrade(TradeRequest memory req, uint256 maxTokensAllowed)
        private
        pure
        returns (TradeRequest memory)
    {
        // {qTok}
        uint256 maxQuantity = (req.minBuyAmount > req.sellAmount)
            ? req.minBuyAmount
            : req.sellAmount;

        // Set both sellAmount and minBuyAmount <= maxTokensAllowed
        if (maxQuantity > maxTokensAllowed) {
            req.sellAmount = mulDiv256(req.sellAmount, maxTokensAllowed, maxQuantity, CEIL);
            req.minBuyAmount = mulDiv256(req.minBuyAmount, maxTokensAllowed, maxQuantity, FLOOR);
        }

        return req;
    }

    // === Setters ===

    /// @custom:governance
    function setGnosis(IGnosis newGnosis) public governance {
        require(address(newGnosis) != address(0), "invalid Gnosis address");

        emit GnosisSet(gnosis, newGnosis);
        gnosis = newGnosis;
    }

    /// @custom:governance
    function setBatchTradeImplementation(ITrade newTradeImplementation) public governance {
        require(
            address(newTradeImplementation) != address(0),
            "invalid batchTradeImplementation address"
        );

        emit BatchTradeImplementationSet(batchTradeImplementation, newTradeImplementation);
        batchTradeImplementation = newTradeImplementation;
    }

    /// @custom:governance
    function setBatchAuctionLength(uint48 newAuctionLength) public governance {
        require(
            newAuctionLength == 0 ||
                (newAuctionLength >= MIN_AUCTION_LENGTH && newAuctionLength <= MAX_AUCTION_LENGTH),
            "invalid batchAuctionLength"
        );
        emit BatchAuctionLengthSet(batchAuctionLength, newAuctionLength);
        batchAuctionLength = newAuctionLength;
    }

    /// @custom:governance
    function setDutchTradeImplementation(ITrade newTradeImplementation) public governance {
        require(
            address(newTradeImplementation) != address(0),
            "invalid dutchTradeImplementation address"
        );

        emit DutchTradeImplementationSet(dutchTradeImplementation, newTradeImplementation);
        dutchTradeImplementation = newTradeImplementation;
    }

    /// @custom:governance
    function setDutchAuctionLength(uint48 newAuctionLength) public governance {
        require(
            newAuctionLength == 0 ||
                (newAuctionLength >= MIN_AUCTION_LENGTH && newAuctionLength <= MAX_AUCTION_LENGTH),
            "invalid dutchAuctionLength"
        );
        emit DutchAuctionLengthSet(dutchAuctionLength, newAuctionLength);
        dutchAuctionLength = newAuctionLength;
    }

    /// @custom:governance
    function enableBatchTrade() external governance {
        emit BatchTradeDisabledSet(batchTradeDisabled, false);
        batchTradeDisabled = false;
    }

    /// @custom:governance
    function enableDutchTrade(IERC20Metadata erc20) external governance {
        emit DutchTradeDisabledSet(erc20, dutchTradeDisabled[erc20], false);
        dutchTradeDisabled[erc20] = false;
    }

    // === Private ===

    function newBatchAuction(TradeRequest memory req, address caller) private returns (ITrade) {
        require(!batchTradeDisabled, "batch auctions disabled");
        require(batchAuctionLength > 0, "batch auctions not enabled");
        GnosisTrade trade = GnosisTrade(Clones.clone(address(batchTradeImplementation)));
        trades[address(trade)] = true;

        // Apply Gnosis EasyAuction-specific resizing of req, if needed: Ensure that
        // max(sellAmount, minBuyAmount) <= maxTokensAllowed, while maintaining their proportion
        uint256 maxQty = (req.minBuyAmount > req.sellAmount) ? req.minBuyAmount : req.sellAmount;

        if (maxQty > GNOSIS_MAX_TOKENS) {
            req.sellAmount = mulDiv256(req.sellAmount, GNOSIS_MAX_TOKENS, maxQty, CEIL);
            req.minBuyAmount = mulDiv256(req.minBuyAmount, GNOSIS_MAX_TOKENS, maxQty, FLOOR);
        }

        IERC20Metadata(address(req.sell.erc20())).safeTransferFrom(
            caller,
            address(trade),
            req.sellAmount
        );

        trade.init(this, caller, gnosis, batchAuctionLength, req);
        return trade;
    }

    function newDutchAuction(
        TradeRequest memory req,
        TradePrices memory prices,
        ITrading caller
    ) private returns (ITrade) {
        require(
            !dutchTradeDisabled[req.sell.erc20()] && !dutchTradeDisabled[req.buy.erc20()],
            "dutch auctions disabled for token pair"
        );
        require(dutchAuctionLength > 0, "dutch auctions not enabled");
        require(
<<<<<<< HEAD
            priceNotDecayed(req.sell) && priceNotDecayed(req.buy),
=======
            pricedAtTimestamp(req.sell) && pricedAtTimestamp(req.buy),
>>>>>>> 72fc1f6e
            "dutch auctions require live prices"
        );

        DutchTrade trade = DutchTrade(Clones.clone(address(dutchTradeImplementation)));
        trades[address(trade)] = true;

        IERC20Metadata(address(req.sell.erc20())).safeTransferFrom(
            address(caller),
            address(trade),
            req.sellAmount
        );

        trade.init(caller, req.sell, req.buy, req.sellAmount, dutchAuctionLength, prices);
        return trade;
    }

<<<<<<< HEAD
    /// @return true iff the price is not decayed, or it's the RTokenAsset
    function priceNotDecayed(IAsset asset) private view returns (bool) {
=======
    /// @return true iff the asset has been priced at this timestamp, or it's the RTokenAsset
    function pricedAtTimestamp(IAsset asset) private view returns (bool) {
>>>>>>> 72fc1f6e
        return
            asset.lastSave() == block.timestamp || address(asset.erc20()) == address(main.rToken());
    }
}<|MERGE_RESOLUTION|>--- conflicted
+++ resolved
@@ -232,11 +232,7 @@
         );
         require(dutchAuctionLength > 0, "dutch auctions not enabled");
         require(
-<<<<<<< HEAD
-            priceNotDecayed(req.sell) && priceNotDecayed(req.buy),
-=======
             pricedAtTimestamp(req.sell) && pricedAtTimestamp(req.buy),
->>>>>>> 72fc1f6e
             "dutch auctions require live prices"
         );
 
@@ -253,13 +249,8 @@
         return trade;
     }
 
-<<<<<<< HEAD
-    /// @return true iff the price is not decayed, or it's the RTokenAsset
-    function priceNotDecayed(IAsset asset) private view returns (bool) {
-=======
     /// @return true iff the asset has been priced at this timestamp, or it's the RTokenAsset
     function pricedAtTimestamp(IAsset asset) private view returns (bool) {
->>>>>>> 72fc1f6e
         return
             asset.lastSave() == block.timestamp || address(asset.erc20()) == address(main.rToken());
     }
