// SPDX-License-Identifier: BlueOak-1.0.0
pragma solidity 0.8.19;

import "@openzeppelin/contracts/token/ERC20/utils/SafeERC20.sol";
import "@openzeppelin/contracts/token/ERC20/IERC20.sol";
import "@openzeppelin/contracts/utils/structs/EnumerableSet.sol";
import "../interfaces/IMain.sol";
import "./mixins/Component.sol";

contract DistributorP0 is ComponentP0, IDistributor {
    using SafeERC20 for IERC20;
    using FixLib for uint192;
    using EnumerableSet for EnumerableSet.AddressSet;

    EnumerableSet.AddressSet internal destinations;
    mapping(address => RevenueShare) public distribution;
    // invariant: distribution values are all nonnegative, and at least one is nonzero.
    // invariant: distribution[FURNACE].rsrDist == FIX_ZERO
    // invariant: distribution[ST_RSR].rTokenDist == FIX_ZERO

    address public constant FURNACE = address(1);
    address public constant ST_RSR = address(2);

    uint8 public constant MAX_DESTINATIONS_ALLOWED = MAX_DESTINATIONS; // 100

    function init(IMain main_, RevenueShare memory dist) public initializer {
        __Component_init(main_);

        _ensureSufficientTotal(dist.rTokenDist, dist.rsrDist);
        _setDistribution(FURNACE, RevenueShare(dist.rTokenDist, 0));
        _setDistribution(ST_RSR, RevenueShare(0, dist.rsrDist));
    }

    /// Set the RevenueShare for destination `dest`. Destinations `FURNACE` and `ST_RSR` refer to
    /// main.furnace() and main.stRSR().
    function setDistribution(address dest, RevenueShare memory share) external governance {
        // solhint-disable-next-line no-empty-blocks
        try main.rsrTrader().distributeTokenToBuy() {} catch {}
        // solhint-disable-next-line no-empty-blocks
        try main.rTokenTrader().distributeTokenToBuy() {} catch {}

        _setDistribution(dest, share);
        RevenueTotals memory revTotals = totals();
        _ensureSufficientTotal(revTotals.rTokenTotal, revTotals.rsrTotal);
    }

    /// Set RevenueShares for destinations. Destinations `FURNACE` and `ST_RSR` refer to
    /// main.furnace() and main.stRSR().
    /// @custom:governance
<<<<<<< HEAD
    // checks: invariants hold in post-state
    // effects:
    //   destinations' = dests
    //   distribution' = shares
=======
>>>>>>> 72fc1f6e
    function setDistributions(address[] calldata dests, RevenueShare[] calldata shares)
        external
        governance
    {
        require(dests.length == shares.length, "array length mismatch");

        // solhint-disable-next-line no-empty-blocks
        try main.rsrTrader().distributeTokenToBuy() {} catch {}
        // solhint-disable-next-line no-empty-blocks
        try main.rTokenTrader().distributeTokenToBuy() {} catch {}

        for (uint256 i = 0; i < dests.length; ++i) {
            _setDistribution(dests[i], shares[i]);
        }

        RevenueTotals memory revTotals = totals();
        _ensureSufficientTotal(revTotals.rTokenTotal, revTotals.rsrTotal);
    }

    /// Distribute revenue, in rsr or rtoken, per the distribution table.
    /// Requires that this contract has an allowance of at least
    /// `amount` tokens, from `from`, of the token at `erc20`.
    /// Only callable by RevenueTraders
    function distribute(IERC20 erc20, uint256 amount) external {
        // Intentionally do not check notTradingPausedOrFrozen, since handled by caller

        IERC20 rsr = main.rsr();

        require(
            _msgSender() == address(main.rsrTrader()) ||
                _msgSender() == address(main.rTokenTrader()),
            "RevenueTraders only"
        );
        require(erc20 == rsr || erc20 == IERC20(address(main.rToken())), "RSR or RToken");
        bool isRSR = erc20 == rsr; // if false: isRToken
        uint256 tokensPerShare;
        {
            RevenueTotals memory revTotals = totals();
            uint256 totalShares = isRSR ? revTotals.rsrTotal : revTotals.rTokenTotal;
            if (totalShares > 0) tokensPerShare = amount / totalShares;
            require(tokensPerShare > 0, "nothing to distribute");
        }

        // Evenly distribute revenue tokens per distribution share.
        // This rounds "early", and that's deliberate!

        bool accountRewards = false;

        for (uint256 i = 0; i < destinations.length(); i++) {
            address addrTo = destinations.at(i);

            uint256 numberOfShares = isRSR
                ? distribution[addrTo].rsrDist
                : distribution[addrTo].rTokenDist;
            if (numberOfShares == 0) continue;
            uint256 transferAmt = tokensPerShare * numberOfShares;

            if (addrTo == FURNACE) {
                addrTo = address(main.furnace());
                if (transferAmt > 0) accountRewards = true;
            } else if (addrTo == ST_RSR) {
                addrTo = address(main.stRSR());
                if (transferAmt > 0) accountRewards = true;
            }
            erc20.safeTransferFrom(_msgSender(), addrTo, transferAmt);
        }
        emit RevenueDistributed(erc20, _msgSender(), amount);

        // Perform reward accounting
        if (accountRewards) {
            if (isRSR) {
                main.stRSR().payoutRewards();
            } else {
                main.furnace().melt();
            }
        }
    }

    /// Returns the rsr + rToken shareTotals
    function totals() public view returns (RevenueTotals memory revTotals) {
        for (uint256 i = 0; i < destinations.length(); i++) {
            RevenueShare storage share = distribution[destinations.at(i)];
            revTotals.rTokenTotal += share.rTokenDist;
            revTotals.rsrTotal += share.rsrDist;
        }
    }

    /// Sets the distribution values - Internals
    function _setDistribution(address dest, RevenueShare memory share) internal {
        require(dest != address(0), "dest cannot be zero");
        require(
            dest != address(main.furnace()) && dest != address(main.stRSR()),
            "destination can not be furnace or strsr directly"
        );
        require(dest != address(main.daoFeeRegistry()), "destination cannot be daoFeeRegistry");
        if (dest == FURNACE) require(share.rsrDist == 0, "Furnace must get 0% of RSR");
        if (dest == ST_RSR) require(share.rTokenDist == 0, "StRSR must get 0% of RToken");
        require(share.rsrDist <= MAX_DISTRIBUTION, "RSR distribution too high");
        require(share.rTokenDist <= MAX_DISTRIBUTION, "RToken distribution too high");

        if (share.rsrDist == 0 && share.rTokenDist == 0) {
            destinations.remove(dest);
        } else {
            destinations.add(dest);
            require(destinations.length() <= MAX_DESTINATIONS_ALLOWED, "Too many destinations");
        }

        distribution[dest] = share;
        emit DistributionSet(dest, share.rTokenDist, share.rsrDist);
    }

    /// Ensures distribution values are large enough
    function _ensureSufficientTotal(uint24 rTokenTotal, uint24 rsrTotal) internal pure {
        require(rTokenTotal + rsrTotal >= MAX_DISTRIBUTION, "totals too low");
    }
}<|MERGE_RESOLUTION|>--- conflicted
+++ resolved
@@ -47,13 +47,6 @@
     /// Set RevenueShares for destinations. Destinations `FURNACE` and `ST_RSR` refer to
     /// main.furnace() and main.stRSR().
     /// @custom:governance
-<<<<<<< HEAD
-    // checks: invariants hold in post-state
-    // effects:
-    //   destinations' = dests
-    //   distribution' = shares
-=======
->>>>>>> 72fc1f6e
     function setDistributions(address[] calldata dests, RevenueShare[] calldata shares)
         external
         governance
