--- conflicted
+++ resolved
@@ -49,20 +49,18 @@
         }
     }
 
-<<<<<<< HEAD
     /// Return an array of all assets
-    function allAssets() external view override returns (IAsset[] memory assets) {
-        assets = new IAsset[](_assets.length());
-        for (uint256 i = 0; i < _assets.length(); i++) {
-            assets[i] = IAsset(_assets.at(i));
-        }
+    function assetFor(IERC20Metadata erc20) public view override returns (IAsset) {
+        require(erc20s.contains(address(erc20)), "erc20 unrecognized");
+        require(assets[erc20] != IAsset(address(0)), "asset unregistered");
+        return assets[erc20];
     }
 
     /// Return an array of all active assets
-    function activeAssets() external view override returns (IAsset[] memory assets) {
-        assets = new IAsset[](activeTokens.length());
-        for (uint256 i = 0; i < activeTokens.length(); i++) {
-            assets[i] = _activeAssets[activeTokens.at(i)];
+    function allAssets() public view override returns (IAsset[] memory all) {
+        all = new IAsset[](erc20s.length());
+        for (uint256 i = 0; i < erc20s.length(); i++) {
+            all[i] = assets[IERC20Metadata(erc20s.at(i))];
         }
     }
 
@@ -72,29 +70,7 @@
         return _activeAssets[token];
     }
 
-    // === private, permissionless, event-emitting mutators ====
-
-    function _add(IAsset asset) private returns (bool) {
-        bool added = _assets.add(address(asset));
-        if (added) emit AssetAdded(asset);
-        return added;
-    }
-=======
-    function assetFor(IERC20Metadata erc20) public view override returns (IAsset) {
-        require(erc20s.contains(address(erc20)), "erc20 unrecognized");
-        require(assets[erc20] != IAsset(address(0)), "asset unregistered");
-        return assets[erc20];
-    }
-
-    function allAssets() public view override returns (IAsset[] memory all) {
-        all = new IAsset[](erc20s.length());
-        for (uint256 i = 0; i < erc20s.length(); i++) {
-            all[i] = assets[IERC20Metadata(erc20s.at(i))];
-        }
-    }
-
     //
->>>>>>> aa4d29fe
 
     /// Forbids registering a different asset for an ERC20 that is already registered
     /// @return If the asset was moved from unregistered to registered
