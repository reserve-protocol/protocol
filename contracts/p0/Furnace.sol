--- conflicted
+++ resolved
@@ -14,11 +14,7 @@
 contract FurnaceP0 is ComponentP0, IFurnace {
     using FixLib for uint192;
 
-<<<<<<< HEAD
     uint192 public constant MAX_RATIO = 1e14; // {1} 0.01%
-=======
-    uint192 public constant MAX_RATIO = FIX_ONE; // {1} 100%
->>>>>>> 9d0e65f4
     // solhint-disable-next-line var-name-mixedcase
     uint48 public immutable PERIOD; // {seconds} 1 block based on network
 
