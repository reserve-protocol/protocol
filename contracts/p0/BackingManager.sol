// SPDX-License-Identifier: BlueOak-1.0.0
pragma solidity 0.8.9;

import "@openzeppelin/contracts/token/ERC20/utils/SafeERC20.sol";
import "@openzeppelin/contracts/token/ERC20/IERC20.sol";
import "contracts/p0/mixins/TradingLib.sol";
import "contracts/p0/mixins/Trading.sol";
import "contracts/interfaces/IAsset.sol";
import "contracts/interfaces/IAssetRegistry.sol";
import "contracts/interfaces/IBroker.sol";
import "contracts/interfaces/IMain.sol";
import "contracts/libraries/Array.sol";
import "contracts/libraries/Fixed.sol";

/**
 * @title BackingManager
 * @notice The backing manager holds + manages the backing for an RToken
 */
contract BackingManagerP0 is TradingP0, IBackingManager {
    using FixLib for uint192;
    using SafeERC20 for IERC20;

    uint48 public constant MAX_TRADING_DELAY = 31536000; // {s} 1 year
    uint192 public constant MAX_BACKING_BUFFER = 1e18; // {%}

    uint48 public tradingDelay; // {s} how long to wait until resuming trading after switching
    uint192 public backingBuffer; // {%} how much extra backing collateral to keep

    function init(
        IMain main_,
        uint48 tradingDelay_,
        uint192 backingBuffer_,
        uint192 maxTradeSlippage_
    ) public initializer {
        __Component_init(main_);
        __Trading_init(maxTradeSlippage_);
        setTradingDelay(tradingDelay_);
        setBackingBuffer(backingBuffer_);
    }

    // Give RToken max allowance over a registered token
    /// @dev Performs a uniqueness check on the erc20s list in O(n^2)
    /// @custom:interaction
    function grantRTokenAllowance(IERC20 erc20) external notPausedOrFrozen {
        require(main.assetRegistry().isRegistered(erc20), "erc20 unregistered");

        uint256 currAllowance = erc20.allowance(address(this), address(main.rToken()));
        erc20.safeIncreaseAllowance(address(main.rToken()), type(uint256).max - currAllowance);
    }

    /// Mointain the overall backing policy; handout assets otherwise
    /// @custom:interaction
    function manageTokens(IERC20[] calldata erc20s) external notPausedOrFrozen {
        // Token list must not contain duplicates
<<<<<<< HEAD
        requireUnique(erc20s);

=======
        require(ArrayLib.allUnique(erc20s), "duplicate tokens");
        _manageTokens(erc20s);
    }

    /// Mointain the overall backing policy; handout assets otherwise
    /// @dev Tokens must be in sorted order!
    /// @dev Performs a uniqueness check on the erc20s list in O(n)
    /// @custom:interaction
    function manageTokensSortedOrder(IERC20[] calldata erc20s) external notPausedOrFrozen {
        // Token list must not contain duplicates
        require(ArrayLib.sortedAndAllUnique(erc20s), "duplicate/unsorted tokens");
        _manageTokens(erc20s);
    }

    function _manageTokens(IERC20[] calldata erc20s) private {
>>>>>>> 9129267f
        // Call keepers before
        main.poke();

        if (tradesOpen > 0) return;

        // Do not trade when not SOUND
        require(main.basketHandler().status() == CollateralStatus.SOUND, "basket not sound");

        (, uint256 basketTimestamp) = main.basketHandler().lastSet();
        if (block.timestamp < basketTimestamp + tradingDelay) return;

        if (main.basketHandler().fullyCollateralized()) {
            handoutExcessAssets(erc20s);
        } else {
            /*
             * Recapitalization
             *
             * Strategy: iteratively move the system on a forgiving path towards capitalization
             * through a narrowing BU price band. The initial large spread reflects the
             * uncertainty associated with the market price of defaulted/volatile collateral, as
             * well as potential losses due to trading slippage. In the absence of further
             * collateral default, the size of the BU price band should decrease with each trade
             * until it is 0, at which point capitalization is restored.
             *
             * ======
             *
             * If we run out of capital and are still undercapitalized, we compromise
             * rToken.basketsNeeded to the current basket holdings. Haircut time.
             */

            (bool doTrade, TradeRequest memory req) = TradingLibP0.prepareTradeRecapitalize();

            if (doTrade) {
                // Seize RSR if needed
                if (req.sell.erc20() == main.rsr()) {
                    uint256 bal = req.sell.erc20().balanceOf(address(this));
                    if (req.sellAmount > bal) main.stRSR().seizeRSR(req.sellAmount - bal);
                }

                tryTrade(req);
            } else {
                // Haircut time
                compromiseBasketsNeeded();
            }
        }
    }

    /// Send excess assets to the RSR and RToken traders
    function handoutExcessAssets(IERC20[] calldata erc20s) private {
        assert(main.basketHandler().status() == CollateralStatus.SOUND);

        // Special-case RSR to forward to StRSR pool
        uint256 rsrBal = main.rsr().balanceOf(address(this));
        if (rsrBal > 0) {
            main.rsr().safeTransfer(address(main.rsrTrader()), rsrBal);
        }

        // Mint revenue RToken
        uint192 needed; // {BU}
        {
            IRToken rToken = main.rToken();
            needed = rToken.basketsNeeded(); // {BU}
            uint192 held = main.basketHandler().basketsHeldBy(address(this)); // {BU}
            if (held.gt(needed)) {
                int8 decimals = int8(rToken.decimals());
                uint192 totalSupply = shiftl_toFix(rToken.totalSupply(), -decimals); // {rTok}

                // {qRTok} = ({(BU - BU) * rTok / BU}) * {qRTok/rTok}
                uint256 rTok = held.minus(needed).mulDiv(totalSupply, needed).shiftl_toUint(
                    decimals
                );
                rToken.mint(address(this), rTok);
                rToken.setBasketsNeeded(held);
            }
        }

        // Keep a small surplus of individual collateral
        needed = main.rToken().basketsNeeded().mul(FIX_ONE.plus(backingBuffer));

        // Handout excess assets above what is needed, including any newly minted RToken
        RevenueTotals memory totals = main.distributor().totals();
        for (uint256 i = 0; i < erc20s.length; i++) {
            IAsset asset = main.assetRegistry().toAsset(erc20s[i]);

            uint192 bal = asset.bal(address(this)); // {tok}
            uint192 req = needed.mul(main.basketHandler().quantity(erc20s[i]), CEIL);

            if (bal.gt(req)) {
                // delta: {qTok}
                uint256 delta = bal.minus(req).shiftl_toUint(int8(asset.erc20().decimals()));
                uint256 tokensPerShare = delta / (totals.rTokenTotal + totals.rsrTotal);

                {
                    uint256 toRSR = tokensPerShare * totals.rsrTotal;
                    if (toRSR > 0) erc20s[i].safeTransfer(address(main.rsrTrader()), toRSR);
                }
                {
                    uint256 toRToken = tokensPerShare * totals.rTokenTotal;
                    if (toRToken > 0)
                        erc20s[i].safeTransfer(address(main.rTokenTrader()), toRToken);
                }
            }
        }
    }

    /// Compromise on how many baskets are needed in order to recapitalize-by-accounting
    function compromiseBasketsNeeded() private {
        assert(tradesOpen == 0 && !main.basketHandler().fullyCollateralized());
        main.rToken().setBasketsNeeded(main.basketHandler().basketsHeldBy(address(this)));
        assert(main.basketHandler().fullyCollateralized());
    }

    /// Require that all tokens in this array are unique
    function requireUnique(IERC20[] calldata erc20s) internal pure {
        for (uint256 i = 1; i < erc20s.length; i++) {
            for (uint256 j = 0; j < i; j++) {
                require(erc20s[i] != erc20s[j], "duplicate tokens");
            }
        }
    }

    // === Setters ===

    /// @custom:governance
    function setTradingDelay(uint48 val) public governance {
        require(val <= MAX_TRADING_DELAY, "invalid tradingDelay");
        emit TradingDelaySet(tradingDelay, val);
        tradingDelay = val;
    }

    /// @custom:governance
    function setBackingBuffer(uint192 val) public governance {
        require(val <= MAX_BACKING_BUFFER, "invalid backingBuffer");
        emit BackingBufferSet(backingBuffer, val);
        backingBuffer = val;
    }
}<|MERGE_RESOLUTION|>--- conflicted
+++ resolved
@@ -52,10 +52,6 @@
     /// @custom:interaction
     function manageTokens(IERC20[] calldata erc20s) external notPausedOrFrozen {
         // Token list must not contain duplicates
-<<<<<<< HEAD
-        requireUnique(erc20s);
-
-=======
         require(ArrayLib.allUnique(erc20s), "duplicate tokens");
         _manageTokens(erc20s);
     }
@@ -71,7 +67,6 @@
     }
 
     function _manageTokens(IERC20[] calldata erc20s) private {
->>>>>>> 9129267f
         // Call keepers before
         main.poke();
 
