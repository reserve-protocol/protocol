// SPDX-License-Identifier: BlueOak-1.0.0
pragma solidity 0.8.19;

import "@openzeppelin/contracts/token/ERC20/utils/SafeERC20.sol";
import "@openzeppelin/contracts/token/ERC20/IERC20.sol";
import "./mixins/TradingLib.sol";
import "./mixins/Trading.sol";
import "../interfaces/IAsset.sol";
import "../interfaces/IAssetRegistry.sol";
import "../interfaces/IBroker.sol";
import "../interfaces/IMain.sol";
import "../libraries/Array.sol";
import "../libraries/Fixed.sol";

/**
 * @title BackingManager
 * @notice The backing manager holds + manages the backing for an RToken
 */
contract BackingManagerP0 is TradingP0, IBackingManager {
    using FixLib for uint192;
    using SafeERC20 for IERC20;

    uint48 public constant MAX_TRADING_DELAY = 60 * 60 * 24 * 365; // {s} 1 year
    uint192 public constant MAX_BACKING_BUFFER = 1e18; // {%}

    uint48 public tradingDelay; // {s} how long to wait until resuming trading after switching
    uint192 public backingBuffer; // {%} how much extra backing collateral to keep

    mapping(TradeKind => uint48) private tradeEnd; // {s} last endTime() of an auction per kind

    mapping(IERC20 => uint192) private tokensOut; // {tok} token balances out in ITrades

    function init(
        IMain main_,
        uint48 tradingDelay_,
        uint192 backingBuffer_,
        uint192 maxTradeSlippage_,
        uint192 minTradeVolume_
    ) public initializer {
        __Component_init(main_);
        __Trading_init(maxTradeSlippage_, minTradeVolume_);
        setTradingDelay(tradingDelay_);
        setBackingBuffer(backingBuffer_);
    }

    // Give RToken max allowance over a registered token
    /// @dev Performs a uniqueness check on the erc20s list in O(n^2)
    /// @custom:interaction
    function grantRTokenAllowance(IERC20 erc20) external notFrozen {
        require(main.assetRegistry().isRegistered(erc20), "erc20 unregistered");
        erc20.safeApprove(address(main.rToken()), 0);
        erc20.safeApprove(address(main.rToken()), type(uint256).max);
    }

    /// Settle a single trade. If the caller is the trade, try rebalance()
    /// @param sell The sell token in the trade
    /// @return trade The ITrade contract settled
    /// @custom:interaction
    function settleTrade(IERC20 sell)
        public
        override(ITrading, TradingP0)
        notTradingPausedOrFrozen
        returns (ITrade trade)
    {
        trade = super.settleTrade(sell);
        delete tokensOut[trade.sell()];

        // if the settler is the trade contract itself, try chaining with another rebalance()
        if (msg.sender == address(trade)) {
            // solhint-disable-next-line no-empty-blocks
            try this.rebalance(trade.KIND()) {} catch (bytes memory errData) {
                // prevent MEV searchers from providing less gas on purpose by reverting if OOG
                // see: docs/solidity-style.md#Catching-Empty-Data
                if (errData.length == 0) revert(); // solhint-disable-line reason-string
            }
        }
    }

    /// Apply the overall backing policy using the specified TradeKind, taking a haircut if unable
    /// @param kind TradeKind.DUTCH_AUCTION or TradeKind.BATCH_AUCTION
    /// @custom:interaction
    function rebalance(TradeKind kind) external notTradingPausedOrFrozen {
        main.assetRegistry().refresh();

        // DoS prevention:
        // unless caller is self, require that the next auction is not in same block
        require(
<<<<<<< HEAD
            msg.sender == address(this) || tradeEnd[kind] + 1 < block.timestamp,
=======
            _msgSender() == address(this) || tradeEnd[kind] + 1 < block.timestamp,
>>>>>>> 2fe43e6d
            "already rebalancing"
        );

        require(tradesOpen == 0, "trade open");
        require(main.basketHandler().isReady(), "basket not ready");
        require(
            block.timestamp >= main.basketHandler().timestamp() + tradingDelay,
            "trading delayed"
        );
        require(!main.basketHandler().fullyCollateralized(), "already collateralized");

        // First dissolve any held RToken balance above Distributor-dust
        // gas-optimization: 1 whole RToken must be worth 100 trillion dollars for this to skip $1
        uint256 balance = main.rToken().balanceOf(address(this));
        if (balance >= MAX_DISTRIBUTION * MAX_DESTINATIONS) main.rToken().dissolve(balance);
        if (main.basketHandler().fullyCollateralized()) return; // return if now capitalized

        /*
         * Recollateralization
         *
         * Strategy: iteratively move the system on a forgiving path towards collateralization
         * through a narrowing BU price band. The initial large spread reflects the
         * uncertainty associated with the market price of defaulted/volatile collateral, as
         * well as potential losses due to trading slippage. In the absence of further
         * collateral default, the size of the BU price band should decrease with each trade
         * until it is 0, at which point collateralization is restored.
         *
         * If we run out of capital and are still undercollateralized, we compromise
         * rToken.basketsNeeded to the current basket holdings. Haircut time.
         */

        BasketRange memory basketsHeld = main.basketHandler().basketsHeldBy(address(this));
        (bool doTrade, TradeRequest memory req, TradePrices memory prices) = TradingLibP0
        .prepareRecollateralizationTrade(this, basketsHeld);

        if (doTrade) {
            // Seize RSR if needed
            if (req.sell.erc20() == main.rsr()) {
                uint256 bal = req.sell.erc20().balanceOf(address(this));
                if (req.sellAmount > bal) main.stRSR().seizeRSR(req.sellAmount - bal);
            }

            // Execute Trade
            ITrade trade = tryTrade(kind, req, prices);
            tradeEnd[kind] = trade.endTime(); // {s}
            tokensOut[trade.sell()] = trade.sellAmount(); // {tok}
        } else {
            // Haircut time
            compromiseBasketsNeeded(basketsHeld.bottom);
        }
    }

    /// Forward revenue to RevenueTraders; reverts if not fully collateralized
    /// @param erc20s The tokens to forward
    /// @custom:interaction
    function forwardRevenue(IERC20[] calldata erc20s) external notTradingPausedOrFrozen {
        require(ArrayLib.allUnique(erc20s), "duplicate tokens");

        main.assetRegistry().refresh();

        require(tradesOpen == 0, "trade open");
        require(main.basketHandler().isReady(), "basket not ready");
        require(
            block.timestamp >= main.basketHandler().timestamp() + tradingDelay,
            "trading delayed"
        );
        require(main.basketHandler().fullyCollateralized(), "undercollateralized");

        BasketRange memory basketsHeld = main.basketHandler().basketsHeldBy(address(this));
        assert(main.basketHandler().status() == CollateralStatus.SOUND);

        // Special-case RSR to forward to StRSR pool
        uint256 rsrBal = main.rsr().balanceOf(address(this));
        if (rsrBal > 0) {
            main.rsr().safeTransfer(address(main.stRSR()), rsrBal);
            main.stRSR().payoutRewards();
        }

        // Mint revenue RToken
        // Keep backingBuffer worth of collateral before recognizing revenue
        {
            uint192 baskets = (basketsHeld.bottom.div(FIX_ONE + backingBuffer));
            if (baskets > main.rToken().basketsNeeded()) {
                main.rToken().mint(baskets - main.rToken().basketsNeeded());
            }
        }

        uint192 needed = main.rToken().basketsNeeded().mul(FIX_ONE.plus(backingBuffer)); // {BU}

        // Handout excess assets above what is needed, including any newly minted RToken
        RevenueTotals memory totals = main.distributor().totals();
        for (uint256 i = 0; i < erc20s.length; i++) {
            IAsset asset = main.assetRegistry().toAsset(erc20s[i]);

            uint192 bal = asset.bal(address(this)); // {tok}
            uint192 req = needed.mul(main.basketHandler().quantity(erc20s[i]), CEIL);

            if (bal.gt(req)) {
                // delta: {qTok}
                uint256 delta = bal.minus(req).shiftl_toUint(int8(asset.erc20Decimals()));
                uint256 tokensPerShare = delta / (totals.rTokenTotal + totals.rsrTotal);

                {
                    uint256 toRSR = tokensPerShare * totals.rsrTotal;
                    if (toRSR > 0) erc20s[i].safeTransfer(address(main.rsrTrader()), toRSR);
                }
                {
                    uint256 toRToken = tokensPerShare * totals.rTokenTotal;
                    if (toRToken > 0) {
                        erc20s[i].safeTransfer(address(main.rTokenTrader()), toRToken);
                    }
                }
            }
        }
    }

    // === View ===

    /// Structs for trading
    /// @param basketsHeld The number of baskets held by the BackingManager
    /// @return ctx The TradingContext
    /// @return reg Contents of AssetRegistry.getRegistry()
    function tradingContext(BasketRange memory basketsHeld)
        public
        view
        returns (TradingContext memory ctx, Registry memory reg)
    {
        reg = main.assetRegistry().getRegistry();

        ctx.basketsHeld = basketsHeld;
        ctx.bh = main.basketHandler();
        ctx.ar = main.assetRegistry();
        ctx.stRSR = main.stRSR();
        ctx.rsr = main.rsr();
        ctx.rToken = main.rToken();
        ctx.minTradeVolume = minTradeVolume;
        ctx.maxTradeSlippage = maxTradeSlippage;
        ctx.quantities = new uint192[](reg.erc20s.length);
        for (uint256 i = 0; i < reg.erc20s.length; ++i) {
            ctx.quantities[i] = ctx.bh.quantity(reg.erc20s[i]);
        }
        ctx.bals = new uint192[](reg.erc20s.length);
        for (uint256 i = 0; i < reg.erc20s.length; ++i) {
            ctx.bals[i] = reg.assets[i].bal(address(this)) + tokensOut[reg.erc20s[i]];

            // include StRSR's balance for RSR
            if (reg.erc20s[i] == ctx.rsr) ctx.bals[i] += reg.assets[i].bal(address(ctx.stRSR));
        }
    }

    // === Private ===

    /// Compromise on how many baskets are needed in order to recollateralize-by-accounting
    /// @param basketsHeldBottom {BU} The number of full basket units held by the BackingManager
    function compromiseBasketsNeeded(uint192 basketsHeldBottom) private {
        assert(tradesOpen == 0 && !main.basketHandler().fullyCollateralized());
        main.rToken().setBasketsNeeded(basketsHeldBottom);
        assert(main.basketHandler().fullyCollateralized());
    }

    // === Setters ===

    /// @custom:governance
    function setTradingDelay(uint48 val) public governance {
        require(val <= MAX_TRADING_DELAY, "invalid tradingDelay");
        emit TradingDelaySet(tradingDelay, val);
        tradingDelay = val;
    }

    /// @custom:governance
    function setBackingBuffer(uint192 val) public governance {
        require(val <= MAX_BACKING_BUFFER, "invalid backingBuffer");
        emit BackingBufferSet(backingBuffer, val);
        backingBuffer = val;
    }
}<|MERGE_RESOLUTION|>--- conflicted
+++ resolved
@@ -85,11 +85,7 @@
         // DoS prevention:
         // unless caller is self, require that the next auction is not in same block
         require(
-<<<<<<< HEAD
-            msg.sender == address(this) || tradeEnd[kind] + 1 < block.timestamp,
-=======
             _msgSender() == address(this) || tradeEnd[kind] + 1 < block.timestamp,
->>>>>>> 2fe43e6d
             "already rebalancing"
         );
 
