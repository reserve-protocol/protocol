// SPDX-License-Identifier: BlueOak-1.0.0
pragma solidity 0.8.19;

import "@openzeppelin/contracts/token/ERC20/extensions/IERC20Metadata.sol";
import "../plugins/assets/Asset.sol";
import "../plugins/assets/RTokenAsset.sol";
import "../plugins/trading/DutchTrade.sol";
import "../plugins/trading/GnosisTrade.sol";
import "./AssetRegistry.sol";
import "./BackingManager.sol";
import "./BasketHandler.sol";
import "./Broker.sol";
import "./Distributor.sol";
import "./Furnace.sol";
import "./Main.sol";
import "./RevenueTrader.sol";
import "./RToken.sol";
import "./StRSR.sol";
import "../interfaces/IAsset.sol";
import "../interfaces/IDeployer.sol";
import "../interfaces/IMain.sol";
import "../libraries/String.sol";
import "../mixins/Versioned.sol";

/**
 * @title DeployerP0
 * @notice The factory contract that deploys the entire P0 system.
 */
contract DeployerP0 is IDeployer, Versioned {
    string public constant ENS = "reserveprotocol.eth";

    IERC20Metadata public immutable rsr;
    IGnosis public immutable gnosis;
    IAsset public immutable rsrAsset;

    constructor(
        IERC20Metadata rsr_,
        IGnosis gnosis_,
        IAsset rsrAsset_
    ) {
        require(
            address(rsr_) != address(0) &&
                address(gnosis_) != address(0) &&
                address(rsrAsset_) != address(0),
            "invalid address"
        );
        rsr = rsr_;
        gnosis = gnosis_;
        rsrAsset = rsrAsset_;
    }

    /// Deploys an instance of the entire system
    /// @param name The name of the RToken to deploy
    /// @param symbol The symbol of the RToken to deploy
    /// @param mandate An IPFS link or direct string; describes what the RToken _should be_
    /// @param owner The address that should own the entire system, hopefully a governance contract
    /// @param params Deployment params
    /// @return The address of the newly deployed RToken.
    function deploy(
        string memory name,
        string memory symbol,
        string calldata mandate,
        address owner,
        DeploymentParams memory params
    ) external returns (address) {
        require(owner != address(0) && owner != address(this), "invalid owner");

        MainP0 main = new MainP0();

        // Components
        IRToken rToken = new RTokenP0();
        Components memory components = Components({
            stRSR: new StRSRP0(),
            rToken: rToken,
            assetRegistry: new AssetRegistryP0(),
            basketHandler: new BasketHandlerP0(),
            backingManager: new BackingManagerP0(),
            distributor: new DistributorP0(),
            rsrTrader: new RevenueTraderP0(),
            rTokenTrader: new RevenueTraderP0(),
            furnace: new FurnaceP0(),
            broker: new BrokerP0()
        });

        // Init Main
        main.init(components, rsr, params.shortFreeze, params.longFreeze);

        // Init Backing Manager
        main.backingManager().init(
            main,
            params.tradingDelay,
            params.backingBuffer,
            params.maxTradeSlippage,
            params.minTradeVolume
        );

        // Init Basket Handler
        main.basketHandler().init(main, params.warmupPeriod);

        // Init Revenue Traders
        main.rsrTrader().init(main, rsr, params.maxTradeSlippage, params.minTradeVolume);
        main.rTokenTrader().init(
            main,
            IERC20(address(rToken)),
            params.maxTradeSlippage,
            params.minTradeVolume
        );

        // Init Distributor
        main.distributor().init(main, params.dist);

        // Init Furnace
        main.furnace().init(main, params.rewardRatio);

        main.broker().init(
            main,
            gnosis,
            ITrade(address(new GnosisTrade())),
            params.batchAuctionLength,
            ITrade(address(new DutchTrade())),
            params.dutchAuctionLength
        );

        // Init StRSR
        {
            string memory stRSRSymbol = string(abi.encodePacked(StringLib.toLower(symbol), "RSR"));
            string memory stRSRName = string(abi.encodePacked(stRSRSymbol, " Token"));
            main.stRSR().init(
                main,
                stRSRName,
                stRSRSymbol,
                params.unstakingDelay,
                params.rewardRatio,
                params.withdrawalLeak
            );
        }

        // Init RToken
        main.rToken().init(
            main,
            name,
            symbol,
            mandate,
            params.issuanceThrottle,
            params.redemptionThrottle
        );

        // Deploy RToken/RSR Assets
        IAsset[] memory assets = new IAsset[](2);
        assets[0] = new RTokenAsset(components.rToken, params.rTokenMaxTradeVolume);
        assets[1] = rsrAsset;

        // Init Asset Registry
        main.assetRegistry().init(main, assets);

        // Transfer Ownership
        main.grantRole(OWNER, owner);
        main.renounceRole(OWNER, address(this));

        emit RTokenCreated(main, components.rToken, components.stRSR, owner, version());
        return (address(components.rToken));
    }

    /// @param maxTradeVolume {UoA} The maximum trade volume for the RTokenAsset
<<<<<<< HEAD
    function deployRTokenAsset(IRToken rToken, uint192 maxTradeVolume) external returns (IAsset) {
        return new RTokenAsset(rToken, maxTradeVolume);
=======
    /// @return rTokenAsset The address of the newly deployed RTokenAsset
    function deployRTokenAsset(IRToken rToken, uint192 maxTradeVolume)
        external
        returns (IAsset rTokenAsset)
    {
        rTokenAsset = new RTokenAsset(rToken, maxTradeVolume);
        emit RTokenAssetCreated(rToken, rTokenAsset);
>>>>>>> 61079639
    }
}<|MERGE_RESOLUTION|>--- conflicted
+++ resolved
@@ -162,10 +162,6 @@
     }
 
     /// @param maxTradeVolume {UoA} The maximum trade volume for the RTokenAsset
-<<<<<<< HEAD
-    function deployRTokenAsset(IRToken rToken, uint192 maxTradeVolume) external returns (IAsset) {
-        return new RTokenAsset(rToken, maxTradeVolume);
-=======
     /// @return rTokenAsset The address of the newly deployed RTokenAsset
     function deployRTokenAsset(IRToken rToken, uint192 maxTradeVolume)
         external
@@ -173,6 +169,5 @@
     {
         rTokenAsset = new RTokenAsset(rToken, maxTradeVolume);
         emit RTokenAssetCreated(rToken, rTokenAsset);
->>>>>>> 61079639
     }
 }