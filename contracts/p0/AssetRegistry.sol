// SPDX-License-Identifier: BlueOak-1.0.0
pragma solidity 0.8.9;

import "@openzeppelin/contracts/token/ERC20/IERC20.sol";
import "@openzeppelin/contracts/utils/structs/EnumerableSet.sol";
import "contracts/interfaces/IMain.sol";
import "contracts/p0/mixins/Component.sol";

/// The AssetRegistry provides the mapping from ERC20 to Asset, allowing the rest of Main
/// to think in terms of ERC20 tokens and target/ref units.
contract AssetRegistryP0 is ComponentP0, IAssetRegistry {
    using FixLib for uint192;
    using EnumerableSet for EnumerableSet.AddressSet;

    // Registered ERC20s
    EnumerableSet.AddressSet private _erc20s;

    // Registered Assets
    mapping(IERC20 => IAsset) private assets;

    function init(IMain main_, IAsset[] memory assets_) public initializer {
        __Component_init(main_);
        for (uint256 i = 0; i < assets_.length; i++) {
            _register(assets_[i]);
        }
    }

    /// Force updates in all collateral assets
    /// @custom:refresher
    function refresh() external {
        // It's a waste of gas to require notPaused because assets can be updated directly
        for (uint256 i = 0; i < _erc20s.length(); i++) {
            IAsset asset = assets[IERC20(_erc20s.at(i))];
            if (asset.isCollateral()) ICollateral(address(asset)).refresh();
        }
    }

    /// Refresh all transient collateral state
    function refreshTransients() external {
        uint256 length = _erc20s.length();
        for (uint256 i = 0; i < length; ++i) {
            IAsset asset = assets[IERC20(_erc20s.at(i))];
            if (asset.isCollateral()) ICollateral(address(asset)).refreshTransients();
        }
    }

    /// Forbids registering a different asset for an ERC20 that is already registered
    /// @return If the asset was moved from unregistered to registered
    /// @custom:governance
    function register(IAsset asset) external governance returns (bool) {
        return _register(asset);
    }

    /// Swap an asset that shares an ERC20 with a presently-registered asset, de-registering it
    /// Fails if there is not an asset already registered for the ERC20
    /// @return swapped If the asset was swapped for a previously-registered asset
    /// @custom:governance
    function swapRegistered(IAsset asset) external governance returns (bool swapped) {
        require(_erc20s.contains(address(asset.erc20())), "no ERC20 collision");
        assert(assets[asset.erc20()] != IAsset(address(0)));
        uint192 quantity = main.basketHandler().quantity(asset.erc20());

        swapped = _registerIgnoringCollisions(asset);

        if (quantity.gt(FIX_ZERO)) main.basketHandler().disableBasket();
    }

    /// Unregister an asset, requiring that it is already registered
    /// @custom:governance
    function unregister(IAsset asset) external governance {
        require(_erc20s.contains(address(asset.erc20())), "no asset to unregister");
        require(assets[asset.erc20()] == asset, "asset not found");
        uint192 quantity = main.basketHandler().quantity(asset.erc20());

        _erc20s.remove(address(asset.erc20()));
        assets[asset.erc20()] = IAsset(address(0));
        emit AssetUnregistered(asset.erc20(), asset);

        if (quantity.gt(FIX_ZERO)) main.basketHandler().disableBasket();
    }

    /// Return the Asset modelling this ERC20, or revert
    function toAsset(IERC20 erc20) external view returns (IAsset) {
        require(_erc20s.contains(address(erc20)), "erc20 unregistered");
        assert(assets[erc20] != IAsset(address(0)));
        return assets[erc20];
    }

    /// Return the Collateral modelling this ERC20, or revert
    function toColl(IERC20 erc20) external view returns (ICollateral) {
        require(_erc20s.contains(address(erc20)), "erc20 unregistered");
        assert(assets[erc20] != IAsset(address(0)));
        require(assets[erc20].isCollateral(), "erc20 is not collateral");
        return ICollateral(address(assets[erc20]));
    }

    function isRegistered(IERC20 erc20) external view returns (bool) {
        return _erc20s.contains(address(erc20));
    }

    function erc20s() external view returns (IERC20[] memory erc20s_) {
        erc20s_ = new IERC20[](_erc20s.length());
        for (uint256 i = 0; i < _erc20s.length(); i++) {
            erc20s_[i] = IERC20(_erc20s.at(i));
        }
    }

    //

    /// Forbids registering a different asset for an ERC20 that is already registered
    /// @return registered If the asset was moved from unregistered to registered
    function _register(IAsset asset) internal returns (bool registered) {
        require(
            !_erc20s.contains(address(asset.erc20())) || assets[asset.erc20()] == asset,
            "duplicate ERC20 detected"
        );
        registered = _registerIgnoringCollisions(asset);
    }

    /// Register an asset, unregistering any previous asset with the same ERC20.
    function _registerIgnoringCollisions(IAsset asset) private returns (bool swapped) {
        if (_erc20s.contains(address(asset.erc20())) && assets[asset.erc20()] == asset)
            return false;

        if (_erc20s.contains(address(asset.erc20())) && assets[asset.erc20()] != asset) {
            _erc20s.remove(address(asset.erc20()));
            emit AssetUnregistered(asset.erc20(), assets[asset.erc20()]);
        }

        swapped = _erc20s.add(address(asset.erc20()));
        assets[asset.erc20()] = asset;
        emit AssetRegistered(asset.erc20(), asset);
<<<<<<< HEAD
        if (asset.isCollateral()) ICollateral(address(asset)).refreshTransients();
=======
>>>>>>> d0f754b0
    }
}<|MERGE_RESOLUTION|>--- conflicted
+++ resolved
@@ -130,9 +130,5 @@
         swapped = _erc20s.add(address(asset.erc20()));
         assets[asset.erc20()] = asset;
         emit AssetRegistered(asset.erc20(), asset);
-<<<<<<< HEAD
-        if (asset.isCollateral()) ICollateral(address(asset)).refreshTransients();
-=======
->>>>>>> d0f754b0
     }
 }