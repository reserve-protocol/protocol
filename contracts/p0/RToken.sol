--- conflicted
+++ resolved
@@ -134,27 +134,9 @@
         battery.redemptionRateFloor = val;
     }
 
-    /// Begin a time-delayed issuance of RToken to msg.sender for basket collateral
+    /// Begin a time-delayed issuance of RToken for basket collateral
     /// @param amount {qTok} The quantity of RToken to issue
     /// @custom:interaction
-    function issue(uint256 amount) external override {
-        issue(msg.sender, amount);
-    }
-
-    /// Begin a time-delayed issuance of RToken for basket collateral
-    /// @param recipient The account to receive the RToken
-    /// @param amount {qTok} The quantity of RToken to issue
-    /// @return mintedAmount {qTok} The quantity of RToken instantly minted
-    /// @custom:interaction
-<<<<<<< HEAD
-    function issue(address recipient, uint256 amount)
-        public
-        override
-        notPausedOrFrozen
-        returns (uint256)
-    {
-        require(amount != 0, "Cannot issue zero");
-=======
     function issue(uint256 amount) external {
         issue(_msgSender(), amount);
     }
@@ -170,17 +152,13 @@
         returns (uint256 mintedAmount)
     {
         require(amount > 0, "Cannot issue zero");
->>>>>>> 003df52b
         // Call collective state keepers.
         main.poke();
 
         IBasketHandler basketHandler = main.basketHandler();
         require(basketHandler.status() == CollateralStatus.SOUND, "basket unsound");
 
-<<<<<<< HEAD
-=======
         address issuer = _msgSender();
->>>>>>> 003df52b
         refundAndClearStaleIssuances(recipient);
 
         // Compute # of baskets to create `amount` qRTok
@@ -192,17 +170,13 @@
         // Accept collateral
         for (uint256 i = 0; i < erc20s.length; i++) {
             liabilities[IERC20(erc20s[i])] += deposits[i];
-            IERC20(erc20s[i]).safeTransferFrom(_msgSender(), address(this), deposits[i]);
+            IERC20(erc20s[i]).safeTransferFrom(issuer, address(this), deposits[i]);
         }
 
         // Add a new SlowIssuance ticket to the queue
         uint48 basketNonce = main.basketHandler().nonce();
         SlowIssuance memory iss = SlowIssuance({
-<<<<<<< HEAD
-            issuer: recipient,
-=======
             recipient: recipient,
->>>>>>> 003df52b
             amount: amount,
             baskets: baskets,
             erc20s: erc20s,
@@ -236,15 +210,10 @@
             assert(vestedAmount == iss.amount);
             // Remove issuance
             issuances[recipient].pop();
-<<<<<<< HEAD
-=======
 
             // Return the amount of RToken that was minted
             mintedAmount = vestedAmount;
->>>>>>> 003df52b
-        }
-
-        return 0;
+        }
     }
 
     /// Cancels a vesting slow issuance
