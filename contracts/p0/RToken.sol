// SPDX-License-Identifier: BlueOak-1.0.0
pragma solidity 0.8.9;

import "@openzeppelin/contracts/token/ERC20/extensions/draft-ERC20Permit.sol";
import "@openzeppelin/contracts/token/ERC20/utils/SafeERC20.sol";
import "@openzeppelin/contracts/token/ERC20/IERC20.sol";
import "@openzeppelin/contracts/token/ERC20/ERC20.sol";
import "@openzeppelin/contracts/utils/structs/EnumerableSet.sol";
import "@openzeppelin/contracts/access/Ownable.sol";
import "contracts/p0/interfaces/IMain.sol";
import "contracts/p0/interfaces/IRToken.sol";
import "contracts/libraries/Fixed.sol";

/**
 * @title RTokenP0
 * @notice An ERC20 with an elastic supply and governable exchange rate to basket units.
 */
contract RTokenP0 is Ownable, ERC20Permit, IRToken {
    using EnumerableSet for EnumerableSet.AddressSet;
    using FixLib for Fix;
    using SafeERC20 for IERC20Metadata;
    using SafeERC20 for IERC20;

    IMain public main;

    // To enforce a fixed issuanceRate throughout the entire block
    mapping(uint256 => Fix) private issuanceRate; // block.number => {qRTok/block}

    Fix public constant MIN_ISSUANCE_RATE = Fix.wrap(1e40); // {qRTok/block} 10k whole RTok

    // List of accounts. If issuances[user].length > 0 then (user is in accounts)
    EnumerableSet.AddressSet internal accounts;

    mapping(address => SlowIssuance[]) public issuances;

    Fix public override basketsNeeded; //  {BU}

    constructor(
        IMain main_,
        string memory name_,
        string memory symbol_,
        address owner_
    ) ERC20(name_, symbol_) ERC20Permit(name_) {
        main = main_;
        _transferOwnership(owner_);
    }

    modifier onlyMain() {
        require(_msgSender() == address(main), "only main");
        _;
    }

    /// Begins the SlowIssuance accounting process, keeping a roughly constant basket rate
    /// @dev This function assumes that `deposits` are transferred here during this txn.
    /// @dev This function assumes that `baskets` will be due to issuer after slow issuance.
    /// @param issuer The account issuing the RToken
    /// @param amount {qRTok}
    /// @param baskets {BU}
    /// @param deposits {qRTok}
    function issue(
        address issuer,
        uint256 amount,
        Fix baskets,
        address[] memory erc20s,
        uint256[] memory deposits
    ) external override onlyMain {
        assert(erc20s.length == deposits.length);

        // Calculate the issuance rate if this is the first issue in the block
        if (issuanceRate[block.number].eq(FIX_ZERO)) {
            issuanceRate[block.number] = fixMax(
                MIN_ISSUANCE_RATE,
                main.issuanceRate().mulu(totalSupply())
            );
        }

        // Assumption: Main has already deposited the collateral
        SlowIssuance memory iss = SlowIssuance({
            issuer: issuer,
            amount: amount,
            baskets: baskets,
            erc20s: erc20s,
            deposits: deposits,
            blockStartedAt: block.number,
            blockAvailableAt: nextIssuanceBlockAvailable(amount, issuanceRate[block.number]),
            processed: false
        });
        issuances[issuer].push(iss);

        accounts.add(issuer);
        emit IssuanceStarted(
            iss.issuer,
            issuances[issuer].length - 1,
            iss.amount,
            iss.baskets,
            iss.erc20s,
            iss.deposits,
            iss.blockAvailableAt
        );

        // Complete issuance instantly if it fits into this block
        if (iss.blockAvailableAt.lte(toFix(block.number))) {
            // At this point all checks have been done to ensure the issuance should vest
            assert(tryVestIssuance(issuer, issuances[issuer].length - 1) > 0);
        }
    }

    /// Cancels a vesting slow issuance
    /// @param account The account of the issuer, and caller
    /// @param index The index of the issuance in the issuer's queue
    function cancelIssuance(address account, uint256 index) external override {
        require(account == _msgSender(), "issuer does not match caller");
        SlowIssuance storage iss = issuances[_msgSender()][index];
        require(!iss.processed, "issuance already processed");

        for (uint256 i = 0; i < iss.erc20s.length; i++) {
            IERC20(iss.erc20s[i]).safeTransfer(iss.issuer, iss.deposits[i]);
        }

        iss.processed = true;
        emit IssuanceCanceled(iss.issuer, index);
    }

    /// Completes all vested slow issuances for the account, callable by anyone
    /// @param account The address of the account to vest issuances for
    /// @return vested {qRTok} The total amount of RToken quanta vested
    function vestIssuances(address account) external override returns (uint256 vested) {
        require(!main.paused(), "main is paused");
        require(main.worstCollateralStatus() == CollateralStatus.SOUND, "collateral default");

        for (uint256 i = 0; i < issuances[account].length; i++) {
            vested += tryVestIssuance(account, i);
        }
    }

    /// Redeem a quantity of RToken from an account, keeping a roughly constant basket rate
    /// @param from The account redeeeming RToken
    /// @param amount {qRTok} The amount to be redeemed
    /// @param baskets {BU}
    function redeem(
        address from,
        uint256 amount,
        Fix baskets
    ) external override onlyMain {
        _burn(from, amount);

        emit BasketsNeededChanged(basketsNeeded, basketsNeeded.minus(baskets));
        basketsNeeded = basketsNeeded.minus(baskets);

        assert(basketsNeeded.gte(FIX_ZERO));
    }

    /// Mint a quantity of RToken to the `recipient`, decreasing the basket rate
    /// @param recipient The recipient of the newly minted RToken
    /// @param amount {qRTok} The amount to be minted
    function mint(address recipient, uint256 amount) external override onlyMain {
        _mint(recipient, amount);
    }

    /// Melt a quantity of RToken from the caller's account, increasing the basket rate
    /// @param amount {qRTok} The amount to be melted
    function melt(uint256 amount) external override {
        _burn(_msgSender(), amount);
        emit Melted(amount);
    }

    /// An affordance of last resort for Main in order to ensure re-capitalization
    function setBasketsNeeded(Fix basketsNeeded_) external override onlyMain {
        emit BasketsNeededChanged(basketsNeeded, basketsNeeded_);
        basketsNeeded = basketsNeeded_;
    }

    function setMain(IMain main_) external override onlyOwner {
        emit MainSet(main, main_);
        main = main_;
    }

    // ==== Private ====

<<<<<<< HEAD
    // Returns the block number at which an issuance for *amount* now can complete
    // @param perBlock {qRTok/block} The uniform rate limit across the block
    function nextIssuanceBlockAvailable(uint256 amount, Fix perBlock) private view returns (Fix) {
=======
    /// Returns the block number at which an issuance for *amount* now can complete
    /// @param perBlock {qRTok/block} The uniform rate limit across the block
    function nextIssuanceBlockAvailable(uint256 amount, Fix perBlock) private returns (Fix) {
>>>>>>> 5478884c
        Fix before = toFix(block.number - 1);
        for (uint256 i = 0; i < accounts.length(); i++) {
            SlowIssuance[] storage queue = issuances[accounts.at(i)];
            if (queue.length > 0 && queue[queue.length - 1].blockAvailableAt.gt(before)) {
                before = queue[queue.length - 1].blockAvailableAt;
            }
        }
        return before.plus(divFix(amount, perBlock));
    }

    /// Tries to vest an issuance
    /// @return issued The total amount of RToken minted
    function tryVestIssuance(address issuer, uint256 index) internal returns (uint256 issued) {
        SlowIssuance storage iss = issuances[issuer][index];
        if (
            !iss.processed &&
            iss.blockStartedAt > main.blockBasketLastChanged() &&
            iss.blockAvailableAt.lte(toFix(block.number))
        ) {
            for (uint256 i = 0; i < iss.erc20s.length; i++) {
                IERC20(iss.erc20s[i]).safeTransfer(address(main), iss.deposits[i]);
            }
            _mint(iss.issuer, iss.amount);
            issued = iss.amount;

            emit BasketsNeededChanged(basketsNeeded, basketsNeeded.plus(iss.baskets));
            basketsNeeded = basketsNeeded.plus(iss.baskets);

            iss.processed = true;
            emit IssuanceCompleted(issuer, index);
        }
    }
}<|MERGE_RESOLUTION|>--- conflicted
+++ resolved
@@ -177,15 +177,9 @@
 
     // ==== Private ====
 
-<<<<<<< HEAD
-    // Returns the block number at which an issuance for *amount* now can complete
-    // @param perBlock {qRTok/block} The uniform rate limit across the block
-    function nextIssuanceBlockAvailable(uint256 amount, Fix perBlock) private view returns (Fix) {
-=======
     /// Returns the block number at which an issuance for *amount* now can complete
     /// @param perBlock {qRTok/block} The uniform rate limit across the block
-    function nextIssuanceBlockAvailable(uint256 amount, Fix perBlock) private returns (Fix) {
->>>>>>> 5478884c
+    function nextIssuanceBlockAvailable(uint256 amount, Fix perBlock) private view returns (Fix) {
         Fix before = toFix(block.number - 1);
         for (uint256 i = 0; i < accounts.length(); i++) {
             SlowIssuance[] storage queue = issuances[accounts.at(i)];
