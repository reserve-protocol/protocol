--- conflicted
+++ resolved
@@ -137,9 +137,6 @@
     /// Begin a time-delayed issuance of RToken for basket collateral
     /// @param amount {qTok} The quantity of RToken to issue
     /// @custom:interaction
-<<<<<<< HEAD
-    function issue(uint256 amount) public notPausedOrFrozen {
-=======
     function issue(uint256 amount) external {
         issue(_msgSender(), amount);
     }
@@ -154,7 +151,6 @@
         notPausedOrFrozen
         returns (uint256 mintedAmount)
     {
->>>>>>> 45d41ccc
         require(amount > 0, "Cannot issue zero");
         // Call collective state keepers.
         main.poke();
