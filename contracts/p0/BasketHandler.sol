// SPDX-License-Identifier: BlueOak-1.0.0
pragma solidity 0.8.9;

import "@openzeppelin/contracts/token/ERC20/extensions/IERC20Metadata.sol";
import "@openzeppelin/contracts/token/ERC20/IERC20.sol";
import "@openzeppelin/contracts/utils/structs/EnumerableSet.sol";
import "../interfaces/IAsset.sol";
import "../interfaces/IAssetRegistry.sol";
import "../interfaces/IMain.sol";
import "./mixins/Component.sol";
import "../libraries/Array.sol";
import "../libraries/Fixed.sol";

// A "valid collateral array" is a an IERC20[] value without rtoken, rsr, or any duplicate values

// A BackupConfig value is valid if erc20s is a valid collateral array
struct BackupConfig {
    uint256 max; // Maximum number of backup collateral erc20s to use in a basket
    IERC20[] erc20s; // Ordered list of backup collateral ERC20s
}

// What does a BasketConfig value mean?
//
// erc20s, targetAmts, and targetNames should be interpreted together.
// targetAmts[erc20] is the quantity of target units of erc20 that one BU should hold
// targetNames[erc20] is the name of erc20's target unit
// and then backups[tgt] is the BackupConfig to use for the target unit named tgt
//
// For any valid BasketConfig value:
//     erc20s == keys(targetAmts) == keys(targetNames)
//     if name is in values(targetNames), then backups[name] is a valid BackupConfig
//     erc20s is a valid collateral array
//
// In the meantime, treat erc20s as the canonical set of keys for the target* maps
struct BasketConfig {
    // The collateral erc20s in the prime (explicitly governance-set) basket
    IERC20[] erc20s;
    // Amount of target units per basket for each prime collateral token. {target/BU}
    mapping(IERC20 => uint192) targetAmts;
    // Cached view of the target unit for each erc20 upon setup
    mapping(IERC20 => bytes32) targetNames;
    // Backup configurations, per target name.
    mapping(bytes32 => BackupConfig) backups;
}

/// The type of BasketHandler.basket.
/// Defines a basket unit (BU) in terms of reference amounts of underlying tokens
// Logically, basket is just a mapping of erc20 addresses to ref-unit amounts.
// In the analytical comments I'll just refer to it that way.
//
// A Basket is valid if erc20s is a valid collateral array and erc20s == keys(refAmts)
struct Basket {
    IERC20[] erc20s; // enumerated keys for refAmts
    mapping(IERC20 => uint192) refAmts; // {ref/BU}
}

/*
 * @title BasketLibP0
 */
library BasketLibP0 {
    using BasketLibP0 for Basket;
    using FixLib for uint192;

    /// Set self to a fresh, empty basket
    // self'.erc20s = [] (empty list)
    // self'.refAmts = {} (empty map)
    function empty(Basket storage self) internal {
        uint256 length = self.erc20s.length;
        for (uint256 i = 0; i < length; ++i) self.refAmts[self.erc20s[i]] = FIX_ZERO;
        delete self.erc20s;
    }

    /// Set `self` equal to `other`
    function setFrom(Basket storage self, Basket storage other) internal {
        empty(self);
        uint256 length = other.erc20s.length;
        for (uint256 i = 0; i < length; ++i) {
            self.erc20s.push(other.erc20s[i]);
            self.refAmts[other.erc20s[i]] = other.refAmts[other.erc20s[i]];
        }
    }

    /// Add `weight` to the refAmount of collateral token `tok` in the basket `self`
    // self'.refAmts[tok] = self.refAmts[tok] + weight
    // self'.erc20s is keys(self'.refAmts)
    function add(
        Basket storage self,
        IERC20 tok,
        uint192 weight
    ) internal {
        if (weight == FIX_ZERO) return;
        if (self.refAmts[tok].eq(FIX_ZERO)) {
            self.erc20s.push(tok);
            self.refAmts[tok] = weight;
        } else {
            self.refAmts[tok] = self.refAmts[tok].plus(weight);
        }
    }
}

/**
 * @title BasketHandler
 * @notice Handles the basket configuration, definition, and evolution over time.
 */
contract BasketHandlerP0 is ComponentP0, IBasketHandler {
    using BasketLibP0 for Basket;
    using CollateralStatusComparator for CollateralStatus;
    using EnumerableSet for EnumerableSet.AddressSet;
    using EnumerableSet for EnumerableSet.Bytes32Set;
    using FixLib for uint192;

    uint192 public constant MAX_TARGET_AMT = 1e3 * FIX_ONE; // {target/BU} max basket weight

    // config is the basket configuration, from which basket will be computed in a basket-switch
    // event. config is only modified by governance through setPrimeBakset and setBackupConfig
    BasketConfig private config;

    // basket, disabled, nonce, and timestamp are only ever set by `_switchBasket()`
    // basket is the current basket.
    Basket private basket;

    uint48 public nonce; // A unique identifier for this basket instance
    uint48 public override timestamp; // The timestamp when this basket was last set

    // If disabled is true, status() is DISABLED, the basket is invalid, and the whole system should
    // be paused.
    bool private disabled;

    // ==== Invariants ====
    // basket is a valid Basket:
    //   basket.erc20s is a valid collateral array and basket.erc20s == keys(basket.refAmts)
    // config is a valid BasketConfig:
    //   erc20s == keys(targetAmts) == keys(targetNames)
    //   erc20s is a valid collateral array
    //   for b in vals(backups), b.erc20s is a valid collateral array.
    // if basket.erc20s is empty then disabled == true

    // BasketHandler.init() just leaves the BasketHandler state zeroed
    function init(IMain main_) external initializer {
        __Component_init(main_);
        disabled = true;
    }

    /// Disable the basket in order to schedule a basket refresh
    /// @custom:protected
    // checks: caller is assetRegistry
    // effects: disabled' = true
    function disableBasket() external {
        require(_msgSender() == address(main.assetRegistry()), "asset registry only");

        uint192[] memory refAmts = new uint192[](basket.erc20s.length);
        for (uint256 i = 0; i < basket.erc20s.length; i++) {
            refAmts[i] = basket.refAmts[basket.erc20s[i]];
        }
        emit BasketSet(nonce, basket.erc20s, refAmts, true);
        disabled = true;
    }

    /// Switch the basket, only callable directly by governance
    /// @custom:interaction OR @custom:governance
    // checks: either caller has OWNER,
    //         or (basket is disabled after refresh and we're unpaused and unfrozen)
    // actions: calls assetRegistry.refresh(), then _switchBasket()
    // effects:
    //   Either: (basket' is a valid nonempty basket, without DISABLED collateral,
    //            that satisfies basketConfig) and disabled' = false
    //   Or no such basket exists and disabled' = true
    function refreshBasket() external {
        main.assetRegistry().refresh();

        require(
            main.hasRole(OWNER, _msgSender()) ||
                (status() == CollateralStatus.DISABLED && !main.pausedOrFrozen()),
            "basket unrefreshable"
        );
        _switchBasket();
    }

    /// Set the prime basket in the basket configuration, in terms of erc20s and target amounts
    /// @param erc20s The collateral for the new prime basket
    /// @param targetAmts The target amounts (in) {target/BU} for the new prime basket
    /// @custom:governance
    // checks:
    //   caller is OWNER
    //   len(erc20s) == len(targetAmts)
    //   erc20s is a valid collateral array
    //   for all i, erc20[i] is in AssetRegistry as collateral
    //   for all i, 0 < targetAmts[i] <= MAX_TARGET_AMT == 1000
    //
    // effects:
    //   config'.erc20s = erc20s
    //   config'.targetAmts[erc20s[i]] = targetAmts[i], for i from 0 to erc20s.length-1
    //   config'.targetNames[e] = reg.toColl(e).targetName, for e in erc20s
    function setPrimeBasket(IERC20[] calldata erc20s, uint192[] calldata targetAmts)
        external
        governance
    {
        require(erc20s.length > 0, "cannot empty basket");
        require(erc20s.length == targetAmts.length, "must be same length");
        requireValidCollArray(erc20s);

        // Clean up previous basket config
        for (uint256 i = 0; i < config.erc20s.length; ++i) {
            delete config.targetAmts[config.erc20s[i]];
            delete config.targetNames[config.erc20s[i]];
        }
        delete config.erc20s;

        // Set up new config basket
        IAssetRegistry reg = main.assetRegistry();
        bytes32[] memory names = new bytes32[](erc20s.length);

        for (uint256 i = 0; i < erc20s.length; ++i) {
            // This is a nice catch to have, but in general it is possible for
            // an ERC20 in the prime basket to have its asset unregistered.
            require(reg.toAsset(erc20s[i]).isCollateral(), "token is not collateral");
            require(0 < targetAmts[i], "invalid target amount; must be nonzero");
            require(targetAmts[i] <= MAX_TARGET_AMT, "invalid target amount; too large");

            config.erc20s.push(erc20s[i]);
            config.targetAmts[erc20s[i]] = targetAmts[i];
            names[i] = reg.toColl(erc20s[i]).targetName();
            config.targetNames[erc20s[i]] = names[i];
        }

        emit PrimeBasketSet(erc20s, targetAmts, names);
    }

    /// Set the backup configuration for some target name
    /// @custom:governance
    // checks:
    //   caller is OWNER
    //   erc20s is a valid collateral array
    //   for all i, erc20[i] is in AssetRegistry as collateral
    //
    // effects:
    //   config'.backups[targetName] = {max: max, erc20s: erc20s}
    function setBackupConfig(
        bytes32 targetName,
        uint256 max,
        IERC20[] calldata erc20s
    ) external governance {
        requireValidCollArray(erc20s);
        BackupConfig storage conf = config.backups[targetName];
        conf.max = max;
        delete conf.erc20s;
        IAssetRegistry reg = main.assetRegistry();

        for (uint256 i = 0; i < erc20s.length; ++i) {
            // This is a nice catch to have, but in general it is possible for
            // an ERC20 in the backup config to have its asset altered.
            require(reg.toAsset(erc20s[i]).isCollateral(), "token is not collateral");
            conf.erc20s.push(erc20s[i]);
        }
        emit BackupConfigSet(targetName, max, erc20s);
    }

    /// @return Whether this contract owns enough collateral to cover rToken.basketsNeeded() BUs
    /// ie, whether the protocol is currently fully collateralized
    function fullyCollateralized() external view returns (bool) {
        return basketsHeldBy(address(main.backingManager())) >= main.rToken().basketsNeeded();
    }

    /// @return status_ The status of the basket
    // returns DISABLED if disabled == true, and worst(status(coll)) otherwise
    function status() public view returns (CollateralStatus status_) {
        uint256 size = basket.erc20s.length;

        if (disabled || size == 0) return CollateralStatus.DISABLED;

        for (uint256 i = 0; i < size; ++i) {
            CollateralStatus s = main.assetRegistry().toColl(basket.erc20s[i]).status();
            if (s.worseThan(status_)) status_ = s;
        }
    }

    /// @param erc20 The token contract to check for quantity for
    /// @return {tok/BU} The token-quantity of an ERC20 token in the basket.
    // Returns 0 if erc20 is not registered or not in the basket
    // Returns FIX_MAX (in lieu of +infinity) if Collateral.refPerTok() is 0.
    // Otherwise returns (token's basket.refAmts / token's Collateral.refPerTok())
    function quantity(IERC20 erc20) public view returns (uint192) {
        try main.assetRegistry().toColl(erc20) returns (ICollateral coll) {
<<<<<<< HEAD
            try coll.refPerTok() returns (uint192 refPerTok) {
                if (refPerTok > 0) {
                    // {tok/BU} = {ref/BU} / {ref/tok}
                    return basket.refAmts[erc20].div(refPerTok, CEIL);
                }
            } catch {}

            return FIX_MAX;
=======
            return _quantity(erc20, coll);
>>>>>>> 4a8b9a96
        } catch {
            return FIX_ZERO;
        }
    }

    /// Like quantity(), but unsafe becausfe it DOES NOT CONFIRM THAT THE ASSET IS CORRECT
    /// @param erc20 The ERC20 token contract for the asset
    /// @param asset The registered asset plugin contract for the erc20
    /// @return {tok/BU} The token-quantity of an ERC20 token in the basket.
    // Returns 0 if erc20 is not registered or not in the basket
    // Returns FIX_MAX (in lieu of +infinity) if Collateral.refPerTok() is 0.
    // Otherwise returns (token's basket.refAmts / token's Collateral.refPerTok())
    function quantityUnsafe(IERC20 erc20, IAsset asset) public view returns (uint192) {
        if (!asset.isCollateral()) return FIX_ZERO;
        return _quantity(erc20, ICollateral(address(asset)));
    }

    /// @param erc20 The token contract
    /// @param coll The registered collateral plugin contract
    /// @return {tok/BU} The token-quantity of an ERC20 token in the basket.
    // Returns 0 if coll is not in the basket
    // Returns FIX_MAX (in lieu of +infinity) if Collateral.refPerTok() is 0.
    // Otherwise returns (token's basket.refAmts / token's Collateral.refPerTok())
    function _quantity(IERC20 erc20, ICollateral coll) internal view returns (uint192) {
        uint192 refPerTok = coll.refPerTok();
        if (refPerTok == 0) return FIX_MAX;

        // {tok/BU} = {ref/BU} / {ref/tok}
        return basket.refAmts[erc20].div(refPerTok, CEIL);
    }

    /// Should not revert
    /// @return low {UoA/BU} The lower end of the price estimate
    /// @return high {UoA/BU} The upper end of the price estimate
    // returns sum(quantity(erc20) * price(erc20) for erc20 in basket.erc20s)
    function price() external view returns (uint192 low, uint192 high) {
        return _price(false);
    }

    /// Should not revert
    /// lowLow should be nonzero when the asset might be worth selling
    /// @return lotLow {UoA/BU} The lower end of the lot price estimate
    /// @return lotHigh {UoA/BU} The upper end of the lot price estimate
    // returns sum(quantity(erc20) * lotPrice(erc20) for erc20 in basket.erc20s)
    function lotPrice() external view returns (uint192 lotLow, uint192 lotHigh) {
        return _price(true);
    }

    /// Returns the price of a BU, using the lot prices if `useLotPrice` is true
    /// @return low {UoA/BU} The lower end of the lot price estimate
    /// @return high {UoA/BU} The upper end of the lot price estimate
    function _price(bool useLotPrice) internal view returns (uint192 low, uint192 high) {
        IAssetRegistry reg = main.assetRegistry();

        uint256 low256;
        uint256 high256;

        for (uint256 i = 0; i < basket.erc20s.length; i++) {
            uint192 qty = quantity(basket.erc20s[i]);
            if (qty == 0) continue;

            (uint192 lowP, uint192 highP) = useLotPrice
                ? reg.toAsset(basket.erc20s[i]).lotPrice()
                : reg.toAsset(basket.erc20s[i]).price();

            low256 += safeMul(qty, lowP, RoundingMode.ROUND);
            high256 += safeMul(qty, highP, RoundingMode.ROUND);
        }

        low = low256 >= FIX_MAX ? FIX_MAX : uint192(low256);
        high = high256 >= FIX_MAX ? FIX_MAX : uint192(high256);
    }

    /// Multiply two fixes, rounding up to FIX_MAX and down to 0
    /// @param a First param to multiply
    /// @param b Second param to multiply
    function safeMul(
        uint192 a,
        uint192 b,
        RoundingMode rounding
    ) internal pure returns (uint192) {
        // untestable:
        //      a will never = 0 here because of the check in _price()
        if (a == 0 || b == 0) return 0;
        // untestable:
        //      a = FIX_MAX iff b = 0
        if (a == FIX_MAX || b == FIX_MAX) return FIX_MAX;

        // return FIX_MAX instead of throwing overflow errors.
        unchecked {
            // p and mul *are* Fix values, so have 18 decimals (D18)
            uint256 rawDelta = uint256(b) * a; // {D36} = {D18} * {D18}
            // if we overflowed, then return FIX_MAX
            if (rawDelta / b != a) return FIX_MAX;
            uint256 shiftDelta = rawDelta;

            // add in rounding
            if (rounding == RoundingMode.ROUND) shiftDelta += (FIX_ONE / 2);
            else if (rounding == RoundingMode.CEIL) shiftDelta += FIX_ONE - 1;

            if (shiftDelta < rawDelta) return FIX_MAX;

            // return _div(rawDelta, FIX_ONE, rounding)
            return uint192(shiftDelta / FIX_ONE); // {D18} = {D36} / {D18}
        }
    }

    /// Return the current issuance/redemption value of `amount` BUs
    /// @param amount {BU}
    /// @return erc20s The backing collateral erc20s
    /// @return quantities {qTok} ERC20 token quantities equal to `amount` BUs
    // Returns (erc20s, [quantity(e) * amount {as qTok} for e in erc20s])
    function quote(uint192 amount, RoundingMode rounding)
        external
        view
        returns (address[] memory erc20s, uint256[] memory quantities)
    {
        erc20s = new address[](basket.erc20s.length);
        quantities = new uint256[](basket.erc20s.length);

        for (uint256 i = 0; i < basket.erc20s.length; ++i) {
            erc20s[i] = address(basket.erc20s[i]);

            // {qTok} = {tok/BU} * {BU} * {tok} * {qTok/tok}
            quantities[i] = safeMul(quantity(basket.erc20s[i]), amount, rounding).shiftl_toUint(
                int8(IERC20Metadata(address(basket.erc20s[i])).decimals()),
                rounding
            );
        }
    }

    /// @return baskets {BU} The balance of basket units held by `account`
    /// @dev Returns FIX_ZERO for an empty basket
    // Returns:
    //    0, if (basket.erc20s is empty) or (disabled is true) or (status() is DISABLED)
    //    min(e.balanceOf(account) / quantity(e) for e in basket.erc20s if quantity(e) > 0),
    function basketsHeldBy(address account) public view returns (uint192 baskets) {
        uint256 length = basket.erc20s.length;
        if (length == 0 || disabled) return FIX_ZERO;
        baskets = FIX_MAX;

        for (uint256 i = 0; i < length; ++i) {
            ICollateral coll = main.assetRegistry().toColl(basket.erc20s[i]);
            if (coll.status() == CollateralStatus.DISABLED) return FIX_ZERO;

            uint192 refPerTok = coll.refPerTok();
            if (refPerTok == 0) return FIX_ZERO;
            uint192 bal = coll.bal(account); // {tok}

            // {tok/BU} = {ref/BU} / {ref/tok}
            uint192 q = basket.refAmts[basket.erc20s[i]].div(refPerTok, CEIL);

            // {BU} = either {BU} or {tok} / {tok/BU}; q > 0 because q = (n).div(_, CEIL) and n > 0
            baskets = fixMin(baskets, bal.div(q));
        }
    }

    /* _switchBasket computes basket' from three inputs:
       - the basket configuration (config: BasketConfig)
       - the function (isGood: erc20 -> bool), implemented here by goodCollateral()
       - the function (targetPerRef: erc20 -> Fix) implemented by the Collateral plugin

       ==== Definitions ====

       We use e:IERC20 to mean any erc20 token address, and tgt:bytes32 to mean any target name

       // targetWeight(b, e) is the target-unit weight of token e in basket b
       Let targetWeight(b, e) = b.refAmt[e] * targetPerRef(e)

       // backups(tgt) is the list of sound backup tokens we plan to use for target `tgt`.
       Let backups(tgt) = config.backups[tgt].erc20s
                          .filter(isGood)
                          .takeUpTo(config.backups[tgt].max)

       Let primeWt(e) = if e in config.erc20s and isGood(e)
                        then config.targetAmts[e]
                        else 0
       Let backupWt(e) = if e in backups(tgt)
                         then unsoundPrimeWt(tgt) / len(Backups(tgt))
                         else 0
       Let unsoundPrimeWt(tgt) = sum(config.targetAmts[e]
                                     for e in config.erc20s
                                     where config.targetNames[e] == tgt and !isGood(e))

       ==== The correctness condition ====

       If unsoundPrimeWt(tgt) > 0 and len(backups(tgt)) == 0 for some tgt, then disabled' == true.
       Else, disabled' == false and targetWeight(basket', e) == primeWt(e) + backupWt(e) for all e.

       ==== Higher-level desideratum ====

       The resulting total target weights should equal the configured target weight. Formally:

       let configTargetWeight(tgt) = sum(config.targetAmts[e]
                                         for e in config.erc20s
                                         where targetNames[e] == tgt)

       let targetWeightSum(b, tgt) = sum(targetWeight(b, e)
                                         for e in config.erc20s
                                         where targetNames[e] == tgt)

       Given all that, if disabled' == false, then for all tgt,
           targetWeightSum(basket', tgt) == configTargetWeight(tgt)

       ==== Usual specs ====

       Then, finally, given all that, the effects of _switchBasket() are:
         basket' = newBasket, as defined above
         nonce' = nonce + 1
         timestamp' = now
    */

    // These are effectively local variables of _switchBasket.
    // Nothing should use their values from previous transactions.
    EnumerableSet.Bytes32Set private targetNames;
    Basket private newBasket; // Always empty

    /// Select and save the next basket, based on the BasketConfig and Collateral statuses
    /// (The mutator that actually does all the work in this contract.)
    function _switchBasket() private {
        IAssetRegistry reg = main.assetRegistry();
        disabled = false;

        // targetNames := {}
        while (targetNames.length() > 0) targetNames.remove(targetNames.at(0));
        // newBasket := {}
        newBasket.empty();

        // targetNames = set(values(config.targetNames))
        // (and this stays true; targetNames is not touched again in this function)
        for (uint256 i = 0; i < config.erc20s.length; ++i) {
            targetNames.add(config.targetNames[config.erc20s[i]]);
        }

        // "good" collateral is collateral with any status() other than DISABLED
        // goodWeights and totalWeights are in index-correspondence with targetNames
        // As such, they're each interepreted as a map from target name -> target weight

        // {target/BU} total target weight of good, prime collateral with target i
        // goodWeights := {}
        uint192[] memory goodWeights = new uint192[](targetNames.length());

        // {target/BU} total target weight of all prime collateral with target i
        // totalWeights := {}
        uint192[] memory totalWeights = new uint192[](targetNames.length());

        // For each prime collateral token:
        for (uint256 i = 0; i < config.erc20s.length; ++i) {
            IERC20 erc20 = config.erc20s[i];

            // Find collateral's targetName index
            uint256 targetIndex;
            for (targetIndex = 0; targetIndex < targetNames.length(); ++targetIndex) {
                if (targetNames.at(targetIndex) == config.targetNames[erc20]) break;
            }
            assert(targetIndex < targetNames.length());
            // now, targetNames[targetIndex] == config.targetNames[config.erc20s[i]]

            // Set basket weights for good, prime collateral,
            // and accumulate the values of goodWeights and targetWeights
            uint192 targetWeight = config.targetAmts[erc20];
            totalWeights[targetIndex] = totalWeights[targetIndex].plus(targetWeight);

            if (goodCollateral(config.targetNames[erc20], erc20) && targetWeight.gt(FIX_ZERO)) {
                goodWeights[targetIndex] = goodWeights[targetIndex].plus(targetWeight);
                newBasket.add(erc20, targetWeight.div(reg.toColl(erc20).targetPerRef(), CEIL));
            }
        }

        // Analysis: at this point:
        // for all tgt in target names,
        //   totalWeights(tgt)
        //   = sum(config.targetAmts[e] for e in config.erc20s where targetNames[e] == tgt), and
        //   goodWeights(tgt)
        //   = sum(primeWt(e) for e in config.erc20s where targetNames[e] == tgt)
        // for all e in config.erc20s,
        //   targetWeight(newBasket, e)
        //   = sum(primeWt(e) if goodCollateral(e), else 0)

        // For each tgt in target names, if we still need more weight for tgt then try to add the
        // backup basket for tgt to make up that weight:
        for (uint256 i = 0; i < targetNames.length(); ++i) {
            if (totalWeights[i].lte(goodWeights[i])) continue; // Don't need any backup weight

            // "tgt" = targetNames[i]
            // Now, unsoundPrimeWt(tgt) > 0

            uint256 size = 0; // backup basket size
            BackupConfig storage backup = config.backups[targetNames.at(i)];

            // Find the backup basket size: min(backup.max, # of good backup collateral)
            for (uint256 j = 0; j < backup.erc20s.length && size < backup.max; ++j) {
                if (goodCollateral(targetNames.at(i), backup.erc20s[j])) size++;
            }

            // Now, size = len(backups(tgt)). Do the disable check:
            // Remove bad collateral and mark basket disabled. Pause most protocol functions
            if (size == 0) disabled = true;

            // Set backup basket weights...
            uint256 assigned = 0;
            // needed = unsoundPrimeWt(tgt)
            uint192 needed = totalWeights[i].minus(goodWeights[i]);

            // Loop: for erc20 in backups(tgt)...
            for (uint256 j = 0; j < backup.erc20s.length && assigned < size; ++j) {
                IERC20 erc20 = backup.erc20s[j];
                if (goodCollateral(targetNames.at(i), erc20)) {
                    // Across this .add(), targetWeight(newBasket',erc20)
                    // = targetWeight(newBasket,erc20) + unsoundPrimeWt(tgt) / len(backups(tgt))
                    newBasket.add(
                        erc20,
                        needed.div(reg.toColl(erc20).targetPerRef().mulu(size), CEIL)
                    );
                    assigned++;
                }
            }
            // Here, targetWeight(newBasket, e) = primeWt(e) + backupWt(e) for all e targeting tgt
        }
        // Now we've looped through all values of tgt, so for all e,
        //   targetWeight(newBasket, e) = primeWt(e) + backupWt(e)

        // Notice if basket is actually empty
        if (newBasket.erc20s.length == 0) disabled = true;

        // Update the basket if it's not disabled
        if (!disabled) {
            basket.setFrom(newBasket);
            nonce += 1;
            timestamp = uint48(block.timestamp);
        }

        // Keep records, emit event
        uint192[] memory refAmts = new uint192[](basket.erc20s.length);
        for (uint256 i = 0; i < basket.erc20s.length; ++i) {
            refAmts[i] = basket.refAmts[basket.erc20s[i]];
        }
        emit BasketSet(nonce, basket.erc20s, refAmts, disabled);
    }

    /// Require that erc20s is a valid collateral array
    function requireValidCollArray(IERC20[] calldata erc20s) internal view {
        IERC20 rsr = main.rsr();
        IERC20 rToken = IERC20(address(main.rToken()));
        IERC20 stRSR = IERC20(address(main.stRSR()));
        IERC20 zero = IERC20(address(0));

        for (uint256 i = 0; i < erc20s.length; i++) {
            require(erc20s[i] != rsr, "RSR is not valid collateral");
            require(erc20s[i] != rToken, "RToken is not valid collateral");
            require(erc20s[i] != stRSR, "stRSR is not valid collateral");
            require(erc20s[i] != zero, "address zero is not valid collateral");
        }

        require(ArrayLib.allUnique(erc20s), "contains duplicates");
    }

    /// Good collateral is registered, collateral, SOUND, has the expected targetName,
    /// and not a system token or 0 addr
    function goodCollateral(bytes32 targetName, IERC20 erc20) private view returns (bool) {
        if (erc20 == IERC20(address(0))) return false;
        if (erc20 == main.rsr()) return false;
        if (erc20 == IERC20(address(main.rToken()))) return false;
        if (erc20 == IERC20(address(main.stRSR()))) return false;

        try main.assetRegistry().toColl(erc20) returns (ICollateral coll) {
            return
                targetName == coll.targetName() &&
                coll.status() == CollateralStatus.SOUND &&
                coll.refPerTok() > 0 &&
                coll.targetPerRef() > 0;
        } catch {
            return false;
        }
    }

    /**
     * @dev This empty reserved space is put in place to allow future versions to add new
     * variables without shifting down storage in the inheritance chain.
     * See https://docs.openzeppelin.com/contracts/4.x/upgradeable#storage_gaps
     */
    uint256[48] private __gap;
}<|MERGE_RESOLUTION|>--- conflicted
+++ resolved
@@ -281,18 +281,7 @@
     // Otherwise returns (token's basket.refAmts / token's Collateral.refPerTok())
     function quantity(IERC20 erc20) public view returns (uint192) {
         try main.assetRegistry().toColl(erc20) returns (ICollateral coll) {
-<<<<<<< HEAD
-            try coll.refPerTok() returns (uint192 refPerTok) {
-                if (refPerTok > 0) {
-                    // {tok/BU} = {ref/BU} / {ref/tok}
-                    return basket.refAmts[erc20].div(refPerTok, CEIL);
-                }
-            } catch {}
-
-            return FIX_MAX;
-=======
             return _quantity(erc20, coll);
->>>>>>> 4a8b9a96
         } catch {
             return FIX_ZERO;
         }
