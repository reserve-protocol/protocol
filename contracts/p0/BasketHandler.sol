// SPDX-License-Identifier: BlueOak-1.0.0
pragma solidity 0.8.9;

import "@openzeppelin/contracts/token/ERC20/extensions/IERC20Metadata.sol";
import "@openzeppelin/contracts/token/ERC20/IERC20.sol";
import "@openzeppelin/contracts/utils/structs/EnumerableSet.sol";
import "@openzeppelin/contracts/utils/math/Math.sol";
import "contracts/interfaces/IAsset.sol";
import "contracts/interfaces/IAssetRegistry.sol";
import "contracts/interfaces/IMain.sol";
import "contracts/p0/mixins/Component.sol";
import "contracts/libraries/Array.sol";
import "contracts/libraries/Fixed.sol";

struct BackupConfig {
    uint256 max; // Maximum number of backup collateral erc20s to use in a basket
    IERC20[] erc20s; // Ordered list of backup collateral ERC20s
}

struct BasketConfig {
    // The collateral erc20s in the prime (explicitly governance-set) basket
    IERC20[] erc20s;
    // Amount of target units per basket for each prime collateral token. {target/BU}
    mapping(IERC20 => uint192) targetAmts;
    // Cached view of the target unit for each erc20 upon setup
    mapping(IERC20 => bytes32) targetNames;
    // Backup configurations, per target name.
    mapping(bytes32 => BackupConfig) backups;
}

/// A reference basket that provides a dynamic definition of a basket unit (BU)
/// Can be empty if all collateral defaults
struct Basket {
    IERC20[] erc20s; // Weak Invariant: after `refreshBasket`, no bad collateral || disabled
    mapping(IERC20 => uint192) refAmts; // {ref/BU}
    uint256 nonce;
    uint256 timestamp;
    bool disabled;
    // Invariant: targetAmts == refAmts.map(amt => amt * coll.targetPerRef()) || disabled
}

/*
 * @title BasketLib
 */
library BasketLib {
    using BasketLib for Basket;
    using FixLib for uint192;

    // Empty self
    function empty(Basket storage self) internal {
        for (uint256 i = 0; i < self.erc20s.length; i++) {
            self.refAmts[self.erc20s[i]] = FIX_ZERO;
        }
        delete self.erc20s;
        self.nonce++;
        self.timestamp = block.timestamp;
        self.disabled = false;
    }

    /// Set `self` equal to `other`
    function copy(Basket storage self, Basket storage other) internal {
        empty(self); // updates nonce
        for (uint256 i = 0; i < other.erc20s.length; i++) {
            self.erc20s.push(other.erc20s[i]);
            self.refAmts[other.erc20s[i]] = other.refAmts[other.erc20s[i]];
        }
        self.timestamp = block.timestamp;
        self.disabled = other.disabled;
    }

    /// Add `weight` to the refAmount of collateral token `tok` in the basket `self`
    function add(
        Basket storage self,
        IERC20 tok,
        uint192 weight
    ) internal {
        if (self.refAmts[tok].eq(FIX_ZERO)) {
            self.erc20s.push(tok);
            self.refAmts[tok] = weight;
        } else {
            self.refAmts[tok] = self.refAmts[tok].plus(weight);
        }
        self.nonce++;
        self.timestamp = block.timestamp;
    }
}

/**
 * @title BasketHandler
 * @notice Handles the basket configuration, definition, and evolution over time.
 */
contract BasketHandlerP0 is ComponentP0, IBasketHandler {
    using BasketLib for Basket;
    using CollateralStatusComparator for CollateralStatus;
    using EnumerableSet for EnumerableSet.AddressSet;
    using EnumerableSet for EnumerableSet.Bytes32Set;
    using FixLib for uint192;

    uint192 public constant MAX_TARGET_AMT = 1e3 * FIX_ONE; // {target/BU} max basket weight

    BasketConfig private config;
    Basket private basket;

    function init(IMain main_) public initializer {
        __Component_init(main_);
    }

    /// Disable the basket in order to schedule a basket refresh
    /// @custom:protected
    function disableBasket() external {
        require(_msgSender() == address(main.assetRegistry()), "asset registry only");
        uint192[] memory refAmts = new uint192[](basket.erc20s.length);
        emit BasketSet(basket.erc20s, refAmts, true);
        basket.disabled = true;
    }

    /// Switch the basket, only callable directly by governance
    /// @custom:interaction OR @custom:governance
    function refreshBasket() external {
        main.assetRegistry().refresh();

        require(
            main.hasRole(OWNER, _msgSender()) ||
                (status() == CollateralStatus.DISABLED && !main.pausedOrFrozen()),
            "basket unrefreshable"
        );
        _switchBasket();
    }

    /// Set the prime basket in the basket configuration, in terms of erc20s and target amounts
    /// @param erc20s The collateral for the new prime basket
    /// @param targetAmts The target amounts (in) {target/BU} for the new prime basket
    /// @custom:governance
    function setPrimeBasket(IERC20[] memory erc20s, uint192[] memory targetAmts)
        external
        governance
    {
<<<<<<< HEAD
        requireValidCollArray(erc20s);
=======
        require(ArrayLib.allUnique(erc20s), "contains duplicates");
>>>>>>> 140a77a5
        require(erc20s.length == targetAmts.length, "must be same length");
        delete config.erc20s;
        IAssetRegistry reg = main.assetRegistry();
        bytes32[] memory names = new bytes32[](erc20s.length);

        for (uint256 i = 0; i < erc20s.length; i++) {
            // This is a nice catch to have, but in general it is possible for
            // an ERC20 in the prime basket to have its asset unregistered.
            require(reg.toAsset(erc20s[i]).isCollateral(), "token is not collateral");
            require(0 < targetAmts[i], "invalid target amount; must be nonzero");
            require(targetAmts[i] <= MAX_TARGET_AMT, "invalid target amount; too large");

            config.erc20s.push(erc20s[i]);
            config.targetAmts[erc20s[i]] = targetAmts[i];
            names[i] = reg.toColl(erc20s[i]).targetName();
            config.targetNames[erc20s[i]] = names[i];
        }

        emit PrimeBasketSet(erc20s, targetAmts, names);
    }

    /// Set the backup configuration for some target name
    /// @custom:governance
    function setBackupConfig(
        bytes32 targetName,
        uint256 max,
        IERC20[] memory erc20s
    ) external governance {
<<<<<<< HEAD
        requireValidCollArray(erc20s);
=======
        require(ArrayLib.allUnique(erc20s), "contains duplicates");
>>>>>>> 140a77a5
        BackupConfig storage conf = config.backups[targetName];
        conf.max = max;
        delete conf.erc20s;
        IAssetRegistry reg = main.assetRegistry();

        for (uint256 i = 0; i < erc20s.length; i++) {
            // This is a nice catch to have, but in general it is possible for
            // an ERC20 in the backup config to have its asset altered.
            // In that case the basket is set to disabled.
            require(reg.toAsset(erc20s[i]).isCollateral(), "token is not collateral");

            conf.erc20s.push(erc20s[i]);
        }
        emit BackupConfigSet(targetName, max, erc20s);
    }

    /// @return Whether it holds enough basket units of collateral
    function fullyCollateralized() external view returns (bool) {
        return basketsHeldBy(address(main.backingManager())).gte(main.rToken().basketsNeeded());
    }

    /// @return nonce The current basket nonce
    /// @return timestamp The timestamp when the basket was last set
    function lastSet() external view returns (uint256 nonce, uint256 timestamp) {
        nonce = basket.nonce;
        timestamp = basket.timestamp;
    }

    /// @return status_ The worst collateral status of the basket
    function status() public view returns (CollateralStatus status_) {
        if (basket.disabled) return CollateralStatus.DISABLED;

        for (uint256 i = 0; i < basket.erc20s.length; i++) {
            if (!goodCollateral(basket.erc20s[i])) return CollateralStatus.DISABLED;

            CollateralStatus s = main.assetRegistry().toColl(basket.erc20s[i]).status();
            if (s.worseThan(status_)) status_ = s;
        }
    }

    /// @return {tok/BU} The quantity of an ERC20 token in the basket; 0 if not in the basket
    function quantity(IERC20 erc20) public view returns (uint192) {
        if (!goodCollateral(erc20)) return FIX_ZERO;

        // {tok/BU} = {ref/BU} / {ref/tok}
        return basket.refAmts[erc20].div(main.assetRegistry().toColl(erc20).refPerTok(), CEIL);
    }

    /// @return p {UoA/BU} The protocol's best guess at what a BU would be priced at in UoA
    function price() external view returns (uint192 p) {
        for (uint256 i = 0; i < basket.erc20s.length; i++) {
            if (!goodCollateral(basket.erc20s[i])) continue;

            IERC20 erc20 = basket.erc20s[i];
            p = p.plus(main.assetRegistry().toColl(erc20).price().mul(quantity(erc20)));
        }
    }

    /// @param amount {BU}
    /// @return erc20s The backing collateral erc20s
    /// @return quantities {qTok} ERC20 token quantities equal to `amount` BUs
    function quote(uint192 amount, RoundingMode rounding)
        external
        view
        returns (address[] memory erc20s, uint256[] memory quantities)
    {
        erc20s = new address[](basket.erc20s.length);
        quantities = new uint256[](basket.erc20s.length);
        uint256 length = basket.erc20s.length;
        for (uint256 i = 0; i < length; ++i) {
            erc20s[i] = address(basket.erc20s[i]);

            // {qTok} = {tok/BU} * {BU} * {tok} * {qTok/tok}
            quantities[i] = quantity(basket.erc20s[i]).mul(amount, rounding).shiftl_toUint(
                int8(IERC20Metadata(address(basket.erc20s[i])).decimals()),
                rounding
            );
        }
    }

    /// @return baskets {BU} The balance of basket units held by `account`
    /// @dev Returns FIX_ZERO for an empty basket
    function basketsHeldBy(address account) public view returns (uint192 baskets) {
        if (basket.erc20s.length == 0 || basket.disabled) return FIX_ZERO;
        baskets = FIX_MAX;
        for (uint256 i = 0; i < basket.erc20s.length; i++) {
            uint192 bal = main.assetRegistry().toColl(basket.erc20s[i]).bal(account);
            uint192 q = quantity(basket.erc20s[i]); // {tok/BU}

            // {BU} = {tok} / {tok/BU}
            if (q.eq(FIX_ZERO)) return FIX_ZERO;
            else baskets = fixMin(baskets, bal.div(q));
        }
    }

    // These are effectively local variables of _switchBasket. Nothing should use its value
    // from a previous transaction.
    EnumerableSet.Bytes32Set private targetNames;
    Basket private newBasket;

    /// Select and save the next basket, based on the BasketConfig and Collateral statuses
    function _switchBasket() private {
        IAssetRegistry reg = main.assetRegistry();

        while (targetNames.length() > 0) targetNames.remove(targetNames.at(0));
        newBasket.empty();

        // Count unique targets
        for (uint256 i = 0; i < config.erc20s.length; i++) {
            targetNames.add(config.targetNames[config.erc20s[i]]);
        }

        // Here, "good" collateral is non-disabled collateral; any status other than DISABLED
        // goodWeights and totalWeights are in index-correspondence with targetNames

        // {target/BU} total target weight of good, prime collateral with target i
        uint192[] memory goodWeights = new uint192[](targetNames.length());

        // {target/BU} total target weight of all prime collateral with target i
        uint192[] memory totalWeights = new uint192[](targetNames.length());

        // For each prime collateral token:
        for (uint256 i = 0; i < config.erc20s.length; i++) {
            IERC20 erc20 = config.erc20s[i];

            // Find collateral's targetName index
            uint256 targetIndex;
            for (targetIndex = 0; targetIndex < targetNames.length(); targetIndex++) {
                if (targetNames.at(targetIndex) == config.targetNames[erc20]) break;
            }
            assert(targetIndex < targetNames.length());

            // Set basket weights for good, prime collateral,
            // and accumulate the values of goodWeights and targetWeights
            uint192 targetWeight = config.targetAmts[erc20];
            totalWeights[targetIndex] = totalWeights[targetIndex].plus(targetWeight);

            if (goodCollateral(erc20) && targetWeight.gt(FIX_ZERO)) {
                goodWeights[targetIndex] = goodWeights[targetIndex].plus(targetWeight);
                newBasket.add(erc20, targetWeight.div(reg.toColl(erc20).targetPerRef(), CEIL));
            }
        }

        // For each target i, if we still need more weight for target i then try to add the backup
        // basket for target i to make up that weight:
        for (uint256 i = 0; i < targetNames.length(); i++) {
            if (totalWeights[i].lte(goodWeights[i])) continue; // Don't need backup weight

            uint256 size = 0; // backup basket size
            BackupConfig storage backup = config.backups[targetNames.at(i)];

            // Find the backup basket size: min(backup.max, # of good backup collateral)
            for (uint256 j = 0; j < backup.erc20s.length && size < backup.max; j++) {
                if (goodCollateral(backup.erc20s[j])) size++;
            }

            // If we need backup collateral, but there's no good backup collateral, basket default!
            // Remove bad collateral and mark basket disabled; pauses most protocol functions
            if (size == 0) newBasket.disabled = true;

            // Set backup basket weights
            uint256 assigned = 0;
            uint192 needed = totalWeights[i].minus(goodWeights[i]);
            uint192 fixSize = toFix(size);
            for (uint256 j = 0; j < backup.erc20s.length && assigned < size; j++) {
                IERC20 erc20 = backup.erc20s[j];
                if (goodCollateral(erc20)) {
                    newBasket.add(
                        erc20,
                        needed.div(fixSize, CEIL).div(reg.toColl(erc20).targetPerRef(), CEIL)
                    );
                    assigned++;
                }
            }
        }

        basket.copy(newBasket);

        // Keep records, emit event
        uint192[] memory refAmts = new uint192[](basket.erc20s.length);
        for (uint256 i = 0; i < basket.erc20s.length; i++) {
            refAmts[i] = basket.refAmts[basket.erc20s[i]];
        }
        emit BasketSet(basket.erc20s, refAmts, basket.disabled);
    }

    /// Require that erc20s is a "valid collateral array"
    // i.e, it contains no duplicates, no instances of rsr, strsr, rtoken, or the 0 address
    function requireValidCollArray(IERC20[] memory erc20s) internal view {
        IERC20 rsr = main.rsr();
        IERC20 rToken = IERC20(address(main.rToken()));
        IERC20 stRSR = IERC20(address(main.stRSR()));
        IERC20 zero = IERC20(address(0));

        for (uint256 i = 0; i < erc20s.length; i++) {
            require(erc20s[i] != rsr, "RSR is not valid collateral");
            require(erc20s[i] != rToken, "RToken is not valid collateral");
            require(erc20s[i] != stRSR, "stRSR is not valid collateral");
            require(erc20s[i] != zero, "address zero is not valid collateral");
            for (uint256 j = 0; j < i; j++) {
                require(erc20s[i] != erc20s[j], "duplicate tokens");
            }
        }
    }

    /// Good collateral is: registered, Collateral, not DISABLED, and not a forbidden token
    function goodCollateral(IERC20 erc20) private view returns (bool) {
        if (erc20 == IERC20(address(0))) return false;
        if (erc20 == main.rsr()) return false;
        if (erc20 == IERC20(address(main.rToken()))) return false;
        if (erc20 == IERC20(address(main.stRSR()))) return false;

        IAssetRegistry reg = main.assetRegistry();
        return
            reg.isRegistered(erc20) &&
            reg.toAsset(erc20).isCollateral() &&
            reg.toColl(erc20).status() != CollateralStatus.DISABLED;
    }
}<|MERGE_RESOLUTION|>--- conflicted
+++ resolved
@@ -135,12 +135,8 @@
         external
         governance
     {
-<<<<<<< HEAD
+        require(erc20s.length == targetAmts.length, "must be same length");
         requireValidCollArray(erc20s);
-=======
-        require(ArrayLib.allUnique(erc20s), "contains duplicates");
->>>>>>> 140a77a5
-        require(erc20s.length == targetAmts.length, "must be same length");
         delete config.erc20s;
         IAssetRegistry reg = main.assetRegistry();
         bytes32[] memory names = new bytes32[](erc20s.length);
@@ -168,11 +164,7 @@
         uint256 max,
         IERC20[] memory erc20s
     ) external governance {
-<<<<<<< HEAD
         requireValidCollArray(erc20s);
-=======
-        require(ArrayLib.allUnique(erc20s), "contains duplicates");
->>>>>>> 140a77a5
         BackupConfig storage conf = config.backups[targetName];
         conf.max = max;
         delete conf.erc20s;
@@ -372,10 +364,8 @@
             require(erc20s[i] != rToken, "RToken is not valid collateral");
             require(erc20s[i] != stRSR, "stRSR is not valid collateral");
             require(erc20s[i] != zero, "address zero is not valid collateral");
-            for (uint256 j = 0; j < i; j++) {
-                require(erc20s[i] != erc20s[j], "duplicate tokens");
-            }
-        }
+        }
+        require(ArrayLib.allUnique(erc20s), "contains duplicates");
     }
 
     /// Good collateral is: registered, Collateral, not DISABLED, and not a forbidden token
