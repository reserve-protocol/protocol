--- conflicted
+++ resolved
@@ -278,33 +278,6 @@
         main.rsr().safeTransfer(_msgSender(), seizedRSR);
     }
 
-<<<<<<< HEAD
-=======
-    /// Assign reward payouts to the staker pool
-    /// State Keeper
-    /// @dev do this by effecting rsrBacking and payoutLastPaid as appropriate, given the current
-    /// value of rsrRewards()
-    function payoutRewards() public notPaused {
-        if (block.timestamp < payoutLastPaid + rewardPeriod) return;
-        int192 initialExchangeRate = exchangeRate();
-
-        uint32 numPeriods = (uint32(block.timestamp) - uint32(payoutLastPaid)) /
-            uint32(rewardPeriod);
-
-        // Paying out the ratio r, N times, equals paying out the ratio (1 - (1-r)^N) 1 time.
-        int192 payoutRatio = FIX_ONE.minus(FIX_ONE.minus(rewardRatio).powu(numPeriods));
-        uint256 payout = payoutRatio.mulu_toUint(rsrRewardsAtLastPayout);
-
-        // Apply payout to RSR backing
-        rsrBacking += payout;
-        payoutLastPaid += numPeriods * rewardPeriod;
-        rsrRewardsAtLastPayout = rsrRewards();
-
-        emit ExchangeRateSet(initialExchangeRate, exchangeRate());
-    }
-
-    /// @return {qStRSR/qRSR} The exchange rate between StRSR and RSR
->>>>>>> ff81f76e
     function exchangeRate() public view returns (int192) {
         return (rsrBacking == 0 || totalStaked == 0) ? FIX_ONE : divuu(totalStaked, rsrBacking);
     }
