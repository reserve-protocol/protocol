--- conflicted
+++ resolved
@@ -14,11 +14,7 @@
  */
 interface IAsset {
     /// @return {attoUSD/qTok} The price in USD of the asset as a function of DeFi redemption rates + oracle data
-<<<<<<< HEAD
-    function priceUSD(IMainP0 main) external returns (Fix);
-=======
-    function priceUSD(IMain main) external view returns (Fix);
->>>>>>> cff72ca9
+    function priceUSD(IMainP0 main) external view returns (Fix);
 
     /// @return The ERC20 contract of the central token
     function erc20() external view returns (IERC20);
