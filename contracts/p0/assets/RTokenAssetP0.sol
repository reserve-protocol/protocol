// SPDX-License-Identifier: BlueOak-1.0.0
pragma solidity 0.8.9;

import "@openzeppelin/contracts/token/ERC20/extensions/IERC20Metadata.sol";
import "@openzeppelin/contracts/token/ERC20/IERC20.sol";
import "contracts/p0/interfaces/IAsset.sol";
import "contracts/p0/interfaces/IMain.sol";
import "contracts/p0/interfaces/IVault.sol";
import "contracts/p0/libraries/Oracle.sol";
import "contracts/libraries/Fixed.sol";

contract RTokenAssetP0 is IAsset {
    using FixLib for Fix;

    address internal immutable _erc20;

    constructor(address erc20_) {
        _erc20 = erc20_;
    }

    /// @return {attoUSD/qRTok}
<<<<<<< HEAD
    function priceUSD(IMainP0 main) public override returns (Fix) {
=======
    function priceUSD(IMain main) public view override returns (Fix) {
>>>>>>> cff72ca9
        Fix sum; // {attoUSD/BU}
        IVault v = main.manager().vault();
        for (uint256 i = 0; i < v.size(); i++) {
            ICollateral c = v.collateralAt(i);

            // {attoUSD/BU} = {attoUSD/BU} + {attoUSD/qTok} * {qTok/BU}
            sum = sum.plus(c.priceUSD(main).mulu(v.quantity(c)));
        }

        // {attoUSD/qBU} = {attoUSD/BU} / {qBU/BU}
        Fix perQBU = sum.divu(10**v.BU_DECIMALS());

        // {attoUSD/qRTok} = {attoUSD/qBU} / {qRTok/qBU}
        return perQBU.mul(main.manager().baseFactor());
    }

    /// @return The ERC20 contract of the central token
    function erc20() public view virtual override returns (IERC20) {
        return IERC20(_erc20);
    }

    /// @return The number of decimals in the central token
    function decimals() public view override returns (uint8) {
        return IERC20Metadata(_erc20).decimals();
    }
}<|MERGE_RESOLUTION|>--- conflicted
+++ resolved
@@ -19,11 +19,7 @@
     }
 
     /// @return {attoUSD/qRTok}
-<<<<<<< HEAD
-    function priceUSD(IMainP0 main) public override returns (Fix) {
-=======
-    function priceUSD(IMain main) public view override returns (Fix) {
->>>>>>> cff72ca9
+    function priceUSD(IMainP0 main) public view override returns (Fix) {
         Fix sum; // {attoUSD/BU}
         IVault v = main.manager().vault();
         for (uint256 i = 0; i < v.size(); i++) {
