// SPDX-License-Identifier: BlueOak-1.0.0
pragma solidity 0.8.9;

import "@openzeppelin/contracts/token/ERC20/extensions/IERC20Metadata.sol";
import "@openzeppelin/contracts/token/ERC20/IERC20.sol";
import "@openzeppelin/contracts/utils/math/Math.sol";
import "contracts/p0/assets/Asset.sol";
import "contracts/p0/interfaces/IAsset.sol";
import "contracts/p0/interfaces/IMain.sol";
import "contracts/p0/libraries/Oracle.sol";
import "contracts/libraries/Fixed.sol";

/**
 * @title CollateralP0
<<<<<<< HEAD
 * @notice A vanilla asset such as a fiatcoin, to be extended by more complex collateral assets such as cTokens.
=======
 * @notice A vanilla asset such as a fiatcoin, to be extended by more complex assets.
>>>>>>> 4b1d1ce2
 */
contract CollateralP0 is ICollateral, AssetP0 {
    using FixLib for Fix;
    using Oracle for Oracle.Info;

    // Default Status:
    // whenDefault == NEVER: no risk of default (initial value)
    // whenDefault > block.timestamp: delayed default may occur as soon as block.timestamp.
    //                In this case, the asset may recover, reachiving whenDefault == NEVER.
    // whenDefault <= block.timestamp: default has already happened (permanently)
    uint256 internal constant NEVER = type(uint256).max;
    uint256 internal whenDefault = NEVER;
    uint256 internal prevBlock; // Last block when updateDefaultStatus() was called
    Fix internal prevRate; // Last rate when updateDefaultStatus() was called

    // solhint-disable-next-list no-empty-blocks
    constructor(address erc20_, IMain main_) AssetP0(erc20_, main_, Oracle.Source.AAVE) {}

    /// Forces an update in any underlying Defi protocol
    function poke() public virtual override(IAsset, AssetP0) {
        updateDefaultStatus();
    }

    /// Sets `whenDefault`, `prevBlock`, and `prevRate` idempotently
    function updateDefaultStatus() internal {
        if (whenDefault <= block.timestamp || block.number <= prevBlock) {
            // Nothing will change if either we're already fully defaulted
            // or if we've already updated default status this block.
            return;
        }

        // If the redemption rate has fallen, default immediately
        Fix newRate = rateFiatcoin();
        if (newRate.lt(prevRate)) {
            whenDefault = block.timestamp;
        }

        // If the underlying fiatcoin price is below the default-threshold price, default eventually
        if (whenDefault > block.timestamp) {
            Fix fiatcoinPrice = fiatcoinPriceUSD().shiftLeft(int8(fiatcoinDecimals()));
            bool fiatcoinIsDefaulting = fiatcoinPrice.lte(_main.defaultingFiatcoinPrice());
            whenDefault = fiatcoinIsDefaulting
                ? Math.min(whenDefault, block.timestamp + _main.defaultDelay())
                : NEVER;
        }

        // Cache any lesser updates
        prevRate = newRate;
        prevBlock = block.number;
    }

    /// @return The asset's default status
    function status() public view returns (AssetStatus) {
        if (whenDefault == 0) {
            return AssetStatus.SOUND;
        } else if (block.timestamp < whenDefault) {
            return AssetStatus.IFFY;
        } else {
            return AssetStatus.DEFAULTED;
        }
    }

    /// @return {qFiatTok/qTok} Conversion rate between token and its fiatcoin.
    function rateFiatcoin() public view virtual override returns (Fix) {
        // {qFiatTok/qTok} = {qFiatTok/fiatTok} / {qTok/tok}
        return toFixWithShift(1, int8(fiatcoinDecimals()) - int8(decimals()));
    }

    /// @return {attoUSD/qTok} Without oracles, returns the expected attoUSD value per qTok.
    function rateUSD() public view virtual override returns (Fix) {
        // {attoUSD/qTok} = {attoUSD/tok} / {qTok/tok}
        return toFixWithShift(1, 18 - int8(decimals()));
    }

    /// @return {attoUSD/qTok} The price in attoUSD of the asset's smallest unit
    function priceUSD() public view virtual override(IAsset, AssetP0) returns (Fix) {
        if (isFiatcoin()) {
            return _main.oracle().consult(Oracle.Source.AAVE, _erc20);
        } else {
            // {attoUSD/qTok} = {attoUSD/qFiatTok} * {qFiatTok/qTok}
            return fiatcoinPriceUSD().mul(rateFiatcoin());
        }
    }

<<<<<<< HEAD
    /// @return The number of decimals in the nested fiatcoin contract (or for the erc20 itself if it is a fiatcoin)
=======
    /// @return The ERC20 contract of the central token
    function erc20() public view virtual override returns (IERC20) {
        return IERC20(_erc20);
    }

    /// @return The number of decimals in the central token
    function decimals() public view override returns (uint8) {
        return IERC20Metadata(_erc20).decimals();
    }

    /// @return The number of decimals in the underlying fiatcoin contract
>>>>>>> 4b1d1ce2
    function fiatcoinDecimals() public view override returns (uint8) {
        return IERC20Metadata(address(fiatcoin())).decimals();
    }

    /// @return The fiatcoin underlying the ERC20, or the erc20 itself if it is a fiatcoin
    function fiatcoin() public view virtual override returns (IERC20) {
        return IERC20(_erc20);
    }

    /// @return {attoUSD/qFiatTok} The price in attoUSD of the fiatcoin's smallest unit
    function fiatcoinPriceUSD() public view virtual override returns (Fix) {
        return _main.oracle().consult(Oracle.Source.AAVE, address(fiatcoin()));
    }

    /// @return Whether `_erc20` is a fiatcoin
    function isFiatcoin() public pure virtual override returns (bool) {
        return true;
    }

    /// @return Whether `_erc20` is an AToken (StaticAToken, actually)
    function isAToken() public pure virtual override(IAsset, AssetP0) returns (bool) {
        return false;
    }

    function isCollateral() public pure override(IAsset, AssetP0) returns (bool) {
        return true;
    }
}<|MERGE_RESOLUTION|>--- conflicted
+++ resolved
@@ -12,11 +12,7 @@
 
 /**
  * @title CollateralP0
-<<<<<<< HEAD
  * @notice A vanilla asset such as a fiatcoin, to be extended by more complex collateral assets such as cTokens.
-=======
- * @notice A vanilla asset such as a fiatcoin, to be extended by more complex assets.
->>>>>>> 4b1d1ce2
  */
 contract CollateralP0 is ICollateral, AssetP0 {
     using FixLib for Fix;
@@ -101,21 +97,7 @@
         }
     }
 
-<<<<<<< HEAD
-    /// @return The number of decimals in the nested fiatcoin contract (or for the erc20 itself if it is a fiatcoin)
-=======
-    /// @return The ERC20 contract of the central token
-    function erc20() public view virtual override returns (IERC20) {
-        return IERC20(_erc20);
-    }
-
-    /// @return The number of decimals in the central token
-    function decimals() public view override returns (uint8) {
-        return IERC20Metadata(_erc20).decimals();
-    }
-
     /// @return The number of decimals in the underlying fiatcoin contract
->>>>>>> 4b1d1ce2
     function fiatcoinDecimals() public view override returns (uint8) {
         return IERC20Metadata(address(fiatcoin())).decimals();
     }
