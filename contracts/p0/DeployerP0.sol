// SPDX-License-Identifier: BlueOak-1.0.0
pragma solidity 0.8.9;

import "@openzeppelin/contracts/token/ERC20/IERC20.sol";
import "./assets/RTokenAssetP0.sol";
import "./assets/RSRAssetP0.sol";
import "./assets/COMPAssetP0.sol";
import "./assets/AAVEAssetP0.sol";
import "../libraries/CommonErrors.sol";
import "./libraries/Oracle.sol";
import "./interfaces/IAsset.sol";
import "./interfaces/IDeployer.sol";
import "./interfaces/IMain.sol";
import "./interfaces/IVault.sol";
import "./assets/RTokenAssetP0.sol";
import "./AssetManagerP0.sol";
import "./DefaultMonitorP0.sol";
import "./FurnaceP0.sol";
import "./MainP0.sol";
import "./RTokenP0.sol";
import "./StRSRP0.sol";

/**
 * @dev Transfers ownership of the contract to a new account (`newOwner`).
 * Can only be called by the current owner.
 */
interface IOwnable {
    function transferOwnership(address newOwner) external;
}

/**
 * @title DeployerP0
 * @notice The deployer for the entire system.
 */
contract DeployerP0 is IDeployer {
    IMain[] public deployments;

    /// Deploys an instance of the entire system
    /// @param name The name of the RToken to deploy
    /// @param symbol The symbol of the RToken to deploy
    /// @param owner The address that should own the entire system, hopefully a governance contract
    /// @param vault The initial vault that backs the RToken
    /// @param config Governance params
    /// @param compound The deployment of the Comptroller on this chain
    /// @param aave The deployment of the AaveLendingPool on this chain
    /// @param nonCollateral The non-collateral assets in the system
    /// @param collateral The collateral assets in the system
    /// @return The address of the newly deployed Main instance.
    function deploy(
        string memory name,
        string memory symbol,
        address owner,
        IVault vault,
        Config memory config,
        IComptroller compound,
        IAaveLendingPool aave,
        ParamsAssets memory nonCollateral,
        ICollateral[] memory collateral
    ) external override returns (address) {
        Oracle.Info memory oracle = Oracle.Info(compound, aave);

        IMain main = _deployMain(oracle, config);
        deployments.push(main);

        {
            DefaultMonitorP0 monitor = new DefaultMonitorP0(main);
            main.setMonitor(monitor);
        }

        {
            IRToken rToken = _deployRToken(main, name, symbol);
            RTokenAssetP0 rTokenAsset = new RTokenAssetP0(address(rToken));
            main.setAssets(rTokenAsset, nonCollateral.rsrAsset, nonCollateral.compAsset, nonCollateral.aaveAsset);
            FurnaceP0 furnace = new FurnaceP0(address(rToken));
            main.setFurnace(furnace);
        }

        {
            IStRSR stRSR = _deployStRSR(
                main,
                string(abi.encodePacked("st", symbol, "RSR Token")),
                string(abi.encodePacked("st", symbol, "RSR"))
            );
            main.setStRSR(stRSR);
        }

        {
            AssetManagerP0 manager = new AssetManagerP0(main, vault, owner, collateral);
            main.setManager(manager);
        }
        main.setPauser(owner);
        IOwnable(address(main)).transferOwnership(owner);

        emit RTokenCreated(address(main), address(main.rToken()), owner);
        return (address(main));
    }

<<<<<<< HEAD
    /// @dev Used for testing to inject msg.sender
    function _deployMain(
        Oracle.Info memory oracle,
        Config memory config,
        IERC20 rsr
    ) internal virtual returns (IMain) {
        return new MainP0(oracle, config, rsr);
=======
    /// @dev Used for testing override to manipulate msg.sender
    function _deployMain(Oracle.Info memory oracle, Config memory config) internal virtual returns (IMain) {
        return new MainP0(oracle, config);
>>>>>>> ce62fcb0
    }

    /// @dev Used for testing to inject msg.sender
    function _deployRToken(
        IMain main,
        string memory name,
        string memory symbol
    ) internal virtual returns (IRToken) {
        return new RTokenP0(main, name, symbol);
    }

    /// @dev Used for testing to inject msg.sender
    function _deployStRSR(
        IMain main,
        string memory name,
        string memory symbol
    ) internal virtual returns (IStRSR) {
        return new StRSRP0(main, name, symbol);
    }
}<|MERGE_RESOLUTION|>--- conflicted
+++ resolved
@@ -95,19 +95,9 @@
         return (address(main));
     }
 
-<<<<<<< HEAD
     /// @dev Used for testing to inject msg.sender
-    function _deployMain(
-        Oracle.Info memory oracle,
-        Config memory config,
-        IERC20 rsr
-    ) internal virtual returns (IMain) {
-        return new MainP0(oracle, config, rsr);
-=======
-    /// @dev Used for testing override to manipulate msg.sender
     function _deployMain(Oracle.Info memory oracle, Config memory config) internal virtual returns (IMain) {
         return new MainP0(oracle, config);
->>>>>>> ce62fcb0
     }
 
     /// @dev Used for testing to inject msg.sender
