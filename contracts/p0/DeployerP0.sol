// SPDX-License-Identifier: BlueOak-1.0.0
pragma solidity 0.8.9;

import "@openzeppelin/contracts/token/ERC20/IERC20.sol";
import "./assets/RTokenAssetP0.sol";
import "./assets/RSRAssetP0.sol";
import "./assets/COMPAssetP0.sol";
import "./assets/AAVEAssetP0.sol";
import "../libraries/CommonErrors.sol";
import "./libraries/Oracle.sol";
import "./interfaces/IAsset.sol";
import "./interfaces/IAssetManager.sol";
import "./interfaces/IDeployer.sol";
import "./interfaces/IFurnace.sol";
import "./interfaces/IMain.sol";
import "./interfaces/IVault.sol";
import "./assets/RTokenAssetP0.sol";
import "./AssetManagerP0.sol";
import "./DefaultMonitorP0.sol";
import "./FurnaceP0.sol";
import "./MainP0.sol";
import "./RTokenP0.sol";
import "./StRSRP0.sol";

/**
 * @dev Transfers ownership of the contract to a new account (`newOwner`).
 * Can only be called by the current owner.
 */
interface IOwnable {
    function transferOwnership(address newOwner) external;
}

/**
 * @title DeployerP0
 * @notice The deployer for the entire system.
 */
contract DeployerP0 is IDeployer {
<<<<<<< HEAD
    IMainP0[] public deployments;
=======
    IMarket internal market;
    IAsset internal rsrAsset;
    IAsset internal compAsset;
    IAsset internal aaveAsset;
    IMain[] public deployments;
>>>>>>> cff72ca9

    constructor(
        IAsset rsrAsset_,
        IAsset compAsset_,
        IAsset aaveAsset_,
        IMarket market_
    ) {
        rsrAsset = rsrAsset_;
        compAsset = compAsset_;
        aaveAsset = aaveAsset_;
        market = market_;
    }

    /// Deploys an instance of the entire system
    /// @param name The name of the RToken to deploy
    /// @param symbol The symbol of the RToken to deploy
    /// @param owner The address that should own the entire system, hopefully a governance contract
    /// @param vault The initial vault that backs the RToken
    /// @param config Governance params
    /// @param compound The deployment of the Comptroller on this chain
    /// @param aave The deployment of the AaveLendingPool on this chain
    /// @param collateral The collateral assets in the system
    /// @return The address of the newly deployed Main instance.
    function deploy(
        string memory name,
        string memory symbol,
        address owner,
        IVault vault,
        Config memory config,
        IComptroller compound,
        IAaveLendingPool aave,
        ICollateral[] memory collateral
    ) external override returns (address) {
        Oracle.Info memory oracle = Oracle.Info(compound, aave);

        IMainP0 main = _deployMain(oracle, config);
        deployments.push(main);

        {
            DefaultMonitorP0 monitor = new DefaultMonitorP0(main);
            main.setMonitor(monitor);
        }

        {
            IRToken rToken = _deployRToken(main, name, symbol);
            RTokenAssetP0 rTokenAsset = new RTokenAssetP0(address(rToken));
            main.setAssets(rTokenAsset, rsrAsset, compAsset, aaveAsset);
            IFurnace furnace = _deployFurnace(address(rToken));
            main.setFurnace(furnace);
        }

        {
            IStRSR stRSR = _deployStRSR(
                main,
                string(abi.encodePacked("st", symbol, "RSR Token")),
                string(abi.encodePacked("st", symbol, "RSR"))
            );
            main.setStRSR(stRSR);
        }

        {
            IAssetManager manager = _deployAssetManager(main, vault, owner, collateral);
            main.setManager(manager);
        }
        main.setPauser(owner);
        IOwnable(address(main)).transferOwnership(owner);

        emit RTokenCreated(address(main), address(main.rToken()), owner);
        return (address(main));
    }

<<<<<<< HEAD
    /// @dev Used for testing to inject msg.sender
    function _deployMain(Oracle.Info memory oracle, Config memory config) internal virtual returns (IMainP0) {
        return IMainP0(address(new MainP0(oracle, config)));
=======
    // =================================================================
    /// @dev Helpers used for testing to inject msg.sender and implement contract invariant checks

    function _deployMain(Oracle.Info memory oracle, Config memory config) internal virtual returns (IMain) {
        return new MainP0(oracle, config);
>>>>>>> cff72ca9
    }

    function _deployRToken(
        IMainP0 main,
        string memory name,
        string memory symbol
    ) internal virtual returns (IRToken) {
        return new RTokenP0(main, name, symbol);
    }

    function _deployFurnace(address rToken) internal virtual returns (IFurnace) {
        return new FurnaceP0(address(rToken));
    }

    function _deployStRSR(
        IMainP0 main,
        string memory name,
        string memory symbol
    ) internal virtual returns (IStRSR) {
        return new StRSRP0(main, name, symbol);
    }

    function _deployAssetManager(
        IMain main_,
        IVault vault_,
        address owner_,
        ICollateral[] memory approvedCollateral_
    ) internal virtual returns (IAssetManager) {
        return new AssetManagerP0(main_, vault_, market, owner_, approvedCollateral_);
    }
}<|MERGE_RESOLUTION|>--- conflicted
+++ resolved
@@ -35,15 +35,11 @@
  * @notice The deployer for the entire system.
  */
 contract DeployerP0 is IDeployer {
-<<<<<<< HEAD
     IMainP0[] public deployments;
-=======
     IMarket internal market;
     IAsset internal rsrAsset;
     IAsset internal compAsset;
     IAsset internal aaveAsset;
-    IMain[] public deployments;
->>>>>>> cff72ca9
 
     constructor(
         IAsset rsrAsset_,
@@ -115,17 +111,9 @@
         return (address(main));
     }
 
-<<<<<<< HEAD
-    /// @dev Used for testing to inject msg.sender
+    /// @dev Helpers used for testing to inject msg.sender and implement contract invariant checks
     function _deployMain(Oracle.Info memory oracle, Config memory config) internal virtual returns (IMainP0) {
         return IMainP0(address(new MainP0(oracle, config)));
-=======
-    // =================================================================
-    /// @dev Helpers used for testing to inject msg.sender and implement contract invariant checks
-
-    function _deployMain(Oracle.Info memory oracle, Config memory config) internal virtual returns (IMain) {
-        return new MainP0(oracle, config);
->>>>>>> cff72ca9
     }
 
     function _deployRToken(
