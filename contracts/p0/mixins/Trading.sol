// SPDX-License-Identifier: BlueOak-1.0.0
pragma solidity 0.8.19;

import "@openzeppelin/contracts/token/ERC20/utils/SafeERC20.sol";
import "@openzeppelin/contracts/token/ERC20/IERC20.sol";
import "../../interfaces/IBroker.sol";
import "../../interfaces/IMain.sol";
import "../../interfaces/ITrade.sol";
import "../../libraries/Allowance.sol";
import "../../libraries/Fixed.sol";
import "./Rewardable.sol";

/// Abstract trading mixin for all Traders, to be paired with TradingLib
abstract contract TradingP0 is RewardableP0, ITrading {
    using FixLib for uint192;
    using SafeERC20 for IERC20Metadata;

    uint192 public constant MAX_TRADE_VOLUME = 1e29; // {UoA}
    uint192 public constant MAX_TRADE_SLIPPAGE = 1e18; // {%}

    // All trades
    mapping(IERC20 => ITrade) public trades;
    uint48 public tradesOpen;

    // === Governance params ===
    uint192 public maxTradeSlippage; // {%}

    uint192 public minTradeVolume; // {UoA}

    // === 3.0.0 ===
    uint256 public tradesNonce; // to keep track of how many trades have been opened in total

    // untestable:
    //      `else` branch of `onlyInitializing` (ie. revert) is currently untestable.
    //      This function is only called inside other `init` functions, each of which is wrapped
    //      in an `initializer` modifier, which would fail first.
    // solhint-disable-next-line func-name-mixedcase
    function __Trading_init(uint192 maxTradeSlippage_, uint192 minTradeVolume_)
        internal
        onlyInitializing
    {
        setMaxTradeSlippage(maxTradeSlippage_);
        setMinTradeVolume(minTradeVolume_);
    }

    /// Settle a single trade, expected to be used with multicall for efficient mass settlement
    /// @param sell The sell token in the trade
    /// @return trade The ITrade contract settled
    /// @custom:interaction
    function settleTrade(IERC20 sell) public virtual returns (ITrade trade) {
        trade = trades[sell];
        require(address(trade) != address(0), "no trade open");
        require(trade.canSettle(), "cannot settle yet");

        delete trades[sell];
        tradesOpen--;
        (uint256 soldAmt, uint256 boughtAmt) = trade.settle();
        emit TradeSettled(trade, trade.sell(), trade.buy(), soldAmt, boughtAmt);
    }

    /// Try to initiate a trade with a trading partner provided by the broker
    /// @param kind TradeKind.DUTCH_AUCTION or TradeKind.BATCH_AUCTION
    /// @return trade The trade contract created
    function tryTrade(
        TradeKind kind,
        TradeRequest memory req,
        TradePrices memory prices
    ) internal returns (ITrade trade) {
        IBroker broker = main.broker();
        assert(address(trades[req.sell.erc20()]) == address(0));
<<<<<<< HEAD

        req.sell.erc20().safeApprove(address(broker), 0);
        req.sell.erc20().safeApprove(address(broker), req.sellAmount);

=======

        // Set allowance via custom approval -- first sets allowance to 0, then sets allowance
        // to either the requested amount or the maximum possible amount, if that fails.
        //
        // Context: wcUSDCv3 has a non-standard approve() function that reverts if the approve
        // amount is > 0 and < type(uint256).max.
        AllowanceLib.safeApproveFallbackToMax(req.sell.erc20(), address(broker), req.sellAmount);

>>>>>>> 61079639
        trade = broker.openTrade(kind, req, prices);
        trades[req.sell.erc20()] = trade;
        tradesOpen++;
        tradesNonce++;

        emit TradeStarted(
            trade,
            req.sell.erc20(),
            req.buy.erc20(),
            req.sellAmount,
            req.minBuyAmount
        );
    }

    // === Setters ===

    /// @custom:governance
    function setMaxTradeSlippage(uint192 val) public governance {
        require(val < MAX_TRADE_SLIPPAGE, "invalid maxTradeSlippage");
        emit MaxTradeSlippageSet(maxTradeSlippage, val);
        maxTradeSlippage = val;
    }

    /// @custom:governance
    function setMinTradeVolume(uint192 val) public governance {
        require(val <= MAX_TRADE_VOLUME, "invalid minTradeVolume");
        emit MinTradeVolumeSet(minTradeVolume, val);
        minTradeVolume = val;
    }
}<|MERGE_RESOLUTION|>--- conflicted
+++ resolved
@@ -68,12 +68,6 @@
     ) internal returns (ITrade trade) {
         IBroker broker = main.broker();
         assert(address(trades[req.sell.erc20()]) == address(0));
-<<<<<<< HEAD
-
-        req.sell.erc20().safeApprove(address(broker), 0);
-        req.sell.erc20().safeApprove(address(broker), req.sellAmount);
-
-=======
 
         // Set allowance via custom approval -- first sets allowance to 0, then sets allowance
         // to either the requested amount or the maximum possible amount, if that fails.
@@ -82,7 +76,6 @@
         // amount is > 0 and < type(uint256).max.
         AllowanceLib.safeApproveFallbackToMax(req.sell.erc20(), address(broker), req.sellAmount);
 
->>>>>>> 61079639
         trade = broker.openTrade(kind, req, prices);
         trades[req.sell.erc20()] = trade;
         tradesOpen++;
