--- conflicted
+++ resolved
@@ -266,14 +266,7 @@
     {
         (uint192 basketPriceLow, uint192 basketPriceHigh) = ctx.bh.price(); // {UoA/BU}
 
-<<<<<<< HEAD
-        // range.bottom: The least amount of BUs we could possibly end up holding after trading
-        // {BU} = {UoA} / {UoA/BU}
-        range.bottom = fixMin(assetsLow.div(basketPriceHigh, FLOOR), range.top);
-    }
-=======
         // === (1/2) Contribution from held baskets ===
->>>>>>> 2b150c03
 
         range.top = ctx.basketsHeld;
         range.bottom = ctx.basketsHeld;
