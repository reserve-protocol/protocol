--- conflicted
+++ resolved
@@ -71,28 +71,11 @@
         return (true, trade);
     }
 
-<<<<<<< HEAD
-    /// Assuming we have `maxSellAmount` sell tokens avaialable, prepare an trade to
-    /// cover as much of our deficit as possible, given expected trade slippage.
-    /// @param maxSellAmount {sellTok}
-    /// @param deficitAmount {buyTok}
-    /// @return notDust Whether the prepared trade is large enough to be worth trading
-    /// @return trade The prepared trade
-    function prepareTradeToCoverDeficit(
-        IAsset sell,
-        IAsset buy,
-        uint192 maxSellAmount,
-        uint192 deficitAmount
-    ) internal view returns (bool notDust, TradeRequest memory trade) {
-        // Don't sell dust.
-        if (maxSellAmount.lt(dustThreshold(sell))) return (false, trade);
-=======
     // Used to avoided stack-too-deep errors
     struct BasketRange {
         uint192 top; // {BU}
         uint192 bottom; // {BU}
     }
->>>>>>> 5cc6e94d
 
     /// Select and prepare a trade that moves us closer to capitalization using the
     /// basket range to avoid overeager/duplicate trading.
@@ -133,16 +116,6 @@
         return (doTrade, req);
     }
 
-<<<<<<< HEAD
-    // Compute max surpluse relative to basketTop and max deficit relative to basketBottom
-    /// @param useFallenTarget If true, trade towards a reduced BU target
-    /// @return surplus Surplus asset OR address(0)
-    /// @return deficit Deficit collateral OR address(0)
-    /// @return sellAmount {sellTok} Surplus amount (whole tokens)
-    /// @return buyAmount {buyTok} Deficit amount (whole tokens)
-    function largestSurplusAndDeficit(bool useFallenTarget)
-        internal
-=======
     // ==== End of external interface; Begin private helpers ===
 
     /// A range of baskets representing optimistic and pessimistic estimates
@@ -182,7 +155,6 @@
     /// @return assetsLow {UoA} The low estimate of the eventual backing, in UoA terms
     function totalAssetValue(IERC20[] memory erc20s)
         private
->>>>>>> 5cc6e94d
         view
         returns (uint192 assetsHigh, uint192 assetsLow)
     {
