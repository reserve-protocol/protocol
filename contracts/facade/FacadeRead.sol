// SPDX-License-Identifier: BlueOak-1.0.0
pragma solidity 0.8.17;

import "@openzeppelin/contracts/token/ERC20/IERC20.sol";
import "../plugins/trading/DutchTrade.sol";
import "../interfaces/IAsset.sol";
import "../interfaces/IAssetRegistry.sol";
import "../interfaces/IFacadeRead.sol";
import "../interfaces/IRToken.sol";
import "../interfaces/IStRSR.sol";
import "../libraries/Fixed.sol";
import "../p1/BasketHandler.sol";
import "../p1/RToken.sol";
import "../p1/StRSRVotes.sol";

/**
 * @title Facade
 * @notice A UX-friendly layer for reading out the state of a ^3.0.0 RToken in summary views.
 * @custom:static-call - Use ethers callStatic() to get result after update; do not execute
 */
contract FacadeRead is IFacadeRead {
    using FixLib for uint192;

    // === Static Calls ===

    /// @return {qRTok} How many RToken `account` can issue given current holdings
    /// @custom:static-call
    function maxIssuable(IRToken rToken, address account) external returns (uint256) {
        IMain main = rToken.main();
        main.poke();
        // {BU}

        BasketRange memory basketsHeld = main.basketHandler().basketsHeldBy(account);
        uint192 needed = rToken.basketsNeeded();

        int8 decimals = int8(rToken.decimals());

        // return {qRTok} = {BU} * {(1 RToken) qRTok/BU)}
        if (needed.eq(FIX_ZERO)) return basketsHeld.bottom.shiftl_toUint(decimals);

        uint192 totalSupply = shiftl_toFix(rToken.totalSupply(), -decimals); // {rTok}

        // {qRTok} = {BU} * {rTok} / {BU} * {qRTok/rTok}
        return basketsHeld.bottom.mulDiv(totalSupply, needed).shiftl_toUint(decimals);
    }

    /// @return tokens The erc20 needed for the issuance
    /// @return deposits {qTok} The deposits necessary to issue `amount` RToken
    /// @return depositsUoA {UoA} The UoA value of the deposits necessary to issue `amount` RToken
    /// @custom:static-call
    function issue(IRToken rToken, uint256 amount)
        external
        returns (
            address[] memory tokens,
            uint256[] memory deposits,
            uint192[] memory depositsUoA
        )
    {
        IMain main = rToken.main();
        main.poke();
        IRToken rTok = rToken;
        IBasketHandler bh = main.basketHandler();
        IAssetRegistry reg = main.assetRegistry();

        // Compute # of baskets to create `amount` qRTok
        uint192 baskets = (rTok.totalSupply() > 0) // {BU}
            ? rTok.basketsNeeded().muluDivu(amount, rTok.totalSupply()) // {BU * qRTok / qRTok}
            : _safeWrap(amount); // take advantage of RToken having 18 decimals

        (tokens, deposits) = bh.quote(baskets, CEIL);
        depositsUoA = new uint192[](tokens.length);

        for (uint256 i = 0; i < tokens.length; ++i) {
            IAsset asset = reg.toAsset(IERC20(tokens[i]));
            (uint192 low, uint192 high) = asset.price();
            // untestable:
            //      if high == FIX_MAX then low has to be zero, so this check will not be reached
            if (low == 0 || high == FIX_MAX) continue;

            uint192 mid = (low + high) / 2;

            // {UoA} = {tok} * {UoA/Tok}
            depositsUoA[i] = shiftl_toFix(deposits[i], -int8(asset.erc20Decimals())).mul(mid);
        }
    }

    /// @return tokens The erc20s returned for the redemption
    /// @return withdrawals The balances necessary to issue `amount` RToken
    /// @return isProrata True if the redemption is prorata and not full
    /// @custom:static-call
    function redeem(IRToken rToken, uint256 amount)
        external
        returns (
            address[] memory tokens,
            uint256[] memory withdrawals,
            bool isProrata
        )
    {
        IMain main = rToken.main();
        main.poke();
        IRToken rTok = rToken;
        IBasketHandler bh = main.basketHandler();
        uint256 supply = rTok.totalSupply();

        // D18{BU} = D18{BU} * {qRTok} / {qRTok}
        uint192 basketsRedeemed = rTok.basketsNeeded().muluDivu(amount, supply);

        (tokens, withdrawals) = bh.quote(basketsRedeemed, FLOOR);

        // Bound each withdrawal by the prorata share, in case we're currently under-collateralized
        address backingManager = address(main.backingManager());
        for (uint256 i = 0; i < tokens.length; ++i) {
            // {qTok} = {qTok} * {qRTok} / {qRTok}
            uint256 prorata = mulDiv256(
                IERC20Upgradeable(tokens[i]).balanceOf(backingManager),
                amount,
                supply
            ); // FLOOR

            if (prorata < withdrawals[i]) {
                withdrawals[i] = prorata;
                isProrata = true;
            }
        }
    }

    /// @return erc20s The ERC20 addresses in the current basket
    /// @return uoaShares {1} The proportion of the basket associated with each ERC20
    /// @return targets The bytes32 representations of the target unit associated with each ERC20
    /// @custom:static-call
    function basketBreakdown(IRToken rToken)
        external
        returns (
            address[] memory erc20s,
            uint192[] memory uoaShares,
            bytes32[] memory targets
        )
    {
        uint256[] memory deposits;
        IAssetRegistry assetRegistry = rToken.main().assetRegistry();
        IBasketHandler basketHandler = rToken.main().basketHandler();

        // (erc20s, deposits) = issue(rToken, FIX_ONE);

        // solhint-disable-next-line no-empty-blocks
        try rToken.main().furnace().melt() {} catch {}

        (erc20s, deposits) = basketHandler.quote(FIX_ONE, CEIL);

        // Calculate uoaAmts
        uint192 uoaSum;
        uint192[] memory uoaAmts = new uint192[](erc20s.length);
        targets = new bytes32[](erc20s.length);
        for (uint256 i = 0; i < erc20s.length; ++i) {
            ICollateral coll = assetRegistry.toColl(IERC20(erc20s[i]));
            int8 decimals = int8(IERC20Metadata(erc20s[i]).decimals());
            (uint192 lowPrice, ) = coll.price();

            // {UoA} = {qTok} * {tok/qTok} * {UoA/tok}
            uoaAmts[i] = shiftl_toFix(deposits[i], -decimals).mul(lowPrice);
            uoaSum += uoaAmts[i];
            targets[i] = coll.targetName();
        }

        uoaShares = new uint192[](erc20s.length);
        for (uint256 i = 0; i < erc20s.length; ++i) {
            uoaShares[i] = uoaAmts[i].div(uoaSum);
        }
    }

    /// @return erc20s The registered ERC20s
    /// @return balances {qTok} The held balances of each ERC20 across all traders
    /// @return balancesNeededByBackingManager {qTok} does not account for backingBuffer
    /// @custom:static-call
    function balancesAcrossAllTraders(IRToken rToken)
        external
        returns (
            IERC20[] memory erc20s,
            uint256[] memory balances,
            uint256[] memory balancesNeededByBackingManager
        )
    {
        IMain main = rToken.main();
        main.assetRegistry().refresh();
        main.furnace().melt();

        erc20s = main.assetRegistry().erc20s();
        balances = new uint256[](erc20s.length);
        balancesNeededByBackingManager = new uint256[](erc20s.length);

        uint192 basketsNeeded = rToken.basketsNeeded(); // {BU}

        for (uint256 i = 0; i < erc20s.length; ++i) {
            balances[i] = erc20s[i].balanceOf(address(main.backingManager()));
            balances[i] += erc20s[i].balanceOf(address(main.rTokenTrader()));
            balances[i] += erc20s[i].balanceOf(address(main.rsrTrader()));

            // {qTok} = {tok/BU} * {BU} * {tok} * {qTok/tok}
            uint192 balNeededFix = main.basketHandler().quantity(erc20s[i]).safeMul(
                basketsNeeded,
                RoundingMode.FLOOR // FLOOR to match redemption
            );

            balancesNeededByBackingManager[i] = balNeededFix.shiftl_toUint(
                int8(IERC20Metadata(address(erc20s[i])).decimals()),
                RoundingMode.FLOOR
            );
        }
    }

    // === Views ===

    /// @param account The account for the query
    /// @return unstakings All the pending StRSR unstakings for an account
    function pendingUnstakings(RTokenP1 rToken, address account)
        external
        view
        returns (Pending[] memory unstakings)
    {
        StRSRP1Votes stRSR = StRSRP1Votes(address(rToken.main().stRSR()));
        uint256 era = stRSR.currentEra();
        uint256 left = stRSR.firstRemainingDraft(era, account);
        uint256 right = stRSR.draftQueueLen(era, account);

        unstakings = new Pending[](right - left);
        for (uint256 i = 0; i < right - left; i++) {
            (uint192 drafts, uint64 availableAt) = stRSR.draftQueues(era, account, i + left);

            uint192 diff = drafts;
            if (i + left > 0) {
                (uint192 prevDrafts, ) = stRSR.draftQueues(era, account, i + left - 1);
                diff = drafts - prevDrafts;
            }

            unstakings[i] = Pending(i + left, availableAt, diff);
        }
    }

    /// Returns the prime basket
    /// @dev Indices are shared aross return values
    /// @return erc20s The erc20s in the prime basket
    /// @return targetNames The bytes32 name identifier of the target unit, per ERC20
    /// @return targetAmts {target/BU} The amount of the target unit in the basket, per ERC20
    function primeBasket(IRToken rToken)
        external
        view
        returns (
            IERC20[] memory erc20s,
            bytes32[] memory targetNames,
            uint192[] memory targetAmts
        )
    {
        return BasketHandlerP1(address(rToken.main().basketHandler())).getPrimeBasket();
    }

    /// @return tokens The ERC20s backing the RToken
    function basketTokens(IRToken rToken) external view returns (address[] memory tokens) {
        (tokens, ) = rToken.main().basketHandler().quote(FIX_ONE, RoundingMode.FLOOR);
    }

    /// Returns the backup configuration for a given targetName
    /// @param targetName The name of the target unit to lookup the backup for
    /// @return erc20s The backup erc20s for the target unit, in order of most to least desirable
    /// @return max The maximum number of tokens from the array to use at a single time
    function backupConfig(IRToken rToken, bytes32 targetName)
        external
        view
        returns (IERC20[] memory erc20s, uint256 max)
    {
        return BasketHandlerP1(address(rToken.main().basketHandler())).getBackupConfig(targetName);
    }

    /// @return stTokenAddress The address of the corresponding stToken for the rToken
    function stToken(IRToken rToken) external view returns (IStRSR stTokenAddress) {
        IMain main = rToken.main();
        stTokenAddress = main.stRSR();
    }

    /// @return backing {1} The worstcase collateralization % the protocol will have after trading
    /// @return overCollateralization {1} The over-collateralization value relative to the
    ///     fully-backed value as a %
    function backingOverview(IRToken rToken)
        external
        view
        returns (uint192 backing, uint192 overCollateralization)
    {
        uint256 supply = rToken.totalSupply();
        if (supply == 0) return (0, 0);

        uint192 basketsNeeded = rToken.basketsNeeded(); // {BU}
        uint192 uoaNeeded; // {UoA}
        uint192 uoaHeldInBaskets; // {UoA}
        {
            (address[] memory basketERC20s, uint256[] memory quantities) = rToken
                .main()
                .basketHandler()
                .quote(basketsNeeded, FLOOR);

            IAssetRegistry reg = rToken.main().assetRegistry();
            IBackingManager bm = rToken.main().backingManager();
            for (uint256 i = 0; i < basketERC20s.length; i++) {
                IAsset asset = reg.toAsset(IERC20(basketERC20s[i]));
<<<<<<< HEAD

                // {UoA/tok}
                (uint192 low, ) = asset.price();

                // {tok}
                uint192 needed = shiftl_toFix(quantities[i], -int8(asset.erc20Decimals()));

                // {UoA} = {UoA} + {tok}
                uoaNeeded += needed.mul(low);

                // {UoA} = {UoA} + {tok} * {UoA/tok}
                uoaHeldInBaskets += fixMin(needed, asset.bal(address(bm))).mul(low);
            }

=======

                // {UoA/tok}
                (uint192 low, ) = asset.price();

                // {tok}
                uint192 needed = shiftl_toFix(quantities[i], -int8(asset.erc20Decimals()));

                // {UoA} = {UoA} + {tok}
                uoaNeeded += needed.mul(low);

                // {UoA} = {UoA} + {tok} * {UoA/tok}
                uoaHeldInBaskets += fixMin(needed, asset.bal(address(bm))).mul(low);
            }

>>>>>>> c4ec2473
            backing = uoaHeldInBaskets.div(uoaNeeded);
        }

        // Compute overCollateralization
        IAsset rsrAsset = rToken.main().assetRegistry().toAsset(rToken.main().rsr());

        // {tok} = {tok} + {tok}
        uint192 rsrBal = rsrAsset.bal(address(rToken.main().backingManager())).plus(
            rsrAsset.bal(address(rToken.main().stRSR()))
        );

        (uint192 lowPrice, ) = rsrAsset.price();

        // {UoA} = {tok} * {UoA/tok}
        uint192 rsrUoA = rsrBal.mul(lowPrice);

        // {1} = {UoA} / {UoA}
        overCollateralization = rsrUoA.div(uoaNeeded);
    }

<<<<<<< HEAD
    /// @return erc20s The registered ERC20s
    /// @return balances {qTok} The held balances of each ERC20 at the trader
    /// @return balancesNeeded {qTok} The needed balance of each ERC20 at the trader
    function traderBalances(IRToken rToken, ITrading trader)
        external
        view
        returns (
            IERC20[] memory erc20s,
            uint256[] memory balances,
            uint256[] memory balancesNeeded
        )
    {
        IBackingManager backingManager = rToken.main().backingManager();
        IBasketHandler basketHandler = rToken.main().basketHandler();

        erc20s = rToken.main().assetRegistry().erc20s();
        balances = new uint256[](erc20s.length);
        balancesNeeded = new uint256[](erc20s.length);

        uint192 backingBuffer = TestIBackingManager(address(backingManager)).backingBuffer();
        uint192 basketsNeeded = rToken.basketsNeeded().mul(FIX_ONE.plus(backingBuffer)); // {BU}

        bool isBackingManager = trader == backingManager;
        for (uint256 i = 0; i < erc20s.length; ++i) {
            balances[i] = erc20s[i].balanceOf(address(trader));

            if (isBackingManager) {
                // {qTok} = {tok/BU} * {BU} * {tok} * {qTok/tok}
                uint192 balNeededFix = basketHandler.quantity(erc20s[i]).safeMul(
                    basketsNeeded,
                    RoundingMode.FLOOR // FLOOR to match redemption
                );

                balancesNeeded[i] = balNeededFix.shiftl_toUint(
                    int8(IERC20Metadata(address(erc20s[i])).decimals()),
                    RoundingMode.FLOOR
                );
            }
        }
    }

=======
>>>>>>> c4ec2473
    /// @return low {UoA/tok} The low price of the RToken as given by the relevant RTokenAsset
    /// @return high {UoA/tok} The high price of the RToken as given by the relevant RTokenAsset
    function price(IRToken rToken) external view returns (uint192 low, uint192 high) {
        return rToken.main().assetRegistry().toAsset(IERC20(address(rToken))).price();
    }

    /// @return erc20s The list of ERC20s that have auctions that can be settled, for given trader
    function auctionsSettleable(ITrading trader) external view returns (IERC20[] memory erc20s) {
        IERC20[] memory allERC20s = trader.main().assetRegistry().erc20s();

        // Calculate which erc20s can have auctions settled
        uint256 num;
        IERC20[] memory unfiltered = new IERC20[](allERC20s.length); // will filter down later
        for (uint256 i = 0; i < allERC20s.length; ++i) {
            ITrade trade = trader.trades(allERC20s[i]);
            if (address(trade) != address(0) && trade.canSettle()) {
                unfiltered[num] = allERC20s[i];
                ++num;
            }
        }

        // Filter down
        erc20s = new IERC20[](num);
        for (uint256 i = 0; i < num; ++i) {
            erc20s[i] = unfiltered[i];
        }
    }
<<<<<<< HEAD

    // === Private ===

    function basketRange(IRToken rToken, uint192 basketsNeeded)
        private
        view
        returns (BasketRange memory range)
    {
        IMain main = rToken.main();
        IBasketHandler bh = main.basketHandler();
        IBackingManager bm = main.backingManager();
        BasketRange memory basketsHeld = bh.basketsHeldBy(address(bm));

        // if (bh.fullyCollateralized())
        if (basketsHeld.bottom >= basketsNeeded) {
            range.bottom = basketsNeeded;
            range.top = basketsNeeded;
        } else {
            // Note: Extremely this is extremely wasteful in terms of gas. This only exists so
            // there is _some_ asset to represent the RToken itself when it is deployed, in
            // the absence of an external price feed. Any RToken that gets reasonably big
            // should switch over to an asset with a price feed.

            TradingContext memory ctx = TradingContext({
                basketsHeld: basketsHeld,
                bm: bm,
                bh: bh,
                reg: main.assetRegistry(),
                stRSR: main.stRSR(),
                rsr: main.rsr(),
                rToken: main.rToken(),
                minTradeVolume: bm.minTradeVolume(),
                maxTradeSlippage: bm.maxTradeSlippage()
            });

            Registry memory reg = ctx.reg.getRegistry();

            // will exclude UoA value from RToken balances at BackingManager
            range = RecollateralizationLibP1.basketRange(ctx, reg);
        }
    }
=======
>>>>>>> c4ec2473
}<|MERGE_RESOLUTION|>--- conflicted
+++ resolved
@@ -300,7 +300,6 @@
             IBackingManager bm = rToken.main().backingManager();
             for (uint256 i = 0; i < basketERC20s.length; i++) {
                 IAsset asset = reg.toAsset(IERC20(basketERC20s[i]));
-<<<<<<< HEAD
 
                 // {UoA/tok}
                 (uint192 low, ) = asset.price();
@@ -315,22 +314,6 @@
                 uoaHeldInBaskets += fixMin(needed, asset.bal(address(bm))).mul(low);
             }
 
-=======
-
-                // {UoA/tok}
-                (uint192 low, ) = asset.price();
-
-                // {tok}
-                uint192 needed = shiftl_toFix(quantities[i], -int8(asset.erc20Decimals()));
-
-                // {UoA} = {UoA} + {tok}
-                uoaNeeded += needed.mul(low);
-
-                // {UoA} = {UoA} + {tok} * {UoA/tok}
-                uoaHeldInBaskets += fixMin(needed, asset.bal(address(bm))).mul(low);
-            }
-
->>>>>>> c4ec2473
             backing = uoaHeldInBaskets.div(uoaNeeded);
         }
 
@@ -351,50 +334,6 @@
         overCollateralization = rsrUoA.div(uoaNeeded);
     }
 
-<<<<<<< HEAD
-    /// @return erc20s The registered ERC20s
-    /// @return balances {qTok} The held balances of each ERC20 at the trader
-    /// @return balancesNeeded {qTok} The needed balance of each ERC20 at the trader
-    function traderBalances(IRToken rToken, ITrading trader)
-        external
-        view
-        returns (
-            IERC20[] memory erc20s,
-            uint256[] memory balances,
-            uint256[] memory balancesNeeded
-        )
-    {
-        IBackingManager backingManager = rToken.main().backingManager();
-        IBasketHandler basketHandler = rToken.main().basketHandler();
-
-        erc20s = rToken.main().assetRegistry().erc20s();
-        balances = new uint256[](erc20s.length);
-        balancesNeeded = new uint256[](erc20s.length);
-
-        uint192 backingBuffer = TestIBackingManager(address(backingManager)).backingBuffer();
-        uint192 basketsNeeded = rToken.basketsNeeded().mul(FIX_ONE.plus(backingBuffer)); // {BU}
-
-        bool isBackingManager = trader == backingManager;
-        for (uint256 i = 0; i < erc20s.length; ++i) {
-            balances[i] = erc20s[i].balanceOf(address(trader));
-
-            if (isBackingManager) {
-                // {qTok} = {tok/BU} * {BU} * {tok} * {qTok/tok}
-                uint192 balNeededFix = basketHandler.quantity(erc20s[i]).safeMul(
-                    basketsNeeded,
-                    RoundingMode.FLOOR // FLOOR to match redemption
-                );
-
-                balancesNeeded[i] = balNeededFix.shiftl_toUint(
-                    int8(IERC20Metadata(address(erc20s[i])).decimals()),
-                    RoundingMode.FLOOR
-                );
-            }
-        }
-    }
-
-=======
->>>>>>> c4ec2473
     /// @return low {UoA/tok} The low price of the RToken as given by the relevant RTokenAsset
     /// @return high {UoA/tok} The high price of the RToken as given by the relevant RTokenAsset
     function price(IRToken rToken) external view returns (uint192 low, uint192 high) {
@@ -422,48 +361,4 @@
             erc20s[i] = unfiltered[i];
         }
     }
-<<<<<<< HEAD
-
-    // === Private ===
-
-    function basketRange(IRToken rToken, uint192 basketsNeeded)
-        private
-        view
-        returns (BasketRange memory range)
-    {
-        IMain main = rToken.main();
-        IBasketHandler bh = main.basketHandler();
-        IBackingManager bm = main.backingManager();
-        BasketRange memory basketsHeld = bh.basketsHeldBy(address(bm));
-
-        // if (bh.fullyCollateralized())
-        if (basketsHeld.bottom >= basketsNeeded) {
-            range.bottom = basketsNeeded;
-            range.top = basketsNeeded;
-        } else {
-            // Note: Extremely this is extremely wasteful in terms of gas. This only exists so
-            // there is _some_ asset to represent the RToken itself when it is deployed, in
-            // the absence of an external price feed. Any RToken that gets reasonably big
-            // should switch over to an asset with a price feed.
-
-            TradingContext memory ctx = TradingContext({
-                basketsHeld: basketsHeld,
-                bm: bm,
-                bh: bh,
-                reg: main.assetRegistry(),
-                stRSR: main.stRSR(),
-                rsr: main.rsr(),
-                rToken: main.rToken(),
-                minTradeVolume: bm.minTradeVolume(),
-                maxTradeSlippage: bm.maxTradeSlippage()
-            });
-
-            Registry memory reg = ctx.reg.getRegistry();
-
-            // will exclude UoA value from RToken balances at BackingManager
-            range = RecollateralizationLibP1.basketRange(ctx, reg);
-        }
-    }
-=======
->>>>>>> c4ec2473
 }