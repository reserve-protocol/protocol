--- conflicted
+++ resolved
@@ -296,15 +296,6 @@
         // {UoA} = {tok} * {UoA/tok}
         uint192 rsrUoA = rsrBal.mul(lowPrice);
 
-<<<<<<< HEAD
-        // {UoA/BU}
-        (Price memory buPrice, ) = rToken.main().basketHandler().prices();
-
-        // {UoA} = {BU} * {UoA/BU}
-        uint192 uoaNeeded = basketsNeeded.mul(buPrice.low);
-
-=======
->>>>>>> 69fe5276
         // {1} = {UoA} / {UoA}
         overCollateralization = rsrUoA.div(uoaNeeded);
     }
