// SPDX-License-Identifier: BlueOak-1.0.0
pragma solidity 0.8.9;

import "@openzeppelin/contracts/token/ERC20/IERC20.sol";
import "../interfaces/IAsset.sol";
import "../interfaces/IAssetRegistry.sol";
import "../interfaces/IFacadeRead.sol";
import "../interfaces/IRToken.sol";
import "../interfaces/IStRSR.sol";
import "../libraries/Fixed.sol";
import "../p1/BasketHandler.sol";
import "../p1/BackingManager.sol";
import "../p1/Furnace.sol";
import "../p1/RToken.sol";
import "../p1/RevenueTrader.sol";
import "../p1/StRSRVotes.sol";

/**
 * @title Facade
 * @notice A UX-friendly layer for reading out the state of an RToken in summary views.
 * @custom:static-call - Use ethers callStatic() to get result after update; do not execute
 */
contract FacadeRead is IFacadeRead {
    using FixLib for uint192;

    // === Static Calls ===

    /// @return {qRTok} How many RToken `account` can issue given current holdings
    /// @custom:static-call
    function maxIssuable(IRToken rToken, address account) external returns (uint256) {
        IMain main = rToken.main();
        main.poke();
        // {BU}

        uint192 held = main.basketHandler().basketsHeldBy(account);
        uint192 needed = rToken.basketsNeeded();

        int8 decimals = int8(rToken.decimals());

        // return {qRTok} = {BU} * {(1 RToken) qRTok/BU)}
        if (needed.eq(FIX_ZERO)) return held.shiftl_toUint(decimals);

        uint192 totalSupply = shiftl_toFix(rToken.totalSupply(), -decimals); // {rTok}

        // {qRTok} = {BU} * {rTok} / {BU} * {qRTok/rTok}
        return held.mulDiv(totalSupply, needed).shiftl_toUint(decimals);
    }

    /// @custom:static-call
    function issue(IRToken rToken, uint256 amount)
        public
        returns (address[] memory tokens, uint256[] memory deposits)
    {
        IMain main = rToken.main();
        main.poke();
        IRToken rTok = rToken;
        IBasketHandler bh = main.basketHandler();

        // Compute # of baskets to create `amount` qRTok
        uint192 baskets = (rTok.totalSupply() > 0) // {BU}
            ? rTok.basketsNeeded().muluDivu(amount, rTok.totalSupply()) // {BU * qRTok / qRTok}
            : shiftl_toFix(amount, -int8(rTok.decimals())); // {qRTok / qRTok}

        (tokens, deposits) = bh.quote(baskets, CEIL);
    }

    /// @return erc20s The ERC20 addresses in the current basket
    /// @return uoaShares {1} The proportion of the basket associated with each ERC20
    /// @return targets The bytes32 representations of the target unit associated with each ERC20
    /// @custom:static-call
    function basketBreakdown(RTokenP1 rToken)
        external
        returns (
            address[] memory erc20s,
            uint192[] memory uoaShares,
            bytes32[] memory targets
        )
    {
        uint256[] memory deposits;
        IAssetRegistry assetRegistry = rToken.main().assetRegistry();
        IBasketHandler basketHandler = rToken.main().basketHandler();

        // (erc20s, deposits) = issue(rToken, FIX_ONE);

        // solhint-disable-next-line no-empty-blocks
        try rToken.main().furnace().melt() {} catch {}

        // D18{BU} = D18{BU} * {qRTok} / {qRTok}
        uint192 amtBaskets = uint192(
            rToken.totalSupply() > 0
                ? mulDiv256(rToken.basketsNeeded(), FIX_ONE, rToken.totalSupply())
                : FIX_ONE
        );

        (erc20s, deposits) = basketHandler.quote(amtBaskets, CEIL);

        // Calculate uoaAmts
        uint192 uoaSum;
        uint192[] memory uoaAmts = new uint192[](erc20s.length);
        targets = new bytes32[](erc20s.length);
        for (uint256 i = 0; i < erc20s.length; ++i) {
            ICollateral coll = assetRegistry.toColl(IERC20(erc20s[i]));
            int8 decimals = int8(IERC20Metadata(erc20s[i]).decimals());
            (uint192 lowPrice, uint192 highPrice) = coll.price();
            uint192 midPrice = lowPrice > 0 ? lowPrice.plus(highPrice).div(2) : lowPrice;

            // {UoA} = {qTok} * {tok/qTok} * {UoA/tok}
            uoaAmts[i] = shiftl_toFix(deposits[i], -decimals).mul(midPrice);
            uoaSum += uoaAmts[i];
            targets[i] = coll.targetName();
        }

        uoaShares = new uint192[](erc20s.length);
        for (uint256 i = 0; i < erc20s.length; ++i) {
            uoaShares[i] = uoaAmts[i].div(uoaSum);
        }
    }

    // === Views ===

    /// @param account The account for the query
    /// @return issuances All the pending RToken issuances for an account
    /// @custom:view
    function pendingIssuances(RTokenP1 rToken, address account)
        external
        view
        returns (Pending[] memory issuances)
    {
        (, uint256 left, uint256 right) = rToken.issueQueues(account);
        issuances = new Pending[](right - left);
        for (uint256 i = 0; i < right - left; i++) {
            RTokenP1.IssueItem memory issueItem = rToken.issueItem(account, i + left);
            uint256 diff = i + left == 0
                ? issueItem.amtRToken
                : issueItem.amtRToken - rToken.issueItem(account, i + left - 1).amtRToken;
            issuances[i] = Pending(i + left, issueItem.when, diff);
        }
    }

    /// @param account The account for the query
    /// @return unstakings All the pending RToken issuances for an account
    /// @custom:view
    function pendingUnstakings(RTokenP1 rToken, address account)
        external
        view
        returns (Pending[] memory unstakings)
    {
        StRSRP1Votes stRSR = StRSRP1Votes(address(rToken.main().stRSR()));
        uint256 era = stRSR.currentEra();
        uint256 left = stRSR.firstRemainingDraft(era, account);
        uint256 right = stRSR.draftQueueLen(era, account);

        unstakings = new Pending[](right - left);
        for (uint256 i = 0; i < right - left; i++) {
            (uint192 drafts, uint64 availableAt) = stRSR.draftQueues(era, account, i + left);

            uint192 diff = drafts;
            if (i + left > 0) {
                (uint192 prevDrafts, ) = stRSR.draftQueues(era, account, i + left - 1);
                diff = drafts - prevDrafts;
            }

            unstakings[i] = Pending(i + left, availableAt, diff);
        }
    }

    /// @return A non-inclusive ending index
    /// @custom:view
    function endIdForVest(RTokenP1 rToken, address account) external view returns (uint256) {
        (uint256 queueLeft, uint256 queueRight) = rToken.queueBounds(account);
        uint256 blockNumber = FIX_ONE_256 * block.number; // D18{block} = D18{1} * {block}

        RTokenP1.IssueItem memory item;

        // Handle common edge cases in O(1)
        if (queueLeft == queueRight) return queueLeft;

        item = rToken.issueItem(account, queueLeft);
        if (blockNumber < item.when) return queueLeft;

        item = rToken.issueItem(account, queueRight - 1);
        if (item.when <= blockNumber) return queueRight;

        // find left and right (using binary search where always left <= right) such that:
        //     left == right - 1
        //     queue[left].when <= block.timestamp
        //     right == queueRight  or  block.timestamp < queue[right].when
        uint256 left = queueLeft;
        uint256 right = queueRight;
        while (left < right - 1) {
            uint256 test = (left + right) / 2;
            // In this condition: D18{block} < D18{block}
            item = rToken.issueItem(account, test);
            if (item.when <= blockNumber) left = test;
            else right = test;
        }
        return right;
    }

    /// @return tokens The addresses of the ERC20s backing the RToken
    function basketTokens(IRToken rToken) external view returns (address[] memory tokens) {
        IMain main = rToken.main();
        (tokens, ) = main.basketHandler().quote(FIX_ONE, CEIL);
    }

    /// @return stTokenAddress The address of the corresponding stToken for the rToken
    function stToken(IRToken rToken) external view returns (IStRSR stTokenAddress) {
        IMain main = rToken.main();
        stTokenAddress = main.stRSR();
    }

<<<<<<< HEAD
    /// @return backing {1} The worst-case collateralization % the protocol will have after done trading
=======
    /// @return backing {1} The worstcase collateralization % the protocol will have after trading
>>>>>>> fdd9f81f
    /// @return insurance {1} The insurance value relative to the fully-backed value as a %
    function backingOverview(IRToken rToken)
        external
        view
        returns (uint192 backing, uint192 insurance)
    {
        uint256 supply = rToken.totalSupply();
        if (supply == 0) return (0, 0);

        // {UoA/BU}
        (uint192 buPriceLow, uint192 buPriceHigh) = rToken.main().basketHandler().price();
        uint192 basketMidPrice = buPriceLow > 0 ? buPriceLow.plus(buPriceHigh).div(2) : buPriceLow;

        // {UoA} = {BU} * {UoA/BU}
        uint192 uoaNeeded = rToken.basketsNeeded().mul(basketMidPrice);

        // Useful abbreviations
        IAssetRegistry assetRegistry = rToken.main().assetRegistry();
        address backingMgr = address(rToken.main().backingManager());
        IERC20 rsr = rToken.main().rsr();

        // Compute backing
        {
            IERC20[] memory erc20s = assetRegistry.erc20s();

            // Bound each withdrawal by the prorata share, in case we're currently under-capitalized
            uint192 uoaHeld;
            for (uint256 i = 0; i < erc20s.length; i++) {
                if (erc20s[i] == rsr) continue;

                IAsset asset = assetRegistry.toAsset(IERC20(erc20s[i]));
                (uint192 lowPrice, uint192 highPrice) = asset.price();
                uint192 midPrice = lowPrice > 0 ? lowPrice.plus(highPrice).div(2) : lowPrice;

                // {UoA} = {tok} * {UoA/tok}
                uint192 uoa = asset.bal(backingMgr).mul(midPrice);
                uoaHeld = uoaHeld.plus(uoa);
            }

            // {1} = {UoA} / {UoA}
            backing = uoaHeld.div(uoaNeeded);
        }

        // Compute insurance
        {
            IAsset rsrAsset = assetRegistry.toAsset(rsr);

            // {tok} = {tok} + {tok}
            uint192 rsrBal = rsrAsset.bal(backingMgr).plus(
                rsrAsset.bal(address(rToken.main().stRSR()))
            );

            (uint192 lowPrice, uint192 highPrice) = rsrAsset.price();
            uint192 midPrice = lowPrice > 0 ? lowPrice.plus(highPrice).div(2) : lowPrice;

            // {UoA} = {tok} * {UoA/tok}
            uint192 rsrUoA = rsrBal.mul(midPrice);

            // {1} = {UoA} / {UoA}
            insurance = rsrUoA.div(uoaNeeded);
        }
    }

    /// @return low {UoA/tok} The low price of the RToken as given by the relevant RTokenAsset
    /// @return high {UoA/tok} The high price of the RToken as given by the relevant RTokenAsset
    function price(IRToken rToken) external view returns (uint192 low, uint192 high) {
        return rToken.main().assetRegistry().toAsset(IERC20(address(rToken))).price();
    }
}<|MERGE_RESOLUTION|>--- conflicted
+++ resolved
@@ -209,11 +209,7 @@
         stTokenAddress = main.stRSR();
     }
 
-<<<<<<< HEAD
-    /// @return backing {1} The worst-case collateralization % the protocol will have after done trading
-=======
     /// @return backing {1} The worstcase collateralization % the protocol will have after trading
->>>>>>> fdd9f81f
     /// @return insurance {1} The insurance value relative to the fully-backed value as a %
     function backingOverview(IRToken rToken)
         external
