# Reserve Protocol

The Reserve Protocol enables a class of token called RToken: self-issued tokens backed by a rebalancing basket of collateral. While the protocol enables any number of RTokens to be created, further discussion is limited to the characterization of a single RToken instance.

## Overview

RTokens can be minted by depositing a basket of _collateral tokens_, and redeemed for the basket as well. Thus, an RToken will tend to trade at the market value of the entire basket that backs it, as any lower or higher price could be arbitraged.

The definition of the issuance/redemption basket is set dynamically on a block-by-block basis with respect to a _reference basket_. While the RToken often does its internal calculus in terms of a single unit of account (USD), what constitutes appreciation is entirely a function of the reference basket, which is a linear combination of reference units.

RTokens can be over-collateralized, which means that if any of their collateral tokens default, there's a pool of value available to make up for the loss. RToken over-collateralization is provided by Reserve Rights (RSR) holders, who may choose to stake their RSR on an RToken instance. Staked RSR can be seized in the case of a default, in a process that is entirely mechanistic based on on-chain price-feeds, and does not depend on governance votes or human judgment.

But markets do not over-collateralize holders for free. In order to incentivize RSR holders to stake in an RToken instance, each RToken instance can choose to offer an arbitrary portion of its revenue to be directed towards its RSR over-collateralization pool. This encourages staking in order to provision over-collateralization.

As with any smart contract application, the actual behavior may vary from the intended behavior. It's safest to observe an application in use for a long period of time before trusting it to behave as expected. This overview describes its _intended_ behavior.

For a much more detailed explanation of the economic design, including an hour-long explainer video (!) see [the Reserve website](https://reserve.org/protocol/2021_version/).

## Further Documentation

<<<<<<< HEAD
- [Development Environment](docs/dev-env.md): Setup and usage of our dev environment. How to compile, autoformat, lint, and test our code.
  - [Testing with Echidna](docs/using-echidna.md): Notes so far on setup and usage of Echidna (which is decidedly an integration-in-progress!)
  - [Deployment](docs/deployment.md): How to do test deployments in our environment.
- [System Design](docs/system-design.md): The overall architecture of our system, and some detailed descriptions about what our protocol is _intended_ to do.
- [Deployment Variables](docs/deployment-variables.md) A detailed description of the governance variables of the protocol.
- [Our Solidity Style](docs/solidity-style.md): Common practices, details, and conventions relevant to reading and writing our Solidity source code, estpecially where those go beyond standard practice.
- [Writing Collateral Plugins](docs/collateral.md): An overview of how to develop collateral plugins and the concepts / questions involved.
- [Building on Top](docs/build-on-top.md): How to build on top of Reserve, including information about long-lived fork environments.
- [MEV](docs/mev.md): A resource for MEV searchers and others looking to interact with the deployed protocol programatically.
- [Rebalancing Algorithm](docs/recollateralization.md): Description of our trading algorithm during the recollateralization process
- [Changelog](CHANGELOG.md): Release changelog
=======
- [Development Environment](https://github.com/reserve-protocol/protocol/blob/master/docs/dev-env.md): Setup and usage of our dev environment. How to compile, autoformat, lint, and test our code.
  - [Testing with Echidna](https://github.com/reserve-protocol/protocol/blob/master/docs/using-echidna.md): Notes so far on setup and usage of Echidna (which is decidedly an integration-in-progress!)
  - [Deployment](https://github.com/reserve-protocol/protocol/blob/master/docs/deployment.md): How to do test deployments in our environment.
- [System Design](https://github.com/reserve-protocol/protocol/blob/master/docs/system-design.md): The overall architecture of our system, and some detailed descriptions about what our protocol is _intended_ to do.
- [Deployment Variables](https://github.com/reserve-protocol/protocol/blob/master/docs/deployment-variables.md) A detailed description of the governance variables of the protocol.
- [Our Solidity Style](https://github.com/reserve-protocol/protocol/blob/master/docs/solidity-style.md): Common practices, details, and conventions relevant to reading and writing our Solidity source code, estpecially where those go beyond standard practice.
- [Writing Collateral Plugins](https://github.com/reserve-protocol/protocol/blob/master/docs/collateral.md): An overview of how to develop collateral plugins and the concepts / questions involved.
- [Building on Top](https://github.com/reserve-protocol/protocol/blob/master/docs/build-on-top.md): How to build on top of Reserve, including information about long-lived fork environments.
- [MEV](https://github.com/reserve-protocol/protocol/blob/master/docs/mev.md): A resource for MEV searchers and others looking to interact with the deployed protocol programatically.
- [Rebalancing Algorithm](https://github.com/reserve-protocol/protocol/blob/master/docs/recollateralization.md): Description of our trading algorithm during the recollateralization process
- [Changelog](https://github.com/reserve-protocol/protocol/blob/master/CHANGELOG.md): Release changelog
>>>>>>> 61079639

## Mainnet Addresses (v3.0.0)

| Implementation Contracts | Address                                                                                                               |
| ------------------------ | --------------------------------------------------------------------------------------------------------------------- |
| tradingLib               | [0xB81a1fa9A497953CEC7f370CACFA5cc364871A73](https://etherscan.io/address/0xB81a1fa9A497953CEC7f370CACFA5cc364871A73) |
| facadeRead               | [0x81b9Ae0740CcA7cDc5211b2737de735FBC4BeB3C](https://etherscan.io/address/0x81b9Ae0740CcA7cDc5211b2737de735FBC4BeB3C) |
| facadeAct                | [0x801fF27bacc7C00fBef17FC901504c79D59E845C](https://etherscan.io/address/0x801fF27bacc7C00fBef17FC901504c79D59E845C) |
| facadeWriteLib           | [0x0776Ad71Ae99D759354B3f06fe17454b94837B0D](https://etherscan.io/address/0x0776Ad71Ae99D759354B3f06fe17454b94837B0D) |
| facadeWrite              | [0x41edAFFB50CA1c2FEC86C629F845b8490ced8A2c](https://etherscan.io/address/0x41edAFFB50CA1c2FEC86C629F845b8490ced8A2c) |
| deployer                 | [0x15480f5B5ED98A94e1d36b52Dd20e9a35453A38e](https://etherscan.io/address/0x15480f5B5ED98A94e1d36b52Dd20e9a35453A38e) |
| rsrAsset                 | [0x7edD40933DfdA0ecEe1ad3E61a5044962284e1A6](https://etherscan.io/address/0x7edD40933DfdA0ecEe1ad3E61a5044962284e1A6) |
| main                     | [0xF5366f67FF66A3CefcB18809a762D5b5931FebF8](https://etherscan.io/address/0xF5366f67FF66A3CefcB18809a762D5b5931FebF8) |
| gnosisTrade              | [0xe416Db92A1B27c4e28D5560C1EEC03f7c582F630](https://etherscan.io/address/0xe416Db92A1B27c4e28D5560C1EEC03f7c582F630) |
| dutchTrade               | [0x2387C22727ACb91519b80A15AEf393ad40dFdb2F](https://etherscan.io/address/0x2387C22727ACb91519b80A15AEf393ad40dFdb2F) |
| assetRegistry            | [0x773cf50adCF1730964D4A9b664BaEd4b9FFC2450](https://etherscan.io/address/0x773cf50adCF1730964D4A9b664BaEd4b9FFC2450) |
| backingManager           | [0x0A388FC05AA017b31fb084e43e7aEaFdBc043080](https://etherscan.io/address/0x0A388FC05AA017b31fb084e43e7aEaFdBc043080) |
| basketHandler            | [0x5ccca36CbB66a4E4033B08b4F6D7bAc96bA55cDc](https://etherscan.io/address/0x5ccca36CbB66a4E4033B08b4F6D7bAc96bA55cDc) |
| broker                   | [0x9A5F8A9bB91a868b7501139eEdB20dC129D28F04](https://etherscan.io/address/0x9A5F8A9bB91a868b7501139eEdB20dC129D28F04) |
| distributor              | [0x0e8439a17bA5cBb2D9823c03a02566B9dd5d96Ac](https://etherscan.io/address/0x0e8439a17bA5cBb2D9823c03a02566B9dd5d96Ac) |
| furnace                  | [0x99580Fc649c02347eBc7750524CAAe5cAcf9d34c](https://etherscan.io/address/0x99580Fc649c02347eBc7750524CAAe5cAcf9d34c) |
| rsrTrader                | [0x1cCa3FBB11C4b734183f997679d52DeFA74b613A](https://etherscan.io/address/0x1cCa3FBB11C4b734183f997679d52DeFA74b613A) |
| rTokenTrader             | [0x1cCa3FBB11C4b734183f997679d52DeFA74b613A](https://etherscan.io/address/0x1cCa3FBB11C4b734183f997679d52DeFA74b613A) |
| rToken                   | [0xb6f01Aa21defA4a4DE33Bed16BcC06cfd23b6A6F](https://etherscan.io/address/0xb6f01Aa21defA4a4DE33Bed16BcC06cfd23b6A6F) |
| stRSR                    | [0xC98eaFc9F249D90e3E35E729e3679DD75A899c10](https://etherscan.io/address/0xC98eaFc9F249D90e3E35E729e3679DD75A899c10) |

The DeployerRegistry, which contains a link to all official releases via their Deployer contracts, can be found [here](https://etherscan.io/address/0xD85Fac03804a3e44D29c494f3761D11A2262cBBe).

Deployed collateral plugin addresses and their configuration parameters can be found [here](https://github.com/reserve-protocol/protocol/blob/master/docs/plugin-addresses.md).

## Parallel Prototypes

We have a `p0` and `p1` implementation for each contract in our core system. The `p0` version is our _specification_ prototype, and is intended to be as easy as possible to understand. The `p1` version should behave identically, except that it employs substantial optimizations and more complicated algorithms in order to achieve lower gas costs.

We implement and maintain both of these systems in the name of correctness. Implementing p0 helps us to specify the exact intended behavior of the protocol without needing to deal simultaneously with gas optimization; maintaining equivalent behavior of both serves as a substantial extra form of testing. The behavior of each contract in `p1` should be _identical_ to the behavior of the corresponding contract in `p0`, so we can perform [differential testing](https://en.wikipedia.org/wiki/Differential_testing) between them - checking that they behave identicially, both in our explicit tests and in arbitrary randomized tests.

We thought `p0` and `p1` would end up being a lot more different than they ended up being. For the most part the contracts only really differ for `StRSR.sol`, and a little for `RToken.sol`.

### Properties of P0

P0 implements our "abstract" economic protocol; it should have equivalent observable behavior to P1, but be expressed just as clearly as we can manage it in Solidity. In several places, we achieve that clarity by forgoing any attempt to be realistic to deploy to Ethereum.

- Optimized for _obviousness_ and _clarity of expression_
- No constraints on execution speed or gas costs
- State is fully normalized whenever practical

### Properties of P1

P1 is the production version of the economic protocol.

- Upgradable
- Optimized for gas costs
- No function call needs more than _O(lg N)_ time or space, and it's _O(1)_ where possible.
  - Caveat: a function might be _O(k)_, where _k_ is the number of registered Assets or Collateral tokens; however, we take great care to make those loops efficient, and to avoid _O(k^2)_ behvior!
- No user is ever forced to pay gas to process other users' transactions.

## Repository Structure

`contracts` holds our smart contracts:

- `p0` and `p1` each contain an entire implementations of our core protocol. `p0` is as easy as possible to understand; `p1` is our gas-efficient system to deploy in production.
- The core protocol requires a plugin contract for each asset it handles and each auction platform it can use. `plugins` contains our initial implementations of these (`plugins/assets`, `plugins/trading`), as well as mock implementations of each asset and auction platform that we're using for testing purposes (`plugins/mocks`).
- `interfaces` contains the contract interfaces for all of those implementations.

`test` holds our Typescript system tests, driven through Hardhat.

The less-central folders in the repository are dedicated to project management, configuration, and other ancillary details:

- Most of the top-level files are various forms of project-level configuration
- `common`: Shared utility types, methods, and constants for testing in TypeScript
- `tasks`: [Hardhat tasks](https://hardhat.org/getting-started/)
- `scripts`: [Hardhat scripts](https://hardhat.org/guides/scripts.html)
- `types`: Typescript annotations; currently just `export interface Address {}`

## Types of Tests

### Unit/System Tests

- Driven by `hardhat test`
- Addressed by `yarn test:unit`
- Checks for expected behavior of the system.
- Can run the same tests against both p0 and p1
- Uses contract mocks, where helpful to predict component behavior

Target: Full branch coverage, and testing of any semantically-relevant situations

### End-to-End Tests

- Driven by `hardhat test`
- Addressed by `yarn test:integration`
- Uses mainnet forking
- Can run the same tests against both p0 and p1
- Tests all needed plugin contracts, contract deployment, any migrations, etc.
- Mock out as little as possible; use instances of real contracts

Target: Each integration we plan to deploy behaves correctly under all actually-anticipated scenarios.

### Property Testing

Located in `fuzz` branch only.

- Driven by Echidna
- Asserts that contract invariants and functional properties of contract implementations hold for many executions
- Particular tests may be either particular to p0, particular to p1, or generic across both (by relying only on their common interface)

Target: The handful of our most depended-upon system properties and invariants are articulated and thoroughly fuzz-tested. Examples of such properties include:

- Unless the basket is switched (due to token default or governance) the protocol always remains fully-collateralized.
- Unless the protocol is frozen, RToken holders can always redeem

## Contributing

If you would like to contribute, you'll need to configure a secret in your fork repo in order for our integration tests to pass in CI. The name of the secret should `ALCHEMY_MAINNET_KEY` and it should be equal to the suffix portion of the full URL.

Usage: `https://eth-mainnet.alchemyapi.io/v2/${{ secrets.ALCHEMY_MAINNET_KEY }}`

To get setup with tenderly, install the [tenderly cli](https://github.com/Tenderly/tenderly-cli). and login with `tenderly login --authentication-method access-key --access-key {your_access_key} --force`.

## Responsible Disclosure

See: [Immunifi](https://immunefi.com/bounty/reserve/)

## External Documentation

[Video overview](https://youtu.be/341MhkOWsJE)<|MERGE_RESOLUTION|>--- conflicted
+++ resolved
@@ -18,19 +18,6 @@
 
 ## Further Documentation
 
-<<<<<<< HEAD
-- [Development Environment](docs/dev-env.md): Setup and usage of our dev environment. How to compile, autoformat, lint, and test our code.
-  - [Testing with Echidna](docs/using-echidna.md): Notes so far on setup and usage of Echidna (which is decidedly an integration-in-progress!)
-  - [Deployment](docs/deployment.md): How to do test deployments in our environment.
-- [System Design](docs/system-design.md): The overall architecture of our system, and some detailed descriptions about what our protocol is _intended_ to do.
-- [Deployment Variables](docs/deployment-variables.md) A detailed description of the governance variables of the protocol.
-- [Our Solidity Style](docs/solidity-style.md): Common practices, details, and conventions relevant to reading and writing our Solidity source code, estpecially where those go beyond standard practice.
-- [Writing Collateral Plugins](docs/collateral.md): An overview of how to develop collateral plugins and the concepts / questions involved.
-- [Building on Top](docs/build-on-top.md): How to build on top of Reserve, including information about long-lived fork environments.
-- [MEV](docs/mev.md): A resource for MEV searchers and others looking to interact with the deployed protocol programatically.
-- [Rebalancing Algorithm](docs/recollateralization.md): Description of our trading algorithm during the recollateralization process
-- [Changelog](CHANGELOG.md): Release changelog
-=======
 - [Development Environment](https://github.com/reserve-protocol/protocol/blob/master/docs/dev-env.md): Setup and usage of our dev environment. How to compile, autoformat, lint, and test our code.
   - [Testing with Echidna](https://github.com/reserve-protocol/protocol/blob/master/docs/using-echidna.md): Notes so far on setup and usage of Echidna (which is decidedly an integration-in-progress!)
   - [Deployment](https://github.com/reserve-protocol/protocol/blob/master/docs/deployment.md): How to do test deployments in our environment.
@@ -42,7 +29,6 @@
 - [MEV](https://github.com/reserve-protocol/protocol/blob/master/docs/mev.md): A resource for MEV searchers and others looking to interact with the deployed protocol programatically.
 - [Rebalancing Algorithm](https://github.com/reserve-protocol/protocol/blob/master/docs/recollateralization.md): Description of our trading algorithm during the recollateralization process
 - [Changelog](https://github.com/reserve-protocol/protocol/blob/master/CHANGELOG.md): Release changelog
->>>>>>> 61079639
 
 ## Mainnet Addresses (v3.0.0)
 
