--- conflicted
+++ resolved
@@ -45,11 +45,7 @@
 - Upgradable
 - Optimized for gas costs
 - No function call needs more than _O(lg N)_ time or space, and it's _O(1)_ where possible.
-<<<<<<< HEAD
-    - Caveat: a function might be _O(k)_, where _k_ is the number of registered Assets or Collateral tokens; however, we take great care to make those loops efficient, and to avoid _O(k^2)_ behavior!
-=======
-  - Caveat: a function might be _O(k)_, where _k_ is the number of registered Assets or Collateral tokens; however, we take great care to make those loops efficient, and to avoid _O(k^2)_ behvior!
->>>>>>> 66205e54
+  - Caveat: a function might be _O(k)_, where _k_ is the number of registered Assets or Collateral tokens; however, we take great care to make those loops efficient, and to avoid _O(k^2)_ behavior!
 - No user is ever forced to pay gas to process other users' transactions.
 
 ## Repository Structure
@@ -117,12 +113,10 @@
 
 Target: Intensive equivalence testing, run continuously for days or weeks, sensitive to any difference between observable behaviors of `p0` and `p1`.
 
-<<<<<<< HEAD
 Status as of 2022-05-27: Beyond proof-of-concept work with Echidna, we have not started these tests.
-=======
+
 ## Contributing
 
 If you would like to contribute, you'll need to configure a secret in your fork repo in order for our integration tests to pass in CI. The name of the secret should `ALCHEMY_MAINNET_KEY` and it should be equal to the suffix portion of the full URL.
 
-Usage: `https://eth-mainnet.alchemyapi.io/v2/${{ secrets.ALCHEMY_MAINNET_KEY }}`
->>>>>>> 66205e54
+Usage: `https://eth-mainnet.alchemyapi.io/v2/${{ secrets.ALCHEMY_MAINNET_KEY }}`