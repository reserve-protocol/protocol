--- conflicted
+++ resolved
@@ -8,11 +8,7 @@
 import 'hardhat-contract-sizer'
 import 'hardhat-gas-reporter'
 import 'solidity-coverage'
-<<<<<<< HEAD
 import * as tenderly from '@tenderly/hardhat-tenderly'
-=======
-import * as tdly from "@tenderly/hardhat-tenderly";
->>>>>>> f8aec3ff
 
 import { useEnv } from '#/utils/env'
 import { HardhatUserConfig } from 'hardhat/types'
@@ -130,17 +126,10 @@
   },
   tenderly: {
     // see https://github.com/Tenderly/hardhat-tenderly/tree/master/packages/tenderly-hardhat for details
-<<<<<<< HEAD
-    username: 'Reserveslug', // project name
+    username: 'Reserveslug', // org name
     project: 'testnet', // project name
     privateVerification: false, // must be false to verify contracts on a testnet or devnet
   },
-=======
-    username: "Reserveslug", // project name
-    project: "testnet", // testnet name
-    privateVerification: false // must be false to verify contracts on a testnet or devnet
-  }
->>>>>>> f8aec3ff
 }
 
 if (useEnv('ONLY_FAST')) {
