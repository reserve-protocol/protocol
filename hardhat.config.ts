--- conflicted
+++ resolved
@@ -86,11 +86,7 @@
       {
         version: '0.6.12',
         settings,
-<<<<<<< HEAD
       },
-=======
-      }
->>>>>>> c4ec2473
     ],
     overrides: {
       'contracts/plugins/assets/convex/vendor/ConvexStakingWrapper.sol': {
