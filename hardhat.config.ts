import 'tsconfig-paths/register'
import '@nomicfoundation/hardhat-toolbox'
import '@nomicfoundation/hardhat-chai-matchers'
import '@nomiclabs/hardhat-ethers'
import '@nomiclabs/hardhat-etherscan'
import '@openzeppelin/hardhat-upgrades'
import '@typechain/hardhat'
import 'hardhat-contract-sizer'
import 'hardhat-gas-reporter'
import 'solidity-coverage'
import 'hardhat-storage-layout'
import * as tenderly from '@tenderly/hardhat-tenderly'

import { useEnv } from '#/utils/env'
import { forkRpcs, Network } from '#/utils/fork'
import { HardhatUserConfig } from 'hardhat/types'
import forkBlockNumber from '#/test/integration/fork-block-numbers'

// eslint-disable-next-line node/no-missing-require
require('#/tasks')

tenderly.setup()

const MAINNET_RPC_URL = useEnv(['MAINNET_RPC_URL', 'ALCHEMY_MAINNET_RPC_URL'])
const TENDERLY_RPC_URL = useEnv('TENDERLY_RPC_URL')
const GOERLI_RPC_URL = useEnv('GOERLI_RPC_URL')
const BASE_GOERLI_RPC_URL = useEnv('BASE_GOERLI_RPC_URL')
const BASE_RPC_URL = useEnv('BASE_RPC_URL')
const MNEMONIC = useEnv('MNEMONIC') ?? 'test test test test test test test test test test test junk'
const TIMEOUT = useEnv('SLOW') ? 6_000_000 : 600_000

const src_dir = `./contracts/${useEnv('PROTO')}`
const settings = useEnv('NO_OPT') ? {} : { optimizer: { enabled: true, runs: 200 } }

const config: HardhatUserConfig = {
  defaultNetwork: 'hardhat',
  networks: {
    hardhat: {
      // network for tests/in-process stuff
      forking: useEnv('FORK')
        ? {
            url: forkRpcs[useEnv('FORK_NETWORK', 'mainnet') as Network],
            blockNumber: Number(useEnv(`FORK_BLOCK`, forkBlockNumber['default'].toString())),
          }
        : undefined,
      gas: 0x1ffffffff,
      blockGasLimit: 0x1fffffffffffff,
      allowUnlimitedContractSize: true,
    },
    localhost: {
      // network for long-lived mainnet forks
      chainId: 31337,
      url: 'http://127.0.0.1:8546',
      gas: 0x1ffffffff,
      blockGasLimit: 0x1fffffffffffff,
      allowUnlimitedContractSize: true,
    },
    goerli: {
      chainId: 5,
      url: GOERLI_RPC_URL,
      accounts: {
        mnemonic: MNEMONIC,
      },
    },
    'base-goerli': {
      chainId: 84531,
      url: BASE_GOERLI_RPC_URL,
      accounts: {
        mnemonic: MNEMONIC,
      },
    },
    base: {
      chainId: 8453,
      url: BASE_RPC_URL,
      accounts: {
        mnemonic: MNEMONIC,
      },
    },
    mainnet: {
      chainId: 1,
      url: MAINNET_RPC_URL,
      accounts: {
        mnemonic: MNEMONIC,
      },
      // gasPrice: 30_000_000_000,
      gasMultiplier: 2, // 100% buffer; seen failures on RToken deployment and asset refreshes otherwise
    },
    tenderly: {
      chainId: 3,
      url: TENDERLY_RPC_URL,
      accounts: {
        mnemonic: MNEMONIC,
      },
      // gasPrice: 10_000_000_000,
      gasMultiplier: 2, // 100% buffer; seen failures on RToken deployment and asset refreshes otherwise
    },
  },
  solidity: {
    compilers: [
      {
        version: '0.8.19',
        settings,
        // debug: {
        //   // How to treat revert (and require) reason strings.
        //   // "default" does not inject compiler-generated revert strings and keeps user-supplied ones
        //   // "strip" removes all revert strings (if literals are used) keeping side-effects
        //   // "debug" injects strings for compiler-generated internal reverts
        //   revertStrings: 'debug',
        // },
      },
      {
        version: '0.6.12',
        settings,
      },
    ],
    overrides: {
      'contracts/plugins/assets/convex/vendor/ConvexStakingWrapper.sol': {
        version: '0.6.12',
        settings: { optimizer: { enabled: true, runs: 1 } }, // contract over-size
      },
      'contracts/facade/FacadeRead.sol': {
        version: '0.8.19',
        settings: { optimizer: { enabled: true, runs: 1 } }, // contract over-size
      },
    },
  },

  paths: {
    sources: src_dir,
  },
  mocha: {
    timeout: TIMEOUT,
    slow: 1000,
    retries: 3,
  },
  contractSizer: {
    alphaSort: false,
    disambiguatePaths: false,
    runOnCompile: false,
    strict: false,
    only: [],
    except: ['Extension'],
  },
  gasReporter: {
    enabled: !!useEnv('REPORT_GAS'),
  },
  etherscan: {
    apiKey: {
      mainnet: useEnv('ETHERSCAN_API_KEY'),
<<<<<<< HEAD
      base: useEnv('BASESCAN_API_KEY')
=======
      base: useEnv('BASESCAN_API_KEY'),
>>>>>>> 212cbd55
    },
    customChains: [
      {
        network: 'base',
        chainId: 8453,
        urls: {
          apiURL: 'https://api.basescan.org/api',
          browserURL: 'https://basescan.org',
        },
      },
      {
        network: 'base-goerli',
        chainId: 84531,
        urls: {
          apiURL: 'https://api-goerli.basescan.org/api',
          browserURL: 'https://goerli.basescan.org',
        },
      },
    ],
  },
  tenderly: {
    // see https://github.com/Tenderly/hardhat-tenderly/tree/master/packages/tenderly-hardhat for details
    username: 'Reserveslug', // org name
    project: 'testnet', // project name
    privateVerification: false, // must be false to verify contracts on a testnet or devnet
  },
}

if (useEnv('ONLY_FAST')) {
  config.mocha!.grep = '/#fast/'
  config.mocha!.slow = 200
  config.gasReporter!.enabled = false
}

if (useEnv('JOBS')) {
  config.mocha!.parallel = true
  config.mocha!.jobs = Number(useEnv('JOBS'))
}

export default config<|MERGE_RESOLUTION|>--- conflicted
+++ resolved
@@ -147,11 +147,7 @@
   etherscan: {
     apiKey: {
       mainnet: useEnv('ETHERSCAN_API_KEY'),
-<<<<<<< HEAD
-      base: useEnv('BASESCAN_API_KEY')
-=======
       base: useEnv('BASESCAN_API_KEY'),
->>>>>>> 212cbd55
     },
     customChains: [
       {
