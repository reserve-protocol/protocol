--- conflicted
+++ resolved
@@ -25,13 +25,9 @@
 const GOERLI_RPC_URL = useEnv('GOERLI_RPC_URL')
 const BASE_GOERLI_RPC_URL = useEnv('BASE_GOERLI_RPC_URL')
 const BASE_RPC_URL = useEnv('BASE_RPC_URL')
-<<<<<<< HEAD
 const ARBITRUM_SEPOLIA_RPC_URL = useEnv('ARBITRUM_SEPOLIA_RPC_URL')
 const ARBITRUM_RPC_URL = useEnv('ARBITRUM_RPC_URL')
-const MNEMONIC = useEnv('MNEMONIC') ?? 'test test test test test test test test test test test junk'
-=======
 const MNEMONIC = useEnv('MNEMONIC') || 'test test test test test test test test test test test junk'
->>>>>>> aa351cbb
 const TIMEOUT = useEnv('SLOW') ? 6_000_000 : 600_000
 
 const src_dir = `./contracts/${useEnv('PROTO')}`
@@ -158,11 +154,8 @@
     apiKey: {
       mainnet: useEnv('ETHERSCAN_API_KEY'),
       base: useEnv('BASESCAN_API_KEY'),
-<<<<<<< HEAD
       arbitrum: useEnv('ARBISCAN_API_KEY'),
       'arbitrum-sepolia': useEnv('ARBISCAN_API_KEY'),
-=======
->>>>>>> aa351cbb
     },
     customChains: [
       {
