--- conflicted
+++ resolved
@@ -21,12 +21,9 @@
   | 'TENDERLY_RPC_URL'
   | 'SKIP_PROMPT'
   | 'BASE_GOERLI_RPC_URL'
-<<<<<<< HEAD
-=======
   | 'BASE_RPC_URL'
   | 'FORK_NETWORK'
   | 'FORK_BLOCK'
->>>>>>> 61079639
 
 export function useEnv(key: IEnvVars | IEnvVars[], _default = ''): string {
   if (typeof key === 'string') {
