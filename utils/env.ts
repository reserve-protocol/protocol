--- conflicted
+++ resolved
@@ -19,12 +19,8 @@
   | 'JOBS'
   | 'EXTREME'
   | 'SUBGRAPH_URL'
-<<<<<<< HEAD
-  | 'MAINNET_PK'
-=======
   | 'TENDERLY_RPC_URL'
   | 'SKIP_PROMPT'
->>>>>>> c9771963
 
 export function useEnv(key: IEnvVars | IEnvVars[], _default = ''): string {
   if (typeof key === 'string') {
