--- conflicted
+++ resolved
@@ -14,10 +14,7 @@
   | 'PROTO_IMPL'
   | 'ETHERSCAN_API_KEY'
   | 'BASESCAN_API_KEY'
-<<<<<<< HEAD
-=======
   | 'ARBISCAN_API_KEY'
->>>>>>> db72e404
   | 'NO_OPT'
   | 'ONLY_FAST'
   | 'JOBS'
