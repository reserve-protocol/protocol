--- conflicted
+++ resolved
@@ -7,20 +7,15 @@
 const BASE_RPC_URL = useEnv('BASE_RPC_URL')
 const ARBITRUM_RPC_URL = useEnv('ARBITRUM_RPC_URL')
 const ARBITRUM_SEPOLIA_RPC_URL = useEnv('ARBITRUM_SEPOLIA_RPC_URL')
-<<<<<<< HEAD
-=======
 const MAINNET_SUBGRAPH_URL = useEnv('MAINNET_SUBGRAPH_URL')
 const BASE_SUBGRAPH_URL = useEnv('BASE_SUBGRAPH_URL')
 const ARBITRUM_SUBGRAPH_URL = useEnv('ARBITRUM_SUBGRAPH_URL')
 
->>>>>>> 718b22de
 export type Network = 'mainnet' | 'base' | 'arbitrum'
 export const forkRpcs = {
   mainnet: MAINNET_RPC_URL,
   base: BASE_RPC_URL,
   arbitrum: ARBITRUM_RPC_URL,
-<<<<<<< HEAD
-=======
 }
 export const subgraphURLs = {
   mainnet: MAINNET_SUBGRAPH_URL,
@@ -32,5 +27,4 @@
   if (!subgraphURLs[network]) {
     throw new Error(`Valid ${network.toUpperCase()}_SUBGRAPH_URL required for subgraph queries`)
   }
->>>>>>> 718b22de
 }