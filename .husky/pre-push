--- conflicted
+++ resolved
@@ -3,13 +3,6 @@
 
 set -exuo pipefail
 
-<<<<<<< HEAD
-bash tools/lint &&
-  yarn eslint &&
-  yarn compile &&
-  yarn test:fast
-=======
 yarn lint && \
 yarn compile && \
-yarn test:fast
->>>>>>> b30ab206
+yarn test:fast