--- conflicted
+++ resolved
@@ -1,15 +1,9 @@
 #!/bin/bash
 . "$(dirname "$0")/_/husky.sh"
 
-<<<<<<< HEAD
-set -ex
-yarn lint
-yarn eslint
-=======
 set -exuo pipefail
 
 bash tools/lint && \
 yarn eslint && \
 yarn compile && \
-yarn test:fast
->>>>>>> 9129267f
+yarn test:fast