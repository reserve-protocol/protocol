import { useEnv } from '#/utils/env'
import { BigNumber } from 'ethers'
import { HardhatRuntimeEnvironment } from 'hardhat/types'

// getChainId: Returns current chain Id
export const getChainId = async (hre: HardhatRuntimeEnvironment): Promise<string> => {
  let _chainId
  try {
    _chainId = await hre.network.provider.send('eth_chainId')
  } catch (e) {
    console.log('failed to get chainId, falling back on net_version...')
    _chainId = await hre.network.provider.send('net_version')
  }

  if (!_chainId) {
    throw new Error(`could not get chainId from network`)
  }
  if (_chainId.startsWith('0x')) {
    _chainId = BigNumber.from(_chainId).toString()
  }

  if (useEnv('FORK') && _chainId === '31337') {
    switch (useEnv('FORK_NETWORK').toLowerCase()) {
      case 'mainnet':
        _chainId = '1'
<<<<<<< HEAD
        break;
      case 'base':
        _chainId = '8453'
        break;
      case 'arbitrum':
        _chainId = '42161'
        break;
=======
        break
      case 'base':
        _chainId = '8453'
        break
      case 'arbitrum':
        _chainId = '42161'
        break
>>>>>>> 72fc1f6e
    }
  }
  return _chainId
}

export const isValidContract = async (
  hre: HardhatRuntimeEnvironment,
  contractAddr: string
): Promise<boolean> => {
  return (await hre.ethers.provider.getCode(contractAddr)) != '0x'
}<|MERGE_RESOLUTION|>--- conflicted
+++ resolved
@@ -23,15 +23,6 @@
     switch (useEnv('FORK_NETWORK').toLowerCase()) {
       case 'mainnet':
         _chainId = '1'
-<<<<<<< HEAD
-        break;
-      case 'base':
-        _chainId = '8453'
-        break;
-      case 'arbitrum':
-        _chainId = '42161'
-        break;
-=======
         break
       case 'base':
         _chainId = '8453'
@@ -39,7 +30,6 @@
       case 'arbitrum':
         _chainId = '42161'
         break
->>>>>>> 72fc1f6e
     }
   }
   return _chainId
