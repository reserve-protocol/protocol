import { BigNumber } from 'ethers'

interface ICurrencies {
  ETH?: string
  BTC?: string
  EUR?: string
}

export interface ITokens {
  DAI?: string
  USDC?: string
  USDT?: string
  USDP?: string
  TUSD?: string
  BUSD?: string
  sUSD?: string
  FRAX?: string
  MIM?: string
  eUSD?: string
  aDAI?: string
  aUSDC?: string
  aUSDT?: string
  aBUSD?: string
  aUSDP?: string
  aWETH?: string
  cDAI?: string
  cUSDC?: string
  cUSDT?: string
  cUSDP?: string
  cETH?: string
  cWBTC?: string
  fUSDC?: string
  fUSDT?: string
  fFRAX?: string
  fDAI?: string
  AAVE?: string
  stkAAVE?: string
  COMP?: string
  WETH?: string
  WBTC?: string
  EURT?: string
  RSR?: string
  CRV?: string
  CVX?: string
  ankrETH?: string
  frxETH?: string
  sfrxETH?: string
  stETH?: string
  wstETH?: string
  rETH?: string
  cUSDCv3?: string
<<<<<<< HEAD
  sDAI?: string
=======
  ONDO?: string
  sDAI?: string
  cbETH?: string
>>>>>>> 9d0e65f4
}

export interface IFeeds {
  stETHETH?: string
  stETHUSD?: string
}

export interface IPools {
  cvx3Pool?: string
  cvxeUSDFRAXBP?: string
  cvxTriCrypto?: string
  cvxMIM3Pool?: string
  crv3Pool?: string
  crveUSDFRAXBP?: string
  crvTriCrypto?: string
  crvMIM3Pool?: string
}

interface INetworkConfig {
  name: string
  tokens: ITokens
  chainlinkFeeds: ITokens & ICurrencies & IFeeds
  AAVE_LENDING_POOL?: string
  AAVE_INCENTIVES?: string
  AAVE_EMISSIONS_MGR?: string
  AAVE_RESERVE_TREASURY?: string
  COMPTROLLER?: string
  FLUX_FINANCE_COMPTROLLER?: string
  GNOSIS_EASY_AUCTION?: string
  EASY_AUCTION_OWNER?: string
}

export const networkConfig: { [key: string]: INetworkConfig } = {
  default: {
    name: 'hardhat',
    tokens: {},
    chainlinkFeeds: {},
  },
  // Config used for Mainnet forking -- Mirrors mainnet
  '31337': {
    name: 'localhost',
    tokens: {
      DAI: '0x6B175474E89094C44Da98b954EedeAC495271d0F',
      USDC: '0xA0b86991c6218b36c1d19D4a2e9Eb0cE3606eB48',
      USDT: '0xdAC17F958D2ee523a2206206994597C13D831ec7',
      BUSD: '0x4Fabb145d64652a948d72533023f6E7A623C7C53',
      USDP: '0x8E870D67F660D95d5be530380D0eC0bd388289E1',
      TUSD: '0x0000000000085d4780B73119b644AE5ecd22b376',
      sUSD: '0x57Ab1ec28D129707052df4dF418D58a2D46d5f51',
      FRAX: '0x853d955aCEf822Db058eb8505911ED77F175b99e',
      MIM: '0x99d8a9c45b2eca8864373a26d1459e3dff1e17f3',
      eUSD: '0xA0d69E286B938e21CBf7E51D71F6A4c8918f482F',
      aDAI: '0x028171bCA77440897B824Ca71D1c56caC55b68A3',
      aUSDC: '0xBcca60bB61934080951369a648Fb03DF4F96263C',
      aUSDT: '0x3Ed3B47Dd13EC9a98b44e6204A523E766B225811',
      aBUSD: '0xA361718326c15715591c299427c62086F69923D9',
      aUSDP: '0x2e8F4bdbE3d47d7d7DE490437AeA9915D930F1A3',
      aWETH: '0x030bA81f1c18d280636F32af80b9AAd02Cf0854e',
      cDAI: '0x5d3a536E4D6DbD6114cc1Ead35777bAB948E3643',
      cUSDC: '0x39AA39c021dfbaE8faC545936693aC917d5E7563',
      cUSDT: '0xf650C3d88D12dB855b8bf7D11Be6C55A4e07dCC9',
      cUSDP: '0x041171993284df560249B57358F931D9eB7b925D',
      cETH: '0x4Ddc2D193948926D02f9B1fE9e1daa0718270ED5',
      cWBTC: '0xccF4429DB6322D5C611ee964527D42E5d685DD6a',
      fUSDC: '0x465a5a630482f3abD6d3b84B39B29b07214d19e5',
      fUSDT: '0x81994b9607e06ab3d5cF3AffF9a67374f05F27d7',
      fFRAX: '0x1C9A2d6b33B4826757273D47ebEe0e2DddcD978B',
      fDAI: '0xe2bA8693cE7474900A045757fe0efCa900F6530b',
      AAVE: '0x7Fc66500c84A76Ad7e9c93437bFc5Ac33E2DDaE9',
      stkAAVE: '0x4da27a545c0c5B758a6BA100e3a049001de870f5',
      COMP: '0xc00e94Cb662C3520282E6f5717214004A7f26888',
      WETH: '0xC02aaA39b223FE8D0A0e5C4F27eAD9083C756Cc2',
      WBTC: '0x2260FAC5E5542a773Aa44fBCfeDf7C193bc2C599',
      EURT: '0xC581b735A1688071A1746c968e0798D642EDE491',
      RSR: '0x320623b8E4fF03373931769A31Fc52A4E78B5d70',
      CRV: '0xD533a949740bb3306d119CC777fa900bA034cd52',
      CVX: '0x4e3FBD56CD56c3e72c1403e103b45Db9da5B9D2B',
      ankrETH: '0xE95A203B1a91a908F9B9CE46459d101078c2c3cb',
      frxETH: '0x5E8422345238F34275888049021821E8E08CAa1f',
      sfrxETH: '0xac3E018457B222d93114458476f3E3416Abbe38F',
      stETH: '0xae7ab96520DE3A18E5e111B5EaAb095312D7fE84',
      wstETH: '0x7f39C581F595B53c5cb19bD0b3f8dA6c935E2Ca0',
      rETH: '0xae78736Cd615f374D3085123A210448E74Fc6393',
      cUSDCv3: '0xc3d688B66703497DAA19211EEdff47f25384cdc3',
<<<<<<< HEAD
      sDAI: '0x83f20f44975d03b1b09e64809b757c47f942beea',
=======
      ONDO: '0xfAbA6f8e4a5E8Ab82F62fe7C39859FA577269BE3',
      sDAI: '0x83f20f44975d03b1b09e64809b757c47f942beea',
      cbETH: '0xBe9895146f7AF43049ca1c1AE358B0541Ea49704',
>>>>>>> 9d0e65f4
    },
    chainlinkFeeds: {
      RSR: '0x759bBC1be8F90eE6457C44abc7d443842a976d02',
      AAVE: '0x547a514d5e3769680Ce22B2361c10Ea13619e8a9',
      COMP: '0xdbd020CAeF83eFd542f4De03e3cF0C28A4428bd5',
      DAI: '0xAed0c38402a5d19df6E4c03F4E2DceD6e29c1ee9',
      USDC: '0x8fFfFfd4AfB6115b954Bd326cbe7B4BA576818f6',
      USDT: '0x3E7d1eAB13ad0104d2750B8863b489D65364e32D',
      BUSD: '0x833D8Eb16D306ed1FbB5D7A2E019e106B960965A',
      USDP: '0x09023c0DA49Aaf8fc3fA3ADF34C6A7016D38D5e3',
      TUSD: '0xec746eCF986E2927Abd291a2A1716c940100f8Ba',
      sUSD: '0xad35Bd71b9aFE6e4bDc266B345c198eaDEf9Ad94',
      FRAX: '0xB9E1E3A9feFf48998E45Fa90847ed4D467E8BcfD',
      MIM: '0x7A364e8770418566e3eb2001A96116E6138Eb32F',
      ETH: '0x5f4ec3df9cbd43714fe2740f5e3616155c5b8419',
      WBTC: '0xfdFD9C85aD200c506Cf9e21F1FD8dd01932FBB23',
      BTC: '0xF4030086522a5bEEa4988F8cA5B36dbC97BeE88c',
      EURT: '0x01D391A48f4F7339aC64CA2c83a07C22F95F587a',
      EUR: '0xb49f677943BC038e9857d61E7d053CaA2C1734C1',
      CVX: '0xd962fC30A72A84cE50161031391756Bf2876Af5D',
      CRV: '0xCd627aA160A6fA45Eb793D19Ef54f5062F20f33f',
      stETHETH: '0x86392dc19c0b719886221c78ab11eb8cf5c52812', // stETH/ETH
      stETHUSD: '0xCfE54B5cD566aB89272946F602D76Ea879CAb4a8', // stETH/USD
      rETH: '0x536218f9E9Eb48863970252233c8F271f554C2d0', // rETH/ETH
      cbETH: '0xf017fcb346a1885194689ba23eff2fe6fa5c483b', // cbETH/ETH
    },
    AAVE_LENDING_POOL: '0x7d2768dE32b0b80b7a3454c06BdAc94A69DDc7A9',
    AAVE_INCENTIVES: '0xd784927Ff2f95ba542BfC824c8a8a98F3495f6b5',
    AAVE_EMISSIONS_MGR: '0xEE56e2B3D491590B5b31738cC34d5232F378a8D5',
    AAVE_RESERVE_TREASURY: '0x464C71f6c2F760DdA6093dCB91C24c39e5d6e18c',
    FLUX_FINANCE_COMPTROLLER: '0x95Af143a021DF745bc78e845b54591C53a8B3A51',
    COMPTROLLER: '0x3d9819210A31b4961b30EF54bE2aeD79B9c9Cd3B',
    GNOSIS_EASY_AUCTION: '0x0b7fFc1f4AD541A4Ed16b40D8c37f0929158D101',
    EASY_AUCTION_OWNER: '0x0da0c3e52c977ed3cbc641ff02dd271c3ed55afe',
  },
  '3': {
    name: 'ropsten',
    tokens: {
      USDC: '0x07865c6e87b9f70255377e024ace6630c1eaa37f',
      RSR: '0x320623b8e4ff03373931769a31fc52a4e78b5d70',
    },
    chainlinkFeeds: {},
    COMPTROLLER: '0xcfa7b0e37f5AC60f3ae25226F5e39ec59AD26152',
  },
  '1': {
    name: 'mainnet',
    tokens: {
      DAI: '0x6B175474E89094C44Da98b954EedeAC495271d0F',
      USDC: '0xA0b86991c6218b36c1d19D4a2e9Eb0cE3606eB48',
      USDT: '0xdAC17F958D2ee523a2206206994597C13D831ec7',
      BUSD: '0x4Fabb145d64652a948d72533023f6E7A623C7C53',
      USDP: '0x8E870D67F660D95d5be530380D0eC0bd388289E1',
      TUSD: '0x0000000000085d4780B73119b644AE5ecd22b376',
      sUSD: '0x57Ab1ec28D129707052df4dF418D58a2D46d5f51',
      FRAX: '0x853d955aCEf822Db058eb8505911ED77F175b99e',
      MIM: '0x99d8a9c45b2eca8864373a26d1459e3dff1e17f3',
      eUSD: '0xA0d69E286B938e21CBf7E51D71F6A4c8918f482F',
      aDAI: '0x028171bCA77440897B824Ca71D1c56caC55b68A3',
      aUSDC: '0xBcca60bB61934080951369a648Fb03DF4F96263C',
      aUSDT: '0x3Ed3B47Dd13EC9a98b44e6204A523E766B225811',
      aBUSD: '0xA361718326c15715591c299427c62086F69923D9',
      aUSDP: '0x2e8F4bdbE3d47d7d7DE490437AeA9915D930F1A3',
      aWETH: '0x030bA81f1c18d280636F32af80b9AAd02Cf0854e',
      cDAI: '0x5d3a536E4D6DbD6114cc1Ead35777bAB948E3643',
      cUSDC: '0x39AA39c021dfbaE8faC545936693aC917d5E7563',
      cUSDT: '0xf650C3d88D12dB855b8bf7D11Be6C55A4e07dCC9',
      cUSDP: '0x041171993284df560249B57358F931D9eB7b925D',
      cETH: '0x4Ddc2D193948926D02f9B1fE9e1daa0718270ED5',
      cWBTC: '0xccF4429DB6322D5C611ee964527D42E5d685DD6a',
      fUSDC: '0x465a5a630482f3abD6d3b84B39B29b07214d19e5',
      fUSDT: '0x81994b9607e06ab3d5cF3AffF9a67374f05F27d7',
      fFRAX: '0x1C9A2d6b33B4826757273D47ebEe0e2DddcD978B',
      fDAI: '0xe2bA8693cE7474900A045757fe0efCa900F6530b',
      AAVE: '0x7Fc66500c84A76Ad7e9c93437bFc5Ac33E2DDaE9',
      stkAAVE: '0x4da27a545c0c5B758a6BA100e3a049001de870f5',
      COMP: '0xc00e94Cb662C3520282E6f5717214004A7f26888',
      WETH: '0xC02aaA39b223FE8D0A0e5C4F27eAD9083C756Cc2',
      WBTC: '0x2260FAC5E5542a773Aa44fBCfeDf7C193bc2C599',
      EURT: '0xC581b735A1688071A1746c968e0798D642EDE491',
      RSR: '0x320623b8e4ff03373931769a31fc52a4e78b5d70',
      CRV: '0xD533a949740bb3306d119CC777fa900bA034cd52',
      CVX: '0x4e3FBD56CD56c3e72c1403e103b45Db9da5B9D2B',
      ankrETH: '0xE95A203B1a91a908F9B9CE46459d101078c2c3cb',
      frxETH: '0x5E8422345238F34275888049021821E8E08CAa1f',
      sfrxETH: '0xac3E018457B222d93114458476f3E3416Abbe38F',
      stETH: '0xae7ab96520DE3A18E5e111B5EaAb095312D7fE84',
      wstETH: '0x7f39C581F595B53c5cb19bD0b3f8dA6c935E2Ca0',
      rETH: '0xae78736Cd615f374D3085123A210448E74Fc6393',
      cUSDCv3: '0xc3d688B66703497DAA19211EEdff47f25384cdc3',
<<<<<<< HEAD
      sDAI: '0x83f20f44975d03b1b09e64809b757c47f942beea',
=======
      ONDO: '0xfAbA6f8e4a5E8Ab82F62fe7C39859FA577269BE3',
      sDAI: '0x83f20f44975d03b1b09e64809b757c47f942beea',
      cbETH: '0xBe9895146f7AF43049ca1c1AE358B0541Ea49704',
>>>>>>> 9d0e65f4
    },
    chainlinkFeeds: {
      RSR: '0x759bBC1be8F90eE6457C44abc7d443842a976d02',
      AAVE: '0x547a514d5e3769680Ce22B2361c10Ea13619e8a9',
      COMP: '0xdbd020CAeF83eFd542f4De03e3cF0C28A4428bd5',
      DAI: '0xAed0c38402a5d19df6E4c03F4E2DceD6e29c1ee9',
      USDC: '0x8fFfFfd4AfB6115b954Bd326cbe7B4BA576818f6',
      USDT: '0x3E7d1eAB13ad0104d2750B8863b489D65364e32D',
      BUSD: '0x833D8Eb16D306ed1FbB5D7A2E019e106B960965A',
      USDP: '0x09023c0DA49Aaf8fc3fA3ADF34C6A7016D38D5e3',
      TUSD: '0xec746eCF986E2927Abd291a2A1716c940100f8Ba',
      sUSD: '0xad35Bd71b9aFE6e4bDc266B345c198eaDEf9Ad94',
      FRAX: '0xB9E1E3A9feFf48998E45Fa90847ed4D467E8BcfD',
      MIM: '0x7A364e8770418566e3eb2001A96116E6138Eb32F',
      ETH: '0x5f4ec3df9cbd43714fe2740f5e3616155c5b8419',
      WBTC: '0xfdFD9C85aD200c506Cf9e21F1FD8dd01932FBB23',
      BTC: '0xF4030086522a5bEEa4988F8cA5B36dbC97BeE88c',
      EURT: '0x01D391A48f4F7339aC64CA2c83a07C22F95F587a',
      EUR: '0xb49f677943BC038e9857d61E7d053CaA2C1734C1',
      CVX: '0xd962fC30A72A84cE50161031391756Bf2876Af5D',
      CRV: '0xCd627aA160A6fA45Eb793D19Ef54f5062F20f33f',
      stETHETH: '0x86392dc19c0b719886221c78ab11eb8cf5c52812', // stETH/ETH
      stETHUSD: '0xCfE54B5cD566aB89272946F602D76Ea879CAb4a8', // stETH/USD
      rETH: '0x536218f9E9Eb48863970252233c8F271f554C2d0', // rETH/ETH
      cbETH: '0xf017fcb346a1885194689ba23eff2fe6fa5c483b', // cbETH/ETH
    },
    AAVE_LENDING_POOL: '0x7d2768dE32b0b80b7a3454c06BdAc94A69DDc7A9',
    AAVE_RESERVE_TREASURY: '0x464C71f6c2F760DdA6093dCB91C24c39e5d6e18c',
    FLUX_FINANCE_COMPTROLLER: '0x95Af143a021DF745bc78e845b54591C53a8B3A51',
    COMPTROLLER: '0x3d9819210A31b4961b30EF54bE2aeD79B9c9Cd3B',
    GNOSIS_EASY_AUCTION: '0x0b7fFc1f4AD541A4Ed16b40D8c37f0929158D101',
  },
  '5': {
    name: 'goerli',
    tokens: {
      // mocks
      DAI: '0x4E35fAA0c4e6BA16534aa28DE0e40f7b702642D3',
      USDC: '0x9276fC221399d81a848E9d543a6FAA5e741E40A7',
      USDT: '0xAE64954A904da3fD9D71945980A849B8A9F755d7',
      BUSD: '0x66FE0f43D9f201474A54a3857c77599DEBbD38F4',
      USDP: '0x5d3E908ff0649F01d51d1513132736e96477C15d',
      TUSD: '0x56e938BC973fB23aCd7f043Fc11b61b1Ae3DDcC5',
      FRAX: '0x85b256e9051B781A0BC0A987857AD6166C94040a',
      aDAI: '0x8bf8dd4FEf62b4bC942482793f75b1606b9A4Cb0',
      aUSDC: '0x9Fc379726c48A391a4F3Fb8b105184D3c9142E24',
      aUSDT: '0xB2fdE37a7C1c521C25C36f29109bFbBE13893994',
      aBUSD: '0x5Ebd4D0F79D0baEb2b0aEfe3395A930bb26ABc80',
      aUSDP: '0x4E01677488384B851EeAa09C8b8F6Dd0b16d7E9B',
      cDAI: '0xf6508Db0cfCADa4dE3d3e55F7AdB189f19390cB6',
      cUSDC: '0x057357b22Fd6A629367b5434c2af0D5bf44533A8',
      cUSDT: '0x4950dDbBaBa1aEB9b4FAada6B0ADE3DD3bCc0380',
      cUSDP: '0x199E12d58B36deE2D2B3dD2b91aD7bb25c787a71',
      cETH: '0x84E8e5dd7BfD8E9EFa2783eE438091cd17caFb0A',
      cWBTC: '0x3Bd9452C4987e6D5EF3748Bb1230CbefA36617EC',
      fUSDC: '0x8b06c065b4b44B310442d4ee98777BF7a1EBC6E3',
      fUSDT: '0xb3dCcEf35647A8821C76f796bE8B5426Cc953412',
      fFRAX: '0x7906238833Bb9e4Fec24a1735C94f47cb194f678',
      fDAI: '0x7e1e077b289c0153b5ceAD9F264d66215341c9Ab',
      AAVE: '0xc47324262e1C7be67270Da717e1a0e7b0191c449',
      stkAAVE: '0x3Db8b170DA19c45B63B959789f20f397F22767D4',
      COMP: '0xe16c7165c8fea64069802ae4c4c9c320783f2b6e', // canonical COMP
      WETH: '0xB5B58F0a853132EA8cB614cb17095dE87AF3E98b',
      WBTC: '0x528FdEd7CC39209ed67B4edA11937A9ABe1f6249',
      EURT: '0xD6da5A7ADE2a906d9992612752A339E3485dB508',
      RSR: '0xB58b5530332D2E9e15bfd1f2525E6fD84e830307',
      CVX: '0x7f7B77e49d5b30445f222764a794AFE14af062eB',
      CRV: '0xaA91d24c2F7DBb6487f61869cD8cd8aFd5c5Cab2',
      ankrETH: '0xE2b16e14dB6216e33082D5A8Be1Ef01DF7511bBb',
      frxETH: '0xe0E1d3c6f09DA01399e84699722B11308607BBfC',
      sfrxETH: '0x291ed25eB61fcc074156eE79c5Da87e5DA94198F',
      stETH: '0x1643E812aE58766192Cf7D2Cf9567dF2C37e9B7F',
      wstETH: '0x6320cD32aA674d2898A68ec82e869385Fc5f7E2f',
      rETH: '0x178E141a0E3b34152f73Ff610437A7bf9B83267A',
      cUSDCv3: '0x719fbae9e2Dcd525bCf060a8D5DBC6C9fE104A50',
    },
    chainlinkFeeds: {
      ETH: '0xD4a33860578De61DBAbDc8BFdb98FD742fA7028e', // canonical chainlink
      BTC: '0xA39434A63A52E749F02807ae27335515BA4b07F7', // canonical chainlink
      // mocks below, we shouldn't have to touch these unless causing default
      RSR: '0x905084691C2c7505b5FC63229621621b616bbbFe',
      AAVE: '0xcba876375c5144722BB665A9312A02Ba77865D28',
      COMP: '0x00e95ea8009f3B01c2ceC5AA7143F73C23136f45',
      DAI: '0xD460dCC7Cefb2128337bfEd8d6bEed0e6E9C7E6A',
      USDC: '0x93Edc2F8b5388e01c5c26Dc22B32c68892FA2821',
      USDT: '0x3684603B1d8CE070852CB718f76f452030889556',
      BUSD: '0x61aC9ac5C045DBe833bAb1C0D37632F121068244',
      USDP: '0x847AE3320763A86eeCB993C26a54417fE6F55a6E',
      TUSD: '0x96aeE109dF58D4391C965FAbc2625f92dB363410',
      FRAX: '0x5FbDB2315678afecb367f032d93F642f64180aa3',
      WBTC: '0xe52CE9436F2D4D4B744720aAEEfD9C6dbFC00b34',
      EURT: '0x68aA66BCde901c741C5EF07314875434E51E5D30',
      EUR: '0x12336777de46b9a6Edd7176E532810149C787bcD',
      rETH: '0xeb1cDb6C2F18173eaC53fEd1DC03fe13286f86ec',
      stETHUSD: '0x6dCCE86FFb3c1FC44Ded9a6E200eF12d0D4256a3',
      stETHETH: '0x81ff01E93F86f41d3DFf66283Be2aD0a3C284604'
    },
    AAVE_LENDING_POOL: '0x3e9E33B84C1cD9037be16AA45A0B296ae5F185AD', // mock
    GNOSIS_EASY_AUCTION: '0x1fbab40c338e2e7243da945820ba680c92ef8281', // canonical
    COMPTROLLER: '0x627ea49279fd0de89186a58b8758ad02b6be2867', // canonical
  },
}

export const getNetworkConfig = (chainId: string) => {
  if (!networkConfig[chainId]) {
    throw new Error(`Configuration for network ${chainId} not available`)
  }
  return networkConfig[chainId]
}

export const developmentChains = ['hardhat', 'localhost']

// Common configuration interfaces
export interface IConfig {
  dist: IRevenueShare
  minTradeVolume: BigNumber
  rTokenMaxTradeVolume: BigNumber
  shortFreeze: BigNumber
  longFreeze: BigNumber
  rewardRatio: BigNumber
  unstakingDelay: BigNumber
  withdrawalLeak: BigNumber
  warmupPeriod: BigNumber
  tradingDelay: BigNumber
  batchAuctionLength: BigNumber
  dutchAuctionLength: BigNumber
  backingBuffer: BigNumber
  maxTradeSlippage: BigNumber
  issuanceThrottle: ThrottleParams
  redemptionThrottle: ThrottleParams
}

export interface IRevenueShare {
  rTokenDist: BigNumber
  rsrDist: BigNumber
}

export interface ThrottleParams {
  amtRate: BigNumber
  pctRate: BigNumber
}

export interface IComponents {
  assetRegistry: string
  backingManager: string
  basketHandler: string
  broker: string
  distributor: string
  furnace: string
  rsrTrader: string
  rTokenTrader: string
  rToken: string
  stRSR: string
}

export interface ITradePlugins {
  gnosisTrade: string
  dutchTrade: string
}

export interface IImplementations {
  main: string
  trading: ITradePlugins
  components: IComponents
}

export interface IRTokenConfig {
  name: string
  symbol: string
  mandate: string
  params: IConfig
}

export interface IBackupInfo {
  backupUnit: string
  diversityFactor: BigNumber
  backupCollateral: string[]
}

export interface IBeneficiaryInfo {
  beneficiary: string
  revShare: IRevenueShare
}

export interface IRTokenSetup {
  assets: string[]
  primaryBasket: string[]
  weights: BigNumber[]
  backups: IBackupInfo[]
  beneficiaries: IBeneficiaryInfo[]
}

export interface IGovParams {
  votingDelay: BigNumber
  votingPeriod: BigNumber
  proposalThresholdAsMicroPercent: BigNumber
  quorumPercent: BigNumber
  timelockDelay: BigNumber
}

export interface IGovRoles {
  owner: string
  guardian: string
  pausers: string[]
  shortFreezers: string[]
  longFreezers: string[]
}

// System constants
export const MAX_TRADE_SLIPPAGE = BigNumber.from(10).pow(18)
export const MAX_BACKING_BUFFER = BigNumber.from(10).pow(18)
export const MAX_TARGET_AMT = BigNumber.from(10).pow(21)
export const MAX_RATIO = BigNumber.from(10).pow(14)
export const MAX_TRADE_VOLUME = BigNumber.from(10).pow(48)
export const MAX_MIN_TRADE_VOLUME = BigNumber.from(10).pow(29)
export const MIN_THROTTLE_AMT_RATE = BigNumber.from(10).pow(18)
export const MAX_THROTTLE_AMT_RATE = BigNumber.from(10).pow(48)
export const MAX_THROTTLE_PCT_RATE = BigNumber.from(10).pow(18)
export const GNOSIS_MAX_TOKENS = BigNumber.from(7).mul(BigNumber.from(10).pow(28))

// Timestamps
export const MAX_ORACLE_TIMEOUT = BigNumber.from(2).pow(48).sub(1)
export const MAX_TRADING_DELAY = 31536000 // 1 year
export const MIN_WARMUP_PERIOD = 60 // 1 minute
export const MAX_WARMUP_PERIOD = 31536000 // 1 year
export const MAX_AUCTION_LENGTH = 604800 // 1 week
export const MAX_UNSTAKING_DELAY = 31536000 // 1 year
export const MAX_DELAY_UNTIL_DEFAULT = 1209600 // 2 weeks<|MERGE_RESOLUTION|>--- conflicted
+++ resolved
@@ -49,13 +49,9 @@
   wstETH?: string
   rETH?: string
   cUSDCv3?: string
-<<<<<<< HEAD
-  sDAI?: string
-=======
   ONDO?: string
   sDAI?: string
   cbETH?: string
->>>>>>> 9d0e65f4
 }
 
 export interface IFeeds {
@@ -140,13 +136,9 @@
       wstETH: '0x7f39C581F595B53c5cb19bD0b3f8dA6c935E2Ca0',
       rETH: '0xae78736Cd615f374D3085123A210448E74Fc6393',
       cUSDCv3: '0xc3d688B66703497DAA19211EEdff47f25384cdc3',
-<<<<<<< HEAD
-      sDAI: '0x83f20f44975d03b1b09e64809b757c47f942beea',
-=======
       ONDO: '0xfAbA6f8e4a5E8Ab82F62fe7C39859FA577269BE3',
       sDAI: '0x83f20f44975d03b1b09e64809b757c47f942beea',
       cbETH: '0xBe9895146f7AF43049ca1c1AE358B0541Ea49704',
->>>>>>> 9d0e65f4
     },
     chainlinkFeeds: {
       RSR: '0x759bBC1be8F90eE6457C44abc7d443842a976d02',
@@ -236,13 +228,9 @@
       wstETH: '0x7f39C581F595B53c5cb19bD0b3f8dA6c935E2Ca0',
       rETH: '0xae78736Cd615f374D3085123A210448E74Fc6393',
       cUSDCv3: '0xc3d688B66703497DAA19211EEdff47f25384cdc3',
-<<<<<<< HEAD
-      sDAI: '0x83f20f44975d03b1b09e64809b757c47f942beea',
-=======
       ONDO: '0xfAbA6f8e4a5E8Ab82F62fe7C39859FA577269BE3',
       sDAI: '0x83f20f44975d03b1b09e64809b757c47f942beea',
       cbETH: '0xBe9895146f7AF43049ca1c1AE358B0541Ea49704',
->>>>>>> 9d0e65f4
     },
     chainlinkFeeds: {
       RSR: '0x759bBC1be8F90eE6457C44abc7d443842a976d02',
@@ -337,7 +325,7 @@
       EUR: '0x12336777de46b9a6Edd7176E532810149C787bcD',
       rETH: '0xeb1cDb6C2F18173eaC53fEd1DC03fe13286f86ec',
       stETHUSD: '0x6dCCE86FFb3c1FC44Ded9a6E200eF12d0D4256a3',
-      stETHETH: '0x81ff01E93F86f41d3DFf66283Be2aD0a3C284604'
+      stETHETH: '0x81ff01E93F86f41d3DFf66283Be2aD0a3C284604',
     },
     AAVE_LENDING_POOL: '0x3e9E33B84C1cD9037be16AA45A0B296ae5F185AD', // mock
     GNOSIS_EASY_AUCTION: '0x1fbab40c338e2e7243da945820ba680c92ef8281', // canonical
