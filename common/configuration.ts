--- conflicted
+++ resolved
@@ -49,12 +49,9 @@
   wstETH?: string
   rETH?: string
   cUSDCv3?: string
-<<<<<<< HEAD
   ONDO?: string
-=======
   sDAI?: string
   cbETH?: string
->>>>>>> 7a68e739
 }
 
 export interface IFeeds {
@@ -139,12 +136,9 @@
       wstETH: '0x7f39C581F595B53c5cb19bD0b3f8dA6c935E2Ca0',
       rETH: '0xae78736Cd615f374D3085123A210448E74Fc6393',
       cUSDCv3: '0xc3d688B66703497DAA19211EEdff47f25384cdc3',
-<<<<<<< HEAD
-      ONDO: '0xfAbA6f8e4a5E8Ab82F62fe7C39859FA577269BE3'
-=======
+      ONDO: '0xfAbA6f8e4a5E8Ab82F62fe7C39859FA577269BE3',
       sDAI: '0x83f20f44975d03b1b09e64809b757c47f942beea',
       cbETH: '0xBe9895146f7AF43049ca1c1AE358B0541Ea49704',
->>>>>>> 7a68e739
     },
     chainlinkFeeds: {
       RSR: '0x759bBC1be8F90eE6457C44abc7d443842a976d02',
@@ -234,12 +228,9 @@
       wstETH: '0x7f39C581F595B53c5cb19bD0b3f8dA6c935E2Ca0',
       rETH: '0xae78736Cd615f374D3085123A210448E74Fc6393',
       cUSDCv3: '0xc3d688B66703497DAA19211EEdff47f25384cdc3',
-<<<<<<< HEAD
-      ONDO: '0xfAbA6f8e4a5E8Ab82F62fe7C39859FA577269BE3'
-=======
+      ONDO: '0xfAbA6f8e4a5E8Ab82F62fe7C39859FA577269BE3',
       sDAI: '0x83f20f44975d03b1b09e64809b757c47f942beea',
       cbETH: '0xBe9895146f7AF43049ca1c1AE358B0541Ea49704',
->>>>>>> 7a68e739
     },
     chainlinkFeeds: {
       RSR: '0x759bBC1be8F90eE6457C44abc7d443842a976d02',
