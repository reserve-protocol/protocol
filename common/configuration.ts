--- conflicted
+++ resolved
@@ -29,14 +29,11 @@
   cUSDP?: string
   cETH?: string
   cWBTC?: string
-<<<<<<< HEAD
   sUSDC?: string
-=======
   fUSDC?: string
   fUSDT?: string
   fFRAX?: string
   fDAI?: string
->>>>>>> 69fe5276
   AAVE?: string
   stkAAVE?: string
   COMP?: string
@@ -111,14 +108,11 @@
       cUSDP: '0x041171993284df560249B57358F931D9eB7b925D',
       cETH: '0x4Ddc2D193948926D02f9B1fE9e1daa0718270ED5',
       cWBTC: '0xccF4429DB6322D5C611ee964527D42E5d685DD6a',
-<<<<<<< HEAD
       sUSDC: '0xdf0770dF86a8034b3EFEf0A1Bb3c889B8332FF56',
-=======
       fUSDC: '0x465a5a630482f3abD6d3b84B39B29b07214d19e5',
       fUSDT: '0x81994b9607e06ab3d5cF3AffF9a67374f05F27d7',
       fFRAX: '0x1C9A2d6b33B4826757273D47ebEe0e2DddcD978B',
       fDAI: '0xe2bA8693cE7474900A045757fe0efCa900F6530b',
->>>>>>> 69fe5276
       AAVE: '0x7Fc66500c84A76Ad7e9c93437bFc5Ac33E2DDaE9',
       stkAAVE: '0x4da27a545c0c5B758a6BA100e3a049001de870f5',
       COMP: '0xc00e94Cb662C3520282E6f5717214004A7f26888',
@@ -126,9 +120,7 @@
       WBTC: '0x2260FAC5E5542a773Aa44fBCfeDf7C193bc2C599',
       EURT: '0xC581b735A1688071A1746c968e0798D642EDE491',
       RSR: '0x320623b8E4fF03373931769A31Fc52A4E78B5d70',
-<<<<<<< HEAD
       STG: '0xAf5191B0De278C7286d6C7CC6ab6BB8A73bA2Cd6',
-=======
       CRV: '0xD533a949740bb3306d119CC777fa900bA034cd52',
       CVX: '0x4e3FBD56CD56c3e72c1403e103b45Db9da5B9D2B',
       ankrETH: '0xE95A203B1a91a908F9B9CE46459d101078c2c3cb',
@@ -138,7 +130,6 @@
       wstETH: '0x7f39C581F595B53c5cb19bD0b3f8dA6c935E2Ca0',
       rETH: '0xae78736Cd615f374D3085123A210448E74Fc6393',
       cUSDCv3: '0xc3d688B66703497DAA19211EEdff47f25384cdc3',
->>>>>>> 69fe5276
     },
     chainlinkFeeds: {
       RSR: '0x759bBC1be8F90eE6457C44abc7d443842a976d02',
@@ -203,14 +194,11 @@
       cUSDP: '0x041171993284df560249B57358F931D9eB7b925D',
       cETH: '0x4Ddc2D193948926D02f9B1fE9e1daa0718270ED5',
       cWBTC: '0xccF4429DB6322D5C611ee964527D42E5d685DD6a',
-<<<<<<< HEAD
       sUSDC: '0xdf0770dF86a8034b3EFEf0A1Bb3c889B8332FF56',
-=======
       fUSDC: '0x465a5a630482f3abD6d3b84B39B29b07214d19e5',
       fUSDT: '0x81994b9607e06ab3d5cF3AffF9a67374f05F27d7',
       fFRAX: '0x1C9A2d6b33B4826757273D47ebEe0e2DddcD978B',
       fDAI: '0xe2bA8693cE7474900A045757fe0efCa900F6530b',
->>>>>>> 69fe5276
       AAVE: '0x7Fc66500c84A76Ad7e9c93437bFc5Ac33E2DDaE9',
       stkAAVE: '0x4da27a545c0c5B758a6BA100e3a049001de870f5',
       COMP: '0xc00e94Cb662C3520282E6f5717214004A7f26888',
@@ -218,9 +206,7 @@
       WBTC: '0x2260FAC5E5542a773Aa44fBCfeDf7C193bc2C599',
       EURT: '0xC581b735A1688071A1746c968e0798D642EDE491',
       RSR: '0x320623b8e4ff03373931769a31fc52a4e78b5d70',
-<<<<<<< HEAD
       STG: '0xAf5191B0De278C7286d6C7CC6ab6BB8A73bA2Cd6',
-=======
       CRV: '0xD533a949740bb3306d119CC777fa900bA034cd52',
       CVX: '0x4e3FBD56CD56c3e72c1403e103b45Db9da5B9D2B',
       ankrETH: '0xE95A203B1a91a908F9B9CE46459d101078c2c3cb',
@@ -230,7 +216,6 @@
       wstETH: '0x7f39C581F595B53c5cb19bD0b3f8dA6c935E2Ca0',
       rETH: '0xae78736Cd615f374D3085123A210448E74Fc6393',
       cUSDCv3: '0xc3d688B66703497DAA19211EEdff47f25384cdc3',
->>>>>>> 69fe5276
     },
     chainlinkFeeds: {
       RSR: '0x759bBC1be8F90eE6457C44abc7d443842a976d02',
