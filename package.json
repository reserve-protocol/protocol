{
  "name": "reserve-protocol",
  "version": "1.0.0",
  "description": "Reserve Mainnet Protocol",
  "directories": {
    "test": "tests"
  },
  "engines": {
    "node": ">=16.13.0"
  },
  "scripts": {
    "compile": "hardhat compile",
    "devchain": "FORK=true hardhat node --port 8546",
    "deploy:check_env": "hardhat run scripts/check_env.ts",
    "deploy:run": "hardhat run scripts/deploy.ts",
    "deploy:confirm": "hardhat run scripts/confirm.ts",
    "deploy:verify_etherscan": "hardhat run scripts/verify_etherscan.ts",
    "test:unit": "yarn test:plugins && yarn test:p0 && yarn test:p1",
    "test:fast": "bash tools/fast-test.sh",
    "test:p0": "PROTO_IMPL=0 hardhat test test/*.test.ts --parallel",
    "test:p1": "PROTO_IMPL=1 hardhat test test/*.test.ts --parallel",
    "test:plugins": "hardhat test test/{libraries,plugins}/*.test.ts --parallel",
    "test:integration": "PROTO_IMPL=1 FORK=1 hardhat test test/integration/**/*.test.ts",
    "test:scenario": "PROTO_IMPL=1 hardhat test test/scenario/*.test.ts --parallel",
<<<<<<< HEAD
    "test:fuzz": "hardhat test test/fuzz/*.test.ts",
    "test:scenario:coverage": "PROTO_IMPL=1 hardhat coverage --testfiles 'test/scenario/*.test.ts`",
    "test:serial": "hardhat test",
    "test:recompile": "hardhat compile --force && mocha --require hardhat/register --recursive --exit",
    "eslint": "eslint test/",
    "eslint:fuzz": "eslint test/fuzz",
    "prepare": "husky install",
    "test:gas": "REPORT_GAS=1 PROTO_IMPL=1 hardhat test test/{libraries,plugins,scenario,}/*.test.ts && FORK=1 REPORT_GAS=1 PROTO_IMPL=1 hardhat test test/integration/**/*.test.ts",
=======
    "test:gas": "yarn test:gas:protocol && yarn test:gas:integration",
    "test:gas:protocol": "REPORT_GAS=1 PROTO_IMPL=1 hardhat test test/{libraries,plugins,scenario,}/*.test.ts",
    "test:gas:integration": "FORK=1 REPORT_GAS=1 PROTO_IMPL=1 hardhat test test/integration/**/*.test.ts",
>>>>>>> 88cad46c
    "test:coverage": "PROTO_IMPL=1 hardhat coverage --testfiles 'test/{libraries,plugins,scenario,}/*.test.ts'",
    "lint": "bash tools/lint && eslint test/",
    "prettier": "prettier --ignore-path .gitignore --loglevel warn --write \"./**/*.{js,ts,sol,json}\"",
    "size": "hardhat size-contracts",
    "slither": "python3 tools/slither.py",
    "prepare": "husky install"
  },
  "repository": {
    "type": "git",
    "url": "git+https://github.com/reserve-protocol/protocol.git"
  },
  "author": "Reserve Team",
  "license": "BlueOak-1.0.0",
  "bugs": {
    "url": "https://github.com/reserve-protocol/protocol/issues"
  },
  "homepage": "https://github.com/reserve-protocol/protocol#readme",
  "devDependencies": {
    "@aave/protocol-v2": "^1.0.1",
    "@chainlink/contracts": "^0.4.1",
    "@nomicfoundation/hardhat-chai-matchers": "^1.0.3",
    "@nomiclabs/hardhat-ethers": "^2.0.3",
    "@nomiclabs/hardhat-etherscan": "^3.1.0",
    "@nomiclabs/hardhat-waffle": "^2.0.1",
    "@openzeppelin/contracts": "^4.7.3",
    "@openzeppelin/contracts-upgradeable": "^4.7.3",
    "@openzeppelin/hardhat-upgrades": "^1.21.0",
    "@typechain/ethers-v5": "^7.2.0",
    "@typechain/hardhat": "^2.3.1",
    "@types/big.js": "^6.1.3",
    "@types/chai": "^4.3.0",
    "@types/lodash": "^4.14.177",
    "@types/mocha": "^9.0.0",
    "@types/node": "^12.20.37",
    "@typescript-eslint/eslint-plugin": "^5.17.0",
    "@typescript-eslint/parser": "^5.17.0",
    "@withtally/tally-publish-dao": "^0.0.5",
    "axios": "^0.24.0",
    "big.js": "^6.1.1",
    "caip": "^1.1.0",
    "chai": "^4.3.4",
    "dotenv": "^16.0.0",
    "eslint": "^8.14.0",
    "eslint-config-prettier": "^8.5.0",
    "eslint-config-standard": "^16.0.3",
    "eslint-plugin-import": "^2.25.4",
    "eslint-plugin-node": "^11.1.0",
    "eslint-plugin-prettier": "^4.0.0",
    "eslint-plugin-promise": "^6.0.0",
    "eth-permit": "^0.2.1",
    "ethereum-waffle": "^3.4.0",
    "ethers": "^5.5.2",
    "fast-check": "^2.24.0",
    "graphql": "^16.6.0",
    "graphql-request": "^4.3.0",
    "hardhat": "^2.12.2",
    "hardhat-contract-sizer": "^2.4.0",
    "hardhat-gas-reporter": "^1.0.8",
    "husky": "^7.0.0",
    "lodash": "^4.17.21",
    "lodash.get": "^4.4.2",
    "mocha-chai-jest-snapshot": "^1.1.3",
    "prettier": "2.5.1",
    "prettier-plugin-solidity": "^1.0.0-beta.13",
    "solhint": "^3.3.6",
    "solhint-plugin-prettier": "^0.0.5",
    "solidity-coverage": "^0.8.2",
    "ts-node": "^10.4.0",
    "tsconfig-paths": "^4.1.0",
    "typechain": "^5.2.0",
    "typescript": "^4.4.2",
    "wretch": "^2.0.4"
  },
  "resolutions": {
    "@solidity-parser/parser": "^0.13.2"
  },
<<<<<<< HEAD
  "packageManager": "yarn@3.2.0",
  "dependencies": {
    "@nomicfoundation/hardhat-network-helpers": "^1.0.6"
  }
=======
  "packageManager": "yarn@3.3.1"
>>>>>>> 88cad46c
}<|MERGE_RESOLUTION|>--- conflicted
+++ resolved
@@ -22,20 +22,9 @@
     "test:plugins": "hardhat test test/{libraries,plugins}/*.test.ts --parallel",
     "test:integration": "PROTO_IMPL=1 FORK=1 hardhat test test/integration/**/*.test.ts",
     "test:scenario": "PROTO_IMPL=1 hardhat test test/scenario/*.test.ts --parallel",
-<<<<<<< HEAD
-    "test:fuzz": "hardhat test test/fuzz/*.test.ts",
-    "test:scenario:coverage": "PROTO_IMPL=1 hardhat coverage --testfiles 'test/scenario/*.test.ts`",
-    "test:serial": "hardhat test",
-    "test:recompile": "hardhat compile --force && mocha --require hardhat/register --recursive --exit",
-    "eslint": "eslint test/",
-    "eslint:fuzz": "eslint test/fuzz",
-    "prepare": "husky install",
-    "test:gas": "REPORT_GAS=1 PROTO_IMPL=1 hardhat test test/{libraries,plugins,scenario,}/*.test.ts && FORK=1 REPORT_GAS=1 PROTO_IMPL=1 hardhat test test/integration/**/*.test.ts",
-=======
     "test:gas": "yarn test:gas:protocol && yarn test:gas:integration",
     "test:gas:protocol": "REPORT_GAS=1 PROTO_IMPL=1 hardhat test test/{libraries,plugins,scenario,}/*.test.ts",
     "test:gas:integration": "FORK=1 REPORT_GAS=1 PROTO_IMPL=1 hardhat test test/integration/**/*.test.ts",
->>>>>>> 88cad46c
     "test:coverage": "PROTO_IMPL=1 hardhat coverage --testfiles 'test/{libraries,plugins,scenario,}/*.test.ts'",
     "lint": "bash tools/lint && eslint test/",
     "prettier": "prettier --ignore-path .gitignore --loglevel warn --write \"./**/*.{js,ts,sol,json}\"",
@@ -112,12 +101,5 @@
   "resolutions": {
     "@solidity-parser/parser": "^0.13.2"
   },
-<<<<<<< HEAD
-  "packageManager": "yarn@3.2.0",
-  "dependencies": {
-    "@nomicfoundation/hardhat-network-helpers": "^1.0.6"
-  }
-=======
   "packageManager": "yarn@3.3.1"
->>>>>>> 88cad46c
 }