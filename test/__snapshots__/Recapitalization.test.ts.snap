// Jest Snapshot v1, https://goo.gl/fbAQLP

exports[`Recapitalization - P1 Gas Reporting Settle Trades / Manage Funds 1`] = `63646`;

exports[`Recapitalization - P1 Gas Reporting Settle Trades / Manage Funds 2`] = `1533931`;

exports[`Recapitalization - P1 Gas Reporting Settle Trades / Manage Funds 3`] = `305632`;

exports[`Recapitalization - P1 Gas Reporting Settle Trades / Manage Funds 4`] = `187228`;

exports[`Recapitalization - P1 Gas Reporting Settle Trades / Manage Funds 5`] = `1584844`;

exports[`Recapitalization - P1 Gas Reporting Settle Trades / Manage Funds 6`] = `187273`;

<<<<<<< HEAD
exports[`Recapitalization - P1 Gas Reporting Settle Trades / Manage Funds 7`] = `2063388`;
=======
exports[`Recapitalization - P1 Gas Reporting Settle Trades / Manage Funds 7`] = `2016768`;
>>>>>>> ebbaa9c4

exports[`Recapitalization - P1 Gas Reporting Settle Trades / Manage Funds 8`] = `215242`;<|MERGE_RESOLUTION|>--- conflicted
+++ resolved
@@ -12,10 +12,6 @@
 
 exports[`Recapitalization - P1 Gas Reporting Settle Trades / Manage Funds 6`] = `187273`;
 
-<<<<<<< HEAD
-exports[`Recapitalization - P1 Gas Reporting Settle Trades / Manage Funds 7`] = `2063388`;
-=======
 exports[`Recapitalization - P1 Gas Reporting Settle Trades / Manage Funds 7`] = `2016768`;
->>>>>>> ebbaa9c4
 
 exports[`Recapitalization - P1 Gas Reporting Settle Trades / Manage Funds 8`] = `215242`;