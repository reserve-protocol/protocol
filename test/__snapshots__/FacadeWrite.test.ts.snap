// Jest Snapshot v1, https://goo.gl/fbAQLP

<<<<<<< HEAD
exports[`FacadeWrite contract Deployment Process Gas Reporting Phase 1 - RToken Deployment 1`] = `8320542`;
=======
exports[`FacadeWrite contract Deployment Process Gas Reporting Phase 1 - RToken Deployment 1`] = `8347291`;
>>>>>>> ea1e6c14

exports[`FacadeWrite contract Deployment Process Gas Reporting Phase 2 - Deploy governance 1`] = `5464235`;

exports[`FacadeWrite contract Deployment Process Gas Reporting Phase 2 - Without governance 1`] = `114895`;<|MERGE_RESOLUTION|>--- conflicted
+++ resolved
@@ -1,10 +1,6 @@
 // Jest Snapshot v1, https://goo.gl/fbAQLP
 
-<<<<<<< HEAD
-exports[`FacadeWrite contract Deployment Process Gas Reporting Phase 1 - RToken Deployment 1`] = `8320542`;
-=======
-exports[`FacadeWrite contract Deployment Process Gas Reporting Phase 1 - RToken Deployment 1`] = `8347291`;
->>>>>>> ea1e6c14
+exports[`FacadeWrite contract Deployment Process Gas Reporting Phase 1 - RToken Deployment 1`] = `8314897`;
 
 exports[`FacadeWrite contract Deployment Process Gas Reporting Phase 2 - Deploy governance 1`] = `5464235`;
 
