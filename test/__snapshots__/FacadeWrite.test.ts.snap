// Jest Snapshot v1, https://goo.gl/fbAQLP

<<<<<<< HEAD
exports[`FacadeWrite contract Deployment Process Gas Reporting Phase 1 - RToken Deployment 1`] = `8263156`;
=======
exports[`FacadeWrite contract Deployment Process Gas Reporting Phase 1 - RToken Deployment 1`] = `8572904`;
>>>>>>> a007c472

exports[`FacadeWrite contract Deployment Process Gas Reporting Phase 2 - Deploy governance 1`] = `5464253`;

exports[`FacadeWrite contract Deployment Process Gas Reporting Phase 2 - Without governance 1`] = `114895`;<|MERGE_RESOLUTION|>--- conflicted
+++ resolved
@@ -1,10 +1,6 @@
 // Jest Snapshot v1, https://goo.gl/fbAQLP
 
-<<<<<<< HEAD
-exports[`FacadeWrite contract Deployment Process Gas Reporting Phase 1 - RToken Deployment 1`] = `8263156`;
-=======
 exports[`FacadeWrite contract Deployment Process Gas Reporting Phase 1 - RToken Deployment 1`] = `8572904`;
->>>>>>> a007c472
 
 exports[`FacadeWrite contract Deployment Process Gas Reporting Phase 2 - Deploy governance 1`] = `5464253`;
 
