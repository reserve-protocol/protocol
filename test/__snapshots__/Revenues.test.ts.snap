--- conflicted
+++ resolved
@@ -12,28 +12,16 @@
 
 exports[`Revenues - P1 Gas Reporting Claim and Sweep Rewards 6`] = `212277`;
 
-<<<<<<< HEAD
-exports[`Revenues - P1 Gas Reporting Selling RToken 1`] = `1039136`;
+exports[`Revenues - P1 Gas Reporting Selling RToken 1`] = `1030919`;
 
-exports[`Revenues - P1 Gas Reporting Settle Trades / Manage Funds 1`] = `777525`;
+exports[`Revenues - P1 Gas Reporting Settle Trades / Manage Funds 1`] = `773978`;
 
-exports[`Revenues - P1 Gas Reporting Settle Trades / Manage Funds 2`] = `1188936`;
-=======
-exports[`Revenues - P1 Gas Reporting Selling RToken 1`] = `1023658`;
-
-exports[`Revenues - P1 Gas Reporting Settle Trades / Manage Funds 1`] = `773965`;
-
-exports[`Revenues - P1 Gas Reporting Settle Trades / Manage Funds 2`] = `1177817`;
->>>>>>> ea1e6c14
+exports[`Revenues - P1 Gas Reporting Settle Trades / Manage Funds 2`] = `1180719`;
 
 exports[`Revenues - P1 Gas Reporting Settle Trades / Manage Funds 3`] = `311446`;
 
 exports[`Revenues - P1 Gas Reporting Settle Trades / Manage Funds 4`] = `266512`;
 
-<<<<<<< HEAD
-exports[`Revenues - P1 Gas Reporting Settle Trades / Manage Funds 5`] = `743325`;
-=======
-exports[`Revenues - P1 Gas Reporting Settle Trades / Manage Funds 5`] = `739765`;
->>>>>>> ea1e6c14
+exports[`Revenues - P1 Gas Reporting Settle Trades / Manage Funds 5`] = `739778`;
 
 exports[`Revenues - P1 Gas Reporting Settle Trades / Manage Funds 6`] = `242306`;