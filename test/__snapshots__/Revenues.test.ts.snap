// Jest Snapshot v1, https://goo.gl/fbAQLP

exports[`Revenues - P1 Gas Reporting Claim and Sweep Rewards 1`] = `164974`;

exports[`Revenues - P1 Gas Reporting Claim and Sweep Rewards 2`] = `165027`;

exports[`Revenues - P1 Gas Reporting Claim and Sweep Rewards 3`] = `165027`;

exports[`Revenues - P1 Gas Reporting Claim and Sweep Rewards 4`] = `208624`;

exports[`Revenues - P1 Gas Reporting Claim and Sweep Rewards 5`] = `229377`;

exports[`Revenues - P1 Gas Reporting Claim and Sweep Rewards 6`] = `212277`;

<<<<<<< HEAD
exports[`Revenues - P1 Gas Reporting Selling RToken 1`] = `1050983`;
=======
exports[`Revenues - P1 Gas Reporting Selling RToken 1`] = `1020522`;
>>>>>>> a007c472

exports[`Revenues - P1 Gas Reporting Settle Trades / Manage Funds 1`] = `823097`;

<<<<<<< HEAD
exports[`Revenues - P1 Gas Reporting Settle Trades / Manage Funds 2`] = `1230444`;
=======
exports[`Revenues - P1 Gas Reporting Settle Trades / Manage Funds 2`] = `1175816`;
>>>>>>> a007c472

exports[`Revenues - P1 Gas Reporting Settle Trades / Manage Funds 3`] = `323096`;

exports[`Revenues - P1 Gas Reporting Settle Trades / Manage Funds 4`] = `278163`;

exports[`Revenues - P1 Gas Reporting Settle Trades / Manage Funds 5`] = `788897`;

exports[`Revenues - P1 Gas Reporting Settle Trades / Manage Funds 6`] = `253956`;<|MERGE_RESOLUTION|>--- conflicted
+++ resolved
@@ -12,19 +12,11 @@
 
 exports[`Revenues - P1 Gas Reporting Claim and Sweep Rewards 6`] = `212277`;
 
-<<<<<<< HEAD
-exports[`Revenues - P1 Gas Reporting Selling RToken 1`] = `1050983`;
-=======
 exports[`Revenues - P1 Gas Reporting Selling RToken 1`] = `1020522`;
->>>>>>> a007c472
 
 exports[`Revenues - P1 Gas Reporting Settle Trades / Manage Funds 1`] = `823097`;
 
-<<<<<<< HEAD
-exports[`Revenues - P1 Gas Reporting Settle Trades / Manage Funds 2`] = `1230444`;
-=======
 exports[`Revenues - P1 Gas Reporting Settle Trades / Manage Funds 2`] = `1175816`;
->>>>>>> a007c472
 
 exports[`Revenues - P1 Gas Reporting Settle Trades / Manage Funds 3`] = `323096`;
 
