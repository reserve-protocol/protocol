--- conflicted
+++ resolved
@@ -12,28 +12,16 @@
 
 exports[`Revenues - P1 Gas Reporting Claim and Sweep Rewards 6`] = `212277`;
 
-<<<<<<< HEAD
-exports[`Revenues - P1 Gas Reporting Selling RToken 1`] = `1023658`;
-
-exports[`Revenues - P1 Gas Reporting Settle Trades / Manage Funds 1`] = `773965`;
-
-exports[`Revenues - P1 Gas Reporting Settle Trades / Manage Funds 2`] = `1177817`;
-=======
 exports[`Revenues - P1 Gas Reporting Selling RToken 1`] = `1008567`;
 
 exports[`Revenues - P1 Gas Reporting Settle Trades / Manage Funds 1`] = `773918`;
 
 exports[`Revenues - P1 Gas Reporting Settle Trades / Manage Funds 2`] = `1181227`;
->>>>>>> 61079639
 
 exports[`Revenues - P1 Gas Reporting Settle Trades / Manage Funds 3`] = `311446`;
 
 exports[`Revenues - P1 Gas Reporting Settle Trades / Manage Funds 4`] = `266512`;
 
-<<<<<<< HEAD
-exports[`Revenues - P1 Gas Reporting Settle Trades / Manage Funds 5`] = `739765`;
-=======
 exports[`Revenues - P1 Gas Reporting Settle Trades / Manage Funds 5`] = `739718`;
->>>>>>> 61079639
 
 exports[`Revenues - P1 Gas Reporting Settle Trades / Manage Funds 6`] = `242306`;