--- conflicted
+++ resolved
@@ -1,14 +1,5 @@
 // Jest Snapshot v1, https://goo.gl/fbAQLP
 
-<<<<<<< HEAD
-exports[`Recollateralization - P1 Gas Reporting rebalance() - DutchTrade  1`] = `1403002`;
-
-exports[`Recollateralization - P1 Gas Reporting rebalance() - DutchTrade  2`] = `1525458`;
-
-exports[`Recollateralization - P1 Gas Reporting rebalance() - DutchTrade  3`] = `746758`;
-
-exports[`Recollateralization - P1 Gas Reporting rebalance() - GnosisTrade  1`] = `1723608`;
-=======
 exports[`Recollateralization - P1 Gas Reporting rebalance() - DutchTrade  1`] = `1365473`;
 
 exports[`Recollateralization - P1 Gas Reporting rebalance() - DutchTrade  2`] = `1500861`;
@@ -16,22 +7,13 @@
 exports[`Recollateralization - P1 Gas Reporting rebalance() - DutchTrade  3`] = `755062`;
 
 exports[`Recollateralization - P1 Gas Reporting rebalance() - GnosisTrade  1`] = `1659319`;
->>>>>>> a007c472
 
 exports[`Recollateralization - P1 Gas Reporting rebalance() - GnosisTrade  2`] = `179724`;
 
-<<<<<<< HEAD
-exports[`Recollateralization - P1 Gas Reporting rebalance() - GnosisTrade  3`] = `1665538`;
-=======
 exports[`Recollateralization - P1 Gas Reporting rebalance() - GnosisTrade  3`] = `1602220`;
->>>>>>> a007c472
 
 exports[`Recollateralization - P1 Gas Reporting rebalance() - GnosisTrade  4`] = `179724`;
 
-<<<<<<< HEAD
-exports[`Recollateralization - P1 Gas Reporting rebalance() - GnosisTrade  5`] = `1742994`;
-=======
 exports[`Recollateralization - P1 Gas Reporting rebalance() - GnosisTrade  5`] = `1689982`;
->>>>>>> a007c472
 
 exports[`Recollateralization - P1 Gas Reporting rebalance() - GnosisTrade  6`] = `207824`;