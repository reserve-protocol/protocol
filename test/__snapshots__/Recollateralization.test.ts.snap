// Jest Snapshot v1, https://goo.gl/fbAQLP

<<<<<<< HEAD
exports[`Recollateralization - P1 Gas Reporting rebalance() - DutchTrade  1`] = `1397918`;

exports[`Recollateralization - P1 Gas Reporting rebalance() - DutchTrade  2`] = `1519304`;

exports[`Recollateralization - P1 Gas Reporting rebalance() - DutchTrade  3`] = `754387`;

exports[`Recollateralization - P1 Gas Reporting rebalance() - GnosisTrade  1`] = `1717812`;

exports[`Recollateralization - P1 Gas Reporting rebalance() - GnosisTrade  2`] = `179724`;

exports[`Recollateralization - P1 Gas Reporting rebalance() - GnosisTrade  3`] = `1660454`;

exports[`Recollateralization - P1 Gas Reporting rebalance() - GnosisTrade  4`] = `179724`;

exports[`Recollateralization - P1 Gas Reporting rebalance() - GnosisTrade  5`] = `1736484`;

exports[`Recollateralization - P1 Gas Reporting rebalance() - GnosisTrade  6`] = `207824`;
=======
exports[`Recollateralization - P1 Gas Reporting rebalance() - DutchTrade  1`] = `1363847`;

exports[`Recollateralization - P1 Gas Reporting rebalance() - DutchTrade  2`] = `1499568`;

exports[`Recollateralization - P1 Gas Reporting rebalance() - DutchTrade  3`] = `738601`;

exports[`Recollateralization - P1 Gas Reporting rebalance() - GnosisTrade  1`] = `1656950`;

exports[`Recollateralization - P1 Gas Reporting rebalance() - GnosisTrade  2`] = `174781`;

exports[`Recollateralization - P1 Gas Reporting rebalance() - GnosisTrade  3`] = `1599095`;

exports[`Recollateralization - P1 Gas Reporting rebalance() - GnosisTrade  4`] = `174781`;

exports[`Recollateralization - P1 Gas Reporting rebalance() - GnosisTrade  5`] = `1687568`;

exports[`Recollateralization - P1 Gas Reporting rebalance() - GnosisTrade  6`] = `202854`;
>>>>>>> c20ea916
<|MERGE_RESOLUTION|>--- conflicted
+++ resolved
@@ -1,24 +1,5 @@
 // Jest Snapshot v1, https://goo.gl/fbAQLP
 
-<<<<<<< HEAD
-exports[`Recollateralization - P1 Gas Reporting rebalance() - DutchTrade  1`] = `1397918`;
-
-exports[`Recollateralization - P1 Gas Reporting rebalance() - DutchTrade  2`] = `1519304`;
-
-exports[`Recollateralization - P1 Gas Reporting rebalance() - DutchTrade  3`] = `754387`;
-
-exports[`Recollateralization - P1 Gas Reporting rebalance() - GnosisTrade  1`] = `1717812`;
-
-exports[`Recollateralization - P1 Gas Reporting rebalance() - GnosisTrade  2`] = `179724`;
-
-exports[`Recollateralization - P1 Gas Reporting rebalance() - GnosisTrade  3`] = `1660454`;
-
-exports[`Recollateralization - P1 Gas Reporting rebalance() - GnosisTrade  4`] = `179724`;
-
-exports[`Recollateralization - P1 Gas Reporting rebalance() - GnosisTrade  5`] = `1736484`;
-
-exports[`Recollateralization - P1 Gas Reporting rebalance() - GnosisTrade  6`] = `207824`;
-=======
 exports[`Recollateralization - P1 Gas Reporting rebalance() - DutchTrade  1`] = `1363847`;
 
 exports[`Recollateralization - P1 Gas Reporting rebalance() - DutchTrade  2`] = `1499568`;
@@ -35,5 +16,4 @@
 
 exports[`Recollateralization - P1 Gas Reporting rebalance() - GnosisTrade  5`] = `1687568`;
 
-exports[`Recollateralization - P1 Gas Reporting rebalance() - GnosisTrade  6`] = `202854`;
->>>>>>> c20ea916
+exports[`Recollateralization - P1 Gas Reporting rebalance() - GnosisTrade  6`] = `202854`;