--- conflicted
+++ resolved
@@ -1,18 +1,10 @@
 // Jest Snapshot v1, https://goo.gl/fbAQLP
 
-<<<<<<< HEAD
-exports[`RTokenP1 contract Gas Reporting Issuance: within block 1`] = `787531`;
-
-exports[`RTokenP1 contract Gas Reporting Issuance: within block 2`] = `614535`;
-
-exports[`RTokenP1 contract Gas Reporting Redemption 1`] = `589244`;
-=======
 exports[`RTokenP1 contract Gas Reporting Issuance: within block 1`] = `782158`;
 
 exports[`RTokenP1 contract Gas Reporting Issuance: within block 2`] = `609158`;
 
 exports[`RTokenP1 contract Gas Reporting Redemption 1`] = `583862`;
->>>>>>> a007c472
 
 exports[`RTokenP1 contract Gas Reporting Transfer 1`] = `56658`;
 
