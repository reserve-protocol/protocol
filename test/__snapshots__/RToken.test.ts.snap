// Jest Snapshot v1, https://goo.gl/fbAQLP

<<<<<<< HEAD
exports[`RTokenP1 contract Gas Reporting Issuance: within block 1`] = `785146`;

exports[`RTokenP1 contract Gas Reporting Issuance: within block 2`] = `612150`;

exports[`RTokenP1 contract Gas Reporting Redemption 1`] = `586923`;
=======
exports[`RTokenP1 contract Gas Reporting Issuance: within block 1`] = `787453`;

exports[`RTokenP1 contract Gas Reporting Issuance: within block 2`] = `614457`;

exports[`RTokenP1 contract Gas Reporting Redemption 1`] = `589230`;
>>>>>>> 61079639

exports[`RTokenP1 contract Gas Reporting Transfer 1`] = `56658`;

exports[`RTokenP1 contract Gas Reporting Transfer 2`] = `34758`;

exports[`RTokenP1 contract Gas Reporting Transfer 3`] = `51858`;<|MERGE_RESOLUTION|>--- conflicted
+++ resolved
@@ -1,18 +1,10 @@
 // Jest Snapshot v1, https://goo.gl/fbAQLP
 
-<<<<<<< HEAD
-exports[`RTokenP1 contract Gas Reporting Issuance: within block 1`] = `785146`;
-
-exports[`RTokenP1 contract Gas Reporting Issuance: within block 2`] = `612150`;
-
-exports[`RTokenP1 contract Gas Reporting Redemption 1`] = `586923`;
-=======
 exports[`RTokenP1 contract Gas Reporting Issuance: within block 1`] = `787453`;
 
 exports[`RTokenP1 contract Gas Reporting Issuance: within block 2`] = `614457`;
 
 exports[`RTokenP1 contract Gas Reporting Redemption 1`] = `589230`;
->>>>>>> 61079639
 
 exports[`RTokenP1 contract Gas Reporting Transfer 1`] = `56658`;
 
