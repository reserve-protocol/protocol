// Jest Snapshot v1, https://goo.gl/fbAQLP

<<<<<<< HEAD
exports[`RTokenP1 contract Gas Reporting Issuance: across blocks 1`] = `1098009`;

exports[`RTokenP1 contract Gas Reporting Issuance: across blocks 2`] = `837401`;
=======
exports[`RTokenP1 contract Gas Reporting Issuance: across blocks 1`] = `1027891`;

exports[`RTokenP1 contract Gas Reporting Issuance: across blocks 2`] = `767283`;
>>>>>>> ce5615e4

exports[`RTokenP1 contract Gas Reporting Issuance: within block 1`] = `816557`;

exports[`RTokenP1 contract Gas Reporting Issuance: within block 2`] = `643522`;

exports[`RTokenP1 contract Gas Reporting Redemption 1`] = `488925`;

exports[`RTokenP1 contract Gas Reporting Transfer 1`] = `56475`;

exports[`RTokenP1 contract Gas Reporting Transfer 2`] = `34575`;

exports[`RTokenP1 contract Gas Reporting Transfer 3`] = `51687`;<|MERGE_RESOLUTION|>--- conflicted
+++ resolved
@@ -1,14 +1,8 @@
 // Jest Snapshot v1, https://goo.gl/fbAQLP
 
-<<<<<<< HEAD
-exports[`RTokenP1 contract Gas Reporting Issuance: across blocks 1`] = `1098009`;
-
-exports[`RTokenP1 contract Gas Reporting Issuance: across blocks 2`] = `837401`;
-=======
 exports[`RTokenP1 contract Gas Reporting Issuance: across blocks 1`] = `1027891`;
 
 exports[`RTokenP1 contract Gas Reporting Issuance: across blocks 2`] = `767283`;
->>>>>>> ce5615e4
 
 exports[`RTokenP1 contract Gas Reporting Issuance: within block 1`] = `816557`;
 
