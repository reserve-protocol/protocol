--- conflicted
+++ resolved
@@ -1,14 +1,5 @@
 // Jest Snapshot v1, https://goo.gl/fbAQLP
 
-<<<<<<< HEAD
-exports[`BrokerP1 contract #fast Gas Reporting DutchTrade Initialize Trade  1`] = `259526`;
-
-exports[`BrokerP1 contract #fast Gas Reporting DutchTrade Open Trade  1`] = `368768`;
-
-exports[`BrokerP1 contract #fast Gas Reporting DutchTrade Open Trade  2`] = `370883`;
-
-exports[`BrokerP1 contract #fast Gas Reporting DutchTrade Open Trade  3`] = `373021`;
-=======
 exports[`BrokerP1 contract #fast Gas Reporting DutchTrade Initialize Trade  1`] = `251984`;
 
 exports[`BrokerP1 contract #fast Gas Reporting DutchTrade Open Trade  1`] = `361087`;
@@ -16,24 +7,15 @@
 exports[`BrokerP1 contract #fast Gas Reporting DutchTrade Open Trade  2`] = `363202`;
 
 exports[`BrokerP1 contract #fast Gas Reporting DutchTrade Open Trade  3`] = `365340`;
->>>>>>> 61079639
 
 exports[`BrokerP1 contract #fast Gas Reporting DutchTrade Settle Trade  1`] = `63333`;
 
 exports[`BrokerP1 contract #fast Gas Reporting GnosisTrade Initialize Trade  1`] = `451427`;
 
-<<<<<<< HEAD
-exports[`BrokerP1 contract #fast Gas Reporting GnosisTrade Open Trade  1`] = `541418`;
-
-exports[`BrokerP1 contract #fast Gas Reporting GnosisTrade Open Trade  2`] = `529256`;
-
-exports[`BrokerP1 contract #fast Gas Reporting GnosisTrade Open Trade  3`] = `531394`;
-=======
 exports[`BrokerP1 contract #fast Gas Reporting GnosisTrade Open Trade  1`] = `541279`;
 
 exports[`BrokerP1 contract #fast Gas Reporting GnosisTrade Open Trade  2`] = `529117`;
 
 exports[`BrokerP1 contract #fast Gas Reporting GnosisTrade Open Trade  3`] = `531255`;
->>>>>>> 61079639
 
 exports[`BrokerP1 contract #fast Gas Reporting GnosisTrade Settle Trade  1`] = `113056`;