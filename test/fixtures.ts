import { ContractFactory } from 'ethers'
import { expect } from 'chai'
import hre, { ethers } from 'hardhat'
import { getChainId } from '../common/blockchain-utils'
import { IConfig, IImplementations, IRevenueShare, networkConfig } from '../common/configuration'
import { expectInReceipt } from '../common/events'
import { bn, fp } from '../common/numbers'
import { CollateralStatus, PAUSER, LONG_FREEZER, SHORT_FREEZER } from '../common/constants'
import {
  Asset,
  AssetRegistryP1,
  ATokenFiatCollateral,
  BackingManagerP1,
  BasketHandlerP1,
  BasketLibP1,
  BrokerP1,
  ComptrollerMock,
  CTokenFiatCollateral,
  CTokenSelfReferentialCollateral,
  CTokenWrapperMock,
  ERC20Mock,
  DeployerP0,
  DeployerP1,
  DutchTrade,
  FacadeRead,
  FacadeAct,
  FacadeTest,
  DistributorP1,
  FiatCollateral,
  FurnaceP1,
  EasyAuction,
  GnosisMock,
  GnosisTrade,
  IAssetRegistry,
  MainP1,
  MockV3Aggregator,
  RevenueTraderP1,
  RTokenAsset,
  RTokenP1,
  SelfReferentialCollateral,
  StaticATokenMock,
  StRSRP1Votes,
  TestIBackingManager,
  TestIBasketHandler,
  TestIBroker,
  TestIDeployer,
  TestIDistributor,
  TestIFurnace,
  TestIMain,
  TestIRevenueTrader,
  TestIRToken,
  TestIStRSR,
  TradingLibP0,
  RecollateralizationLibP1,
  USDCMock,
  NonFiatCollateral,
  ZeroDecimalMock,
} from '../typechain'
import { advanceTime, getLatestBlockTimestamp, setNextBlockTimestamp } from './utils/time'
import { useEnv } from '#/utils/env'

export enum Implementation {
  P0,
  P1,
}

export const IMPLEMENTATION: Implementation =
  useEnv('PROTO_IMPL') == Implementation.P1.toString() ? Implementation.P1 : Implementation.P0

export const SLOW = !!useEnv('SLOW')

export const PRICE_TIMEOUT = bn('604800') // 1 week

export const ORACLE_TIMEOUT_PRE_BUFFER = bn('281474976710655').div(100) // type(uint48).max / 100

export const ORACLE_TIMEOUT = ORACLE_TIMEOUT_PRE_BUFFER.add(300)

export const ORACLE_ERROR = fp('0.01') // 1% oracle error

export const REVENUE_HIDING = fp('0') // no revenue hiding by default; test individually

// This will have to be updated on each release
<<<<<<< HEAD
export const VERSION = '3.1.0'
=======
export const VERSION = '3.2.0'
>>>>>>> 5ade2e1c

export type Collateral =
  | FiatCollateral
  | CTokenFiatCollateral
  | ATokenFiatCollateral
  | NonFiatCollateral
  | SelfReferentialCollateral
  | CTokenSelfReferentialCollateral

interface RSRFixture {
  rsr: ERC20Mock
}

async function rsrFixture(): Promise<RSRFixture> {
  // Deploy RSR and asset
  const ERC20: ContractFactory = await ethers.getContractFactory('ERC20Mock')
  const rsr: ERC20Mock = <ERC20Mock>await ERC20.deploy('Reserve Rights', 'RSR')

  return { rsr }
}

interface COMPAAVEFixture {
  weth: ERC20Mock
  compToken: ERC20Mock
  compoundMock: ComptrollerMock
  aaveToken: ERC20Mock
}

async function compAaveFixture(): Promise<COMPAAVEFixture> {
  const ERC20: ContractFactory = await ethers.getContractFactory('ERC20Mock')

  // Deploy WETH
  const weth: ERC20Mock = <ERC20Mock>await ERC20.deploy('Wrapped ETH', 'WETH')

  // Deploy COMP token and Asset
  const compToken: ERC20Mock = <ERC20Mock>await ERC20.deploy('COMP Token', 'COMP')

  // Deploy AAVE token
  const aaveToken: ERC20Mock = <ERC20Mock>await ERC20.deploy('AAVE Token', 'AAVE')

  // Deploy Comp and Aave Oracle Mocks
  const ComptrollerMockFactory: ContractFactory = await ethers.getContractFactory('ComptrollerMock')
  const compoundMock: ComptrollerMock = <ComptrollerMock>await ComptrollerMockFactory.deploy()
  await compoundMock.setCompToken(compToken.address)

  return {
    weth,
    compToken,
    compoundMock,
    aaveToken,
  }
}

interface GnosisFixture {
  gnosis: GnosisMock
  easyAuction: EasyAuction
}

async function gnosisFixture(): Promise<GnosisFixture> {
  const GnosisFactory: ContractFactory = await ethers.getContractFactory('GnosisMock')
  const chainId = await getChainId(hre)

  return {
    gnosis: <GnosisMock>await GnosisFactory.deploy(),
    easyAuction: <EasyAuction>(
      await ethers.getContractAt('EasyAuction', networkConfig[chainId].GNOSIS_EASY_AUCTION || '')
    ),
  }
}

async function collateralFixture(
  compToken: ERC20Mock,
  comptroller: ComptrollerMock,
  aaveToken: ERC20Mock,
  config: IConfig
) {
  const ERC20: ContractFactory = await ethers.getContractFactory('ERC20Mock')
  const USDC: ContractFactory = await ethers.getContractFactory('USDCMock')
  const ATokenMockFactory: ContractFactory = await ethers.getContractFactory('StaticATokenMock')
  const CTokenWrapperMockFactory: ContractFactory = await ethers.getContractFactory(
    'CTokenWrapperMock'
  )
  const FiatCollateralFactory: ContractFactory = await ethers.getContractFactory('FiatCollateral')
  const ATokenCollateralFactory = await ethers.getContractFactory('ATokenFiatCollateral')
  const CTokenCollateralFactory = await ethers.getContractFactory('CTokenFiatCollateral')
  const defaultThreshold = fp('0.01') // 1%
  const delayUntilDefault = bn('86400') // 24h

  const MockV3AggregatorFactory: ContractFactory = await ethers.getContractFactory(
    'MockV3Aggregator'
  )

  // Deploy all potential collateral assets
  const makeVanillaCollateral = async (symbol: string): Promise<[ERC20Mock, Collateral]> => {
    const erc20: ERC20Mock = <ERC20Mock>await ERC20.deploy(symbol + ' Token', symbol)
    const chainlinkFeed: MockV3Aggregator = <MockV3Aggregator>(
      await MockV3AggregatorFactory.deploy(8, bn('1e8'))
    )
    const coll = <FiatCollateral>await FiatCollateralFactory.deploy({
      priceTimeout: PRICE_TIMEOUT,
      chainlinkFeed: chainlinkFeed.address,
      oracleError: ORACLE_ERROR,
      erc20: erc20.address,
      maxTradeVolume: config.rTokenMaxTradeVolume,
      oracleTimeout: ORACLE_TIMEOUT_PRE_BUFFER,
      targetName: ethers.utils.formatBytes32String('USD'),
      defaultThreshold: defaultThreshold,
      delayUntilDefault: delayUntilDefault,
    })
    await coll.refresh()
    return [erc20, coll]
  }
  const makeSixDecimalCollateral = async (symbol: string): Promise<[USDCMock, Collateral]> => {
    const erc20: USDCMock = <USDCMock>await USDC.deploy(symbol + ' Token', symbol)
    const chainlinkFeed: MockV3Aggregator = <MockV3Aggregator>(
      await MockV3AggregatorFactory.deploy(8, bn('1e8'))
    )

    const coll = <FiatCollateral>await FiatCollateralFactory.deploy({
      priceTimeout: PRICE_TIMEOUT,
      chainlinkFeed: chainlinkFeed.address,
      oracleError: ORACLE_ERROR,
      erc20: erc20.address,
      maxTradeVolume: config.rTokenMaxTradeVolume,
      oracleTimeout: ORACLE_TIMEOUT_PRE_BUFFER,
      targetName: ethers.utils.formatBytes32String('USD'),
      defaultThreshold: defaultThreshold,
      delayUntilDefault: delayUntilDefault,
    })
    await coll.refresh()
    return [erc20, coll]
  }
  const make0DecimalCollateral = async (symbol: string): Promise<[ZeroDecimalMock, Collateral]> => {
    const erc20: ZeroDecimalMock = <ZeroDecimalMock>await USDC.deploy(symbol + ' Token', symbol)
    const chainlinkFeed: MockV3Aggregator = <MockV3Aggregator>(
      await MockV3AggregatorFactory.deploy(0, bn('1'))
    )

    const coll = <FiatCollateral>await FiatCollateralFactory.deploy({
      priceTimeout: PRICE_TIMEOUT,
      chainlinkFeed: chainlinkFeed.address,
      oracleError: ORACLE_ERROR,
      erc20: erc20.address,
      maxTradeVolume: config.rTokenMaxTradeVolume,
      oracleTimeout: ORACLE_TIMEOUT_PRE_BUFFER,
      targetName: ethers.utils.formatBytes32String('USD'),
      defaultThreshold: defaultThreshold,
      delayUntilDefault: delayUntilDefault,
    })
    return [erc20, coll]
  }
  const makeCTokenCollateral = async (
    symbol: string,
    referenceERC20: ERC20Mock,
    chainlinkAddr: string,
    compToken: ERC20Mock
  ): Promise<[CTokenWrapperMock, CTokenFiatCollateral]> => {
    const erc20: CTokenWrapperMock = <CTokenWrapperMock>(
      await CTokenWrapperMockFactory.deploy(
        symbol + ' Token',
        symbol,
        referenceERC20.address,
        compToken.address,
        comptroller.address
      )
    )
    const coll = <CTokenFiatCollateral>await CTokenCollateralFactory.deploy(
      {
        priceTimeout: PRICE_TIMEOUT,
        chainlinkFeed: chainlinkAddr,
        oracleError: ORACLE_ERROR,
        erc20: erc20.address,
        maxTradeVolume: config.rTokenMaxTradeVolume,
        oracleTimeout: ORACLE_TIMEOUT_PRE_BUFFER,
        targetName: ethers.utils.formatBytes32String('USD'),
        defaultThreshold: defaultThreshold,
        delayUntilDefault: delayUntilDefault,
      },
      REVENUE_HIDING
    )
    await coll.refresh()
    return [erc20, coll]
  }
  const makeATokenCollateral = async (
    symbol: string,
    referenceERC20: ERC20Mock,
    chainlinkAddr: string,
    aaveToken: ERC20Mock
  ): Promise<[StaticATokenMock, ATokenFiatCollateral]> => {
    const erc20: StaticATokenMock = <StaticATokenMock>(
      await ATokenMockFactory.deploy(symbol + ' Token', symbol, referenceERC20.address)
    )
    await erc20.setAaveToken(aaveToken.address)

    const coll = <ATokenFiatCollateral>await ATokenCollateralFactory.deploy(
      {
        priceTimeout: PRICE_TIMEOUT,
        chainlinkFeed: chainlinkAddr,
        oracleError: ORACLE_ERROR,
        erc20: erc20.address,
        maxTradeVolume: config.rTokenMaxTradeVolume,
        oracleTimeout: ORACLE_TIMEOUT_PRE_BUFFER,
        targetName: ethers.utils.formatBytes32String('USD'),
        defaultThreshold: defaultThreshold,
        delayUntilDefault: delayUntilDefault,
      },
      REVENUE_HIDING
    )
    await coll.refresh()
    return [erc20, coll]
  }

  // Create all possible collateral
  const dai = await makeVanillaCollateral('DAI')
  const usdc = await makeSixDecimalCollateral('USDC')
  const usdt = await makeVanillaCollateral('USDT')
  const busd = await makeVanillaCollateral('BUSD')
  const cdai = await makeCTokenCollateral('cDAI', dai[0], await dai[1].chainlinkFeed(), compToken)
  const cusdc = await makeCTokenCollateral(
    'cUSDC',
    usdc[0],
    await usdc[1].chainlinkFeed(),
    compToken
  )
  const cusdt = await makeCTokenCollateral(
    'cUSDT',
    usdt[0],
    await usdt[1].chainlinkFeed(),
    compToken
  )
  const adai = await makeATokenCollateral('aDAI', dai[0], await dai[1].chainlinkFeed(), aaveToken)
  const ausdc = await makeATokenCollateral(
    'aUSDC',
    usdc[0],
    await usdc[1].chainlinkFeed(),
    aaveToken
  )
  const ausdt = await makeATokenCollateral(
    'aUSDT',
    usdt[0],
    await usdt[1].chainlinkFeed(),
    aaveToken
  )
  const abusd = await makeATokenCollateral(
    'aBUSD',
    busd[0],
    await busd[1].chainlinkFeed(),
    aaveToken
  )
  const zcoin = await make0DecimalCollateral('ZCOIN') // zero decimals
  const erc20s = [
    dai[0],
    usdc[0],
    usdt[0],
    busd[0],
    cdai[0],
    cusdc[0],
    cusdt[0],
    adai[0],
    ausdc[0],
    ausdt[0],
    abusd[0],
    zcoin[0],
  ] as ERC20Mock[]
  const collateral = [
    dai[1],
    usdc[1],
    usdt[1],
    busd[1],
    cdai[1],
    cusdc[1],
    cusdt[1],
    adai[1],
    ausdc[1],
    ausdt[1],
    abusd[1],
    zcoin[1],
  ]

  // Create the initial basket
  const basket = [dai[1], usdc[1], adai[1], cdai[1]]
  const basketsNeededAmts = [fp('0.25'), fp('0.25'), fp('0.25'), fp('0.25')]

  return {
    erc20s,
    collateral,
    basket,
    basketsNeededAmts,
    bySymbol: {
      dai,
      usdc,
      usdt,
      busd,
      cdai,
      cusdc,
      cusdt,
      adai,
      ausdc,
      ausdt,
      abusd,
      zcoin,
    },
  }
}

type CollateralFixture = Awaited<ReturnType<typeof collateralFixture>>

type RSRAndCompAaveAndCollateralAndModuleFixture = RSRFixture &
  COMPAAVEFixture &
  CollateralFixture &
  GnosisFixture

export interface DefaultFixture extends RSRAndCompAaveAndCollateralAndModuleFixture {
  config: IConfig
  dist: IRevenueShare
  deployer: TestIDeployer
  main: TestIMain
  assetRegistry: IAssetRegistry
  backingManager: TestIBackingManager
  basketHandler: TestIBasketHandler
  distributor: TestIDistributor
  rsrAsset: Asset
  compAsset: Asset
  aaveAsset: Asset
  rToken: TestIRToken
  rTokenAsset: RTokenAsset
  furnace: TestIFurnace
  stRSR: TestIStRSR
  facade: FacadeRead
  facadeAct: FacadeAct
  facadeTest: FacadeTest
  broker: TestIBroker
  rsrTrader: TestIRevenueTrader
  rTokenTrader: TestIRevenueTrader
}

type Fixture<T> = () => Promise<T>

// Use this fixture when the prime basket will be constant at 1 USD
export const defaultFixture: Fixture<DefaultFixture> = async function (): Promise<DefaultFixture> {
  return await makeDefaultFixture(true)
}

// Use this fixture when the prime basket needs to be set away from 1 USD
export const defaultFixtureNoBasket: Fixture<DefaultFixture> =
  async function (): Promise<DefaultFixture> {
    return makeDefaultFixture(false)
  }

const makeDefaultFixture = async (setBasket: boolean): Promise<DefaultFixture> => {
  const signers = await ethers.getSigners()
  const owner = signers[0]
  const { rsr } = await rsrFixture()
  const { weth, compToken, compoundMock, aaveToken } = await compAaveFixture()
  const { gnosis, easyAuction } = await gnosisFixture()
  const gnosisAddr = useEnv('FORK') ? easyAuction.address : gnosis.address
  const dist: IRevenueShare = {
    rTokenDist: bn(40), // 2/5 RToken
    rsrDist: bn(60), // 3/5 RSR
  }

  // Setup Config
  const config: IConfig = {
    dist: dist,
    minTradeVolume: fp('1e-2'), // $0.01
    rTokenMaxTradeVolume: fp('1e6'), // $1M
    shortFreeze: bn('259200'), // 3 days
    longFreeze: bn('2592000'), // 30 days
    rewardRatio: bn('1069671574938'), // approx. half life of 90 days
    unstakingDelay: bn('1209600'), // 2 weeks
    withdrawalLeak: fp('0'), // 0%; always refresh
    warmupPeriod: bn('60'), // (the delay _after_ SOUND was regained)
    reweightable: false,
    tradingDelay: bn('0'), // (the delay _after_ default has been confirmed)
    batchAuctionLength: bn('900'), // 15 minutes
    dutchAuctionLength: bn('1800'), // 30 minutes
    backingBuffer: fp('0.0001'), // 0.01%
    maxTradeSlippage: fp('0.01'), // 1%
    issuanceThrottle: {
      amtRate: fp('1e6'), // 1M RToken
      pctRate: fp('0.05'), // 5%
    },
    redemptionThrottle: {
      amtRate: fp('1e6'), // 1M RToken
      pctRate: fp('0.05'), // 5%
    },
  }

  // Deploy TradingLib external library
  const TradingLibFactory: ContractFactory = await ethers.getContractFactory('TradingLibP0')
  const tradingLib: TradingLibP0 = <TradingLibP0>await TradingLibFactory.deploy()

  // Deploy FacadeRead
  const FacadeReadFactory: ContractFactory = await ethers.getContractFactory('FacadeRead')
  const facade = <FacadeRead>await FacadeReadFactory.deploy()

  // Deploy FacadeAct
  const FacadeActFactory: ContractFactory = await ethers.getContractFactory('FacadeAct')
  const facadeAct = <FacadeAct>await FacadeActFactory.deploy()

  // Deploy FacadeTest
  const FacadeTestFactory: ContractFactory = await ethers.getContractFactory('FacadeTest')
  const facadeTest = <FacadeTest>await FacadeTestFactory.deploy()

  // Deploy RSR chainlink feed
  const MockV3AggregatorFactory: ContractFactory = await ethers.getContractFactory(
    'MockV3Aggregator'
  )
  const rsrChainlinkFeed: MockV3Aggregator = <MockV3Aggregator>(
    await MockV3AggregatorFactory.deploy(8, bn('1e8'))
  )

  // Deploy RSR Asset
  const AssetFactory: ContractFactory = await ethers.getContractFactory('Asset')
  const rsrAsset: Asset = <Asset>(
    await AssetFactory.deploy(
      PRICE_TIMEOUT,
      rsrChainlinkFeed.address,
      ORACLE_ERROR,
      rsr.address,
      config.rTokenMaxTradeVolume,
      ORACLE_TIMEOUT_PRE_BUFFER
    )
  )
  await rsrAsset.refresh()

  // Create Deployer
  const DeployerFactory: ContractFactory = await ethers.getContractFactory('DeployerP0', {
    libraries: { TradingLibP0: tradingLib.address },
  })
  let deployer: TestIDeployer = <DeployerP0>(
    await DeployerFactory.deploy(rsr.address, gnosisAddr, rsrAsset.address)
  )

  if (IMPLEMENTATION == Implementation.P1) {
    // Deploy implementations
    const MainImplFactory: ContractFactory = await ethers.getContractFactory('MainP1')
    const mainImpl: MainP1 = <MainP1>await MainImplFactory.deploy()

    // Deploy TradingLib external library
    const TradingLibFactory: ContractFactory = await ethers.getContractFactory(
      'RecollateralizationLibP1'
    )
    const tradingLib: RecollateralizationLibP1 = <RecollateralizationLibP1>(
      await TradingLibFactory.deploy()
    )

    // Deploy BasketLib external library
    const BasketLibFactory: ContractFactory = await ethers.getContractFactory('BasketLibP1')
    const basketLib: BasketLibP1 = <BasketLibP1>await BasketLibFactory.deploy()

    const AssetRegImplFactory: ContractFactory = await ethers.getContractFactory('AssetRegistryP1')
    const assetRegImpl: AssetRegistryP1 = <AssetRegistryP1>await AssetRegImplFactory.deploy()

    const BackingMgrImplFactory: ContractFactory = await ethers.getContractFactory(
      'BackingManagerP1',
      {
        libraries: {
          RecollateralizationLibP1: tradingLib.address,
        },
      }
    )
    const backingMgrImpl: BackingManagerP1 = <BackingManagerP1>await BackingMgrImplFactory.deploy()

    const BskHandlerImplFactory: ContractFactory = await ethers.getContractFactory(
      'BasketHandlerP1',
      { libraries: { BasketLibP1: basketLib.address } }
    )
    const bskHndlrImpl: BasketHandlerP1 = <BasketHandlerP1>await BskHandlerImplFactory.deploy()

    const DistribImplFactory: ContractFactory = await ethers.getContractFactory('DistributorP1')
    const distribImpl: DistributorP1 = <DistributorP1>await DistribImplFactory.deploy()

    const RevTraderImplFactory: ContractFactory = await ethers.getContractFactory('RevenueTraderP1')
    const revTraderImpl: RevenueTraderP1 = <RevenueTraderP1>await RevTraderImplFactory.deploy()

    const FurnaceImplFactory: ContractFactory = await ethers.getContractFactory('FurnaceP1')
    const furnaceImpl: FurnaceP1 = <FurnaceP1>await FurnaceImplFactory.deploy()

    const GnosisTradeImplFactory: ContractFactory = await ethers.getContractFactory('GnosisTrade')
    const gnosisTrade: GnosisTrade = <GnosisTrade>await GnosisTradeImplFactory.deploy()

    const DutchTradeImplFactory: ContractFactory = await ethers.getContractFactory('DutchTrade')
    const dutchTrade: DutchTrade = <DutchTrade>await DutchTradeImplFactory.deploy()

    const BrokerImplFactory: ContractFactory = await ethers.getContractFactory('BrokerP1')
    const brokerImpl: BrokerP1 = <BrokerP1>await BrokerImplFactory.deploy()

    const RTokenImplFactory: ContractFactory = await ethers.getContractFactory('RTokenP1')
    const rTokenImpl: RTokenP1 = <RTokenP1>await RTokenImplFactory.deploy()

    const StRSRImplFactory: ContractFactory = await ethers.getContractFactory('StRSRP1Votes')
    const stRSRImpl: StRSRP1Votes = <StRSRP1Votes>await StRSRImplFactory.deploy()

    // Setup Implementation addresses
    const implementations: IImplementations = {
      main: mainImpl.address,
      components: {
        rToken: rTokenImpl.address,
        stRSR: stRSRImpl.address,
        assetRegistry: assetRegImpl.address,
        basketHandler: bskHndlrImpl.address,
        backingManager: backingMgrImpl.address,
        distributor: distribImpl.address,
        furnace: furnaceImpl.address,
        broker: brokerImpl.address,
        rsrTrader: revTraderImpl.address,
        rTokenTrader: revTraderImpl.address,
      },
      trading: {
        gnosisTrade: gnosisTrade.address,
        dutchTrade: dutchTrade.address,
      },
    }

    const DeployerFactory: ContractFactory = await ethers.getContractFactory('DeployerP1')
    deployer = <DeployerP1>(
      await DeployerFactory.deploy(rsr.address, gnosisAddr, rsrAsset.address, implementations)
    )
  }

  // Deploy actual contracts
  const receipt = await (
    await deployer.deploy('RTKN RToken', 'RTKN', 'mandate', owner.address, config)
  ).wait()

  const mainAddr = expectInReceipt(receipt, 'RTokenCreated').args.main
  const main: TestIMain = <TestIMain>await ethers.getContractAt('TestIMain', mainAddr)

  // Get Core
  const assetRegistry: IAssetRegistry = <IAssetRegistry>(
    await ethers.getContractAt('IAssetRegistry', await main.assetRegistry())
  )
  const backingManager: TestIBackingManager = <TestIBackingManager>(
    await ethers.getContractAt('TestIBackingManager', await main.backingManager())
  )
  const basketHandler: TestIBasketHandler = <TestIBasketHandler>(
    await ethers.getContractAt('TestIBasketHandler', await main.basketHandler())
  )
  const distributor: TestIDistributor = <TestIDistributor>(
    await ethers.getContractAt('TestIDistributor', await main.distributor())
  )

  const aaveChainlinkFeed: MockV3Aggregator = <MockV3Aggregator>(
    await MockV3AggregatorFactory.deploy(8, bn('1e8'))
  )
  const aaveAsset: Asset = <Asset>(
    await AssetFactory.deploy(
      PRICE_TIMEOUT,
      aaveChainlinkFeed.address,
      ORACLE_ERROR,
      aaveToken.address,
      config.rTokenMaxTradeVolume,
      ORACLE_TIMEOUT_PRE_BUFFER
    )
  )
  await aaveAsset.refresh()

  const compChainlinkFeed: MockV3Aggregator = <MockV3Aggregator>(
    await MockV3AggregatorFactory.deploy(8, bn('1e8'))
  )
  const compAsset: Asset = <Asset>(
    await AssetFactory.deploy(
      PRICE_TIMEOUT,
      compChainlinkFeed.address,
      ORACLE_ERROR,
      compToken.address,
      config.rTokenMaxTradeVolume,
      ORACLE_TIMEOUT_PRE_BUFFER
    )
  )
  await compAsset.refresh()

  // Register reward tokens
  await assetRegistry.connect(owner).register(aaveAsset.address)
  await assetRegistry.connect(owner).register(compAsset.address)

  const rToken: TestIRToken = <TestIRToken>(
    await ethers.getContractAt('TestIRToken', await main.rToken())
  )
  const rTokenAsset: RTokenAsset = <RTokenAsset>(
    await ethers.getContractAt('RTokenAsset', await assetRegistry.toAsset(rToken.address))
  )

  const broker: TestIBroker = <TestIBroker>(
    await ethers.getContractAt('TestIBroker', await main.broker())
  )

  const furnace: TestIFurnace = <TestIFurnace>(
    await ethers.getContractAt('TestIFurnace', await main.furnace())
  )
  const stRSR: TestIStRSR = <TestIStRSR>await ethers.getContractAt('TestIStRSR', await main.stRSR())

  // Deploy collateral for Main
  const { erc20s, collateral, basket, basketsNeededAmts, bySymbol } = await collateralFixture(
    compToken,
    compoundMock,
    aaveToken,
    config
  )

  const rsrTrader = <TestIRevenueTrader>(
    await ethers.getContractAt('TestIRevenueTrader', await main.rsrTrader())
  )
  const rTokenTrader = <TestIRevenueTrader>(
    await ethers.getContractAt('TestIRevenueTrader', await main.rTokenTrader())
  )

  // Register prime collateral
  const basketERC20s = []
  for (let i = 0; i < basket.length; i++) {
    await assetRegistry.connect(owner).register(basket[i].address)
    basketERC20s.push(await basket[i].erc20())
  }

  // Basket should begin disabled at 0 len
  expect(await basketHandler.status()).to.equal(CollateralStatus.DISABLED)

  if (setBasket) {
    // Set non-empty basket
    await basketHandler.connect(owner).setPrimeBasket(basketERC20s, basketsNeededAmts)
    await basketHandler.connect(owner).refreshBasket()

    // Advance time post warmup period
    await advanceTime(Number(config.warmupPeriod) + 1)
  }

  // Set up allowances
  for (let i = 0; i < basket.length; i++) {
    await backingManager.grantRTokenAllowance(await basket[i].erc20())
  }

  // Charge throttle
  await setNextBlockTimestamp(Number(await getLatestBlockTimestamp()) + 3600)

  // Set Owner as Pauser/Freezer for tests
  await main.connect(owner).grantRole(PAUSER, owner.address)
  await main.connect(owner).grantRole(SHORT_FREEZER, owner.address)
  await main.connect(owner).grantRole(LONG_FREEZER, owner.address)

  return {
    rsr,
    rsrAsset,
    weth,
    compToken,
    compAsset,
    compoundMock,
    aaveToken,
    aaveAsset,
    erc20s,
    collateral,
    basket,
    basketsNeededAmts,
    config,
    dist,
    deployer,
    main,
    assetRegistry,
    backingManager,
    basketHandler,
    distributor,
    rToken,
    rTokenAsset,
    furnace,
    stRSR,
    broker,
    gnosis,
    easyAuction,
    facade,
    facadeAct,
    facadeTest,
    rsrTrader,
    rTokenTrader,
    bySymbol,
  }
}<|MERGE_RESOLUTION|>--- conflicted
+++ resolved
@@ -80,11 +80,7 @@
 export const REVENUE_HIDING = fp('0') // no revenue hiding by default; test individually
 
 // This will have to be updated on each release
-<<<<<<< HEAD
-export const VERSION = '3.1.0'
-=======
 export const VERSION = '3.2.0'
->>>>>>> 5ade2e1c
 
 export type Collateral =
   | FiatCollateral
