--- conflicted
+++ resolved
@@ -507,15 +507,9 @@
   const facadeAddr = expectInReceipt(receipt, 'RTokenCreated').args.facade
   const main: TestIMain = <TestIMain>await ethers.getContractAt('TestIMain', mainAddr)
 
-<<<<<<< HEAD
-  // Get Components
-  const assetRegistry: AssetRegistryP0 = <AssetRegistryP0>(
-    await ethers.getContractAt('AssetRegistryP0', await main.assetRegistry())
-=======
   // Get Core
   const assetRegistry: TestIAssetRegistry = <TestIAssetRegistry>(
     await ethers.getContractAt('TestIAssetRegistry', await main.assetRegistry())
->>>>>>> 9d65feaa
   )
   const backingManager: TestIBackingManager = <TestIBackingManager>(
     await ethers.getContractAt('TestIBackingManager', await main.backingManager())
