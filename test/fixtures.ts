import { Fixture } from 'ethereum-waffle'
import { BigNumber, ContractFactory, Contract } from 'ethers'
import { expect } from 'chai'
import hre, { ethers } from 'hardhat'
import { getChainId } from '../common/blockchain-utils'
import { IConfig, IImplementations, IRevenueShare, networkConfig } from '../common/configuration'
import { expectInReceipt } from '../common/events'
import { bn, fp } from '../common/numbers'
import { CollateralStatus } from '../common/constants'
import {
  Asset,
  AssetRegistryP1,
  ATokenFiatCollateral,
  BackingManagerP1,
  BasketHandlerP1,
  BrokerP1,
  ComptrollerMock,
  CTokenFiatCollateral,
  CTokenSelfReferentialCollateral,
  CTokenMock,
  ERC20Mock,
  DeployerP0,
  DeployerP1,
  FacadeRead,
  FacadeAct,
  FacadeTest,
  DistributorP1,
  FiatCollateral,
  FurnaceP1,
  EasyAuction,
  GnosisMock,
  GnosisTrade,
  IAssetRegistry,
  IBasketHandler,
  MainP1,
  MockV3Aggregator,
<<<<<<< HEAD
=======
  PermitLib,
>>>>>>> fdd9f81f
  RevenueTraderP1,
  RTokenAsset,
  RTokenP1,
  SelfReferentialCollateral,
  StaticATokenMock,
  StRSRP1Votes,
  TestIBackingManager,
  TestIBroker,
  TestIDeployer,
  TestIDistributor,
  TestIFurnace,
  TestIMain,
  TestIRevenueTrader,
  TestIRToken,
  TestIStRSR,
  USDCMock,
  NonFiatCollateral,
} from '../typechain'
import { useEnv } from '#/utils/env'

export enum Implementation {
  P0,
  P1,
}

export const IMPLEMENTATION: Implementation =
  useEnv('PROTO_IMPL') == Implementation.P1.toString() ? Implementation.P1 : Implementation.P0

export const SLOW = !!useEnv('SLOW')

export const PRICE_TIMEOUT = bn('604800') // 1 week

export const ORACLE_TIMEOUT = bn('281474976710655').div(2) // type(uint48).max / 2

export const ORACLE_ERROR = fp('0.01') // 1% oracle error

export type Collateral =
  | FiatCollateral
  | CTokenFiatCollateral
  | ATokenFiatCollateral
  | NonFiatCollateral
  | SelfReferentialCollateral
  | CTokenSelfReferentialCollateral

interface RSRFixture {
  rsr: ERC20Mock
}

async function rsrFixture(): Promise<RSRFixture> {
  // Deploy RSR and asset
  const ERC20: ContractFactory = await ethers.getContractFactory('ERC20Mock')
  const rsr: ERC20Mock = <ERC20Mock>await ERC20.deploy('Reserve Rights', 'RSR')

  return { rsr }
}

interface COMPAAVEFixture {
  weth: ERC20Mock
  compToken: ERC20Mock
  compoundMock: ComptrollerMock
  aaveToken: ERC20Mock
}

async function compAaveFixture(): Promise<COMPAAVEFixture> {
  const ERC20: ContractFactory = await ethers.getContractFactory('ERC20Mock')

  // Deploy WETH
  const weth: ERC20Mock = <ERC20Mock>await ERC20.deploy('Wrapped ETH', 'WETH')

  // Deploy COMP token and Asset
  const compToken: ERC20Mock = <ERC20Mock>await ERC20.deploy('COMP Token', 'COMP')

  // Deploy AAVE token
  const aaveToken: ERC20Mock = <ERC20Mock>await ERC20.deploy('AAVE Token', 'AAVE')

  // Deploy Comp and Aave Oracle Mocks
  const ComptrollerMockFactory: ContractFactory = await ethers.getContractFactory('ComptrollerMock')
  const compoundMock: ComptrollerMock = <ComptrollerMock>await ComptrollerMockFactory.deploy()
  await compoundMock.setCompToken(compToken.address)

  return {
    weth,
    compToken,
    compoundMock,
    aaveToken,
  }
}

interface GnosisFixture {
  gnosis: GnosisMock
  easyAuction: EasyAuction
}

async function gnosisFixture(): Promise<GnosisFixture> {
  const GnosisFactory: ContractFactory = await ethers.getContractFactory('GnosisMock')
  const chainId = await getChainId(hre)

  return {
    gnosis: <GnosisMock>await GnosisFactory.deploy(),
    easyAuction: <EasyAuction>(
      await ethers.getContractAt('EasyAuction', networkConfig[chainId].GNOSIS_EASY_AUCTION || '')
    ),
  }
}

interface CollateralFixture {
  erc20s: ERC20Mock[] // all erc20 addresses
  collateral: Collateral[] // all collateral
  basket: Collateral[] // only the collateral actively backing the RToken
  basketsNeededAmts: BigNumber[] // reference amounts
}

async function collateralFixture(
  comptroller: ComptrollerMock,
  aaveToken: ERC20Mock,
  config: IConfig
): Promise<CollateralFixture> {
  const ERC20: ContractFactory = await ethers.getContractFactory('ERC20Mock')
  const USDC: ContractFactory = await ethers.getContractFactory('USDCMock')
  const ATokenMockFactory: ContractFactory = await ethers.getContractFactory('StaticATokenMock')
  const CTokenMockFactory: ContractFactory = await ethers.getContractFactory('CTokenMock')
  const FiatCollateralFactory: ContractFactory = await ethers.getContractFactory('FiatCollateral')
  const ATokenCollateralFactory = await ethers.getContractFactory('ATokenFiatCollateral')
  const CTokenCollateralFactory = await ethers.getContractFactory('CTokenFiatCollateral')
  const defaultThreshold = fp('0.05') // 5%
  const delayUntilDefault = bn('86400') // 24h

  const MockV3AggregatorFactory: ContractFactory = await ethers.getContractFactory(
    'MockV3Aggregator'
  )

  // Deploy all potential collateral assets
  const makeVanillaCollateral = async (symbol: string): Promise<[ERC20Mock, Collateral]> => {
    const erc20: ERC20Mock = <ERC20Mock>await ERC20.deploy(symbol + ' Token', symbol)
    const chainlinkFeed: MockV3Aggregator = <MockV3Aggregator>(
      await MockV3AggregatorFactory.deploy(8, bn('1e8'))
    )
    const coll = <FiatCollateral>await FiatCollateralFactory.deploy({
      priceTimeout: PRICE_TIMEOUT,
      chainlinkFeed: chainlinkFeed.address,
      oracleError: ORACLE_ERROR,
      erc20: erc20.address,
      maxTradeVolume: config.rTokenMaxTradeVolume,
      oracleTimeout: ORACLE_TIMEOUT,
      targetName: ethers.utils.formatBytes32String('USD'),
      defaultThreshold: defaultThreshold,
      delayUntilDefault: delayUntilDefault,
    })
    await coll.refresh()
    return [erc20, coll]
  }
  const makeSixDecimalCollateral = async (symbol: string): Promise<[USDCMock, Collateral]> => {
    const erc20: USDCMock = <USDCMock>await USDC.deploy(symbol + ' Token', symbol)
    const chainlinkFeed: MockV3Aggregator = <MockV3Aggregator>(
      await MockV3AggregatorFactory.deploy(8, bn('1e8'))
    )

    const coll = <FiatCollateral>await FiatCollateralFactory.deploy({
      priceTimeout: PRICE_TIMEOUT,
      chainlinkFeed: chainlinkFeed.address,
      oracleError: ORACLE_ERROR,
      erc20: erc20.address,
      maxTradeVolume: config.rTokenMaxTradeVolume,
      oracleTimeout: ORACLE_TIMEOUT,
      targetName: ethers.utils.formatBytes32String('USD'),
      defaultThreshold: defaultThreshold,
      delayUntilDefault: delayUntilDefault,
    })
    await coll.refresh()
    return [erc20, coll]
  }
  const make0DecimalCollateral = async (symbol: string): Promise<[ZeroDecimalMock, Collateral]> => {
    const erc20: ZeroDecimalMock = <ZeroDecimalMock>await USDC.deploy(symbol + ' Token', symbol)
    const chainlinkFeed: MockV3Aggregator = <MockV3Aggregator>(
      await MockV3AggregatorFactory.deploy(0, bn('1'))
    )

    const coll = <FiatCollateral>await FiatCollateralFactory.deploy({
      priceTimeout: PRICE_TIMEOUT,
      chainlinkFeed: chainlinkFeed.address,
      oracleError: ORACLE_ERROR,
      erc20: erc20.address,
      maxTradeVolume: config.rTokenMaxTradeVolume,
      oracleTimeout: ORACLE_TIMEOUT,
      targetName: ethers.utils.formatBytes32String('USD'),
      defaultThreshold: defaultThreshold,
      delayUntilDefault: delayUntilDefault,
    })
    return [erc20, coll]
  }
  const makeCTokenCollateral = async (
    symbol: string,
    referenceERC20: ERC20Mock,
    chainlinkAddr: string
  ): Promise<[CTokenMock, CTokenFiatCollateral]> => {
    const erc20: CTokenMock = <CTokenMock>(
      await CTokenMockFactory.deploy(symbol + ' Token', symbol, referenceERC20.address)
    )
    const coll = <CTokenFiatCollateral>await CTokenCollateralFactory.deploy(
      {
        priceTimeout: PRICE_TIMEOUT,
        chainlinkFeed: chainlinkAddr,
        oracleError: ORACLE_ERROR,
        erc20: erc20.address,
        maxTradeVolume: config.rTokenMaxTradeVolume,
        oracleTimeout: ORACLE_TIMEOUT,
        targetName: ethers.utils.formatBytes32String('USD'),
        defaultThreshold: defaultThreshold,
        delayUntilDefault: delayUntilDefault,
      },
      comptroller.address
    )
    await coll.refresh()
    return [erc20, coll]
  }
  const makeATokenCollateral = async (
    symbol: string,
    referenceERC20: ERC20Mock,
    chainlinkAddr: string,
    aaveToken: ERC20Mock
  ): Promise<[StaticATokenMock, ATokenFiatCollateral]> => {
    const erc20: StaticATokenMock = <StaticATokenMock>(
      await ATokenMockFactory.deploy(symbol + ' Token', symbol, referenceERC20.address)
    )
    await erc20.setAaveToken(aaveToken.address)

    const coll = <ATokenFiatCollateral>await ATokenCollateralFactory.deploy({
      priceTimeout: PRICE_TIMEOUT,
      chainlinkFeed: chainlinkAddr,
      oracleError: ORACLE_ERROR,
      erc20: erc20.address,
      maxTradeVolume: config.rTokenMaxTradeVolume,
      oracleTimeout: ORACLE_TIMEOUT,
      targetName: ethers.utils.formatBytes32String('USD'),
      defaultThreshold: defaultThreshold,
      delayUntilDefault: delayUntilDefault,
    })
    await coll.refresh()
    return [erc20, coll]
  }

  // Create all possible collateral
  const dai = await makeVanillaCollateral('DAI')
  const usdc = await makeSixDecimalCollateral('USDC')
  const usdt = await makeVanillaCollateral('USDT')
  const busd = await makeVanillaCollateral('BUSD')
  const cdai = await makeCTokenCollateral('cDAI', dai[0], await dai[1].chainlinkFeed())
  const cusdc = await makeCTokenCollateral('cUSDC', usdc[0], await usdc[1].chainlinkFeed())
  const cusdt = await makeCTokenCollateral('cUSDT', usdt[0], await usdt[1].chainlinkFeed())
  const adai = await makeATokenCollateral('aDAI', dai[0], await dai[1].chainlinkFeed(), aaveToken)
  const ausdc = await makeATokenCollateral(
    'aUSDC',
    usdc[0],
    await usdc[1].chainlinkFeed(),
    aaveToken
  )
  const ausdt = await makeATokenCollateral(
    'aUSDT',
    usdt[0],
    await usdt[1].chainlinkFeed(),
    aaveToken
  )
  const abusd = await makeATokenCollateral(
    'aBUSD',
    busd[0],
    await busd[1].chainlinkFeed(),
    aaveToken
  )
  const zcoin = await make0DecimalCollateral('ZCOIN') // zero decimals
  const erc20s = [
    dai[0],
    usdc[0],
    usdt[0],
    busd[0],
    cdai[0],
    cusdc[0],
    cusdt[0],
    adai[0],
    ausdc[0],
    ausdt[0],
    abusd[0],
    zcoin[0],
  ]
  const collateral = [
    dai[1],
    usdc[1],
    usdt[1],
    busd[1],
    cdai[1],
    cusdc[1],
    cusdt[1],
    adai[1],
    ausdc[1],
    ausdt[1],
    abusd[1],
    zcoin[1],
  ]

  // Create the initial basket
  const basket = [dai[1], usdc[1], adai[1], cdai[1]]
  const basketsNeededAmts = [fp('0.25'), fp('0.25'), fp('0.25'), fp('0.25')]

  return {
    erc20s,
    collateral,
    basket,
    basketsNeededAmts,
  }
}

type RSRAndCompAaveAndCollateralAndModuleFixture = RSRFixture &
  COMPAAVEFixture &
  CollateralFixture &
  GnosisFixture

export interface DefaultFixture extends RSRAndCompAaveAndCollateralAndModuleFixture {
  config: IConfig
  dist: IRevenueShare
  deployer: TestIDeployer
  main: TestIMain
  assetRegistry: IAssetRegistry
  backingManager: TestIBackingManager
  basketHandler: IBasketHandler
  distributor: TestIDistributor
  rsrAsset: Asset
  compAsset: Asset
  aaveAsset: Asset
  rToken: TestIRToken
  rTokenAsset: RTokenAsset
  furnace: TestIFurnace
  stRSR: TestIStRSR
  facade: FacadeRead
  facadeAct: FacadeAct
  facadeTest: FacadeTest
  broker: TestIBroker
  rsrTrader: TestIRevenueTrader
  rTokenTrader: TestIRevenueTrader
  permitLib: PermitLib
}

export const defaultFixture: Fixture<DefaultFixture> = async function ([
  owner,
]): Promise<DefaultFixture> {
  const { rsr } = await rsrFixture()
  const { weth, compToken, compoundMock, aaveToken } = await compAaveFixture()
  const { gnosis, easyAuction } = await gnosisFixture()
  const gnosisAddr = useEnv('FORK') ? easyAuction.address : gnosis.address
  const dist: IRevenueShare = {
    rTokenDist: bn(40), // 2/5 RToken
    rsrDist: bn(60), // 3/5 RSR
  }

  // Setup Config
  const config: IConfig = {
    dist: dist,
    minTradeVolume: fp('1e-2'), // $0.01
    rTokenMaxTradeVolume: fp('1e6'), // $1M
    shortFreeze: bn('259200'), // 3 days
    longFreeze: bn('2592000'), // 30 days
    rewardPeriod: bn('604800'), // 1 week
    rewardRatio: fp('0.02284'), // approx. half life of 30 pay periods
    unstakingDelay: bn('1209600'), // 2 weeks
    tradingDelay: bn('0'), // (the delay _after_ default has been confirmed)
    auctionLength: bn('900'), // 15 minutes
    backingBuffer: fp('0.0001'), // 0.01%
    maxTradeSlippage: fp('0.01'), // 1%
    issuanceRate: fp('0.00025'), // 0.025% per block or ~0.1% per minute
    scalingRedemptionRate: fp('0.05'), // 5% per hour
    redemptionRateFloor: fp('1e6'), // 1M RToken
  }

  // Deploy TradingLib external library
  const TradingLibFactory: ContractFactory = await ethers.getContractFactory('TradingLibP0')
  const tradingLib: TradingLibP0 = <TradingLibP0>await TradingLibFactory.deploy()

  // Deploy TradingLib external library
  const PermitLibFactory: ContractFactory = await ethers.getContractFactory('PermitLib')
  const permitLib: PermitLib = <PermitLib>await PermitLibFactory.deploy()

  // Deploy FacadeRead
  const FacadeReadFactory: ContractFactory = await ethers.getContractFactory('FacadeRead')
  const facade = <FacadeRead>await FacadeReadFactory.deploy()

  // Deploy FacadeAct
  const FacadeActFactory: ContractFactory = await ethers.getContractFactory('FacadeAct')
  const facadeAct = <FacadeAct>await FacadeActFactory.deploy()

  // Deploy FacadeTest
  const FacadeTestFactory: ContractFactory = await ethers.getContractFactory('FacadeTest')
  const facadeTest = <FacadeTest>await FacadeTestFactory.deploy()

  // Deploy RSR chainlink feed
  const MockV3AggregatorFactory: ContractFactory = await ethers.getContractFactory(
    'MockV3Aggregator'
  )
  const rsrChainlinkFeed: MockV3Aggregator = <MockV3Aggregator>(
    await MockV3AggregatorFactory.deploy(8, bn('1e8'))
  )

  // Deploy RSR Asset
  const AssetFactory: ContractFactory = await ethers.getContractFactory('Asset')
  const rsrAsset: Asset = <Asset>(
    await AssetFactory.deploy(
      PRICE_TIMEOUT,
      rsrChainlinkFeed.address,
      ORACLE_ERROR,
      rsr.address,
      config.rTokenMaxTradeVolume,
      ORACLE_TIMEOUT
    )
  )
  await rsrAsset.refresh()

  // Create Deployer
  const DeployerFactory: ContractFactory = await ethers.getContractFactory('DeployerP0', {
    libraries: { TradingLibP0: tradingLib.address, PermitLib: permitLib.address },
  })
  let deployer: TestIDeployer = <DeployerP0>(
    await DeployerFactory.deploy(rsr.address, gnosisAddr, rsrAsset.address)
  )

  if (IMPLEMENTATION == Implementation.P1) {
    // Deploy implementations
    const MainImplFactory: ContractFactory = await ethers.getContractFactory('MainP1')
    const mainImpl: MainP1 = <MainP1>await MainImplFactory.deploy()

    const AssetRegImplFactory: ContractFactory = await ethers.getContractFactory('AssetRegistryP1')
    const assetRegImpl: AssetRegistryP1 = <AssetRegistryP1>await AssetRegImplFactory.deploy()

    const BackingMgrImplFactory: ContractFactory = await ethers.getContractFactory(
      'BackingManagerP1'
    )
    const backingMgrImpl: BackingManagerP1 = <BackingManagerP1>await BackingMgrImplFactory.deploy()

    const BskHandlerImplFactory: ContractFactory = await ethers.getContractFactory(
      'BasketHandlerP1'
    )
    const bskHndlrImpl: BasketHandlerP1 = <BasketHandlerP1>await BskHandlerImplFactory.deploy()

    const DistribImplFactory: ContractFactory = await ethers.getContractFactory('DistributorP1')
    const distribImpl: DistributorP1 = <DistributorP1>await DistribImplFactory.deploy()

    const RevTraderImplFactory: ContractFactory = await ethers.getContractFactory('RevenueTraderP1')
    const revTraderImpl: RevenueTraderP1 = <RevenueTraderP1>await RevTraderImplFactory.deploy()

    const FurnaceImplFactory: ContractFactory = await ethers.getContractFactory('FurnaceP1')
    const furnaceImpl: FurnaceP1 = <FurnaceP1>await FurnaceImplFactory.deploy()

    const TradeImplFactory: ContractFactory = await ethers.getContractFactory('GnosisTrade')
    const tradeImpl: GnosisTrade = <GnosisTrade>await TradeImplFactory.deploy()

    const BrokerImplFactory: ContractFactory = await ethers.getContractFactory('BrokerP1')
    const brokerImpl: BrokerP1 = <BrokerP1>await BrokerImplFactory.deploy()

    const RTokenImplFactory: ContractFactory = await ethers.getContractFactory('RTokenP1')
    const rTokenImpl: RTokenP1 = <RTokenP1>await RTokenImplFactory.deploy()

    const StRSRImplFactory: ContractFactory = await ethers.getContractFactory('StRSRP1Votes')
    const stRSRImpl: StRSRP1Votes = <StRSRP1Votes>await StRSRImplFactory.deploy()

    // Setup Implementation addresses
    const implementations: IImplementations = {
      main: mainImpl.address,
      components: {
        rToken: rTokenImpl.address,
        stRSR: stRSRImpl.address,
        assetRegistry: assetRegImpl.address,
        basketHandler: bskHndlrImpl.address,
        backingManager: backingMgrImpl.address,
        distributor: distribImpl.address,
        furnace: furnaceImpl.address,
        broker: brokerImpl.address,
        rsrTrader: revTraderImpl.address,
        rTokenTrader: revTraderImpl.address,
      },
      trade: tradeImpl.address,
    }

    const DeployerFactory: ContractFactory = await ethers.getContractFactory('DeployerP1')
    deployer = <DeployerP1>(
      await DeployerFactory.deploy(rsr.address, gnosisAddr, rsrAsset.address, implementations)
    )
  }

  // Deploy actual contracts
  const receipt = await (
    await deployer.deploy('RTKN RToken', 'RTKN', 'mandate', owner.address, config)
  ).wait()

  const mainAddr = expectInReceipt(receipt, 'RTokenCreated').args.main
  const main: TestIMain = <TestIMain>await ethers.getContractAt('TestIMain', mainAddr)

  // Get Core
  const assetRegistry: IAssetRegistry = <IAssetRegistry>(
    await ethers.getContractAt('IAssetRegistry', await main.assetRegistry())
  )
  const backingManager: TestIBackingManager = <TestIBackingManager>(
    await ethers.getContractAt('TestIBackingManager', await main.backingManager())
  )
  const basketHandler: IBasketHandler = <IBasketHandler>(
    await ethers.getContractAt('IBasketHandler', await main.basketHandler())
  )
  const distributor: TestIDistributor = <TestIDistributor>(
    await ethers.getContractAt('TestIDistributor', await main.distributor())
  )

  const aaveChainlinkFeed: MockV3Aggregator = <MockV3Aggregator>(
    await MockV3AggregatorFactory.deploy(8, bn('1e8'))
  )
  const aaveAsset: Asset = <Asset>(
    await AssetFactory.deploy(
      PRICE_TIMEOUT,
      aaveChainlinkFeed.address,
      ORACLE_ERROR,
      aaveToken.address,
      config.rTokenMaxTradeVolume,
      ORACLE_TIMEOUT
    )
  )
  await aaveAsset.refresh()

  const compChainlinkFeed: MockV3Aggregator = <MockV3Aggregator>(
    await MockV3AggregatorFactory.deploy(8, bn('1e8'))
  )
  const compAsset: Asset = <Asset>(
    await AssetFactory.deploy(
      PRICE_TIMEOUT,
      compChainlinkFeed.address,
      ORACLE_ERROR,
      compToken.address,
      config.rTokenMaxTradeVolume,
      ORACLE_TIMEOUT
    )
  )
  await compAsset.refresh()

  // Register reward tokens
  await assetRegistry.connect(owner).register(aaveAsset.address)
  await assetRegistry.connect(owner).register(compAsset.address)

  const rToken: TestIRToken = <TestIRToken>(
    await ethers.getContractAt('TestIRToken', await main.rToken())
  )
  const rTokenAsset: RTokenAsset = <RTokenAsset>(
    await ethers.getContractAt('RTokenAsset', await assetRegistry.toAsset(rToken.address))
  )

  const broker: TestIBroker = <TestIBroker>(
    await ethers.getContractAt('TestIBroker', await main.broker())
  )

  const furnace: TestIFurnace = <TestIFurnace>(
    await ethers.getContractAt('TestIFurnace', await main.furnace())
  )
  const stRSR: TestIStRSR = <TestIStRSR>await ethers.getContractAt('TestIStRSR', await main.stRSR())

  // Deploy collateral for Main
  const { erc20s, collateral, basket, basketsNeededAmts } = await collateralFixture(
    compoundMock,
    aaveToken,
    config
  )

  const rsrTrader = <TestIRevenueTrader>(
    await ethers.getContractAt('TestIRevenueTrader', await main.rsrTrader())
  )
  const rTokenTrader = <TestIRevenueTrader>(
    await ethers.getContractAt('TestIRevenueTrader', await main.rTokenTrader())
  )

  // Register prime collateral
  const basketERC20s = []
  for (let i = 0; i < basket.length; i++) {
    await assetRegistry.connect(owner).register(basket[i].address)
    basketERC20s.push(await basket[i].erc20())
  }

  // Basket should begin disabled at 0 len
  expect(await basketHandler.status()).to.equal(CollateralStatus.DISABLED)

  // Set non-empty basket
  await basketHandler.connect(owner).setPrimeBasket(basketERC20s, basketsNeededAmts)
  await basketHandler.connect(owner).refreshBasket()

  // Set up allowances
  for (let i = 0; i < basket.length; i++) {
    await backingManager.grantRTokenAllowance(await basket[i].erc20())
  }

  return {
    rsr,
    rsrAsset,
    weth,
    compToken,
    compAsset,
    compoundMock,
    aaveToken,
    aaveAsset,
    erc20s,
    collateral,
    basket,
    basketsNeededAmts,
    config,
    dist,
    deployer,
    main,
    assetRegistry,
    backingManager,
    basketHandler,
    distributor,
    rToken,
    rTokenAsset,
    furnace,
    stRSR,
    broker,
    gnosis,
    easyAuction,
    facade,
    facadeAct,
    facadeTest,
    rsrTrader,
    rTokenTrader,
<<<<<<< HEAD
=======
    permitLib,
>>>>>>> fdd9f81f
  }
}<|MERGE_RESOLUTION|>--- conflicted
+++ resolved
@@ -34,10 +34,6 @@
   IBasketHandler,
   MainP1,
   MockV3Aggregator,
-<<<<<<< HEAD
-=======
-  PermitLib,
->>>>>>> fdd9f81f
   RevenueTraderP1,
   RTokenAsset,
   RTokenP1,
@@ -660,9 +656,5 @@
     facadeTest,
     rsrTrader,
     rTokenTrader,
-<<<<<<< HEAD
-=======
-    permitLib,
->>>>>>> fdd9f81f
   }
 }