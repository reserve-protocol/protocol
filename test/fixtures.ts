--- conflicted
+++ resolved
@@ -34,13 +34,8 @@
   DeployerP0,
   DeployerP1,
   DutchTrade,
-<<<<<<< HEAD
-  FacadeRead,
-  FacadeAct,
-=======
   ReadFacet,
   ActFacet,
->>>>>>> ca3261b3
   FacadeMonitor,
   FacadeTest,
   DistributorP1,
@@ -99,11 +94,7 @@
 export const REVENUE_HIDING = fp('0') // no revenue hiding by default; test individually
 
 // This will have to be updated on each release
-<<<<<<< HEAD
-export const VERSION = '3.2.0'
-=======
 export const VERSION = '3.3.0'
->>>>>>> ca3261b3
 
 export type Collateral =
   | FiatCollateral
