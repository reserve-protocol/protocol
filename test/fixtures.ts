import { Fixture } from 'ethereum-waffle'
import { BigNumber, ContractFactory } from 'ethers'
import { expect } from 'chai'
import hre, { ethers } from 'hardhat'
import { getChainId } from '../common/blockchain-utils'
import { IConfig, IImplementations, IRevenueShare, networkConfig } from '../common/configuration'
import { expectInReceipt } from '../common/events'
import { bn, fp } from '../common/numbers'
import { CollateralStatus } from '../common/constants'
import {
  Asset,
  AssetRegistryP1,
  ATokenFiatCollateral,
  BackingManagerP1,
  BasketHandlerP1,
  BrokerP1,
  ComptrollerMock,
  CTokenFiatCollateral,
  CTokenSelfReferentialCollateral,
  CTokenMock,
  ERC20Mock,
  DeployerP0,
  DeployerP1,
  FacadeRead,
  FacadeAct,
  FacadeTest,
  DistributorP1,
  FiatCollateral,
  FurnaceP1,
  EasyAuction,
  GnosisMock,
  GnosisTrade,
  IAssetRegistry,
  IBasketHandler,
  MainP1,
  MockV3Aggregator,
  RevenueTraderP1,
  RTokenAsset,
  RTokenP1,
  SelfReferentialCollateral,
  StaticATokenMock,
  StRSRP1Votes,
  TestIBackingManager,
  TestIBroker,
  TestIDeployer,
  TestIDistributor,
  TestIFurnace,
  TestIMain,
  TestIRevenueTrader,
  TestIRToken,
  TestIStRSR,
  USDCMock,
  NonFiatCollateral,
} from '../typechain'
import { advanceTime } from './utils/time'
import { useEnv } from '#/utils/env'

export enum Implementation {
  P0,
  P1,
}

export const IMPLEMENTATION: Implementation =
  useEnv('PROTO_IMPL') == Implementation.P1.toString() ? Implementation.P1 : Implementation.P0

export const SLOW = !!useEnv('SLOW')

export const PRICE_TIMEOUT = bn('604800') // 1 week

export const ORACLE_TIMEOUT = bn('281474976710655').div(2) // type(uint48).max / 2

export const ORACLE_ERROR = fp('0.01') // 1% oracle error

export type Collateral =
  | FiatCollateral
  | CTokenFiatCollateral
  | ATokenFiatCollateral
  | NonFiatCollateral
  | SelfReferentialCollateral
  | CTokenSelfReferentialCollateral

interface RSRFixture {
  rsr: ERC20Mock
}

async function rsrFixture(): Promise<RSRFixture> {
  // Deploy RSR and asset
  const ERC20: ContractFactory = await ethers.getContractFactory('ERC20Mock')
  const rsr: ERC20Mock = <ERC20Mock>await ERC20.deploy('Reserve Rights', 'RSR')

  return { rsr }
}

interface COMPAAVEFixture {
  weth: ERC20Mock
  compToken: ERC20Mock
  compoundMock: ComptrollerMock
  aaveToken: ERC20Mock
}

async function compAaveFixture(): Promise<COMPAAVEFixture> {
  const ERC20: ContractFactory = await ethers.getContractFactory('ERC20Mock')

  // Deploy WETH
  const weth: ERC20Mock = <ERC20Mock>await ERC20.deploy('Wrapped ETH', 'WETH')

  // Deploy COMP token and Asset
  const compToken: ERC20Mock = <ERC20Mock>await ERC20.deploy('COMP Token', 'COMP')

  // Deploy AAVE token
  const aaveToken: ERC20Mock = <ERC20Mock>await ERC20.deploy('AAVE Token', 'AAVE')

  // Deploy Comp and Aave Oracle Mocks
  const ComptrollerMockFactory: ContractFactory = await ethers.getContractFactory('ComptrollerMock')
  const compoundMock: ComptrollerMock = <ComptrollerMock>await ComptrollerMockFactory.deploy()
  await compoundMock.setCompToken(compToken.address)

  return {
    weth,
    compToken,
    compoundMock,
    aaveToken,
  }
}

interface GnosisFixture {
  gnosis: GnosisMock
  easyAuction: EasyAuction
}

async function gnosisFixture(): Promise<GnosisFixture> {
  const GnosisFactory: ContractFactory = await ethers.getContractFactory('GnosisMock')
  const chainId = await getChainId(hre)

  return {
    gnosis: <GnosisMock>await GnosisFactory.deploy(),
    easyAuction: <EasyAuction>(
      await ethers.getContractAt('EasyAuction', networkConfig[chainId].GNOSIS_EASY_AUCTION || '')
    ),
  }
}

interface CollateralFixture {
  erc20s: ERC20Mock[] // all erc20 addresses
  collateral: Collateral[] // all collateral
  basket: Collateral[] // only the collateral actively backing the RToken
  basketsNeededAmts: BigNumber[] // reference amounts
}

async function collateralFixture(
  comptroller: ComptrollerMock,
  aaveToken: ERC20Mock,
  config: IConfig
): Promise<CollateralFixture> {
  const ERC20: ContractFactory = await ethers.getContractFactory('ERC20Mock')
  const USDC: ContractFactory = await ethers.getContractFactory('USDCMock')
  const ATokenMockFactory: ContractFactory = await ethers.getContractFactory('StaticATokenMock')
  const CTokenMockFactory: ContractFactory = await ethers.getContractFactory('CTokenMock')
  const FiatCollateralFactory: ContractFactory = await ethers.getContractFactory('FiatCollateral')
  const ATokenCollateralFactory = await ethers.getContractFactory('ATokenFiatCollateral')
  const CTokenCollateralFactory = await ethers.getContractFactory('CTokenFiatCollateral')
  const defaultThreshold = fp('0.05') // 5%
  const delayUntilDefault = bn('86400') // 24h

  const MockV3AggregatorFactory: ContractFactory = await ethers.getContractFactory(
    'MockV3Aggregator'
  )

  // Deploy all potential collateral assets
  const makeVanillaCollateral = async (symbol: string): Promise<[ERC20Mock, Collateral]> => {
    const erc20: ERC20Mock = <ERC20Mock>await ERC20.deploy(symbol + ' Token', symbol)
    const chainlinkFeed: MockV3Aggregator = <MockV3Aggregator>(
      await MockV3AggregatorFactory.deploy(8, bn('1e8'))
    )
    const coll = <FiatCollateral>await FiatCollateralFactory.deploy({
      priceTimeout: PRICE_TIMEOUT,
      chainlinkFeed: chainlinkFeed.address,
      oracleError: ORACLE_ERROR,
      erc20: erc20.address,
      maxTradeVolume: config.rTokenMaxTradeVolume,
      oracleTimeout: ORACLE_TIMEOUT,
      targetName: ethers.utils.formatBytes32String('USD'),
      defaultThreshold: defaultThreshold,
      delayUntilDefault: delayUntilDefault,
    })
    await coll.refresh()
    return [erc20, coll]
  }
  const makeSixDecimalCollateral = async (symbol: string): Promise<[USDCMock, Collateral]> => {
    const erc20: USDCMock = <USDCMock>await USDC.deploy(symbol + ' Token', symbol)
    const chainlinkFeed: MockV3Aggregator = <MockV3Aggregator>(
      await MockV3AggregatorFactory.deploy(8, bn('1e8'))
    )

    const coll = <FiatCollateral>await FiatCollateralFactory.deploy({
      priceTimeout: PRICE_TIMEOUT,
      chainlinkFeed: chainlinkFeed.address,
      oracleError: ORACLE_ERROR,
      erc20: erc20.address,
      maxTradeVolume: config.rTokenMaxTradeVolume,
      oracleTimeout: ORACLE_TIMEOUT,
      targetName: ethers.utils.formatBytes32String('USD'),
      defaultThreshold: defaultThreshold,
      delayUntilDefault: delayUntilDefault,
    })
    await coll.refresh()
    return [erc20, coll]
  }
  const make0DecimalCollateral = async (symbol: string): Promise<[ZeroDecimalMock, Collateral]> => {
    const erc20: ZeroDecimalMock = <ZeroDecimalMock>await USDC.deploy(symbol + ' Token', symbol)
    const chainlinkFeed: MockV3Aggregator = <MockV3Aggregator>(
      await MockV3AggregatorFactory.deploy(0, bn('1'))
    )

    const coll = <FiatCollateral>await FiatCollateralFactory.deploy({
      priceTimeout: PRICE_TIMEOUT,
      chainlinkFeed: chainlinkFeed.address,
      oracleError: ORACLE_ERROR,
      erc20: erc20.address,
      maxTradeVolume: config.rTokenMaxTradeVolume,
      oracleTimeout: ORACLE_TIMEOUT,
      targetName: ethers.utils.formatBytes32String('USD'),
      defaultThreshold: defaultThreshold,
      delayUntilDefault: delayUntilDefault,
    })
    return [erc20, coll]
  }
  const makeCTokenCollateral = async (
    symbol: string,
    referenceERC20: ERC20Mock,
    chainlinkAddr: string
  ): Promise<[CTokenMock, CTokenFiatCollateral]> => {
    const erc20: CTokenMock = <CTokenMock>(
      await CTokenMockFactory.deploy(symbol + ' Token', symbol, referenceERC20.address)
    )
    const coll = <CTokenFiatCollateral>await CTokenCollateralFactory.deploy(
      {
        priceTimeout: PRICE_TIMEOUT,
        chainlinkFeed: chainlinkAddr,
        oracleError: ORACLE_ERROR,
        erc20: erc20.address,
        maxTradeVolume: config.rTokenMaxTradeVolume,
        oracleTimeout: ORACLE_TIMEOUT,
        targetName: ethers.utils.formatBytes32String('USD'),
        defaultThreshold: defaultThreshold,
        delayUntilDefault: delayUntilDefault,
      },
      comptroller.address
    )
    await coll.refresh()
    return [erc20, coll]
  }
  const makeATokenCollateral = async (
    symbol: string,
    referenceERC20: ERC20Mock,
    chainlinkAddr: string,
    aaveToken: ERC20Mock
  ): Promise<[StaticATokenMock, ATokenFiatCollateral]> => {
    const erc20: StaticATokenMock = <StaticATokenMock>(
      await ATokenMockFactory.deploy(symbol + ' Token', symbol, referenceERC20.address)
    )
    await erc20.setAaveToken(aaveToken.address)

    const coll = <ATokenFiatCollateral>await ATokenCollateralFactory.deploy({
      priceTimeout: PRICE_TIMEOUT,
      chainlinkFeed: chainlinkAddr,
      oracleError: ORACLE_ERROR,
      erc20: erc20.address,
      maxTradeVolume: config.rTokenMaxTradeVolume,
      oracleTimeout: ORACLE_TIMEOUT,
      targetName: ethers.utils.formatBytes32String('USD'),
      defaultThreshold: defaultThreshold,
      delayUntilDefault: delayUntilDefault,
    })
    await coll.refresh()
    return [erc20, coll]
  }

  // Create all possible collateral
  const dai = await makeVanillaCollateral('DAI')
  const usdc = await makeSixDecimalCollateral('USDC')
  const usdt = await makeVanillaCollateral('USDT')
  const busd = await makeVanillaCollateral('BUSD')
  const cdai = await makeCTokenCollateral('cDAI', dai[0], await dai[1].chainlinkFeed())
  const cusdc = await makeCTokenCollateral('cUSDC', usdc[0], await usdc[1].chainlinkFeed())
  const cusdt = await makeCTokenCollateral('cUSDT', usdt[0], await usdt[1].chainlinkFeed())
  const adai = await makeATokenCollateral('aDAI', dai[0], await dai[1].chainlinkFeed(), aaveToken)
  const ausdc = await makeATokenCollateral(
    'aUSDC',
    usdc[0],
    await usdc[1].chainlinkFeed(),
    aaveToken
  )
  const ausdt = await makeATokenCollateral(
    'aUSDT',
    usdt[0],
    await usdt[1].chainlinkFeed(),
    aaveToken
  )
  const abusd = await makeATokenCollateral(
    'aBUSD',
    busd[0],
    await busd[1].chainlinkFeed(),
    aaveToken
  )
  const zcoin = await make0DecimalCollateral('ZCOIN') // zero decimals
  const erc20s = [
    dai[0],
    usdc[0],
    usdt[0],
    busd[0],
    cdai[0],
    cusdc[0],
    cusdt[0],
    adai[0],
    ausdc[0],
    ausdt[0],
    abusd[0],
    zcoin[0],
  ]
  const collateral = [
    dai[1],
    usdc[1],
    usdt[1],
    busd[1],
    cdai[1],
    cusdc[1],
    cusdt[1],
    adai[1],
    ausdc[1],
    ausdt[1],
    abusd[1],
    zcoin[1],
  ]

  // Create the initial basket
  const basket = [dai[1], usdc[1], adai[1], cdai[1]]
  const basketsNeededAmts = [fp('0.25'), fp('0.25'), fp('0.25'), fp('0.25')]

  return {
    erc20s,
    collateral,
    basket,
    basketsNeededAmts,
  }
}

type RSRAndCompAaveAndCollateralAndModuleFixture = RSRFixture &
  COMPAAVEFixture &
  CollateralFixture &
  GnosisFixture

export interface DefaultFixture extends RSRAndCompAaveAndCollateralAndModuleFixture {
  config: IConfig
  dist: IRevenueShare
  deployer: TestIDeployer
  main: TestIMain
  assetRegistry: IAssetRegistry
  backingManager: TestIBackingManager
  basketHandler: IBasketHandler
  distributor: TestIDistributor
  rsrAsset: Asset
  compAsset: Asset
  aaveAsset: Asset
  rToken: TestIRToken
  rTokenAsset: RTokenAsset
  furnace: TestIFurnace
  stRSR: TestIStRSR
  facade: FacadeRead
  facadeAct: FacadeAct
  facadeTest: FacadeTest
  broker: TestIBroker
  rsrTrader: TestIRevenueTrader
  rTokenTrader: TestIRevenueTrader
}

export const defaultFixture: Fixture<DefaultFixture> = async function ([
  owner,
]): Promise<DefaultFixture> {
  const { rsr } = await rsrFixture()
  const { weth, compToken, compoundMock, aaveToken } = await compAaveFixture()
  const { gnosis, easyAuction } = await gnosisFixture()
  const gnosisAddr = useEnv('FORK') ? easyAuction.address : gnosis.address
  const dist: IRevenueShare = {
    rTokenDist: bn(40), // 2/5 RToken
    rsrDist: bn(60), // 3/5 RSR
  }

  // Setup Config
  const config: IConfig = {
    dist: dist,
    minTradeVolume: fp('1e-2'), // $0.01
    rTokenMaxTradeVolume: fp('1e6'), // $1M
    shortFreeze: bn('259200'), // 3 days
    longFreeze: bn('2592000'), // 30 days
    rewardRatio: bn('1069671574938'), // approx. half life of 90 days
    unstakingDelay: bn('1209600'), // 2 weeks
    tradingDelay: bn('0'), // (the delay _after_ default has been confirmed)
    auctionLength: bn('900'), // 15 minutes
    backingBuffer: fp('0.0001'), // 0.01%
    maxTradeSlippage: fp('0.01'), // 1%
    issuanceThrottle: {
      amtRate: fp('1e6'), // 1M RToken
      pctRate: fp('0.05'), // 5%
    },
    redemptionThrottle: {
      amtRate: fp('1e6'), // 1M RToken
      pctRate: fp('0.05'), // 5%
    },
  }

  // Deploy TradingLib external library
  const TradingLibFactory: ContractFactory = await ethers.getContractFactory('TradingLibP0')
  const tradingLib: TradingLibP0 = <TradingLibP0>await TradingLibFactory.deploy()

  // Deploy FacadeRead
  const FacadeReadFactory: ContractFactory = await ethers.getContractFactory('FacadeRead')
  const facade = <FacadeRead>await FacadeReadFactory.deploy()

  // Deploy FacadeAct
  const FacadeActFactory: ContractFactory = await ethers.getContractFactory('FacadeAct')
  const facadeAct = <FacadeAct>await FacadeActFactory.deploy()

  // Deploy FacadeTest
  const FacadeTestFactory: ContractFactory = await ethers.getContractFactory('FacadeTest')
  const facadeTest = <FacadeTest>await FacadeTestFactory.deploy()

  // Deploy RSR chainlink feed
  const MockV3AggregatorFactory: ContractFactory = await ethers.getContractFactory(
    'MockV3Aggregator'
  )
  const rsrChainlinkFeed: MockV3Aggregator = <MockV3Aggregator>(
    await MockV3AggregatorFactory.deploy(8, bn('1e8'))
  )

  // Deploy RSR Asset
  const AssetFactory: ContractFactory = await ethers.getContractFactory('Asset')
  const rsrAsset: Asset = <Asset>(
    await AssetFactory.deploy(
      PRICE_TIMEOUT,
      rsrChainlinkFeed.address,
      ORACLE_ERROR,
      rsr.address,
      config.rTokenMaxTradeVolume,
      ORACLE_TIMEOUT
    )
  )
  await rsrAsset.refresh()

  // Create Deployer
  const DeployerFactory: ContractFactory = await ethers.getContractFactory('DeployerP0', {
    libraries: { TradingLibP0: tradingLib.address },
  })
  let deployer: TestIDeployer = <DeployerP0>(
    await DeployerFactory.deploy(rsr.address, gnosisAddr, rsrAsset.address)
  )

  if (IMPLEMENTATION == Implementation.P1) {
    // Deploy implementations
    const MainImplFactory: ContractFactory = await ethers.getContractFactory('MainP1')
    const mainImpl: MainP1 = <MainP1>await MainImplFactory.deploy()

<<<<<<< HEAD
=======
    // Deploy TradingLib external library
    const TradingLibFactory: ContractFactory = await ethers.getContractFactory(
      'RecollateralizationLibP1'
    )
    const tradingLib: RecollateralizationLibP1 = <RecollateralizationLibP1>(
      await TradingLibFactory.deploy()
    )

>>>>>>> 88cad46c
    const AssetRegImplFactory: ContractFactory = await ethers.getContractFactory('AssetRegistryP1')
    const assetRegImpl: AssetRegistryP1 = <AssetRegistryP1>await AssetRegImplFactory.deploy()

    const BackingMgrImplFactory: ContractFactory = await ethers.getContractFactory(
<<<<<<< HEAD
      'BackingManagerP1'
=======
      'BackingManagerP1',
      {
        libraries: {
          RecollateralizationLibP1: tradingLib.address,
        },
      }
>>>>>>> 88cad46c
    )
    const backingMgrImpl: BackingManagerP1 = <BackingManagerP1>await BackingMgrImplFactory.deploy()

    const BskHandlerImplFactory: ContractFactory = await ethers.getContractFactory(
      'BasketHandlerP1'
    )
    const bskHndlrImpl: BasketHandlerP1 = <BasketHandlerP1>await BskHandlerImplFactory.deploy()

    const DistribImplFactory: ContractFactory = await ethers.getContractFactory('DistributorP1')
    const distribImpl: DistributorP1 = <DistributorP1>await DistribImplFactory.deploy()

    const RevTraderImplFactory: ContractFactory = await ethers.getContractFactory('RevenueTraderP1')
    const revTraderImpl: RevenueTraderP1 = <RevenueTraderP1>await RevTraderImplFactory.deploy()

    const FurnaceImplFactory: ContractFactory = await ethers.getContractFactory('FurnaceP1')
    const furnaceImpl: FurnaceP1 = <FurnaceP1>await FurnaceImplFactory.deploy()

    const TradeImplFactory: ContractFactory = await ethers.getContractFactory('GnosisTrade')
    const tradeImpl: GnosisTrade = <GnosisTrade>await TradeImplFactory.deploy()

    const BrokerImplFactory: ContractFactory = await ethers.getContractFactory('BrokerP1')
    const brokerImpl: BrokerP1 = <BrokerP1>await BrokerImplFactory.deploy()

    const RTokenImplFactory: ContractFactory = await ethers.getContractFactory('RTokenP1')
    const rTokenImpl: RTokenP1 = <RTokenP1>await RTokenImplFactory.deploy()

    const StRSRImplFactory: ContractFactory = await ethers.getContractFactory('StRSRP1Votes')
    const stRSRImpl: StRSRP1Votes = <StRSRP1Votes>await StRSRImplFactory.deploy()

    // Setup Implementation addresses
    const implementations: IImplementations = {
      main: mainImpl.address,
      components: {
        rToken: rTokenImpl.address,
        stRSR: stRSRImpl.address,
        assetRegistry: assetRegImpl.address,
        basketHandler: bskHndlrImpl.address,
        backingManager: backingMgrImpl.address,
        distributor: distribImpl.address,
        furnace: furnaceImpl.address,
        broker: brokerImpl.address,
        rsrTrader: revTraderImpl.address,
        rTokenTrader: revTraderImpl.address,
      },
      trade: tradeImpl.address,
    }

    const DeployerFactory: ContractFactory = await ethers.getContractFactory('DeployerP1')
    deployer = <DeployerP1>(
      await DeployerFactory.deploy(rsr.address, gnosisAddr, rsrAsset.address, implementations)
    )
  }

  // Deploy actual contracts
  const receipt = await (
    await deployer.deploy('RTKN RToken', 'RTKN', 'mandate', owner.address, config)
  ).wait()

  const mainAddr = expectInReceipt(receipt, 'RTokenCreated').args.main
  const main: TestIMain = <TestIMain>await ethers.getContractAt('TestIMain', mainAddr)

  // Get Core
  const assetRegistry: IAssetRegistry = <IAssetRegistry>(
    await ethers.getContractAt('IAssetRegistry', await main.assetRegistry())
  )
  const backingManager: TestIBackingManager = <TestIBackingManager>(
    await ethers.getContractAt('TestIBackingManager', await main.backingManager())
  )
  const basketHandler: IBasketHandler = <IBasketHandler>(
    await ethers.getContractAt('IBasketHandler', await main.basketHandler())
  )
  const distributor: TestIDistributor = <TestIDistributor>(
    await ethers.getContractAt('TestIDistributor', await main.distributor())
  )

  const aaveChainlinkFeed: MockV3Aggregator = <MockV3Aggregator>(
    await MockV3AggregatorFactory.deploy(8, bn('1e8'))
  )
  const aaveAsset: Asset = <Asset>(
    await AssetFactory.deploy(
      PRICE_TIMEOUT,
      aaveChainlinkFeed.address,
      ORACLE_ERROR,
      aaveToken.address,
      config.rTokenMaxTradeVolume,
      ORACLE_TIMEOUT
    )
  )
  await aaveAsset.refresh()

  const compChainlinkFeed: MockV3Aggregator = <MockV3Aggregator>(
    await MockV3AggregatorFactory.deploy(8, bn('1e8'))
  )
  const compAsset: Asset = <Asset>(
    await AssetFactory.deploy(
      PRICE_TIMEOUT,
      compChainlinkFeed.address,
      ORACLE_ERROR,
      compToken.address,
      config.rTokenMaxTradeVolume,
      ORACLE_TIMEOUT
    )
  )
  await compAsset.refresh()

  // Register reward tokens
  await assetRegistry.connect(owner).register(aaveAsset.address)
  await assetRegistry.connect(owner).register(compAsset.address)

  const rToken: TestIRToken = <TestIRToken>(
    await ethers.getContractAt('TestIRToken', await main.rToken())
  )
  const rTokenAsset: RTokenAsset = <RTokenAsset>(
    await ethers.getContractAt('RTokenAsset', await assetRegistry.toAsset(rToken.address))
  )

  const broker: TestIBroker = <TestIBroker>(
    await ethers.getContractAt('TestIBroker', await main.broker())
  )

  const furnace: TestIFurnace = <TestIFurnace>(
    await ethers.getContractAt('TestIFurnace', await main.furnace())
  )
  const stRSR: TestIStRSR = <TestIStRSR>await ethers.getContractAt('TestIStRSR', await main.stRSR())

  // Deploy collateral for Main
  const { erc20s, collateral, basket, basketsNeededAmts } = await collateralFixture(
    compoundMock,
    aaveToken,
    config
  )

  const rsrTrader = <TestIRevenueTrader>(
    await ethers.getContractAt('TestIRevenueTrader', await main.rsrTrader())
  )
  const rTokenTrader = <TestIRevenueTrader>(
    await ethers.getContractAt('TestIRevenueTrader', await main.rTokenTrader())
  )

  // Register prime collateral
  const basketERC20s = []
  for (let i = 0; i < basket.length; i++) {
    await assetRegistry.connect(owner).register(basket[i].address)
    basketERC20s.push(await basket[i].erc20())
  }

  // Basket should begin disabled at 0 len
  expect(await basketHandler.status()).to.equal(CollateralStatus.DISABLED)

  // Set non-empty basket
  await basketHandler.connect(owner).setPrimeBasket(basketERC20s, basketsNeededAmts)
  await basketHandler.connect(owner).refreshBasket()

  // Set up allowances
  for (let i = 0; i < basket.length; i++) {
    await backingManager.grantRTokenAllowance(await basket[i].erc20())
  }

  // Charge throttle
  await advanceTime(3600)

  return {
    rsr,
    rsrAsset,
    weth,
    compToken,
    compAsset,
    compoundMock,
    aaveToken,
    aaveAsset,
    erc20s,
    collateral,
    basket,
    basketsNeededAmts,
    config,
    dist,
    deployer,
    main,
    assetRegistry,
    backingManager,
    basketHandler,
    distributor,
    rToken,
    rTokenAsset,
    furnace,
    stRSR,
    broker,
    gnosis,
    easyAuction,
    facade,
    facadeAct,
    facadeTest,
    rsrTrader,
    rTokenTrader,
  }
}<|MERGE_RESOLUTION|>--- conflicted
+++ resolved
@@ -49,6 +49,8 @@
   TestIRevenueTrader,
   TestIRToken,
   TestIStRSR,
+  TradingLibP0,
+  RecollateralizationLibP1,
   USDCMock,
   NonFiatCollateral,
 } from '../typechain'
@@ -460,8 +462,6 @@
     const MainImplFactory: ContractFactory = await ethers.getContractFactory('MainP1')
     const mainImpl: MainP1 = <MainP1>await MainImplFactory.deploy()
 
-<<<<<<< HEAD
-=======
     // Deploy TradingLib external library
     const TradingLibFactory: ContractFactory = await ethers.getContractFactory(
       'RecollateralizationLibP1'
@@ -470,21 +470,16 @@
       await TradingLibFactory.deploy()
     )
 
->>>>>>> 88cad46c
     const AssetRegImplFactory: ContractFactory = await ethers.getContractFactory('AssetRegistryP1')
     const assetRegImpl: AssetRegistryP1 = <AssetRegistryP1>await AssetRegImplFactory.deploy()
 
     const BackingMgrImplFactory: ContractFactory = await ethers.getContractFactory(
-<<<<<<< HEAD
-      'BackingManagerP1'
-=======
       'BackingManagerP1',
       {
         libraries: {
           RecollateralizationLibP1: tradingLib.address,
         },
       }
->>>>>>> 88cad46c
     )
     const backingMgrImpl: BackingManagerP1 = <BackingManagerP1>await BackingMgrImplFactory.deploy()
 
