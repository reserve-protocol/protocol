--- conflicted
+++ resolved
@@ -33,11 +33,6 @@
   FiatCollateral,
   MainP1,
   MockV3Aggregator,
-<<<<<<< HEAD
-=======
-  OracleLib,
-  PermitLib,
->>>>>>> b1e2fa20
   RevenueTraderP1,
   RTokenAsset,
   RTokenP1,
@@ -52,11 +47,6 @@
   TestIRevenueTrader,
   TestIRToken,
   TestIStRSR,
-<<<<<<< HEAD
-=======
-  TradingLibP0,
-  RecollateralizationLibP1,
->>>>>>> b1e2fa20
   USDCMock,
   NonFiatCollateral,
   SelfReferentialCollateral,
@@ -461,36 +451,11 @@
     const MainImplFactory: ContractFactory = await ethers.getContractFactory('MainP1')
     const mainImpl: MainP1 = <MainP1>await MainImplFactory.deploy()
 
-<<<<<<< HEAD
-=======
-    // Deploy TradingLib external library
-    const TradingLibFactory: ContractFactory = await ethers.getContractFactory(
-      'RecollateralizationLibP1'
-    )
-    const tradingLib: RecollateralizationLibP1 = <RecollateralizationLibP1>(
-      await TradingLibFactory.deploy()
-    )
-
-    // Deploy RewardableLib external library
-    const RewardableLibFactory: ContractFactory = await ethers.getContractFactory('RewardableLibP1')
-    const rewardableLib: RewardableLibP1 = <RewardableLibP1>await RewardableLibFactory.deploy()
-
->>>>>>> b1e2fa20
     const AssetRegImplFactory: ContractFactory = await ethers.getContractFactory('AssetRegistryP1')
     const assetRegImpl: AssetRegistryP1 = <AssetRegistryP1>await AssetRegImplFactory.deploy()
 
     const BackingMgrImplFactory: ContractFactory = await ethers.getContractFactory(
-<<<<<<< HEAD
       'BackingManagerP1'
-=======
-      'BackingManagerP1',
-      {
-        libraries: {
-          RewardableLibP1: rewardableLib.address,
-          RecollateralizationLibP1: tradingLib.address,
-        },
-      }
->>>>>>> b1e2fa20
     )
     const backingMgrImpl: BackingManagerP1 = <BackingManagerP1>await BackingMgrImplFactory.deploy()
 
@@ -502,14 +467,7 @@
     const DistribImplFactory: ContractFactory = await ethers.getContractFactory('DistributorP1')
     const distribImpl: DistributorP1 = <DistributorP1>await DistribImplFactory.deploy()
 
-<<<<<<< HEAD
     const RevTraderImplFactory: ContractFactory = await ethers.getContractFactory('RevenueTraderP1')
-=======
-    const RevTraderImplFactory: ContractFactory = await ethers.getContractFactory(
-      'RevenueTraderP1',
-      { libraries: { RewardableLibP1: rewardableLib.address } }
-    )
->>>>>>> b1e2fa20
     const revTraderImpl: RevenueTraderP1 = <RevenueTraderP1>await RevTraderImplFactory.deploy()
 
     const FurnaceImplFactory: ContractFactory = await ethers.getContractFactory('FurnaceP1')
@@ -521,13 +479,7 @@
     const BrokerImplFactory: ContractFactory = await ethers.getContractFactory('BrokerP1')
     const brokerImpl: BrokerP1 = <BrokerP1>await BrokerImplFactory.deploy()
 
-<<<<<<< HEAD
     const RTokenImplFactory: ContractFactory = await ethers.getContractFactory('RTokenP1')
-=======
-    const RTokenImplFactory: ContractFactory = await ethers.getContractFactory('RTokenP1', {
-      libraries: { RewardableLibP1: rewardableLib.address, PermitLib: permitLib.address },
-    })
->>>>>>> b1e2fa20
     const rTokenImpl: RTokenP1 = <RTokenP1>await RTokenImplFactory.deploy()
 
     const StRSRImplFactory: ContractFactory = await ethers.getContractFactory('StRSRP1Votes', {
