import { Fixture } from 'ethereum-waffle'
import { BigNumber, ContractFactory, Contract } from 'ethers'
import { expect } from 'chai'
import hre, { ethers } from 'hardhat'
import { getChainId } from '../common/blockchain-utils'
import { IConfig, IImplementations, IRevenueShare, networkConfig } from '../common/configuration'
import { expectInReceipt } from '../common/events'
import { bn, fp } from '../common/numbers'
import { CollateralStatus } from '../common/constants'
import {
  Asset,
  AssetRegistryP1,
  ATokenFiatCollateral,
  BackingManagerP1,
  BasketHandlerP1,
  BrokerP1,
  ComptrollerMock,
  CTokenFiatCollateral,
  CTokenSelfReferentialCollateral,
  CTokenMock,
  ERC20Mock,
  DeployerP0,
  DeployerP1,
  FacadeRead,
  FacadeAct,
  FacadeTest,
  DistributorP1,
  FiatCollateral,
  FurnaceP1,
  EasyAuction,
  GnosisMock,
  GnosisTrade,
  IAssetRegistry,
  IBasketHandler,
  MainP1,
  MockV3Aggregator,
<<<<<<< HEAD
=======
  PermitLib,
>>>>>>> fa6d8fe7
  RevenueTraderP1,
  RTokenAsset,
  RTokenP1,
  SelfReferentialCollateral,
  StaticATokenMock,
  StRSRP1Votes,
  TestIBackingManager,
  TestIBroker,
  TestIDeployer,
  TestIDistributor,
  TestIFurnace,
  TestIMain,
  TestIRevenueTrader,
  TestIRToken,
  TestIStRSR,
  USDCMock,
  NonFiatCollateral,
} from '../typechain'
import { useEnv } from '#/utils/env'

export enum Implementation {
  P0,
  P1,
}

export const IMPLEMENTATION: Implementation =
  useEnv('PROTO_IMPL') == Implementation.P1.toString() ? Implementation.P1 : Implementation.P0

export const SLOW = !!useEnv('SLOW')

export const PRICE_TIMEOUT = bn('604800') // 1 week

export const ORACLE_TIMEOUT = bn('281474976710655').div(2) // type(uint48).max / 2

export const ORACLE_ERROR = fp('0.01') // 1% oracle error

export type Collateral =
  | FiatCollateral
  | CTokenFiatCollateral
  | ATokenFiatCollateral
  | NonFiatCollateral
  | SelfReferentialCollateral
  | CTokenSelfReferentialCollateral

interface RSRFixture {
  rsr: ERC20Mock
}

async function rsrFixture(): Promise<RSRFixture> {
  // Deploy RSR and asset
  const ERC20: ContractFactory = await ethers.getContractFactory('ERC20Mock')
  const rsr: ERC20Mock = <ERC20Mock>await ERC20.deploy('Reserve Rights', 'RSR')

  return { rsr }
}

interface COMPAAVEFixture {
  weth: ERC20Mock
  compToken: ERC20Mock
  compoundMock: ComptrollerMock
  aaveToken: ERC20Mock
}

async function compAaveFixture(): Promise<COMPAAVEFixture> {
  const ERC20: ContractFactory = await ethers.getContractFactory('ERC20Mock')

  // Deploy WETH
  const weth: ERC20Mock = <ERC20Mock>await ERC20.deploy('Wrapped ETH', 'WETH')

  // Deploy COMP token and Asset
  const compToken: ERC20Mock = <ERC20Mock>await ERC20.deploy('COMP Token', 'COMP')

  // Deploy AAVE token
  const aaveToken: ERC20Mock = <ERC20Mock>await ERC20.deploy('AAVE Token', 'AAVE')

  // Deploy Comp and Aave Oracle Mocks
  const ComptrollerMockFactory: ContractFactory = await ethers.getContractFactory('ComptrollerMock')
  const compoundMock: ComptrollerMock = <ComptrollerMock>await ComptrollerMockFactory.deploy()
  await compoundMock.setCompToken(compToken.address)

  return {
    weth,
    compToken,
    compoundMock,
    aaveToken,
  }
}

interface GnosisFixture {
  gnosis: GnosisMock
  easyAuction: EasyAuction
}

async function gnosisFixture(): Promise<GnosisFixture> {
  const GnosisFactory: ContractFactory = await ethers.getContractFactory('GnosisMock')
  const chainId = await getChainId(hre)

  return {
    gnosis: <GnosisMock>await GnosisFactory.deploy(),
    easyAuction: <EasyAuction>(
      await ethers.getContractAt('EasyAuction', networkConfig[chainId].GNOSIS_EASY_AUCTION || '')
    ),
  }
}

interface CollateralFixture {
  erc20s: ERC20Mock[] // all erc20 addresses
  collateral: Collateral[] // all collateral
  basket: Collateral[] // only the collateral actively backing the RToken
  basketsNeededAmts: BigNumber[] // reference amounts
}

async function collateralFixture(
<<<<<<< HEAD
  // oracleLib: OracleLib,
=======
>>>>>>> fa6d8fe7
  comptroller: ComptrollerMock,
  aaveToken: ERC20Mock,
  config: IConfig
): Promise<CollateralFixture> {
  const ERC20: ContractFactory = await ethers.getContractFactory('ERC20Mock')
  const USDC: ContractFactory = await ethers.getContractFactory('USDCMock')
  const ATokenMockFactory: ContractFactory = await ethers.getContractFactory('StaticATokenMock')
  const CTokenMockFactory: ContractFactory = await ethers.getContractFactory('CTokenMock')
  const FiatCollateralFactory: ContractFactory = await ethers.getContractFactory('FiatCollateral')
  const ATokenCollateralFactory = await ethers.getContractFactory('ATokenFiatCollateral')
  const CTokenCollateralFactory = await ethers.getContractFactory('CTokenFiatCollateral')
  const defaultThreshold = fp('0.05') // 5%
  const delayUntilDefault = bn('86400') // 24h

  const MockV3AggregatorFactory: ContractFactory = await ethers.getContractFactory(
    'MockV3Aggregator'
  )

  // Deploy all potential collateral assets
  const makeVanillaCollateral = async (symbol: string): Promise<[ERC20Mock, Collateral]> => {
    const erc20: ERC20Mock = <ERC20Mock>await ERC20.deploy(symbol + ' Token', symbol)
    const chainlinkFeed: MockV3Aggregator = <MockV3Aggregator>(
      await MockV3AggregatorFactory.deploy(8, bn('1e8'))
    )
    const coll = <FiatCollateral>await FiatCollateralFactory.deploy({
      priceTimeout: PRICE_TIMEOUT,
      chainlinkFeed: chainlinkFeed.address,
      oracleError: ORACLE_ERROR,
      erc20: erc20.address,
      maxTradeVolume: config.rTokenMaxTradeVolume,
      oracleTimeout: ORACLE_TIMEOUT,
      targetName: ethers.utils.formatBytes32String('USD'),
      defaultThreshold: defaultThreshold,
      delayUntilDefault: delayUntilDefault,
    })
    await coll.refresh()
    return [erc20, coll]
  }
  const makeSixDecimalCollateral = async (symbol: string): Promise<[USDCMock, Collateral]> => {
    const erc20: USDCMock = <USDCMock>await USDC.deploy(symbol + ' Token', symbol)
    const chainlinkFeed: MockV3Aggregator = <MockV3Aggregator>(
      await MockV3AggregatorFactory.deploy(8, bn('1e8'))
    )

    const coll = <FiatCollateral>await FiatCollateralFactory.deploy({
      priceTimeout: PRICE_TIMEOUT,
      chainlinkFeed: chainlinkFeed.address,
      oracleError: ORACLE_ERROR,
      erc20: erc20.address,
      maxTradeVolume: config.rTokenMaxTradeVolume,
      oracleTimeout: ORACLE_TIMEOUT,
      targetName: ethers.utils.formatBytes32String('USD'),
      defaultThreshold: defaultThreshold,
      delayUntilDefault: delayUntilDefault,
    })
    await coll.refresh()
    return [erc20, coll]
  }
  const makeCTokenCollateral = async (
    symbol: string,
    referenceERC20: ERC20Mock,
    chainlinkAddr: string
  ): Promise<[CTokenMock, CTokenFiatCollateral]> => {
    const erc20: CTokenMock = <CTokenMock>(
      await CTokenMockFactory.deploy(symbol + ' Token', symbol, referenceERC20.address)
    )
    const coll = <CTokenFiatCollateral>await CTokenCollateralFactory.deploy(
      {
        priceTimeout: PRICE_TIMEOUT,
        chainlinkFeed: chainlinkAddr,
        oracleError: ORACLE_ERROR,
        erc20: erc20.address,
        maxTradeVolume: config.rTokenMaxTradeVolume,
        oracleTimeout: ORACLE_TIMEOUT,
        targetName: ethers.utils.formatBytes32String('USD'),
        defaultThreshold: defaultThreshold,
        delayUntilDefault: delayUntilDefault,
      },
      comptroller.address
    )
    await coll.refresh()
    return [erc20, coll]
  }
  const makeATokenCollateral = async (
    symbol: string,
    referenceERC20: ERC20Mock,
    chainlinkAddr: string,
    aaveToken: ERC20Mock
  ): Promise<[StaticATokenMock, ATokenFiatCollateral]> => {
    const erc20: StaticATokenMock = <StaticATokenMock>(
      await ATokenMockFactory.deploy(symbol + ' Token', symbol, referenceERC20.address)
    )
    await erc20.setAaveToken(aaveToken.address)

    const coll = <ATokenFiatCollateral>await ATokenCollateralFactory.deploy({
      priceTimeout: PRICE_TIMEOUT,
      chainlinkFeed: chainlinkAddr,
      oracleError: ORACLE_ERROR,
      erc20: erc20.address,
      maxTradeVolume: config.rTokenMaxTradeVolume,
      oracleTimeout: ORACLE_TIMEOUT,
      targetName: ethers.utils.formatBytes32String('USD'),
      defaultThreshold: defaultThreshold,
      delayUntilDefault: delayUntilDefault,
    })
    await coll.refresh()
    return [erc20, coll]
  }

  // Create all possible collateral
  const dai = await makeVanillaCollateral('DAI')
  const usdc = await makeSixDecimalCollateral('USDC')
  const usdt = await makeVanillaCollateral('USDT')
  const busd = await makeVanillaCollateral('BUSD')
  const cdai = await makeCTokenCollateral('cDAI', dai[0], await dai[1].chainlinkFeed())
  const cusdc = await makeCTokenCollateral('cUSDC', usdc[0], await usdc[1].chainlinkFeed())
  const cusdt = await makeCTokenCollateral('cUSDT', usdt[0], await usdt[1].chainlinkFeed())
  const adai = await makeATokenCollateral('aDAI', dai[0], await dai[1].chainlinkFeed(), aaveToken)
  const ausdc = await makeATokenCollateral(
    'aUSDC',
    usdc[0],
    await usdc[1].chainlinkFeed(),
    aaveToken
  )
  const ausdt = await makeATokenCollateral(
    'aUSDT',
    usdt[0],
    await usdt[1].chainlinkFeed(),
    aaveToken
  )
  const abusd = await makeATokenCollateral(
    'aBUSD',
    busd[0],
    await busd[1].chainlinkFeed(),
    aaveToken
  )
  const erc20s = [
    dai[0],
    usdc[0],
    usdt[0],
    busd[0],
    cdai[0],
    cusdc[0],
    cusdt[0],
    adai[0],
    ausdc[0],
    ausdt[0],
    abusd[0],
  ]
  const collateral = [
    dai[1],
    usdc[1],
    usdt[1],
    busd[1],
    cdai[1],
    cusdc[1],
    cusdt[1],
    adai[1],
    ausdc[1],
    ausdt[1],
    abusd[1],
  ]

  // Create the initial basket
  const basket = [dai[1], usdc[1], adai[1], cdai[1]]
  const basketsNeededAmts = [fp('0.25'), fp('0.25'), fp('0.25'), fp('0.25')]

  return {
    erc20s,
    collateral,
    basket,
    basketsNeededAmts,
  }
}

type RSRAndCompAaveAndCollateralAndModuleFixture = RSRFixture &
  COMPAAVEFixture &
  CollateralFixture &
  GnosisFixture

export interface DefaultFixture extends RSRAndCompAaveAndCollateralAndModuleFixture {
  config: IConfig
  dist: IRevenueShare
  deployer: TestIDeployer
  main: TestIMain
  assetRegistry: IAssetRegistry
  backingManager: TestIBackingManager
  basketHandler: IBasketHandler
  distributor: TestIDistributor
  rsrAsset: Asset
  compAsset: Asset
  aaveAsset: Asset
  rToken: TestIRToken
  rTokenAsset: RTokenAsset
  furnace: TestIFurnace
  stRSR: TestIStRSR
  facade: FacadeRead
  facadeAct: FacadeAct
  facadeTest: FacadeTest
  broker: TestIBroker
  rsrTrader: TestIRevenueTrader
  rTokenTrader: TestIRevenueTrader
  permitLib: PermitLib
}

export const defaultFixture: Fixture<DefaultFixture> = async function ([
  owner,
]): Promise<DefaultFixture> {
  const { rsr } = await rsrFixture()
  const { weth, compToken, compoundMock, aaveToken } = await compAaveFixture()
  const { gnosis, easyAuction } = await gnosisFixture()
  const gnosisAddr = useEnv('FORK') ? easyAuction.address : gnosis.address
  const dist: IRevenueShare = {
    rTokenDist: bn(40), // 2/5 RToken
    rsrDist: bn(60), // 3/5 RSR
  }

  // Setup Config
  const config: IConfig = {
    dist: dist,
    minTradeVolume: fp('1e-2'), // $0.01
    rTokenMaxTradeVolume: fp('1e6'), // $1M
    shortFreeze: bn('259200'), // 3 days
    longFreeze: bn('2592000'), // 30 days
    rewardPeriod: bn('604800'), // 1 week
    rewardRatio: fp('0.02284'), // approx. half life of 30 pay periods
    unstakingDelay: bn('1209600'), // 2 weeks
    tradingDelay: bn('0'), // (the delay _after_ default has been confirmed)
    auctionLength: bn('900'), // 15 minutes
    backingBuffer: fp('0.0001'), // 0.01%
    maxTradeSlippage: fp('0.01'), // 1%
    issuanceRate: fp('0.00025'), // 0.025% per block or ~0.1% per minute
    scalingRedemptionRate: fp('0.05'), // 5% per hour
    redemptionRateFloor: fp('1e6'), // 1M RToken
  }

  // Deploy TradingLib external library
  const TradingLibFactory: ContractFactory = await ethers.getContractFactory('TradingLibP0')
  const tradingLib: TradingLibP0 = <TradingLibP0>await TradingLibFactory.deploy()

  // Deploy TradingLib external library
  const PermitLibFactory: ContractFactory = await ethers.getContractFactory('PermitLib')
  const permitLib: PermitLib = <PermitLib>await PermitLibFactory.deploy()

  // Deploy FacadeRead
  const FacadeReadFactory: ContractFactory = await ethers.getContractFactory('FacadeRead')
  const facade = <FacadeRead>await FacadeReadFactory.deploy()

  // Deploy FacadeAct
  const FacadeActFactory: ContractFactory = await ethers.getContractFactory('FacadeAct')
  const facadeAct = <FacadeAct>await FacadeActFactory.deploy()

  // Deploy FacadeTest
  const FacadeTestFactory: ContractFactory = await ethers.getContractFactory('FacadeTest')
  const facadeTest = <FacadeTest>await FacadeTestFactory.deploy()

  // Deploy RSR chainlink feed
  const MockV3AggregatorFactory: ContractFactory = await ethers.getContractFactory(
    'MockV3Aggregator'
  )
  const rsrChainlinkFeed: MockV3Aggregator = <MockV3Aggregator>(
    await MockV3AggregatorFactory.deploy(8, bn('1e8'))
  )

  // Deploy RSR Asset
  const AssetFactory: ContractFactory = await ethers.getContractFactory('Asset')
  const rsrAsset: Asset = <Asset>(
    await AssetFactory.deploy(
      PRICE_TIMEOUT,
      rsrChainlinkFeed.address,
      ORACLE_ERROR,
      rsr.address,
      config.rTokenMaxTradeVolume,
      ORACLE_TIMEOUT
    )
  )
  await rsrAsset.refresh()

  // Create Deployer
  const DeployerFactory: ContractFactory = await ethers.getContractFactory('DeployerP0', {
    libraries: { TradingLibP0: tradingLib.address, PermitLib: permitLib.address },
  })
  let deployer: TestIDeployer = <DeployerP0>(
    await DeployerFactory.deploy(rsr.address, gnosisAddr, rsrAsset.address)
  )

  if (IMPLEMENTATION == Implementation.P1) {
    // Deploy implementations
    const MainImplFactory: ContractFactory = await ethers.getContractFactory('MainP1')
    const mainImpl: MainP1 = <MainP1>await MainImplFactory.deploy()

    const AssetRegImplFactory: ContractFactory = await ethers.getContractFactory('AssetRegistryP1')
    const assetRegImpl: AssetRegistryP1 = <AssetRegistryP1>await AssetRegImplFactory.deploy()

    const BackingMgrImplFactory: ContractFactory = await ethers.getContractFactory(
      'BackingManagerP1'
    )
    const backingMgrImpl: BackingManagerP1 = <BackingManagerP1>await BackingMgrImplFactory.deploy()

    const BskHandlerImplFactory: ContractFactory = await ethers.getContractFactory(
      'BasketHandlerP1'
    )
    const bskHndlrImpl: BasketHandlerP1 = <BasketHandlerP1>await BskHandlerImplFactory.deploy()

    const DistribImplFactory: ContractFactory = await ethers.getContractFactory('DistributorP1')
    const distribImpl: DistributorP1 = <DistributorP1>await DistribImplFactory.deploy()

    const RevTraderImplFactory: ContractFactory = await ethers.getContractFactory('RevenueTraderP1')
    const revTraderImpl: RevenueTraderP1 = <RevenueTraderP1>await RevTraderImplFactory.deploy()

    const FurnaceImplFactory: ContractFactory = await ethers.getContractFactory('FurnaceP1')
    const furnaceImpl: FurnaceP1 = <FurnaceP1>await FurnaceImplFactory.deploy()

    const TradeImplFactory: ContractFactory = await ethers.getContractFactory('GnosisTrade')
    const tradeImpl: GnosisTrade = <GnosisTrade>await TradeImplFactory.deploy()

    const BrokerImplFactory: ContractFactory = await ethers.getContractFactory('BrokerP1')
    const brokerImpl: BrokerP1 = <BrokerP1>await BrokerImplFactory.deploy()

    const RTokenImplFactory: ContractFactory = await ethers.getContractFactory('RTokenP1')
    const rTokenImpl: RTokenP1 = <RTokenP1>await RTokenImplFactory.deploy()

    const StRSRImplFactory: ContractFactory = await ethers.getContractFactory('StRSRP1Votes')
    const stRSRImpl: StRSRP1Votes = <StRSRP1Votes>await StRSRImplFactory.deploy()

    // Setup Implementation addresses
    const implementations: IImplementations = {
      main: mainImpl.address,
      components: {
        rToken: rTokenImpl.address,
        stRSR: stRSRImpl.address,
        assetRegistry: assetRegImpl.address,
        basketHandler: bskHndlrImpl.address,
        backingManager: backingMgrImpl.address,
        distributor: distribImpl.address,
        furnace: furnaceImpl.address,
        broker: brokerImpl.address,
        rsrTrader: revTraderImpl.address,
        rTokenTrader: revTraderImpl.address,
      },
      trade: tradeImpl.address,
    }

    const DeployerFactory: ContractFactory = await ethers.getContractFactory('DeployerP1')
    deployer = <DeployerP1>(
      await DeployerFactory.deploy(rsr.address, gnosisAddr, rsrAsset.address, implementations)
    )
  }

  // Deploy actual contracts
  const receipt = await (
    await deployer.deploy('RTKN RToken', 'RTKN', 'mandate', owner.address, config)
  ).wait()

  const mainAddr = expectInReceipt(receipt, 'RTokenCreated').args.main
  const main: TestIMain = <TestIMain>await ethers.getContractAt('TestIMain', mainAddr)

  // Get Core
  const assetRegistry: IAssetRegistry = <IAssetRegistry>(
    await ethers.getContractAt('IAssetRegistry', await main.assetRegistry())
  )
  const backingManager: TestIBackingManager = <TestIBackingManager>(
    await ethers.getContractAt('TestIBackingManager', await main.backingManager())
  )
  const basketHandler: IBasketHandler = <IBasketHandler>(
    await ethers.getContractAt('IBasketHandler', await main.basketHandler())
  )
  const distributor: TestIDistributor = <TestIDistributor>(
    await ethers.getContractAt('TestIDistributor', await main.distributor())
  )

  const aaveChainlinkFeed: MockV3Aggregator = <MockV3Aggregator>(
    await MockV3AggregatorFactory.deploy(8, bn('1e8'))
  )
  const aaveAsset: Asset = <Asset>(
    await AssetFactory.deploy(
      PRICE_TIMEOUT,
      aaveChainlinkFeed.address,
      ORACLE_ERROR,
      aaveToken.address,
      config.rTokenMaxTradeVolume,
      ORACLE_TIMEOUT
    )
  )
  await aaveAsset.refresh()

  const compChainlinkFeed: MockV3Aggregator = <MockV3Aggregator>(
    await MockV3AggregatorFactory.deploy(8, bn('1e8'))
  )
  const compAsset: Asset = <Asset>(
    await AssetFactory.deploy(
      PRICE_TIMEOUT,
      compChainlinkFeed.address,
      ORACLE_ERROR,
      compToken.address,
      config.rTokenMaxTradeVolume,
      ORACLE_TIMEOUT
    )
  )
  await compAsset.refresh()

  // Register reward tokens
  await assetRegistry.connect(owner).register(aaveAsset.address)
  await assetRegistry.connect(owner).register(compAsset.address)

  const rToken: TestIRToken = <TestIRToken>(
    await ethers.getContractAt('TestIRToken', await main.rToken())
  )
  const rTokenAsset: RTokenAsset = <RTokenAsset>(
    await ethers.getContractAt('RTokenAsset', await assetRegistry.toAsset(rToken.address))
  )

  const broker: TestIBroker = <TestIBroker>(
    await ethers.getContractAt('TestIBroker', await main.broker())
  )

  const furnace: TestIFurnace = <TestIFurnace>(
    await ethers.getContractAt('TestIFurnace', await main.furnace())
  )
  const stRSR: TestIStRSR = <TestIStRSR>await ethers.getContractAt('TestIStRSR', await main.stRSR())

  // Deploy collateral for Main
  const { erc20s, collateral, basket, basketsNeededAmts } = await collateralFixture(
<<<<<<< HEAD
    // oracleLib,
=======
>>>>>>> fa6d8fe7
    compoundMock,
    aaveToken,
    config
  )

  const rsrTrader = <TestIRevenueTrader>(
    await ethers.getContractAt('TestIRevenueTrader', await main.rsrTrader())
  )
  const rTokenTrader = <TestIRevenueTrader>(
    await ethers.getContractAt('TestIRevenueTrader', await main.rTokenTrader())
  )

  // Register prime collateral
  const basketERC20s = []
  for (let i = 0; i < basket.length; i++) {
    await assetRegistry.connect(owner).register(basket[i].address)
    basketERC20s.push(await basket[i].erc20())
  }

  // Basket should begin disabled at 0 len
  expect(await basketHandler.status()).to.equal(CollateralStatus.DISABLED)

  // Set non-empty basket
  await basketHandler.connect(owner).setPrimeBasket(basketERC20s, basketsNeededAmts)
  await basketHandler.connect(owner).refreshBasket()

  // Set up allowances
  for (let i = 0; i < basket.length; i++) {
    await backingManager.grantRTokenAllowance(await basket[i].erc20())
  }

  return {
    rsr,
    rsrAsset,
    weth,
    compToken,
    compAsset,
    compoundMock,
    aaveToken,
    aaveAsset,
    erc20s,
    collateral,
    basket,
    basketsNeededAmts,
    config,
    dist,
    deployer,
    main,
    assetRegistry,
    backingManager,
    basketHandler,
    distributor,
    rToken,
    rTokenAsset,
    furnace,
    stRSR,
    broker,
    gnosis,
    easyAuction,
    facade,
    facadeAct,
    facadeTest,
    rsrTrader,
    rTokenTrader,
<<<<<<< HEAD
    // oracleLib,
    // permitLib,
=======
    permitLib,
>>>>>>> fa6d8fe7
  }
}<|MERGE_RESOLUTION|>--- conflicted
+++ resolved
@@ -34,10 +34,6 @@
   IBasketHandler,
   MainP1,
   MockV3Aggregator,
-<<<<<<< HEAD
-=======
-  PermitLib,
->>>>>>> fa6d8fe7
   RevenueTraderP1,
   RTokenAsset,
   RTokenP1,
@@ -151,10 +147,6 @@
 }
 
 async function collateralFixture(
-<<<<<<< HEAD
-  // oracleLib: OracleLib,
-=======
->>>>>>> fa6d8fe7
   comptroller: ComptrollerMock,
   aaveToken: ERC20Mock,
   config: IConfig
@@ -578,10 +570,6 @@
 
   // Deploy collateral for Main
   const { erc20s, collateral, basket, basketsNeededAmts } = await collateralFixture(
-<<<<<<< HEAD
-    // oracleLib,
-=======
->>>>>>> fa6d8fe7
     compoundMock,
     aaveToken,
     config
@@ -646,11 +634,5 @@
     facadeTest,
     rsrTrader,
     rTokenTrader,
-<<<<<<< HEAD
-    // oracleLib,
-    // permitLib,
-=======
-    permitLib,
->>>>>>> fa6d8fe7
   }
 }