import { Fixture } from 'ethereum-waffle'
import { BigNumber, ContractFactory } from 'ethers'
import hre, { ethers } from 'hardhat'
import { getChainId } from '../common/blockchain-utils'
import { IConfig, IImplementations, IRevenueShare, networkConfig } from '../common/configuration'
import { expectInReceipt } from '../common/events'
import { bn, fp } from '../common/numbers'
import { ZERO_ADDRESS } from '../common/constants'
import {
  Asset,
  AssetRegistryP1,
  ATokenFiatCollateral,
  BackingManagerP1,
  BasketHandlerP1,
  BrokerP1,
  ComptrollerMock,
  CTokenFiatCollateral,
  CTokenMock,
  ERC20Mock,
  DeployerP0,
  DeployerP1,
  Facade,
  DistributorP1,
  FurnaceP1,
  EasyAuction,
  GnosisMock,
  GnosisTrade,
  IAssetRegistry,
  IBasketHandler,
  FiatCollateral,
  MainP1,
  MockV3Aggregator,
  RevenueTraderP1,
  RTokenAsset,
  RTokenPricingLib,
  RTokenP1,
  StaticATokenMock,
  StRSRP1Votes,
  TestIBackingManager,
  TestIBroker,
  TestIDeployer,
  TestIDistributor,
  TestIFurnace,
  TestIMain,
  TestIRevenueTrader,
  TestIRToken,
  TestIStRSR,
  USDCMock,
  NonFiatCollateral,
  SelfReferentialCollateral,
} from '../typechain'

export enum Implementation {
  P0,
  P1,
}

export const IMPLEMENTATION: Implementation =
  process.env.PROTO_IMPL == Implementation.P1.toString() ? Implementation.P1 : Implementation.P0

export const SLOW = !!process.env.SLOW

export const ORACLE_TIMEOUT = bn('86400000') // 1000d -- way too long for an actual deployment

export type Collateral =
  | FiatCollateral
  | CTokenFiatCollateral
  | ATokenFiatCollateral
  | NonFiatCollateral
  | SelfReferentialCollateral

interface RSRFixture {
  rsr: ERC20Mock
}

async function rsrFixture(): Promise<RSRFixture> {
  // Deploy RSR and asset
  const ERC20: ContractFactory = await ethers.getContractFactory('ERC20Mock')
  const rsr: ERC20Mock = <ERC20Mock>await ERC20.deploy('Reserve Rights', 'RSR')

  return { rsr }
}

interface COMPAAVEFixture {
  weth: ERC20Mock
  compToken: ERC20Mock
  compoundMock: ComptrollerMock
  aaveToken: ERC20Mock
}

async function compAaveFixture(): Promise<COMPAAVEFixture> {
  const ERC20: ContractFactory = await ethers.getContractFactory('ERC20Mock')

  // Deploy WETH
  const weth: ERC20Mock = <ERC20Mock>await ERC20.deploy('Wrapped ETH', 'WETH')

  // Deploy COMP token and Asset
  const compToken: ERC20Mock = <ERC20Mock>await ERC20.deploy('COMP Token', 'COMP')

  // Deploy AAVE token
  const aaveToken: ERC20Mock = <ERC20Mock>await ERC20.deploy('AAVE Token', 'AAVE')

  // Deploy Comp and Aave Oracle Mocks
  const ComptrollerMockFactory: ContractFactory = await ethers.getContractFactory('ComptrollerMock')
  const compoundMock: ComptrollerMock = <ComptrollerMock>await ComptrollerMockFactory.deploy()
  await compoundMock.setCompToken(compToken.address)

  return {
    weth,
    compToken,
    compoundMock,
    aaveToken,
  }
}

interface GnosisFixture {
  gnosis: GnosisMock
  easyAuction: EasyAuction
}

async function gnosisFixture(): Promise<GnosisFixture> {
  const GnosisFactory: ContractFactory = await ethers.getContractFactory('GnosisMock')
  const chainId = await getChainId(hre)

  return {
    gnosis: <GnosisMock>await GnosisFactory.deploy(),
    easyAuction: <EasyAuction>(
      await ethers.getContractAt('EasyAuction', networkConfig[chainId].GNOSIS_EASY_AUCTION || '')
    ),
  }
}

interface CollateralFixture {
  erc20s: ERC20Mock[] // all erc20 addresses
  collateral: Collateral[] // all collateral
  basket: Collateral[] // only the collateral actively backing the RToken
  basketsNeededAmts: BigNumber[] // reference amounts
}

async function collateralFixture(
  // oracleLib: OracleLib,
  comptroller: ComptrollerMock,
  aaveToken: ERC20Mock,
  compToken: ERC20Mock,
  config: IConfig
): Promise<CollateralFixture> {
  const ERC20: ContractFactory = await ethers.getContractFactory('ERC20Mock')
  const USDC: ContractFactory = await ethers.getContractFactory('USDCMock')
  const ATokenMockFactory: ContractFactory = await ethers.getContractFactory('StaticATokenMock')
  const CTokenMockFactory: ContractFactory = await ethers.getContractFactory('CTokenMock')
  const FiatCollateralFactory: ContractFactory = await ethers.getContractFactory('FiatCollateral')
  const ATokenCollateralFactory = await ethers.getContractFactory('ATokenFiatCollateral')
  const CTokenCollateralFactory = await ethers.getContractFactory('CTokenFiatCollateral')
  const defaultThreshold = fp('0.05') // 5%
  const delayUntilDefault = bn('86400') // 24h

  const MockV3AggregatorFactory: ContractFactory = await ethers.getContractFactory(
    'MockV3Aggregator'
  )

  // Deploy all potential collateral assets
  const makeVanillaCollateral = async (symbol: string): Promise<[ERC20Mock, Collateral]> => {
    const erc20: ERC20Mock = <ERC20Mock>await ERC20.deploy(symbol + ' Token', symbol)
    const chainlinkFeed: MockV3Aggregator = <MockV3Aggregator>(
      await MockV3AggregatorFactory.deploy(8, bn('1e8'))
    )
    const coll = <FiatCollateral>(
      await FiatCollateralFactory.deploy(
        chainlinkFeed.address,
        erc20.address,
        ZERO_ADDRESS,
        config.rTokenTradingRange,
        ORACLE_TIMEOUT,
        ethers.utils.formatBytes32String('USD'),
        defaultThreshold,
        delayUntilDefault
      )
    )
    return [erc20, coll]
  }
  const makeSixDecimalCollateral = async (symbol: string): Promise<[USDCMock, Collateral]> => {
    const erc20: USDCMock = <USDCMock>await USDC.deploy(symbol + ' Token', symbol)
    const chainlinkFeed: MockV3Aggregator = <MockV3Aggregator>(
      await MockV3AggregatorFactory.deploy(8, bn('1e8'))
    )

    const coll = <FiatCollateral>(
      await FiatCollateralFactory.deploy(
        chainlinkFeed.address,
        erc20.address,
        ZERO_ADDRESS,
        config.rTokenTradingRange,
        ORACLE_TIMEOUT,
        ethers.utils.formatBytes32String('USD'),
        defaultThreshold,
        delayUntilDefault
      )
    )
    return [erc20, coll]
  }
  const makeCTokenCollateral = async (
    symbol: string,
    referenceERC20: ERC20Mock,
    chainlinkAddr: string,
    compToken: ERC20Mock
  ): Promise<[CTokenMock, CTokenFiatCollateral]> => {
    const erc20: CTokenMock = <CTokenMock>(
      await CTokenMockFactory.deploy(symbol + ' Token', symbol, referenceERC20.address)
    )
    const cTokenTradingRange = JSON.parse(JSON.stringify(config.rTokenTradingRange))
    cTokenTradingRange.minAmt = bn(50).mul(cTokenTradingRange.minAmt)
    cTokenTradingRange.maxAmt = bn(50).mul(cTokenTradingRange.maxAmt)
    const coll = <CTokenFiatCollateral>(
      await CTokenCollateralFactory.deploy(
        chainlinkAddr,
        erc20.address,
        compToken.address,
        cTokenTradingRange,
        ORACLE_TIMEOUT,
        ethers.utils.formatBytes32String('USD'),
        defaultThreshold,
        delayUntilDefault,
        (await referenceERC20.decimals()).toString(),
        comptroller.address
      )
    )
    return [erc20, coll]
  }
  const makeATokenCollateral = async (
    symbol: string,
    referenceERC20: ERC20Mock,
    chainlinkAddr: string,
    aaveToken: ERC20Mock
  ): Promise<[StaticATokenMock, ATokenFiatCollateral]> => {
    const erc20: StaticATokenMock = <StaticATokenMock>(
      await ATokenMockFactory.deploy(symbol + ' Token', symbol, referenceERC20.address)
    )
    await erc20.setAaveToken(aaveToken.address)

    const coll = <ATokenFiatCollateral>(
      await ATokenCollateralFactory.deploy(
        chainlinkAddr,
        erc20.address,
        aaveToken.address,
        config.rTokenTradingRange,
        ORACLE_TIMEOUT,
        ethers.utils.formatBytes32String('USD'),
        defaultThreshold,
        delayUntilDefault
      )
    )
    return [erc20, coll]
  }

  // Create all possible collateral
  const dai = await makeVanillaCollateral('DAI')
  const usdc = await makeSixDecimalCollateral('USDC')
  const usdt = await makeVanillaCollateral('USDT')
  const busd = await makeVanillaCollateral('BUSD')
  const cdai = await makeCTokenCollateral('cDAI', dai[0], await dai[1].chainlinkFeed(), compToken)
  const cusdc = await makeCTokenCollateral(
    'cUSDC',
    usdc[0],
    await usdc[1].chainlinkFeed(),
    compToken
  )
  const cusdt = await makeCTokenCollateral(
    'cUSDT',
    usdt[0],
    await usdt[1].chainlinkFeed(),
    compToken
  )
  const adai = await makeATokenCollateral('aDAI', dai[0], await dai[1].chainlinkFeed(), aaveToken)
  const ausdc = await makeATokenCollateral(
    'aUSDC',
    usdc[0],
    await usdc[1].chainlinkFeed(),
    aaveToken
  )
  const ausdt = await makeATokenCollateral(
    'aUSDT',
    usdt[0],
    await usdt[1].chainlinkFeed(),
    aaveToken
  )
  const abusd = await makeATokenCollateral(
    'aBUSD',
    busd[0],
    await busd[1].chainlinkFeed(),
    aaveToken
  )
  const erc20s = [
    dai[0],
    usdc[0],
    usdt[0],
    busd[0],
    cdai[0],
    cusdc[0],
    cusdt[0],
    adai[0],
    ausdc[0],
    ausdt[0],
    abusd[0],
  ]
  const collateral = [
    dai[1],
    usdc[1],
    usdt[1],
    busd[1],
    cdai[1],
    cusdc[1],
    cusdt[1],
    adai[1],
    ausdc[1],
    ausdt[1],
    abusd[1],
  ]

  // Create the initial basket
  const basket = [dai[1], usdc[1], adai[1], cdai[1]]
  const basketsNeededAmts = [fp('0.25'), fp('0.25'), fp('0.25'), fp('0.25')]

  return {
    erc20s,
    collateral,
    basket,
    basketsNeededAmts,
  }
}

type RSRAndCompAaveAndCollateralAndModuleFixture = RSRFixture &
  COMPAAVEFixture &
  CollateralFixture &
  GnosisFixture

export interface DefaultFixture extends RSRAndCompAaveAndCollateralAndModuleFixture {
  config: IConfig
  dist: IRevenueShare
  deployer: TestIDeployer
  main: TestIMain
  assetRegistry: IAssetRegistry
  backingManager: TestIBackingManager
  basketHandler: IBasketHandler
  distributor: TestIDistributor
  rsrAsset: Asset
  compAsset: Asset
  aaveAsset: Asset
  rToken: TestIRToken
  rTokenAsset: RTokenAsset
  furnace: TestIFurnace
  stRSR: TestIStRSR
  facade: Facade
  broker: TestIBroker
  rsrTrader: TestIRevenueTrader
  rTokenTrader: TestIRevenueTrader
<<<<<<< HEAD
  // oracleLib: OracleLib
=======
  oracleLib: OracleLib
  rTokenPricing: RTokenPricingLib
>>>>>>> 368bcd19
}

export const defaultFixture: Fixture<DefaultFixture> = async function ([
  owner,
]): Promise<DefaultFixture> {
  let facade: Facade
  const { rsr } = await rsrFixture()
  const { weth, compToken, compoundMock, aaveToken } = await compAaveFixture()
  const { gnosis, easyAuction } = await gnosisFixture()
  const gnosisAddr = process.env.FORK ? easyAuction.address : gnosis.address
  const dist: IRevenueShare = {
    rTokenDist: bn(40), // 2/5 RToken
    rsrDist: bn(60), // 3/5 RSR
  }

  // Setup Config
  const config: IConfig = {
    rTokenTradingRange: {
      minVal: fp('0.01'),
      maxVal: fp('1e6'),
      minAmt: fp('0.01'),
      maxAmt: fp('1e6'),
    }, // [$0.01, $1M, 0.01 tok, 1M tok]
    dist: dist,
    rewardPeriod: bn('604800'), // 1 week
    rewardRatio: fp('0.02284'), // approx. half life of 30 pay periods
    unstakingDelay: bn('1209600'), // 2 weeks
    tradingDelay: bn('0'), // (the delay _after_ default has been confirmed)
    auctionLength: bn('900'), // 15 minutes
    backingBuffer: fp('0.0001'), // 0.01%
    maxTradeSlippage: fp('0.01'), // 1%
    shortFreeze: bn('259200'), // 3 days
    longFreeze: bn('2592000'), // 30 days
    issuanceRate: fp('0.00025'), // 0.025% per block or ~0.1% per minute
    maxRedemptionCharge: fp('0.05'), // 5% per hour
    redemptionVirtualSupply: fp('2e7'), // 20M RToken (at $1)
  }

<<<<<<< HEAD
=======
  // Deploy TradingLib external library
  const TradingLibFactory: ContractFactory = await ethers.getContractFactory('TradingLibP0')
  const tradingLib: TradingLibP0 = <TradingLibP0>await TradingLibFactory.deploy()

  // Deploy OracleLib external library
  const OracleLibFactory: ContractFactory = await ethers.getContractFactory('OracleLib')
  const oracleLib: OracleLib = <OracleLib>await OracleLibFactory.deploy()

  // Deploy RTokenPricing external library
  const RTokenPricingLibFactory: ContractFactory = await ethers.getContractFactory(
    'RTokenPricingLib'
  )
  const rTokenPricing: RTokenPricingLib = <RTokenPricingLib>await RTokenPricingLibFactory.deploy()

>>>>>>> 368bcd19
  // Deploy Facade
  const FacadeFactory: ContractFactory = await ethers.getContractFactory('Facade')
  facade = <Facade>await FacadeFactory.deploy()

  // Deploy RSR chainlink feed
  const MockV3AggregatorFactory: ContractFactory = await ethers.getContractFactory(
    'MockV3Aggregator'
  )
  const rsrChainlinkFeed: MockV3Aggregator = <MockV3Aggregator>(
    await MockV3AggregatorFactory.deploy(8, bn('1e8'))
  )

  // Deploy RSR Asset
  const AssetFactory: ContractFactory = await ethers.getContractFactory('Asset', {
    libraries: { OracleLib: oracleLib.address },
  })
  const rsrAsset: Asset = <Asset>(
    await AssetFactory.deploy(
      rsrChainlinkFeed.address,
      rsr.address,
      ZERO_ADDRESS,
      config.rTokenTradingRange,
      ORACLE_TIMEOUT
    )
  )

  // Create Deployer
<<<<<<< HEAD
  const DeployerFactory: ContractFactory = await ethers.getContractFactory('DeployerP0')
=======
  const DeployerFactory: ContractFactory = await ethers.getContractFactory('DeployerP0', {
    libraries: { TradingLibP0: tradingLib.address, RTokenPricingLib: rTokenPricing.address },
  })
>>>>>>> 368bcd19
  let deployer: TestIDeployer = <DeployerP0>(
    await DeployerFactory.deploy(rsr.address, gnosisAddr, facade.address, rsrAsset.address)
  )

  if (IMPLEMENTATION == Implementation.P1) {
    // Deploy implementations
    const MainImplFactory: ContractFactory = await ethers.getContractFactory('MainP1')
    const mainImpl: MainP1 = <MainP1>await MainImplFactory.deploy()

    const AssetRegImplFactory: ContractFactory = await ethers.getContractFactory('AssetRegistryP1')
    const assetRegImpl: AssetRegistryP1 = <AssetRegistryP1>await AssetRegImplFactory.deploy()

    const BackingMgrImplFactory: ContractFactory = await ethers.getContractFactory(
      'BackingManagerP1'
    )
    const backingMgrImpl: BackingManagerP1 = <BackingManagerP1>await BackingMgrImplFactory.deploy()

    const BskHandlerImplFactory: ContractFactory = await ethers.getContractFactory(
      'BasketHandlerP1'
    )
    const bskHndlrImpl: BasketHandlerP1 = <BasketHandlerP1>await BskHandlerImplFactory.deploy()

    const DistribImplFactory: ContractFactory = await ethers.getContractFactory('DistributorP1')
    const distribImpl: DistributorP1 = <DistributorP1>await DistribImplFactory.deploy()

    const RevTraderImplFactory: ContractFactory = await ethers.getContractFactory('RevenueTraderP1')
    const revTraderImpl: RevenueTraderP1 = <RevenueTraderP1>await RevTraderImplFactory.deploy()

    const FurnaceImplFactory: ContractFactory = await ethers.getContractFactory('FurnaceP1')
    const furnaceImpl: FurnaceP1 = <FurnaceP1>await FurnaceImplFactory.deploy()

    const TradeImplFactory: ContractFactory = await ethers.getContractFactory('GnosisTrade')
    const tradeImpl: GnosisTrade = <GnosisTrade>await TradeImplFactory.deploy()

    const BrokerImplFactory: ContractFactory = await ethers.getContractFactory('BrokerP1')
    const brokerImpl: BrokerP1 = <BrokerP1>await BrokerImplFactory.deploy()

    const RTokenImplFactory: ContractFactory = await ethers.getContractFactory('RTokenP1')
    const rTokenImpl: RTokenP1 = <RTokenP1>await RTokenImplFactory.deploy()

    const StRSRImplFactory: ContractFactory = await ethers.getContractFactory('StRSRP1Votes')
    const stRSRImpl: StRSRP1Votes = <StRSRP1Votes>await StRSRImplFactory.deploy()

    // Setup Implementation addresses
    const implementations: IImplementations = {
      main: mainImpl.address,
      components: {
        rToken: rTokenImpl.address,
        stRSR: stRSRImpl.address,
        assetRegistry: assetRegImpl.address,
        basketHandler: bskHndlrImpl.address,
        backingManager: backingMgrImpl.address,
        distributor: distribImpl.address,
        furnace: furnaceImpl.address,
        broker: brokerImpl.address,
        rsrTrader: revTraderImpl.address,
        rTokenTrader: revTraderImpl.address,
      },
      trade: tradeImpl.address,
    }

    // Deploy FacadeP1
    const FacadeFactory: ContractFactory = await ethers.getContractFactory('FacadeP1')
    facade = <Facade>await FacadeFactory.deploy()

    const DeployerFactory: ContractFactory = await ethers.getContractFactory('DeployerP1', {
      libraries: { RTokenPricingLib: rTokenPricing.address },
    })
    deployer = <DeployerP1>(
      await DeployerFactory.deploy(
        rsr.address,
        gnosisAddr,
        facade.address,
        rsrAsset.address,
        implementations
      )
    )
  }

  // Deploy actual contracts
  const receipt = await (
    await deployer.deploy('RTKN RToken', 'RTKN', 'mandate', owner.address, config)
  ).wait()

  const mainAddr = expectInReceipt(receipt, 'RTokenCreated').args.main
  const main: TestIMain = <TestIMain>await ethers.getContractAt('TestIMain', mainAddr)

  // Get Core
  const assetRegistry: IAssetRegistry = <IAssetRegistry>(
    await ethers.getContractAt('IAssetRegistry', await main.assetRegistry())
  )
  const backingManager: TestIBackingManager = <TestIBackingManager>(
    await ethers.getContractAt('TestIBackingManager', await main.backingManager())
  )
  const basketHandler: IBasketHandler = <IBasketHandler>(
    await ethers.getContractAt('IBasketHandler', await main.basketHandler())
  )
  const distributor: TestIDistributor = <TestIDistributor>(
    await ethers.getContractAt('TestIDistributor', await main.distributor())
  )

  const aaveChainlinkFeed: MockV3Aggregator = <MockV3Aggregator>(
    await MockV3AggregatorFactory.deploy(8, bn('1e8'))
  )
  const aaveAsset: Asset = <Asset>(
    await AssetFactory.deploy(
      aaveChainlinkFeed.address,
      aaveToken.address,
      ZERO_ADDRESS,
      config.rTokenTradingRange,
      ORACLE_TIMEOUT
    )
  )

  const compChainlinkFeed: MockV3Aggregator = <MockV3Aggregator>(
    await MockV3AggregatorFactory.deploy(8, bn('1e8'))
  )
  const compAsset: Asset = <Asset>(
    await AssetFactory.deploy(
      compChainlinkFeed.address,
      compToken.address,
      ZERO_ADDRESS,
      config.rTokenTradingRange,
      ORACLE_TIMEOUT
    )
  )

  // Register reward tokens
  await assetRegistry.connect(owner).register(aaveAsset.address)
  await assetRegistry.connect(owner).register(compAsset.address)

  const rToken: TestIRToken = <TestIRToken>(
    await ethers.getContractAt('TestIRToken', await main.rToken())
  )
  const rTokenAsset: RTokenAsset = <RTokenAsset>(
    await ethers.getContractAt('RTokenAsset', await assetRegistry.toAsset(rToken.address))
  )

  const broker: TestIBroker = <TestIBroker>(
    await ethers.getContractAt('TestIBroker', await main.broker())
  )

  const furnace: TestIFurnace = <TestIFurnace>(
    await ethers.getContractAt('TestIFurnace', await main.furnace())
  )
  const stRSR: TestIStRSR = <TestIStRSR>await ethers.getContractAt('TestIStRSR', await main.stRSR())

  // Deploy collateral for Main
  const { erc20s, collateral, basket, basketsNeededAmts } = await collateralFixture(
    // oracleLib,
    compoundMock,
    aaveToken,
    compToken,
    config
  )

  const rsrTrader = <TestIRevenueTrader>(
    await ethers.getContractAt('TestIRevenueTrader', await main.rsrTrader())
  )
  const rTokenTrader = <TestIRevenueTrader>(
    await ethers.getContractAt('TestIRevenueTrader', await main.rTokenTrader())
  )

  // Register prime collateral
  const basketERC20s = []
  for (let i = 0; i < basket.length; i++) {
    await assetRegistry.connect(owner).register(basket[i].address)
    basketERC20s.push(await basket[i].erc20())
  }

  // Set non-empty basket
  await basketHandler.connect(owner).setPrimeBasket(basketERC20s, basketsNeededAmts)
  await basketHandler.connect(owner).refreshBasket()

  // Unfreeze
  await main.connect(owner).unfreeze()

  // Set up allowances
  for (let i = 0; i < basket.length; i++) {
    await backingManager.grantRTokenAllowance(await basket[i].erc20())
  }

  return {
    rsr,
    rsrAsset,
    weth,
    compToken,
    compAsset,
    compoundMock,
    aaveToken,
    aaveAsset,
    erc20s,
    collateral,
    basket,
    basketsNeededAmts,
    config,
    dist,
    deployer,
    main,
    assetRegistry,
    backingManager,
    basketHandler,
    distributor,
    rToken,
    rTokenAsset,
    furnace,
    stRSR,
    broker,
    gnosis,
    easyAuction,
    facade,
    rsrTrader,
    rTokenTrader,
<<<<<<< HEAD
    // oracleLib,
=======
    oracleLib,
    rTokenPricing,
>>>>>>> 368bcd19
  }
}<|MERGE_RESOLUTION|>--- conflicted
+++ resolved
@@ -353,12 +353,8 @@
   broker: TestIBroker
   rsrTrader: TestIRevenueTrader
   rTokenTrader: TestIRevenueTrader
-<<<<<<< HEAD
-  // oracleLib: OracleLib
-=======
   oracleLib: OracleLib
   rTokenPricing: RTokenPricingLib
->>>>>>> 368bcd19
 }
 
 export const defaultFixture: Fixture<DefaultFixture> = async function ([
@@ -397,8 +393,6 @@
     redemptionVirtualSupply: fp('2e7'), // 20M RToken (at $1)
   }
 
-<<<<<<< HEAD
-=======
   // Deploy TradingLib external library
   const TradingLibFactory: ContractFactory = await ethers.getContractFactory('TradingLibP0')
   const tradingLib: TradingLibP0 = <TradingLibP0>await TradingLibFactory.deploy()
@@ -413,7 +407,6 @@
   )
   const rTokenPricing: RTokenPricingLib = <RTokenPricingLib>await RTokenPricingLibFactory.deploy()
 
->>>>>>> 368bcd19
   // Deploy Facade
   const FacadeFactory: ContractFactory = await ethers.getContractFactory('Facade')
   facade = <Facade>await FacadeFactory.deploy()
@@ -441,13 +434,9 @@
   )
 
   // Create Deployer
-<<<<<<< HEAD
-  const DeployerFactory: ContractFactory = await ethers.getContractFactory('DeployerP0')
-=======
   const DeployerFactory: ContractFactory = await ethers.getContractFactory('DeployerP0', {
     libraries: { TradingLibP0: tradingLib.address, RTokenPricingLib: rTokenPricing.address },
   })
->>>>>>> 368bcd19
   let deployer: TestIDeployer = <DeployerP0>(
     await DeployerFactory.deploy(rsr.address, gnosisAddr, facade.address, rsrAsset.address)
   )
@@ -661,11 +650,7 @@
     facade,
     rsrTrader,
     rTokenTrader,
-<<<<<<< HEAD
-    // oracleLib,
-=======
     oracleLib,
     rTokenPricing,
->>>>>>> 368bcd19
   }
 }