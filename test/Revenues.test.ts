import { anyValue } from '@nomicfoundation/hardhat-chai-matchers/withArgs'
import { SignerWithAddress } from '@nomiclabs/hardhat-ethers/signers'
import { expect } from 'chai'
import { BigNumber, ContractFactory, Contract, Wallet } from 'ethers'
import { ethers, upgrades, waffle } from 'hardhat'
import { IConfig } from '../common/configuration'
import { BN_SCALE_FACTOR, FURNACE_DEST, STRSR_DEST, ZERO_ADDRESS } from '../common/constants'
import { expectEvents } from '../common/events'
import { bn, divCeil, fp, near } from '../common/numbers'
import {
  Asset,
  ATokenFiatCollateral,
  ComptrollerMock,
  CTokenFiatCollateral,
  CTokenMock,
  ERC20Mock,
  FacadeTest,
  GnosisMock,
  IAssetRegistry,
  IBasketHandler,
  InvalidATokenFiatCollateralMock,
  MockV3Aggregator,
  RTokenAsset,
  StaticATokenMock,
  TestIBackingManager,
  TestIBroker,
  TestIDistributor,
  TestIFurnace,
  TestIRevenueTrader,
  TestIMain,
  TestIRToken,
  TestIStRSR,
  USDCMock,
  FiatCollateral,
} from '../typechain'
import { whileImpersonating } from './utils/impersonation'
import snapshotGasCost from './utils/snapshotGasCost'
import { advanceTime, getLatestBlockTimestamp } from './utils/time'
import { withinQuad } from './utils/matchers'
import {
  Collateral,
  defaultFixture,
  Implementation,
  IMPLEMENTATION,
  ORACLE_ERROR,
  ORACLE_TIMEOUT,
  PRICE_TIMEOUT,
} from './fixtures'
import { expectRTokenPrice, setOraclePrice } from './utils/oracles'
import { expectTrade, getTrade } from './utils/trades'
import { useEnv } from '#/utils/env'

const createFixtureLoader = waffle.createFixtureLoader

const describeGas =
  IMPLEMENTATION == Implementation.P1 && useEnv('REPORT_GAS') ? describe : describe.skip

const DEFAULT_THRESHOLD = fp('0.05') // 5%

describe(`Revenues - P${IMPLEMENTATION}`, () => {
  let owner: SignerWithAddress
  let addr1: SignerWithAddress
  let addr2: SignerWithAddress
  let other: SignerWithAddress

  // Non-backing assets
  let rsr: ERC20Mock
  let rsrAsset: Asset
  let compToken: ERC20Mock
  let compoundMock: ComptrollerMock
  let aaveToken: ERC20Mock

  // Trading
  let gnosis: GnosisMock
  let rsrTrader: TestIRevenueTrader
  let rTokenTrader: TestIRevenueTrader
  let broker: TestIBroker

  // Tokens and Assets
  let initialBal: BigNumber
  let token0: ERC20Mock
  let token1: USDCMock
  let token2: StaticATokenMock
  let token3: CTokenMock
  let collateral0: FiatCollateral
  let collateral1: FiatCollateral
  let collateral2: ATokenFiatCollateral
  let collateral3: CTokenFiatCollateral
  let collateral: Collateral[]
  let erc20s: ERC20Mock[]
  let basket: Collateral[]
  let rTokenAsset: RTokenAsset

  // Config values
  let config: IConfig

  // Contracts to retrieve after deploy
  let rToken: TestIRToken
  let stRSR: TestIStRSR
  let furnace: TestIFurnace
  let facadeTest: FacadeTest
  let assetRegistry: IAssetRegistry
  let backingManager: TestIBackingManager
  let basketHandler: IBasketHandler
  let distributor: TestIDistributor
  let main: TestIMain

  let loadFixture: ReturnType<typeof createFixtureLoader>
  let wallet: Wallet

  let AssetFactory: ContractFactory

  // Computes the minBuyAmt for a sellAmt at two prices
  // sellPrice + buyPrice should not be the low and high estimates, but rather the oracle prices
  const toMinBuyAmt = async (
    sellAmt: BigNumber,
    sellPrice: BigNumber,
    buyPrice: BigNumber
  ): Promise<BigNumber> => {
    // do all muls first so we don't round unnecessarily
    // a = loss due to max trade slippage
    // b = loss due to selling token at the low price
    // c = loss due to buying token at the high price
    // mirrors the math from TradeLib ~L:57

    const lowSellPrice = sellPrice.sub(sellPrice.mul(ORACLE_ERROR).div(BN_SCALE_FACTOR))
    const highBuyPrice = buyPrice.add(buyPrice.mul(ORACLE_ERROR).div(BN_SCALE_FACTOR))
    const product = sellAmt
      .mul(fp('1').sub(await rTokenTrader.maxTradeSlippage())) // (a)
      .mul(lowSellPrice) // (b)

    return divCeil(divCeil(product, highBuyPrice), fp('1')) // (c)
  }

  before('create fixture loader', async () => {
    ;[wallet] = (await ethers.getSigners()) as unknown as Wallet[]
    loadFixture = createFixtureLoader([wallet])
  })

  beforeEach(async () => {
    ;[owner, addr1, addr2, other] = await ethers.getSigners()

    // Deploy fixture
    ;({
      rsr,
      rsrAsset,
      compToken,
      aaveToken,
      compoundMock,
      erc20s,
      collateral,
      basket,
      config,
      assetRegistry,
      backingManager,
      basketHandler,
      distributor,
      rToken,
      furnace,
      stRSR,
      broker,
      gnosis,
      facadeTest,
      rsrTrader,
      rTokenTrader,
      main,
      rTokenAsset,
    } = await loadFixture(defaultFixture))

    AssetFactory = await ethers.getContractFactory('Asset')

    // Set backingBuffer to 0 to make math easy
    await backingManager.connect(owner).setBackingBuffer(0)

    // Get assets and tokens
    collateral0 = <FiatCollateral>basket[0]
    collateral1 = <FiatCollateral>basket[1]
    collateral2 = <ATokenFiatCollateral>basket[2]
    collateral3 = <CTokenFiatCollateral>basket[3]
    token0 = <ERC20Mock>await ethers.getContractAt('ERC20Mock', await collateral0.erc20())
    token1 = <USDCMock>await ethers.getContractAt('USDCMock', await collateral1.erc20())
    token2 = <StaticATokenMock>(
      await ethers.getContractAt('StaticATokenMock', await collateral2.erc20())
    )
    token3 = <CTokenMock>await ethers.getContractAt('CTokenMock', await collateral3.erc20())

    // Mint initial balances
    initialBal = bn('1000000e18')
    await token0.connect(owner).mint(addr1.address, initialBal)
    await token1.connect(owner).mint(addr1.address, initialBal)
    await token2.connect(owner).mint(addr1.address, initialBal)
    await token3.connect(owner).mint(addr1.address, initialBal)

    await token0.connect(owner).mint(addr2.address, initialBal)
    await token1.connect(owner).mint(addr2.address, initialBal)
    await token2.connect(owner).mint(addr2.address, initialBal)
    await token3.connect(owner).mint(addr2.address, initialBal)
  })

  describe('Deployment', () => {
    it('Should setup RevenueTraders correctly', async () => {
      expect(await rsrTrader.main()).to.equal(main.address)
      expect(await rsrTrader.tokenToBuy()).to.equal(rsr.address)
      expect(await rsrTrader.maxTradeSlippage()).to.equal(config.maxTradeSlippage)

      expect(await rTokenTrader.main()).to.equal(main.address)
      expect(await rTokenTrader.tokenToBuy()).to.equal(rToken.address)
      expect(await rTokenTrader.maxTradeSlippage()).to.equal(config.maxTradeSlippage)
    })

    it('Should perform validations on init', async () => {
      if (IMPLEMENTATION == Implementation.P0) {
        // Create RevenueTrader Factory
        const RevenueTraderFactory: ContractFactory = await ethers.getContractFactory(
          'RevenueTraderP0'
        )

        const newTrader = <TestIRevenueTrader>await RevenueTraderFactory.deploy()

        await expect(
          newTrader.init(main.address, ZERO_ADDRESS, bn('100'), config.minTradeVolume)
        ).to.be.revertedWith('invalid token address')
      } else if (IMPLEMENTATION == Implementation.P1) {
        // Deploy RewardableLib external library
        const RewardableLibFactory: ContractFactory = await ethers.getContractFactory(
          'RewardableLibP1'
        )
        const rewardableLib: Contract = <Contract>await RewardableLibFactory.deploy()

        const RevenueTraderFactory: ContractFactory = await ethers.getContractFactory(
          'RevenueTraderP1',
          {
            libraries: { RewardableLibP1: rewardableLib.address },
          }
        )

        const newTrader = <TestIRevenueTrader>await upgrades.deployProxy(RevenueTraderFactory, [], {
          kind: 'uups',
          unsafeAllow: ['external-library-linking', 'delegatecall'], // TradingLib
        })

        await expect(
          newTrader.init(main.address, ZERO_ADDRESS, bn('100'), config.minTradeVolume)
        ).to.be.revertedWith('invalid token address')
      }
    })
  })

  describe('Config/Setup', function () {
    it('Should setup initial distribution correctly', async () => {
      // Configuration
      const [rTokenTotal, rsrTotal] = await distributor.totals()
      expect(rsrTotal).equal(bn(60))
      expect(rTokenTotal).equal(bn(40))
    })

    it('Should allow to set distribution if owner', async () => {
      // Check initial status
      const [rTokenTotal, rsrTotal] = await distributor.totals()
      expect(rsrTotal).equal(bn(60))
      expect(rTokenTotal).equal(bn(40))

      // Attempt to update with another account
      await expect(
        distributor
          .connect(other)
          .setDistribution(FURNACE_DEST, { rTokenDist: bn(0), rsrDist: bn(0) })
      ).to.be.revertedWith('governance only')

      // Update with owner - Set f = 1
      await expect(
        distributor
          .connect(owner)
          .setDistribution(FURNACE_DEST, { rTokenDist: bn(0), rsrDist: bn(0) })
      )
        .to.emit(distributor, 'DistributionSet')
        .withArgs(FURNACE_DEST, bn(0), bn(0))

      // Check updated status
      const [newRTokenTotal, newRsrTotal] = await distributor.totals()
      expect(newRsrTotal).equal(bn(60))
      expect(newRTokenTotal).equal(bn(0))
    })

    it('Should perform distribution validations', async () => {
      // Cannot set RSR > 0 for Furnace
      await expect(
        distributor
          .connect(owner)
          .setDistribution(FURNACE_DEST, { rTokenDist: bn(0), rsrDist: bn(1) })
      ).to.be.revertedWith('Furnace must get 0% of RSR')

      // Cannot set RToken > 0 for StRSR
      await expect(
        distributor
          .connect(owner)
          .setDistribution(STRSR_DEST, { rTokenDist: bn(1), rsrDist: bn(0) })
      ).to.be.revertedWith('StRSR must get 0% of RToken')

      // Cannot set RSR distribution too high
      await expect(
        distributor
          .connect(owner)
          .setDistribution(STRSR_DEST, { rTokenDist: bn(0), rsrDist: bn(10001) })
      ).to.be.revertedWith('RSR distribution too high')

      // Cannot set RToken distribution too high
      await expect(
        distributor
          .connect(owner)
          .setDistribution(FURNACE_DEST, { rTokenDist: bn(10001), rsrDist: bn(0) })
      ).to.be.revertedWith('RToken distribution too high')

      // Cannot set both distributions = 0
      await distributor
        .connect(owner)
        .setDistribution(FURNACE_DEST, { rTokenDist: bn(0), rsrDist: bn(0) })
      await expect(
        distributor
          .connect(owner)
          .setDistribution(STRSR_DEST, { rTokenDist: bn(0), rsrDist: bn(0) })
      ).to.be.revertedWith('no distribution defined')

      // Cannot set zero addr beneficiary
      await expect(
        distributor
          .connect(owner)
          .setDistribution(ZERO_ADDRESS, { rTokenDist: bn(5), rsrDist: bn(5) })
      ).to.be.revertedWith('dest cannot be zero')
    })

    it('Should validate number of destinations', async () => {
      // Cannot set more than Max (100)
      const maxDestinations = 100

      for (let i = 0; i < maxDestinations - 2; i++) {
        const usr: Wallet = await ethers.Wallet.createRandom()
        await distributor
          .connect(owner)
          .setDistribution(usr.address, { rTokenDist: bn(40), rsrDist: bn(60) })
      }

      // Attempt to add an additional destination will revert
      await expect(
        distributor
          .connect(owner)
          .setDistribution(other.address, { rTokenDist: bn(40), rsrDist: bn(60) })
      ).to.be.revertedWith('Too many destinations')
    })
  })

  describe('Revenues', function () {
    context('With issued Rtokens', function () {
      let issueAmount: BigNumber
      let rewardAmountCOMP: BigNumber
      let rewardAmountAAVE: BigNumber

      beforeEach(async function () {
        issueAmount = bn('100e18')

        // Provide approvals
        await token0.connect(addr1).approve(rToken.address, initialBal)
        await token1.connect(addr1).approve(rToken.address, initialBal)
        await token2.connect(addr1).approve(rToken.address, initialBal)
        await token3.connect(addr1).approve(rToken.address, initialBal)

        // Issue rTokens
        await rToken.connect(addr1).issue(issueAmount)

        // Mint some RSR
        await rsr.connect(owner).mint(addr1.address, initialBal)
      })

      it('Should not trade if paused', async () => {
        await main.connect(owner).pause()
        await expect(rsrTrader.manageToken(ZERO_ADDRESS)).to.be.revertedWith('paused or frozen')
      })

      it('Should not trade if frozen', async () => {
        await main.connect(owner).freezeShort()
        await expect(rTokenTrader.manageToken(ZERO_ADDRESS)).to.be.revertedWith('paused or frozen')
      })

      it('Should not claim rewards if paused', async () => {
        await main.connect(owner).pause()
        await expect(rTokenTrader.claimRewards()).to.be.revertedWith('paused or frozen')
      })

      it('Should not claim rewards if frozen', async () => {
        await main.connect(owner).freezeShort()
        await expect(rTokenTrader.claimRewards()).to.be.revertedWith('paused or frozen')
      })

      it('Should not claim single rewards if paused', async () => {
        await main.connect(owner).pause()
        await expect(rTokenTrader.claimRewardsSingle(token2.address)).to.be.revertedWith(
          'paused or frozen'
        )
      })

      it('Should not claim single rewards if frozen', async () => {
        await main.connect(owner).freezeShort()
        await expect(rTokenTrader.claimRewardsSingle(token2.address)).to.be.revertedWith(
          'paused or frozen'
        )
      })

      it('should claim a single reward', async () => {
        const rewardAmt = bn('100e18')
        await token2.setRewards(rTokenTrader.address, rewardAmt)
        await rTokenTrader.claimRewardsSingle(token2.address)
        const balAfter = await aaveToken.balanceOf(rTokenTrader.address)
        expect(balAfter).to.equal(rewardAmt)
      })

      it('Should not settle trade if paused', async () => {
        await main.connect(owner).pause()
        await expect(rTokenTrader.settleTrade(ZERO_ADDRESS)).to.be.revertedWith('paused or frozen')
      })

      it('Should not settle trade if frozen', async () => {
        await main.connect(owner).freezeShort()
        await expect(rTokenTrader.settleTrade(ZERO_ADDRESS)).to.be.revertedWith('paused or frozen')
      })

      it('Should still launch revenue auction if IFFY', async () => {
        // Depeg one of the underlying tokens - Reducing price 30%
        await setOraclePrice(collateral0.address, bn('7e7'))
        await collateral0.refresh()

        await token0.connect(addr1).transfer(rTokenTrader.address, issueAmount)
        const minBuyAmt = await toMinBuyAmt(issueAmount, fp('0.7'), fp('1'))
        await expect(rTokenTrader.manageToken(token0.address))
          .to.emit(rTokenTrader, 'TradeStarted')
          .withArgs(anyValue, token0.address, rToken.address, issueAmount, withinQuad(minBuyAmt))
      })

      it('Should not launch revenue auction if UNPRICED', async () => {
        await advanceTime(ORACLE_TIMEOUT.toString())
        await rsr.connect(addr1).transfer(rTokenTrader.address, issueAmount)
        await expect(rTokenTrader.manageToken(rsr.address)).to.be.revertedWith(
          'buy asset price unknown'
        )
      })

      it('Should launch revenue auction if DISABLED with nonzero minBuyAmount', async () => {
        await setOraclePrice(collateral0.address, bn('0.5e8'))
        await collateral0.refresh()
        await advanceTime((await collateral0.delayUntilDefault()).toString())
        await token0.connect(addr1).transfer(rTokenTrader.address, issueAmount)
        await expect(rTokenTrader.manageToken(token0.address)).to.emit(rTokenTrader, 'TradeStarted')

        // Trade should have extremely nonzero worst-case price
        const trade = await getTrade(rTokenTrader, token0.address)
        expect(await trade.worstCasePrice()).to.be.gte(fp('0.95'))
      })

      it('Should claim COMP and handle revenue auction correctly - small amount processed in single auction', async () => {
        // Set COMP tokens as reward
        rewardAmountCOMP = bn('0.8e18')

        // COMP Rewards
        await compoundMock.setRewards(backingManager.address, rewardAmountCOMP)

        // Collect revenue
        // Expected values based on Prices between COMP and RSR/RToken = 1 to 1 (for simplification)
        const sellAmt: BigNumber = rewardAmountCOMP.mul(60).div(100) // due to f = 60%
        const minBuyAmt: BigNumber = await toMinBuyAmt(sellAmt, fp('1'), fp('1'))

        const sellAmtRToken: BigNumber = rewardAmountCOMP.sub(sellAmt) // Remainder
        const minBuyAmtRToken: BigNumber = await toMinBuyAmt(sellAmtRToken, fp('1'), fp('1'))

        await expectEvents(backingManager.claimRewards(), [
          {
            contract: backingManager,
            name: 'RewardsClaimed',
            args: [compToken.address, rewardAmountCOMP],
            emitted: true,
          },
          {
            contract: backingManager,
            name: 'RewardsClaimed',
            args: [aaveToken.address, bn(0)],
            emitted: true,
          },
        ])

        // Check status of destinations at this point
        expect(await rsr.balanceOf(stRSR.address)).to.equal(0)
        expect(await rToken.balanceOf(furnace.address)).to.equal(0)

        await expectEvents(facadeTest.runAuctionsForAllTraders(rToken.address), [
          {
            contract: rsrTrader,
            name: 'TradeStarted',
            args: [anyValue, compToken.address, rsr.address, sellAmt, withinQuad(minBuyAmt)],
            emitted: true,
          },
          {
            contract: rTokenTrader,
            name: 'TradeStarted',
            args: [
              anyValue,
              compToken.address,
              rToken.address,
              sellAmtRToken,
              withinQuad(minBuyAmtRToken),
            ],
            emitted: true,
          },
        ])

        const auctionTimestamp: number = await getLatestBlockTimestamp()

        // Check auctions registered
        // COMP -> RSR Auction
        await expectTrade(rsrTrader, {
          sell: compToken.address,
          buy: rsr.address,
          endTime: auctionTimestamp + Number(config.auctionLength),
          externalId: bn('0'),
        })

        // COMP -> RToken Auction
        await expectTrade(rTokenTrader, {
          sell: compToken.address,
          buy: rToken.address,
          endTime: auctionTimestamp + Number(config.auctionLength),
          externalId: bn('1'),
        })

        // Check funds in Market
        expect(await compToken.balanceOf(gnosis.address)).to.equal(rewardAmountCOMP)

        // If we attempt to settle before auction ended it reverts
        await expect(rsrTrader.settleTrade(compToken.address)).to.be.revertedWith(
          'cannot settle yet'
        )

        await expect(rTokenTrader.settleTrade(compToken.address)).to.be.revertedWith(
          'cannot settle yet'
        )

        // Nothing occurs if we attempt to settle for a token that is not being traded
        await expect(rsrTrader.settleTrade(aaveToken.address)).to.not.emit
        await expect(rTokenTrader.settleTrade(aaveToken.address)).to.not.emit

        // Advance time till auction ended
        await advanceTime(config.auctionLength.add(100).toString())

        // Perform Mock Bids for RSR and RToken (addr1 has balance)
        await rsr.connect(addr1).approve(gnosis.address, minBuyAmt)
        await rToken.connect(addr1).approve(gnosis.address, minBuyAmtRToken)
        await gnosis.placeBid(0, {
          bidder: addr1.address,
          sellAmount: sellAmt,
          buyAmount: minBuyAmt,
        })
        await gnosis.placeBid(1, {
          bidder: addr1.address,
          sellAmount: sellAmtRToken,
          buyAmount: minBuyAmtRToken,
        })

        // Close auctions
        await expectEvents(facadeTest.runAuctionsForAllTraders(rToken.address), [
          {
            contract: rsrTrader,
            name: 'TradeSettled',
            args: [anyValue, compToken.address, rsr.address, sellAmt, minBuyAmt],
            emitted: true,
          },
          {
            contract: rTokenTrader,
            name: 'TradeSettled',
            args: [anyValue, compToken.address, rToken.address, sellAmtRToken, minBuyAmtRToken],
            emitted: true,
          },
          {
            contract: rsrTrader,
            name: 'TradeStarted',
            emitted: false,
          },
          {
            contract: rTokenTrader,
            name: 'TradeStarted',
            emitted: false,
          },
        ])

        // Check balances sent to corresponding destinations; won't be exact because distributor rounds
        // StRSR
        expect(await rsr.balanceOf(stRSR.address)).to.be.closeTo(
          minBuyAmt,
          minBuyAmt.div(bn('1e15'))
        )
        // Furnace
        expect(await rToken.balanceOf(furnace.address)).to.closeTo(
          minBuyAmtRToken,
          minBuyAmtRToken.div(bn('1e15'))
        )
      })

      it('Should not auction 1qTok - Amount too small', async () => {
        // Set min trade volume for COMP to 1 qtok
        await backingManager.connect(owner).setMinTradeVolume(0)
        await rsrTrader.connect(owner).setMinTradeVolume(0)
        await rTokenTrader.connect(owner).setMinTradeVolume(0)

        // Set f = 1
        await expect(
          distributor
            .connect(owner)
            .setDistribution(FURNACE_DEST, { rTokenDist: bn(0), rsrDist: bn(0) })
        )
          .to.emit(distributor, 'DistributionSet')
          .withArgs(FURNACE_DEST, bn(0), bn(0))

        // Avoid dropping 20 qCOMP by making there be exactly 1 distribution share.
        await expect(
          distributor
            .connect(owner)
            .setDistribution(STRSR_DEST, { rTokenDist: bn(0), rsrDist: bn(1) })
        )
          .to.emit(distributor, 'DistributionSet')
          .withArgs(STRSR_DEST, bn(0), bn(1))

        // Set COMP tokens as reward -1 qtok
        rewardAmountCOMP = bn(1)

        // COMP Rewards - 1 qTok
        await compoundMock.setRewards(backingManager.address, rewardAmountCOMP)

        // Collect revenue
        await expectEvents(backingManager.claimRewards(), [
          {
            contract: backingManager,
            name: 'RewardsClaimed',
            args: [compToken.address, rewardAmountCOMP],
            emitted: true,
          },
          {
            contract: backingManager,
            name: 'RewardsClaimed',
            args: [aaveToken.address, bn(0)],
            emitted: true,
          },
        ])

        expect(await compToken.balanceOf(backingManager.address)).to.equal(rewardAmountCOMP)

        // Check status of destinations at this point
        expect(await rsr.balanceOf(stRSR.address)).to.equal(0)
        expect(await rToken.balanceOf(furnace.address)).to.equal(0)

        await expectEvents(facadeTest.runAuctionsForAllTraders(rToken.address), [
          {
            contract: rsrTrader,
            name: 'TradeStarted',
            emitted: false,
          },
          {
            contract: rTokenTrader,
            name: 'TradeStarted',
            emitted: false,
          },
        ])

        // Check no funds in Market, now in trader
        expect(await compToken.balanceOf(gnosis.address)).to.equal(bn(0))
        expect(await compToken.balanceOf(backingManager.address)).to.equal(bn(0))
        expect(await compToken.balanceOf(rsrTrader.address)).to.equal(rewardAmountCOMP)

        // Check destinations, nothing changed
        expect(await rsr.balanceOf(stRSR.address)).to.equal(0)
        expect(await rToken.balanceOf(furnace.address)).to.equal(0)
      })

      it('Should claim AAVE and handle revenue auction correctly - small amount processed in single auction', async () => {
        rewardAmountAAVE = bn('0.5e18')

        // AAVE Rewards
        await token2.setRewards(backingManager.address, rewardAmountAAVE)

        // Collect revenue
        // Expected values based on Prices between AAVE and RSR/RToken = 1 to 1 (for simplification)
        const sellAmt: BigNumber = rewardAmountAAVE.mul(60).div(100) // due to f = 60%
        const minBuyAmt: BigNumber = await toMinBuyAmt(sellAmt, fp('1'), fp('1'))

        const sellAmtRToken: BigNumber = rewardAmountAAVE.sub(sellAmt) // Remainder
        const minBuyAmtRToken: BigNumber = await toMinBuyAmt(sellAmtRToken, fp('1'), fp('1'))

        // Can also claim through Facade
        await expectEvents(facadeTest.claimAndSweepRewards(rToken.address), [
          {
            contract: backingManager,
            name: 'RewardsClaimed',
            args: [compToken.address, bn(0)],
            emitted: true,
          },
          {
            contract: backingManager,
            name: 'RewardsClaimed',
            args: [aaveToken.address, rewardAmountAAVE],
            emitted: true,
          },
        ])

        // Check status of destinations at this point
        expect(await rsr.balanceOf(stRSR.address)).to.equal(0)
        expect(await rToken.balanceOf(furnace.address)).to.equal(0)

        // Run auctions
        await expectEvents(facadeTest.runAuctionsForAllTraders(rToken.address), [
          {
            contract: rsrTrader,
            name: 'TradeStarted',
            args: [anyValue, aaveToken.address, rsr.address, sellAmt, withinQuad(minBuyAmt)],
            emitted: true,
          },
          {
            contract: rTokenTrader,
            name: 'TradeStarted',
            args: [
              anyValue,
              aaveToken.address,
              rToken.address,
              sellAmtRToken,
              withinQuad(minBuyAmtRToken),
            ],
            emitted: true,
          },
        ])

        // Check auctions registered
        // AAVE -> RSR Auction
        await expectTrade(rsrTrader, {
          sell: aaveToken.address,
          buy: rsr.address,
          endTime: (await getLatestBlockTimestamp()) + Number(config.auctionLength),
          externalId: bn('0'),
        })

        // AAVE -> RToken Auction
        await expectTrade(rTokenTrader, {
          sell: aaveToken.address,
          buy: rToken.address,
          endTime: (await getLatestBlockTimestamp()) + Number(config.auctionLength),
          externalId: bn('1'),
        })

        // Check funds in Market
        expect(await aaveToken.balanceOf(gnosis.address)).to.equal(rewardAmountAAVE)

        // Advance time till auction ended
        await advanceTime(config.auctionLength.add(100).toString())

        // Mock auction by minting the buy tokens (in this case RSR and RToken)
        await rsr.connect(addr1).approve(gnosis.address, minBuyAmt)
        await rToken.connect(addr1).approve(gnosis.address, minBuyAmtRToken)
        await gnosis.placeBid(0, {
          bidder: addr1.address,
          sellAmount: sellAmt,
          buyAmount: minBuyAmt,
        })
        await gnosis.placeBid(1, {
          bidder: addr1.address,
          sellAmount: sellAmtRToken,
          buyAmount: minBuyAmtRToken,
        })

        // Close auctions
        await expectEvents(facadeTest.runAuctionsForAllTraders(rToken.address), [
          {
            contract: rsrTrader,
            name: 'TradeSettled',
            args: [anyValue, aaveToken.address, rsr.address, sellAmt, minBuyAmt],
            emitted: true,
          },
          {
            contract: rTokenTrader,
            name: 'TradeSettled',
            args: [anyValue, aaveToken.address, rToken.address, sellAmtRToken, minBuyAmtRToken],
            emitted: true,
          },
          {
            contract: rsrTrader,
            name: 'TradeStarted',
            emitted: false,
          },
          {
            contract: rTokenTrader,
            name: 'TradeStarted',
            emitted: false,
          },
        ])

        // Check balances sent to corresponding destinations; won't be exact because distributor rounds
        // StRSR
        expect(await rsr.balanceOf(stRSR.address)).to.be.closeTo(
          minBuyAmt,
          minBuyAmt.div(bn('1e15'))
        )
        // Furnace
        expect(await rToken.balanceOf(furnace.address)).to.be.closeTo(
          minBuyAmtRToken,
          minBuyAmtRToken.div(bn('1e15'))
        )
      })

      it('Should handle large auctions using maxTradeVolume with f=1 (RSR only)', async () => {
        // Set max trade volume for asset
        const chainlinkFeed = <MockV3Aggregator>(
          await (await ethers.getContractFactory('MockV3Aggregator')).deploy(8, bn('1e8'))
        )
        const newAsset: Asset = <Asset>(
          await AssetFactory.deploy(
            PRICE_TIMEOUT,
            chainlinkFeed.address,
            ORACLE_ERROR,
            compToken.address,
            fp('1'),
            ORACLE_TIMEOUT
          )
        )

        // Perform asset swap
        await assetRegistry.connect(owner).swapRegistered(newAsset.address)
        await basketHandler.refreshBasket()

        // Set f = 1
        await expect(
          distributor
            .connect(owner)
            .setDistribution(FURNACE_DEST, { rTokenDist: bn(0), rsrDist: bn(0) })
        )
          .to.emit(distributor, 'DistributionSet')
          .withArgs(FURNACE_DEST, bn(0), bn(0))

        // Avoid dropping 20 qCOMP by making there be exactly 1 distribution share.
        await expect(
          distributor
            .connect(owner)
            .setDistribution(STRSR_DEST, { rTokenDist: bn(0), rsrDist: bn(1) })
        )
          .to.emit(distributor, 'DistributionSet')
          .withArgs(STRSR_DEST, bn(0), bn(1))

        // Set COMP tokens as reward
<<<<<<< HEAD
        rewardAmountCOMP = fp('2')
=======
        rewardAmountCOMP = fp('1.9')
>>>>>>> fdd9f81f

        // COMP Rewards
        await compoundMock.setRewards(backingManager.address, rewardAmountCOMP)
        await expectEvents(backingManager.claimRewards(), [
          {
            contract: backingManager,
            name: 'RewardsClaimed',
            args: [compToken.address, rewardAmountCOMP],
            emitted: true,
          },
          {
            contract: backingManager,
            name: 'RewardsClaimed',
            args: [aaveToken.address, bn(0)],
            emitted: true,
          },
        ])

        // Check status of destinations at this point
        expect(await rsr.balanceOf(stRSR.address)).to.equal(0)
        expect(await rToken.balanceOf(furnace.address)).to.equal(0)

        // Expected values based on Prices between COMP and RSR = 1 to 1 (for simplification)
<<<<<<< HEAD
        const sellAmt: BigNumber = fp('1').mul(100).div(99) // due to maxTradeSlippage
=======
        const sellAmt: BigNumber = fp('1').mul(100).div(101) // due to maxTradeSlippage
>>>>>>> fdd9f81f
        const minBuyAmt: BigNumber = await toMinBuyAmt(sellAmt, fp('1'), fp('1'))

        // Run auctions
        await expectEvents(facadeTest.runAuctionsForAllTraders(rToken.address), [
          {
            contract: rsrTrader,
            name: 'TradeStarted',
            args: [anyValue, compToken.address, rsr.address, sellAmt, withinQuad(minBuyAmt)],
            emitted: true,
          },
          {
            contract: rTokenTrader,
            name: 'TradeStarted',
            emitted: false,
          },
        ])

        const auctionTimestamp: number = await getLatestBlockTimestamp()

        // Check auction registered
        // COMP -> RSR Auction
        await expectTrade(rsrTrader, {
          sell: compToken.address,
          buy: rsr.address,
          endTime: auctionTimestamp + Number(config.auctionLength),
          externalId: bn('0'),
        })

        // Check funds in Market and Trader
        expect(await compToken.balanceOf(gnosis.address)).to.equal(sellAmt)
        expect(await compToken.balanceOf(rsrTrader.address)).to.equal(rewardAmountCOMP.sub(sellAmt))

        // Another call will not create a new auction (we only allow only one at a time per pair)
        await expectEvents(facadeTest.runAuctionsForAllTraders(rToken.address), [
          {
            contract: rsrTrader,
            name: 'TradeStarted',
            emitted: false,
          },
          {
            contract: rTokenTrader,
            name: 'TradeStarted',
            emitted: false,
          },
        ])

        // Perform Mock Bids for RSR (addr1 has balance)
        await rsr.connect(addr1).approve(gnosis.address, minBuyAmt)
        await gnosis.placeBid(0, {
          bidder: addr1.address,
          sellAmount: sellAmt,
          buyAmount: minBuyAmt,
        })

        // Advance time till auction ended
        await advanceTime(config.auctionLength.add(100).toString())

        // Run auctions
        const remainderSellAmt = rewardAmountCOMP.sub(sellAmt)
        const remainderMinBuyAmt = await toMinBuyAmt(remainderSellAmt, fp('1'), fp('1'))
        await expectEvents(facadeTest.runAuctionsForAllTraders(rToken.address), [
          {
            contract: rsrTrader,
            name: 'TradeSettled',
            args: [anyValue, compToken.address, rsr.address, sellAmt, minBuyAmt],
            emitted: true,
          },
          {
            contract: rsrTrader,
            name: 'TradeStarted',
            args: [
              anyValue,
              compToken.address,
              rsr.address,
              remainderSellAmt,
              withinQuad(remainderMinBuyAmt),
            ],
            emitted: true,
          },
          {
            contract: rTokenTrader,
            name: 'TradeStarted',
            emitted: false,
          },
        ])

        // Check new auction
        // COMP -> RSR Auction
        await expectTrade(rsrTrader, {
          sell: compToken.address,
          buy: rsr.address,
          endTime: (await getLatestBlockTimestamp()) + Number(config.auctionLength),
          externalId: bn('1'),
        })

        // Check now all funds in Market
        expect(await compToken.balanceOf(gnosis.address)).to.equal(remainderSellAmt)
        expect(await compToken.balanceOf(rsrTrader.address)).to.equal(0)

        // Perform Mock Bids for RSR (addr1 has balance)
        await rsr.connect(addr1).approve(gnosis.address, remainderMinBuyAmt)
        await gnosis.placeBid(1, {
          bidder: addr1.address,
          sellAmount: remainderSellAmt,
          buyAmount: remainderMinBuyAmt,
        })

        // Advance time till auction ended
        await advanceTime(config.auctionLength.add(100).toString())

        // Close auctions
        await expectEvents(facadeTest.runAuctionsForAllTraders(rToken.address), [
          {
            contract: rsrTrader,
            name: 'TradeSettled',
            args: [anyValue, compToken.address, rsr.address, remainderSellAmt, remainderMinBuyAmt],
            emitted: true,
          },
          {
            contract: rsrTrader,
            name: 'TradeStarted',
            emitted: false,
          },
          {
            contract: rTokenTrader,
            name: 'TradeStarted',
            emitted: false,
          },
        ])

        //  Check balances sent to corresponding destinations
        expect(await rsr.balanceOf(stRSR.address)).to.equal(minBuyAmt.add(remainderMinBuyAmt))
        expect(await rToken.balanceOf(furnace.address)).to.equal(0)
      })

      it('Should handle large auctions using maxTradeVolume with f=0 (RToken only)', async () => {
        // Set max trade volume for asset
        const chainlinkFeed = <MockV3Aggregator>(
          await (await ethers.getContractFactory('MockV3Aggregator')).deploy(8, bn('1e8'))
        )
        const newAsset: Asset = <Asset>(
          await AssetFactory.deploy(
            PRICE_TIMEOUT,
            chainlinkFeed.address,
            ORACLE_ERROR,
            aaveToken.address,
            fp('1'),
            ORACLE_TIMEOUT
          )
        )

        // Perform asset swap
        await assetRegistry.connect(owner).swapRegistered(newAsset.address)
        await basketHandler.refreshBasket()

        // Set f = 0, avoid dropping tokens
        await expect(
          distributor
            .connect(owner)
            .setDistribution(FURNACE_DEST, { rTokenDist: bn(1), rsrDist: bn(0) })
        )
          .to.emit(distributor, 'DistributionSet')
          .withArgs(FURNACE_DEST, bn(1), bn(0))
        await expect(
          distributor
            .connect(owner)
            .setDistribution(STRSR_DEST, { rTokenDist: bn(0), rsrDist: bn(0) })
        )
          .to.emit(distributor, 'DistributionSet')
          .withArgs(STRSR_DEST, bn(0), bn(0))

        // Set AAVE tokens as reward
        rewardAmountAAVE = bn('1.5e18')

        // AAVE Rewards
        await token2.setRewards(backingManager.address, rewardAmountAAVE)

        // Collect revenue
        // Expected values based on Prices between AAVE and RToken = 1 (for simplification)
<<<<<<< HEAD
        const sellAmt: BigNumber = fp('1').mul(100).div(99) // due to max trade slippage
=======
        const sellAmt: BigNumber = fp('1').mul(100).div(101) // due to high price setting trade size
>>>>>>> fdd9f81f
        const minBuyAmt: BigNumber = await toMinBuyAmt(sellAmt, fp('1'), fp('1'))

        await expectEvents(backingManager.claimRewards(), [
          {
            contract: backingManager,
            name: 'RewardsClaimed',
            args: [compToken.address, bn(0)],
            emitted: true,
          },
          {
            contract: backingManager,
            name: 'RewardsClaimed',
            args: [aaveToken.address, rewardAmountAAVE],
            emitted: true,
          },
        ])

        // Check status of destinations at this point
        expect(await rsr.balanceOf(stRSR.address)).to.equal(0)
        expect(await rToken.balanceOf(furnace.address)).to.equal(0)

        // Run auctions
        await expectEvents(facadeTest.runAuctionsForAllTraders(rToken.address), [
          {
            contract: rTokenTrader,
            name: 'TradeStarted',
            args: [anyValue, aaveToken.address, rToken.address, sellAmt, withinQuad(minBuyAmt)],
            emitted: true,
          },
          {
            contract: rsrTrader,
            name: 'TradeStarted',
            emitted: false,
          },
        ])

        const auctionTimestamp: number = await getLatestBlockTimestamp()

        // Check auction registered
        // AAVE -> RToken Auction
        await expectTrade(rTokenTrader, {
          sell: aaveToken.address,
          buy: rToken.address,
          endTime: auctionTimestamp + Number(config.auctionLength),
          externalId: bn('0'),
        })

        // Calculate pending amount
        const sellAmtRemainder: BigNumber = rewardAmountAAVE.sub(sellAmt)
        const minBuyAmtRemainder: BigNumber = sellAmtRemainder.sub(sellAmtRemainder.div(100)) // due to trade slippage 1%

        // Check funds in Market and Trader
        expect(await aaveToken.balanceOf(gnosis.address)).to.equal(sellAmt)
        expect(await aaveToken.balanceOf(rTokenTrader.address)).to.equal(sellAmtRemainder)

        // Perform Mock Bids for RToken (addr1 has balance)
        await rToken.connect(addr1).approve(gnosis.address, minBuyAmt)
        await gnosis.placeBid(0, {
          bidder: addr1.address,
          sellAmount: sellAmt,
          buyAmount: minBuyAmt,
        })

        // Advance time till auction ended
        await advanceTime(config.auctionLength.add(100).toString())

        // Another call will create a new auction and close existing
        await expectEvents(facadeTest.runAuctionsForAllTraders(rToken.address), [
          {
            contract: rTokenTrader,
            name: 'TradeSettled',
            args: [anyValue, aaveToken.address, rToken.address, sellAmt, minBuyAmt],
            emitted: true,
          },
          {
            contract: rTokenTrader,
            name: 'TradeStarted',
            args: [
              anyValue,
              aaveToken.address,
              rToken.address,
              sellAmtRemainder,
              withinQuad(minBuyAmtRemainder),
            ],
            emitted: true,
          },

          {
            contract: rsrTrader,
            name: 'TradeStarted',
            emitted: false,
          },
        ])

        // Check new auction
        // AAVE -> RToken Auction
        await expectTrade(rTokenTrader, {
          sell: aaveToken.address,
          buy: rToken.address,
          endTime: (await getLatestBlockTimestamp()) + Number(config.auctionLength),
          externalId: bn('1'),
        })

        // Perform Mock Bids for RToken (addr1 has balance)
        await rToken.connect(addr1).approve(gnosis.address, minBuyAmtRemainder)
        await gnosis.placeBid(1, {
          bidder: addr1.address,
          sellAmount: sellAmtRemainder,
          buyAmount: minBuyAmtRemainder,
        })

        // Advance time till auction ended
        await advanceTime(config.auctionLength.add(100).toString())

        // Close auction
        await expectEvents(facadeTest.runAuctionsForAllTraders(rToken.address), [
          {
            contract: rTokenTrader,
            name: 'TradeSettled',
            args: [
              anyValue,
              aaveToken.address,
              rToken.address,
              sellAmtRemainder,
              minBuyAmtRemainder,
            ],
            emitted: true,
          },
          {
            contract: rTokenTrader,
            name: 'TradeStarted',
            emitted: false,
          },
          {
            contract: rsrTrader,
            name: 'TradeStarted',
            emitted: false,
          },
        ])

        // Check balances in destinations
        // StRSR
        expect(await rsr.balanceOf(stRSR.address)).to.equal(0)
        // Furnace
        expect(await rToken.balanceOf(furnace.address)).to.equal(minBuyAmt.add(minBuyAmtRemainder))
      })

      it('Should handle large auctions using maxTradeVolume with revenue split RSR/RToken', async () => {
        // Set max trade volume for asset
        const AssetFactory: ContractFactory = await ethers.getContractFactory('Asset')
        const chainlinkFeed = <MockV3Aggregator>(
          await (await ethers.getContractFactory('MockV3Aggregator')).deploy(8, bn('1e8'))
        )
        const newAsset: Asset = <Asset>(
          await AssetFactory.deploy(
            PRICE_TIMEOUT,
            chainlinkFeed.address,
            ORACLE_ERROR,
            compToken.address,
            fp('1'),
            ORACLE_TIMEOUT
          )
        )

        // Perform asset swap
        await assetRegistry.connect(owner).swapRegistered(newAsset.address)
        await basketHandler.refreshBasket()

        // Set f = 0.8 (0.2 for Rtoken)
        await expect(
          distributor
            .connect(owner)
            .setDistribution(STRSR_DEST, { rTokenDist: bn(0), rsrDist: bn(4) })
        )
          .to.emit(distributor, 'DistributionSet')
          .withArgs(STRSR_DEST, bn(0), bn(4))
        await expect(
          distributor
            .connect(owner)
            .setDistribution(FURNACE_DEST, { rTokenDist: bn(1), rsrDist: bn(0) })
        )
          .to.emit(distributor, 'DistributionSet')
          .withArgs(FURNACE_DEST, bn(1), bn(0))

        // Set COMP tokens as reward
        // Based on current f -> 1.6e18 to RSR and 0.4e18 to Rtoken
        rewardAmountCOMP = bn('2e18')

        // COMP Rewards
        await compoundMock.setRewards(backingManager.address, rewardAmountCOMP)

        // Collect revenue
        // Expected values based on Prices between COMP and RSR/RToken = 1 to 1 (for simplification)
<<<<<<< HEAD
        const sellAmt: BigNumber = fp('1').mul(100).div(99) // due to max trade slippage
=======
        const sellAmt: BigNumber = fp('1').mul(100).div(101) // due to high price setting trade size
>>>>>>> fdd9f81f
        const minBuyAmt: BigNumber = await toMinBuyAmt(sellAmt, fp('1'), fp('1'))

        const sellAmtRToken: BigNumber = rewardAmountCOMP.mul(20).div(100) // All Rtokens can be sold - 20% of total comp based on f
        const minBuyAmtRToken: BigNumber = await toMinBuyAmt(sellAmtRToken, fp('1'), fp('1'))

        await expectEvents(backingManager.claimRewards(), [
          {
            contract: backingManager,
            name: 'RewardsClaimed',
            args: [compToken.address, rewardAmountCOMP],
            emitted: true,
          },
          {
            contract: backingManager,
            name: 'RewardsClaimed',
            args: [aaveToken.address, bn(0)],
            emitted: true,
          },
        ])

        // Check status of destinations at this point
        expect(await rsr.balanceOf(stRSR.address)).to.equal(0)
        expect(await rToken.balanceOf(furnace.address)).to.equal(0)

        // Run auctions
        await expectEvents(facadeTest.runAuctionsForAllTraders(rToken.address), [
          {
            contract: rsrTrader,
            name: 'TradeStarted',
            args: [anyValue, compToken.address, rsr.address, sellAmt, withinQuad(minBuyAmt)],
            emitted: true,
          },
          {
            contract: rTokenTrader,
            name: 'TradeStarted',
            args: [
              anyValue,
              compToken.address,
              rToken.address,
              sellAmtRToken,
              withinQuad(minBuyAmtRToken),
            ],
            emitted: true,
          },
        ])

        const auctionTimestamp: number = await getLatestBlockTimestamp()

        // Check auctions registered
        // COMP -> RSR Auction
        await expectTrade(rsrTrader, {
          sell: compToken.address,
          buy: rsr.address,
          endTime: auctionTimestamp + Number(config.auctionLength),
          externalId: bn('0'),
        })

        // COMP -> RToken Auction
        await expectTrade(rTokenTrader, {
          sell: compToken.address,
          buy: rToken.address,
          endTime: auctionTimestamp + Number(config.auctionLength),
          externalId: bn('1'),
        })

        // Advance time till auctions ended
        await advanceTime(config.auctionLength.add(100).toString())

        // Perform Mock Bids for RSR and RToken (addr1 has balance)
        await rsr.connect(addr1).approve(gnosis.address, minBuyAmt)
        await rToken.connect(addr1).approve(gnosis.address, minBuyAmtRToken)
        await gnosis.placeBid(0, {
          bidder: addr1.address,
          sellAmount: sellAmt,
          buyAmount: minBuyAmt,
        })
        await gnosis.placeBid(1, {
          bidder: addr1.address,
          sellAmount: sellAmtRToken,
          buyAmount: minBuyAmtRToken,
        })

        // Close auctions
        // Calculate pending amount
        const sellAmtRemainder: BigNumber = rewardAmountCOMP.sub(sellAmt).sub(sellAmtRToken)
        const minBuyAmtRemainder: BigNumber = sellAmtRemainder.sub(sellAmtRemainder.div(100)) // due to trade slippage 1%

        // Check funds in Market and Traders
        expect(await compToken.balanceOf(gnosis.address)).to.equal(sellAmt.add(sellAmtRToken))
        expect(await compToken.balanceOf(rsrTrader.address)).to.equal(sellAmtRemainder)
        expect(await compToken.balanceOf(rTokenTrader.address)).to.equal(0)

        // Run auctions
        await expectEvents(facadeTest.runAuctionsForAllTraders(rToken.address), [
          {
            contract: rsrTrader,
            name: 'TradeSettled',
            args: [anyValue, compToken.address, rsr.address, sellAmt, minBuyAmt],
            emitted: true,
          },
          {
            contract: rTokenTrader,
            name: 'TradeSettled',
            args: [anyValue, compToken.address, rToken.address, sellAmtRToken, minBuyAmtRToken],
            emitted: true,
          },
          {
            contract: rsrTrader,
            name: 'TradeStarted',
            args: [
              anyValue,
              compToken.address,
              rsr.address,
              sellAmtRemainder,
              withinQuad(minBuyAmtRemainder),
            ],
            emitted: true,
          },
          {
            contract: rTokenTrader,
            name: 'TradeStarted',
            emitted: false,
          },
        ])

        // Check destinations at this stage
        // StRSR
        expect(await rsr.balanceOf(stRSR.address)).to.be.closeTo(minBuyAmt, 15)
        // Furnace
        expect(await rToken.balanceOf(furnace.address)).to.equal(minBuyAmtRToken)

        // Run final auction until all funds are converted
        // Advance time till auction ended
        await advanceTime(config.auctionLength.add(100).toString())

        // Perform Mock Bids for RSR and RToken (addr1 has balance)
        await rsr.connect(addr1).approve(gnosis.address, minBuyAmtRemainder)
        await gnosis.placeBid(2, {
          bidder: addr1.address,
          sellAmount: sellAmtRemainder,
          buyAmount: minBuyAmtRemainder,
        })

        await expectEvents(facadeTest.runAuctionsForAllTraders(rToken.address), [
          {
            contract: rsrTrader,
            name: 'TradeSettled',
            args: [anyValue, compToken.address, rsr.address, sellAmtRemainder, minBuyAmtRemainder],
            emitted: true,
          },
          {
            contract: rsrTrader,
            name: 'TradeStarted',
            emitted: false,
          },
          {
            contract: rTokenTrader,
            name: 'TradeStarted',
            emitted: false,
          },
        ])

        // Check balances at destinations
        // StRSR
        expect(await rsr.balanceOf(stRSR.address)).to.be.closeTo(
          minBuyAmt.add(minBuyAmtRemainder),
          15
        )
        expect(await rToken.balanceOf(furnace.address)).to.be.closeTo(minBuyAmtRToken, 15)
      })

      it('Should not distribute if paused or frozen', async () => {
        const distAmount: BigNumber = bn('100e18')

        await main.connect(owner).pause()

        await expect(
          distributor.distribute(rsr.address, backingManager.address, distAmount)
        ).to.be.revertedWith('paused or frozen')

        await main.connect(owner).unpause()

        await main.connect(owner).freezeShort()

        await expect(
          distributor.distribute(rsr.address, backingManager.address, distAmount)
        ).to.be.revertedWith('paused or frozen')
      })

      it('Should allow anyone to call distribute', async () => {
        const distAmount: BigNumber = bn('100e18')

        // Transfer some RSR to BackingManager
        await rsr.connect(addr1).transfer(backingManager.address, distAmount)

        // Set f = 1
        await expect(
          distributor
            .connect(owner)
            .setDistribution(FURNACE_DEST, { rTokenDist: bn(0), rsrDist: bn(0) })
        )
          .to.emit(distributor, 'DistributionSet')
          .withArgs(FURNACE_DEST, bn(0), bn(0))
        // Avoid dropping 20 qCOMP by making there be exactly 1 distribution share.
        await expect(
          distributor
            .connect(owner)
            .setDistribution(STRSR_DEST, { rTokenDist: bn(0), rsrDist: bn(1) })
        )
          .to.emit(distributor, 'DistributionSet')
          .withArgs(STRSR_DEST, bn(0), bn(1))

        // Check funds in Backing Manager and destinations
        expect(await rsr.balanceOf(backingManager.address)).to.equal(distAmount)
        expect(await rsr.balanceOf(stRSR.address)).to.equal(0)
        expect(await rToken.balanceOf(furnace.address)).to.equal(0)

        // Distribute the RSR
        await whileImpersonating(backingManager.address, async (bmSigner) => {
          await rsr.connect(bmSigner).approve(distributor.address, distAmount)
        })
        await expect(distributor.distribute(rsr.address, backingManager.address, distAmount))
          .to.emit(distributor, 'RevenueDistributed')
          .withArgs(rsr.address, backingManager.address, distAmount)

        //  Check all funds distributed to StRSR
        expect(await rsr.balanceOf(backingManager.address)).to.equal(0)
        expect(await rsr.balanceOf(stRSR.address)).to.equal(distAmount)
        expect(await rToken.balanceOf(furnace.address)).to.equal(0)
      })

      it('Should revert if no distribution exists for a specific token', async () => {
        // Check funds in Backing Manager and destinations
        expect(await rsr.balanceOf(backingManager.address)).to.equal(0)
        expect(await rsr.balanceOf(stRSR.address)).to.equal(0)
        expect(await rToken.balanceOf(furnace.address)).to.equal(0)

        // Set f = 0, avoid dropping tokens
        await expect(
          distributor
            .connect(owner)
            .setDistribution(FURNACE_DEST, { rTokenDist: bn(1), rsrDist: bn(0) })
        )
          .to.emit(distributor, 'DistributionSet')
          .withArgs(FURNACE_DEST, bn(1), bn(0))
        await expect(
          distributor
            .connect(owner)
            .setDistribution(STRSR_DEST, { rTokenDist: bn(0), rsrDist: bn(0) })
        )
          .to.emit(distributor, 'DistributionSet')
          .withArgs(STRSR_DEST, bn(0), bn(0))

        await expect(
          distributor.distribute(rsr.address, backingManager.address, bn(100))
        ).to.be.revertedWith('nothing to distribute')

        //  Check funds, nothing changed
        expect(await rsr.balanceOf(backingManager.address)).to.equal(0)
        expect(await rsr.balanceOf(stRSR.address)).to.equal(0)
        expect(await rToken.balanceOf(furnace.address)).to.equal(0)
      })

      it('Should not trade dust when claiming rewards', async () => {
        // Set COMP tokens as reward - both halves are < dust
        rewardAmountCOMP = bn('0.01e18')

        // COMP Rewards
        await compoundMock.setRewards(backingManager.address, rewardAmountCOMP)

        // Collect revenue
        await expectEvents(backingManager.claimRewards(), [
          {
            contract: backingManager,
            name: 'RewardsClaimed',
            args: [compToken.address, rewardAmountCOMP],
            emitted: true,
          },
          {
            contract: backingManager,
            name: 'RewardsClaimed',
            args: [aaveToken.address, bn(0)],
            emitted: true,
          },
        ])

        expect(await compToken.balanceOf(backingManager.address)).to.equal(rewardAmountCOMP)

        // Set expected values, based on f = 0.6
        const expectedToTrader = rewardAmountCOMP.mul(60).div(100)
        const expectedToFurnace = rewardAmountCOMP.sub(expectedToTrader)

        // Check status of traders and destinations at this point
        expect(await compToken.balanceOf(rsrTrader.address)).to.equal(0)
        expect(await compToken.balanceOf(rTokenTrader.address)).to.equal(0)
        expect(await rsr.balanceOf(stRSR.address)).to.equal(0)
        expect(await rToken.balanceOf(furnace.address)).to.equal(0)

        // Run auctions - should not start any auctions
        await expectEvents(facadeTest.runAuctionsForAllTraders(rToken.address), [
          {
            contract: rsrTrader,
            name: 'TradeStarted',
            emitted: false,
          },
          {
            contract: rTokenTrader,
            name: 'TradeStarted',
            emitted: false,
          },
        ])

        // Check funds sent to traders
        expect(await compToken.balanceOf(rsrTrader.address)).to.equal(expectedToTrader)
        expect(await compToken.balanceOf(rTokenTrader.address)).to.equal(expectedToFurnace)

        expect(await rsr.balanceOf(stRSR.address)).to.equal(0)
        expect(await rToken.balanceOf(furnace.address)).to.equal(0)
        expect(await compToken.balanceOf(backingManager.address)).to.equal(0)
      })

      it('Should not trade if price for buy token = 0', async () => {
        // Set COMP tokens as reward
        rewardAmountCOMP = bn('1e18')

        // COMP Rewards
        await compoundMock.setRewards(backingManager.address, rewardAmountCOMP)

        // Collect revenue
        await expectEvents(backingManager.claimRewards(), [
          {
            contract: backingManager,
            name: 'RewardsClaimed',
            args: [compToken.address, rewardAmountCOMP],
            emitted: true,
          },
          {
            contract: backingManager,
            name: 'RewardsClaimed',
            args: [aaveToken.address, bn(0)],
            emitted: true,
          },
        ])

        expect(await compToken.balanceOf(backingManager.address)).to.equal(rewardAmountCOMP)

        // Set expected values, based on f = 0.6
        const expectedToTrader = rewardAmountCOMP.mul(60).div(100)
        const expectedToFurnace = rewardAmountCOMP.sub(expectedToTrader)

        // Check status of traders at this point
        expect(await compToken.balanceOf(rsrTrader.address)).to.equal(0)
        expect(await compToken.balanceOf(rTokenTrader.address)).to.equal(0)

        // Handout COMP tokens to Traders
        await backingManager.manageTokens([compToken.address])

        // Check funds sent to traders
        expect(await compToken.balanceOf(rsrTrader.address)).to.equal(expectedToTrader)
        expect(await compToken.balanceOf(rTokenTrader.address)).to.equal(expectedToFurnace)

        // Set RSR price to 0
        await setOraclePrice(rsrAsset.address, bn('0'))

        // Should revert
        await expect(rsrTrader.manageToken(compToken.address)).to.be.revertedWith(
          'buy asset price unknown'
        )

        // Funds still in Trader
        expect(await compToken.balanceOf(rsrTrader.address)).to.equal(expectedToTrader)
      })

      it('Should report violation when auction behaves incorrectly', async () => {
        rewardAmountAAVE = bn('0.5e18')

        // AAVE Rewards
        await token2.setRewards(backingManager.address, rewardAmountAAVE)

        // Collect revenue
        // Expected values based on Prices between AAVE and RSR/RToken = 1 to 1 (for simplification)
        const sellAmt: BigNumber = rewardAmountAAVE.mul(60).div(100) // due to f = 60%
        const minBuyAmt: BigNumber = await toMinBuyAmt(sellAmt, fp('1'), fp('1'))

        const sellAmtRToken: BigNumber = rewardAmountAAVE.sub(sellAmt) // Remainder
        const minBuyAmtRToken: BigNumber = await toMinBuyAmt(sellAmtRToken, fp('1'), fp('1'))

        // Claim rewards

        await expectEvents(facadeTest.claimAndSweepRewards(rToken.address), [
          {
            contract: backingManager,
            name: 'RewardsClaimed',
            args: [compToken.address, bn(0)],
            emitted: true,
          },
          {
            contract: backingManager,
            name: 'RewardsClaimed',
            args: [aaveToken.address, rewardAmountAAVE],
            emitted: true,
          },
        ])

        // Check status of destinations at this point
        expect(await rsr.balanceOf(stRSR.address)).to.equal(0)
        expect(await rToken.balanceOf(furnace.address)).to.equal(0)

        // Run auctions
        await expectEvents(facadeTest.runAuctionsForAllTraders(rToken.address), [
          {
            contract: rsrTrader,
            name: 'TradeStarted',
            args: [anyValue, aaveToken.address, rsr.address, sellAmt, withinQuad(minBuyAmt)],
            emitted: true,
          },
          {
            contract: rTokenTrader,
            name: 'TradeStarted',
            args: [
              anyValue,
              aaveToken.address,
              rToken.address,
              sellAmtRToken,
              withinQuad(minBuyAmtRToken),
            ],
            emitted: true,
          },
        ])

        const auctionTimestamp: number = await getLatestBlockTimestamp()

        // Check auctions registered
        // AAVE -> RSR Auction
        await expectTrade(rsrTrader, {
          sell: aaveToken.address,
          buy: rsr.address,
          endTime: auctionTimestamp + Number(config.auctionLength),
          externalId: bn('0'),
        })

        // AAVE -> RToken Auction
        await expectTrade(rTokenTrader, {
          sell: aaveToken.address,
          buy: rToken.address,
          endTime: auctionTimestamp + Number(config.auctionLength),
          externalId: bn('1'),
        })

        // Advance time till auction ended
        await advanceTime(config.auctionLength.add(100).toString())

        // Perform Mock Bids for RSR and RToken (addr1 has balance)
        // In order to force deactivation we provide an amount below minBuyAmt, this will represent for our tests an invalid behavior although in a real scenario would retrigger auction
        // NOTE: DIFFERENT BEHAVIOR WILL BE OBSERVED ON PRODUCTION GNOSIS AUCTIONS
        await rsr.connect(addr1).approve(gnosis.address, minBuyAmt)
        await rToken.connect(addr1).approve(gnosis.address, minBuyAmtRToken)
        await gnosis.placeBid(0, {
          bidder: addr1.address,
          sellAmount: sellAmt,
          buyAmount: minBuyAmt.sub(10), // Forces in our mock an invalid behavior
        })
        await gnosis.placeBid(1, {
          bidder: addr1.address,
          sellAmount: sellAmtRToken,
          buyAmount: minBuyAmtRToken.sub(10), // Forces in our mock an invalid behavior
        })

        // Close auctions - Will end trades and also report violation
        await expectEvents(facadeTest.runAuctionsForAllTraders(rToken.address), [
          {
            contract: broker,
            name: 'DisabledSet',
            args: [false, true],
            emitted: true,
          },
          {
            contract: rsrTrader,
            name: 'TradeSettled',
            args: [anyValue, aaveToken.address, rsr.address, sellAmt, minBuyAmt.sub(10)],
            emitted: true,
          },
          {
            contract: rTokenTrader,
            name: 'TradeSettled',
            args: [
              anyValue,
              aaveToken.address,
              rToken.address,
              sellAmtRToken,
              minBuyAmtRToken.sub(10),
            ],
            emitted: true,
          },
          {
            contract: rsrTrader,
            name: 'TradeStarted',
            emitted: false,
          },
          {
            contract: rTokenTrader,
            name: 'TradeStarted',
            emitted: false,
          },
        ])

        // Check funds at destinations
        expect(await rsr.balanceOf(stRSR.address)).to.be.closeTo(minBuyAmt.sub(10), 50)
        expect(await rToken.balanceOf(furnace.address)).to.be.closeTo(minBuyAmtRToken.sub(10), 50)
      })

      it('Should not perform auction if Broker is disabled', async () => {
        rewardAmountAAVE = bn('0.5e18')

        // AAVE Rewards
        await token2.setRewards(backingManager.address, rewardAmountAAVE)

        // Claim rewards
        await expectEvents(facadeTest.claimAndSweepRewards(rToken.address), [
          {
            contract: backingManager,
            name: 'RewardsClaimed',
            args: [compToken.address, bn(0)],
            emitted: true,
          },
          {
            contract: backingManager,
            name: 'RewardsClaimed',
            args: [aaveToken.address, rewardAmountAAVE],
            emitted: true,
          },
        ])

        // Check status of destinations and traders
        expect(await rsr.balanceOf(stRSR.address)).to.equal(0)
        expect(await rToken.balanceOf(furnace.address)).to.equal(0)
        expect(await aaveToken.balanceOf(backingManager.address)).to.equal(rewardAmountAAVE)
        expect(await aaveToken.balanceOf(rsrTrader.address)).to.equal(0)
        expect(await aaveToken.balanceOf(rTokenTrader.address)).to.equal(0)

        // Disable broker
        await broker.connect(owner).setDisabled(true)

        // Expected values based on Prices between AAVE and RSR/RToken = 1 to 1 (for simplification)
        const sellAmt: BigNumber = rewardAmountAAVE.mul(60).div(100) // due to f = 60%
        const sellAmtRToken: BigNumber = rewardAmountAAVE.sub(sellAmt) // Remainder

        // Attempt to run auctions
        await backingManager.manageTokens([aaveToken.address])
        await expect(rsrTrader.manageToken(aaveToken.address)).to.be.revertedWith('broker disabled')
        await expect(rTokenTrader.manageToken(aaveToken.address)).to.be.revertedWith(
          'broker disabled'
        )

        // Check funds - remain in traders
        expect(await rsr.balanceOf(stRSR.address)).to.equal(0)
        expect(await rToken.balanceOf(furnace.address)).to.equal(0)
        expect(await aaveToken.balanceOf(backingManager.address)).to.equal(0)
        expect(await aaveToken.balanceOf(rsrTrader.address)).to.equal(sellAmt)
        expect(await aaveToken.balanceOf(rTokenTrader.address)).to.equal(sellAmtRToken)
      })

      it('Should not distribute other tokens beyond RSR/RToken', async () => {
        // Set COMP tokens as reward
        rewardAmountCOMP = bn('1e18')

        // COMP Rewards
        await compoundMock.setRewards(backingManager.address, rewardAmountCOMP)

        // Collect revenue
        await expectEvents(backingManager.claimRewards(), [
          {
            contract: backingManager,
            name: 'RewardsClaimed',
            args: [compToken.address, rewardAmountCOMP],
            emitted: true,
          },
          {
            contract: backingManager,
            name: 'RewardsClaimed',
            args: [aaveToken.address, bn(0)],
            emitted: true,
          },
        ])

        // Check funds in Backing Manager and destinations
        expect(await compToken.balanceOf(backingManager.address)).to.equal(rewardAmountCOMP)
        expect(await rsr.balanceOf(stRSR.address)).to.equal(0)
        expect(await rToken.balanceOf(furnace.address)).to.equal(0)

        // Attempt to distribute COMP token
        await whileImpersonating(basketHandler.address, async (signer) => {
          await expect(
            distributor
              .connect(signer)
              .distribute(compToken.address, backingManager.address, rewardAmountCOMP)
          ).to.be.revertedWith('RSR or RToken')
        })
        //  Check nothing changed
        expect(await compToken.balanceOf(backingManager.address)).to.equal(rewardAmountCOMP)
        expect(await rsr.balanceOf(stRSR.address)).to.equal(0)
        expect(await rToken.balanceOf(furnace.address)).to.equal(0)
      })

      it('Should handle custom destinations correctly', async () => {
        // Set distribution - 50% of each to another account
        await expect(
          distributor
            .connect(owner)
            .setDistribution(other.address, { rTokenDist: bn(40), rsrDist: bn(60) })
        )
          .to.emit(distributor, 'DistributionSet')
          .withArgs(other.address, bn(40), bn(60))

        // Set COMP tokens as reward
        rewardAmountCOMP = bn('1e18')

        // COMP Rewards
        await compoundMock.setRewards(backingManager.address, rewardAmountCOMP)

        // Collect revenue
        // Expected values based on Prices between COMP and RSR/RToken = 1 to 1 (for simplification)
        const sellAmt: BigNumber = rewardAmountCOMP.mul(60).div(100) // due to f = 60%
        const minBuyAmt: BigNumber = await toMinBuyAmt(sellAmt, fp('1'), fp('1'))

        const sellAmtRToken: BigNumber = rewardAmountCOMP.sub(sellAmt) // Remainder
        const minBuyAmtRToken: BigNumber = await toMinBuyAmt(sellAmtRToken, fp('1'), fp('1'))

        await expectEvents(backingManager.claimRewards(), [
          {
            contract: backingManager,
            name: 'RewardsClaimed',
            args: [compToken.address, rewardAmountCOMP],
            emitted: true,
          },
          {
            contract: backingManager,
            name: 'RewardsClaimed',
            args: [aaveToken.address, bn(0)],
            emitted: true,
          },
        ])

        // Check status of destinations at this point
        expect(await rsr.balanceOf(stRSR.address)).to.equal(0)
        expect(await rsr.balanceOf(other.address)).to.equal(0)
        expect(await rToken.balanceOf(furnace.address)).to.equal(0)
        expect(await rToken.balanceOf(other.address)).to.equal(0)

        // Run auctions
        await expectEvents(facadeTest.runAuctionsForAllTraders(rToken.address), [
          {
            contract: rsrTrader,
            name: 'TradeStarted',
            args: [anyValue, compToken.address, rsr.address, sellAmt, withinQuad(minBuyAmt)],
            emitted: true,
          },
          {
            contract: rTokenTrader,
            name: 'TradeStarted',
            args: [
              anyValue,
              compToken.address,
              rToken.address,
              sellAmtRToken,
              withinQuad(minBuyAmtRToken),
            ],
            emitted: true,
          },
        ])

        const auctionTimestamp: number = await getLatestBlockTimestamp()

        // Check auctions registered
        // COMP -> RSR Auction
        await expectTrade(rsrTrader, {
          sell: compToken.address,
          buy: rsr.address,
          endTime: auctionTimestamp + Number(config.auctionLength),
          externalId: bn('0'),
        })

        // COMP -> RToken Auction
        await expectTrade(rTokenTrader, {
          sell: compToken.address,
          buy: rToken.address,
          endTime: auctionTimestamp + Number(config.auctionLength),
          externalId: bn('1'),
        })

        // Check funds in Market
        expect(await compToken.balanceOf(gnosis.address)).to.equal(rewardAmountCOMP)

        // Advance time till auctions ended
        await advanceTime(config.auctionLength.add(100).toString())

        // Perform Mock Bids for RSR and RToken (addr1 has balance)
        await rsr.connect(addr1).approve(gnosis.address, minBuyAmt)
        await rToken.connect(addr1).approve(gnosis.address, minBuyAmtRToken)
        await gnosis.placeBid(0, {
          bidder: addr1.address,
          sellAmount: sellAmt,
          buyAmount: minBuyAmt,
        })
        await gnosis.placeBid(1, {
          bidder: addr1.address,
          sellAmount: sellAmtRToken,
          buyAmount: minBuyAmtRToken,
        })

        // Close auctions
        await expectEvents(facadeTest.runAuctionsForAllTraders(rToken.address), [
          {
            contract: rsrTrader,
            name: 'TradeSettled',
            args: [anyValue, compToken.address, rsr.address, sellAmt, minBuyAmt],
            emitted: true,
          },
          {
            contract: rTokenTrader,
            name: 'TradeSettled',
            args: [anyValue, compToken.address, rToken.address, sellAmtRToken, minBuyAmtRToken],
            emitted: true,
          },
          {
            contract: rsrTrader,
            name: 'TradeStarted',
            emitted: false,
          },
          {
            contract: rTokenTrader,
            name: 'TradeStarted',
            emitted: false,
          },
        ])

        // Check balances sent to corresponding destinations
        // StRSR - 50% to StRSR, 50% to other
        expect(await rsr.balanceOf(stRSR.address)).to.be.closeTo(
          minBuyAmt.div(2),
          minBuyAmt.div(2).div(bn('1e15'))
        )
        expect(await rsr.balanceOf(other.address)).to.be.closeTo(
          minBuyAmt.div(2),
          minBuyAmt.div(2).div(bn('1e15'))
        )

        // Furnace - 50% to Furnace, 50% to other
        expect(await rToken.balanceOf(furnace.address)).to.be.closeTo(
          minBuyAmtRToken.div(2),
          minBuyAmtRToken.div(2).div(bn('1e15'))
        )
        expect(await rToken.balanceOf(other.address)).to.be.closeTo(
          minBuyAmtRToken.div(2),
          minBuyAmtRToken.div(2).div(bn('1e15'))
        )
      })

      it('Should claim but not sweep rewards to BackingManager from the Revenue Traders', async () => {
        rewardAmountAAVE = bn('0.5e18')

        // AAVE Rewards
        await token2.setRewards(rsrTrader.address, rewardAmountAAVE)

        // Check balance in main and Traders
        expect(await aaveToken.balanceOf(backingManager.address)).to.equal(0)
        expect(await aaveToken.balanceOf(rsrTrader.address)).to.equal(0)

        // Collect revenue
        await expectEvents(rsrTrader.claimRewards(), [
          {
            contract: rsrTrader,
            name: 'RewardsClaimed',
            args: [compToken.address, bn(0)],
            emitted: true,
          },
          {
            contract: rsrTrader,
            name: 'RewardsClaimed',
            args: [aaveToken.address, rewardAmountAAVE],
            emitted: true,
          },
        ])

        // Check rewards were not sent to Main
        expect(await aaveToken.balanceOf(backingManager.address)).to.equal(0)
        expect(await aaveToken.balanceOf(rsrTrader.address)).to.equal(rewardAmountAAVE)
      })

      it('Should claim properly from multiple assets with the same Reward token', async () => {
        // Get aUSDT and register
        const newToken: StaticATokenMock = <StaticATokenMock>erc20s[9]
        const newATokenCollateral: ATokenFiatCollateral = <ATokenFiatCollateral>collateral[9]
        await assetRegistry.connect(owner).register(newATokenCollateral.address)

        // Setup new basket with two ATokens (same reward token)
        await basketHandler
          .connect(owner)
          .setPrimeBasket([token2.address, newToken.address], [fp('0.5'), fp('0.5')])

        // Switch basket
        await basketHandler.connect(owner).refreshBasket()

        rewardAmountAAVE = bn('0.5e18')

        // AAVE Rewards
        await token2.setRewards(backingManager.address, rewardAmountAAVE)
        await newToken.setRewards(backingManager.address, rewardAmountAAVE.add(1))

        // Claim and sweep rewards
        await expectEvents(backingManager.claimRewards(), [
          {
            contract: backingManager,
            name: 'RewardsClaimed',
            args: [compToken.address, bn(0)],
            emitted: true,
          },
          {
            contract: backingManager,
            name: 'RewardsClaimed',
            args: [aaveToken.address, rewardAmountAAVE],
            emitted: true,
          },
          {
            contract: backingManager,
            name: 'RewardsClaimed',
            args: [aaveToken.address, rewardAmountAAVE.add(1)],
            emitted: true,
          },
        ])

        // Check status - should claim both rewards correctly
        expect(await aaveToken.balanceOf(backingManager.address)).to.equal(
          rewardAmountAAVE.mul(2).add(1)
        )
      })

      it('Should revert on invalid claim logic', async () => {
        // Setup a new aToken with invalid claim data
        const ATokenCollateralFactory = await ethers.getContractFactory(
          'InvalidATokenFiatCollateralMock'
        )
        const chainlinkFeed = <MockV3Aggregator>(
          await (await ethers.getContractFactory('MockV3Aggregator')).deploy(8, bn('1e8'))
        )

        const invalidATokenCollateral: InvalidATokenFiatCollateralMock = <
          InvalidATokenFiatCollateralMock
        >((await ATokenCollateralFactory.deploy({
          priceTimeout: PRICE_TIMEOUT,
          chainlinkFeed: chainlinkFeed.address,
          oracleError: ORACLE_ERROR,
          erc20: token2.address,
          maxTradeVolume: config.rTokenMaxTradeVolume,
          oracleTimeout: ORACLE_TIMEOUT,
          targetName: ethers.utils.formatBytes32String('USD'),
          defaultThreshold: DEFAULT_THRESHOLD,
          delayUntilDefault: await collateral2.delayUntilDefault(),
        })) as unknown)

        // Perform asset swap
        await assetRegistry.connect(owner).swapRegistered(invalidATokenCollateral.address)

        // Setup new basket with the invalid AToken
        await basketHandler.connect(owner).setPrimeBasket([token2.address], [fp('1')])

        // Switch basket
        await basketHandler.connect(owner).refreshBasket()

        rewardAmountAAVE = bn('0.5e18')

        // AAVE Rewards
        await token2.setRewards(backingManager.address, rewardAmountAAVE)

        // Claim and sweep rewards - should revert and bubble up msg
        await expect(backingManager.claimRewards()).to.be.revertedWith('claimRewards() error')

        // Check status - nothing claimed
        expect(await aaveToken.balanceOf(backingManager.address)).to.equal(0)
      })
    })

    context('With simple basket of ATokens and CTokens', function () {
      let issueAmount: BigNumber

      beforeEach(async function () {
        issueAmount = bn('100e18')

        // Setup new basket with ATokens and CTokens
        await basketHandler
          .connect(owner)
          .setPrimeBasket([token2.address, token3.address], [fp('0.5'), fp('0.5')])
        await basketHandler.connect(owner).refreshBasket()

        // Provide approvals
        await token2.connect(addr1).approve(rToken.address, initialBal)
        await token3.connect(addr1).approve(rToken.address, initialBal)

        // Issue rTokens
        await rToken.connect(addr1).issue(issueAmount)

        // Mint some RSR
        await rsr.connect(owner).mint(addr1.address, initialBal)
      })

      it('Should sell collateral as it appreciates and handle revenue auction correctly', async () => {
        // Check Price and Assets value
        await expectRTokenPrice(rTokenAsset.address, fp('1'), ORACLE_ERROR)
        expect(await facadeTest.callStatic.totalAssetValue(rToken.address)).to.equal(issueAmount)
        expect(await rToken.totalSupply()).to.equal(issueAmount)

        // Increase redemption rate for AToken to double
        await token2.setExchangeRate(fp('2'))

        // Check Price (unchanged) and Assets value increment by 50%
        const excessValue: BigNumber = issueAmount.div(2)
        const excessQuantity: BigNumber = excessValue.div(2) // Because each unit is now worth $2
        await expectRTokenPrice(rTokenAsset.address, fp('1'), ORACLE_ERROR)
        expect(await facadeTest.callStatic.totalAssetValue(rToken.address)).to.equal(
          issueAmount.add(excessValue)
        )
        expect(await rToken.totalSupply()).to.equal(issueAmount)

        // Check status of destinations at this point
        expect(await rsr.balanceOf(stRSR.address)).to.equal(0)
        expect(await rToken.balanceOf(furnace.address)).to.equal(0)

        // Expected values
        const currentTotalSupply: BigNumber = await rToken.totalSupply()
        const expectedToTrader = excessQuantity.mul(60).div(100)
        const expectedToFurnace = excessQuantity.sub(expectedToTrader)

        const sellAmt: BigNumber = expectedToTrader // everything is auctioned, below max auction
        const minBuyAmt: BigNumber = await toMinBuyAmt(sellAmt, fp('2'), fp('1'))
        const sellAmtRToken: BigNumber = expectedToFurnace // everything is auctioned, below max auction
        const minBuyAmtRToken: BigNumber = await toMinBuyAmt(sellAmtRToken, fp('2'), fp('1'))

        // Run auctions - Will detect excess
        await expectEvents(facadeTest.runAuctionsForAllTraders(rToken.address), [
          {
            contract: rsrTrader,
            name: 'TradeStarted',
            args: [anyValue, token2.address, rsr.address, sellAmt, withinQuad(minBuyAmt)],
            emitted: true,
          },
          {
            contract: rTokenTrader,
            name: 'TradeStarted',
            args: [
              anyValue,
              token2.address,
              rToken.address,
              sellAmtRToken,
              withinQuad(minBuyAmtRToken),
            ],
            emitted: true,
          },
        ])

        // Check Price (unchanged) and Assets value (restored) - Supply remains constant
        await expectRTokenPrice(rTokenAsset.address, fp('1'), ORACLE_ERROR)
        expect(await facadeTest.callStatic.totalAssetValue(rToken.address)).to.equal(issueAmount)
        expect(await rToken.totalSupply()).to.equal(currentTotalSupply)

        // Check destinations at this stage
        expect(await rsr.balanceOf(stRSR.address)).to.equal(0)
        expect(await rToken.balanceOf(furnace.address)).to.equal(0)

        const auctionTimestamp: number = await getLatestBlockTimestamp()

        // Check auctions registered
        // AToken -> RSR Auction
        await expectTrade(rsrTrader, {
          sell: token2.address,
          buy: rsr.address,
          endTime: auctionTimestamp + Number(config.auctionLength),
          externalId: bn('0'),
        })

        // AToken -> RToken Auction
        await expectTrade(rTokenTrader, {
          sell: token2.address,
          buy: rToken.address,
          endTime: auctionTimestamp + Number(config.auctionLength),
          externalId: bn('1'),
        })

        // Check funds in Market and Traders
        expect(await token2.balanceOf(gnosis.address)).to.equal(sellAmt.add(sellAmtRToken))
        expect(await token2.balanceOf(rsrTrader.address)).to.equal(expectedToTrader.sub(sellAmt))
        expect(await token2.balanceOf(rTokenTrader.address)).to.equal(
          expectedToFurnace.sub(sellAmtRToken)
        )

        // Advance time till auction ended
        await advanceTime(config.auctionLength.add(100).toString())

        // Mock auction by minting the buy tokens (in this case RSR and RToken)
        await rsr.connect(addr1).approve(gnosis.address, minBuyAmt)
        await rToken.connect(addr1).approve(gnosis.address, minBuyAmtRToken)
        await gnosis.placeBid(0, {
          bidder: addr1.address,
          sellAmount: sellAmt,
          buyAmount: minBuyAmt,
        })
        await gnosis.placeBid(1, {
          bidder: addr1.address,
          sellAmount: sellAmtRToken,
          buyAmount: minBuyAmtRToken,
        })

        // Close auctions
        await expectEvents(facadeTest.runAuctionsForAllTraders(rToken.address), [
          {
            contract: rsrTrader,
            name: 'TradeSettled',
            args: [anyValue, token2.address, rsr.address, sellAmt, minBuyAmt],
            emitted: true,
          },
          {
            contract: rTokenTrader,
            name: 'TradeSettled',
            args: [anyValue, token2.address, rToken.address, sellAmtRToken, minBuyAmtRToken],
            emitted: true,
          },
          {
            contract: rsrTrader,
            name: 'TradeStarted',
            emitted: false,
          },
          {
            contract: rTokenTrader,
            name: 'TradeStarted',
            emitted: false,
          },
        ])

        // Check Price (unchanged) and Assets value (unchanged)
        await expectRTokenPrice(rTokenAsset.address, fp('1'), ORACLE_ERROR)
        expect(await facadeTest.callStatic.totalAssetValue(rToken.address)).to.equal(issueAmount)
        expect(await rToken.totalSupply()).to.equal(currentTotalSupply)

        // Check destinations at this stage - RSR and RTokens already in StRSR and Furnace
        expect(await rsr.balanceOf(stRSR.address)).to.be.closeTo(
          minBuyAmt,
          minBuyAmt.div(bn('1e15'))
        )
        expect(await rToken.balanceOf(furnace.address)).to.be.closeTo(
          minBuyAmtRToken,
          minBuyAmtRToken.div(bn('1e15'))
        )

        // Check no more funds in Market and Traders
        expect(await token2.balanceOf(gnosis.address)).to.equal(0)
        expect(await token2.balanceOf(rsrTrader.address)).to.equal(0)
        expect(await token2.balanceOf(rTokenTrader.address)).to.equal(0)
      })

      it('Should handle slight increase in collateral correctly - full cycle', async () => {
        // Check Price and Assets value
        await expectRTokenPrice(rTokenAsset.address, fp('1'), ORACLE_ERROR)
        expect(await facadeTest.callStatic.totalAssetValue(rToken.address)).to.equal(issueAmount)
        expect(await rToken.totalSupply()).to.equal(issueAmount)

        // Increase redemption rate for AToken by 2%
        const rate: BigNumber = fp('1.02')
        await token2.setExchangeRate(rate)

        // Check Price (unchanged) and Assets value increment by 1% (only half of the basket increased in value)
        const excessValue: BigNumber = issueAmount.mul(1).div(100)
        const excessQuantity: BigNumber = divCeil(excessValue.mul(BN_SCALE_FACTOR), rate) // Because each unit is now worth $1.02
        await expectRTokenPrice(rTokenAsset.address, fp('1'), ORACLE_ERROR)
        expect(await facadeTest.callStatic.totalAssetValue(rToken.address)).to.equal(
          issueAmount.add(excessValue)
        )
        expect(await rToken.totalSupply()).to.equal(issueAmount)

        // Check status of destinations at this point
        expect(await rsr.balanceOf(stRSR.address)).to.equal(0)
        expect(await rToken.balanceOf(furnace.address)).to.equal(0)

        // Expected values
        const currentTotalSupply: BigNumber = await rToken.totalSupply()
        const expectedToTrader = divCeil(excessQuantity.mul(60), bn(100)).sub(60)
        const expectedToFurnace = divCeil(excessQuantity.mul(40), bn(100)).sub(40) // excessQuantity.sub(expectedToTrader)

        const sellAmt: BigNumber = expectedToTrader
        const minBuyAmt: BigNumber = await toMinBuyAmt(sellAmt, fp('1.02'), fp('1'))

        const sellAmtRToken: BigNumber = expectedToFurnace
        const minBuyAmtRToken: BigNumber = await toMinBuyAmt(sellAmtRToken, fp('1.02'), fp('1'))

        // Run auctions
        await expectEvents(facadeTest.runAuctionsForAllTraders(rToken.address), [
          {
            contract: rsrTrader,
            name: 'TradeStarted',
            args: [anyValue, token2.address, rsr.address, sellAmt, withinQuad(minBuyAmt)],
            emitted: true,
          },
          {
            contract: rTokenTrader,
            name: 'TradeStarted',
            args: [
              anyValue,
              token2.address,
              rToken.address,
              sellAmtRToken,
              withinQuad(minBuyAmtRToken),
            ],
            emitted: true,
          },
        ])

        // Check Price (unchanged) and Assets value (restored) - Supply remains constant
        await expectRTokenPrice(rTokenAsset.address, fp('1'), ORACLE_ERROR)
        expect(
          near(await facadeTest.callStatic.totalAssetValue(rToken.address), issueAmount, 100)
        ).to.equal(true)
        expect(
          (await facadeTest.callStatic.totalAssetValue(rToken.address)).gt(issueAmount)
        ).to.equal(true)
        expect(await rToken.totalSupply()).to.equal(currentTotalSupply)

        // Check destinations at this stage
        expect(await rsr.balanceOf(stRSR.address)).to.equal(0)
        expect(await rToken.balanceOf(furnace.address)).to.equal(0)

        const auctionTimestamp: number = await getLatestBlockTimestamp()

        // Check auctions registered
        // AToken -> RSR Auction
        await expectTrade(rsrTrader, {
          sell: token2.address,
          buy: rsr.address,
          endTime: auctionTimestamp + Number(config.auctionLength),
          externalId: bn('0'),
        })

        // AToken -> RToken Auction
        await expectTrade(rTokenTrader, {
          sell: token2.address,
          buy: rToken.address,
          endTime: auctionTimestamp + Number(config.auctionLength),
          externalId: bn('1'),
        })

        // Check funds in Market and Traders
        expect(near(await token2.balanceOf(gnosis.address), excessQuantity, 100)).to.equal(true)
        expect(await token2.balanceOf(gnosis.address)).to.equal(sellAmt.add(sellAmtRToken))
        expect(await token2.balanceOf(rsrTrader.address)).to.equal(expectedToTrader.sub(sellAmt))
        expect(await token2.balanceOf(rsrTrader.address)).to.equal(0)
        expect(await token2.balanceOf(rTokenTrader.address)).to.equal(
          expectedToFurnace.sub(sellAmtRToken)
        )
        expect(await token2.balanceOf(rTokenTrader.address)).to.equal(0)

        // Advance time till auction ended
        await advanceTime(config.auctionLength.add(100).toString())

        // Mock auction by minting the buy tokens (in this case RSR and RToken)
        await rsr.connect(addr1).approve(gnosis.address, minBuyAmt)
        await rToken.connect(addr1).approve(gnosis.address, minBuyAmtRToken)
        await gnosis.placeBid(0, {
          bidder: addr1.address,
          sellAmount: sellAmt,
          buyAmount: minBuyAmt,
        })
        await gnosis.placeBid(1, {
          bidder: addr1.address,
          sellAmount: sellAmtRToken,
          buyAmount: minBuyAmtRToken,
        })

        // Close auctions
        await expectEvents(facadeTest.runAuctionsForAllTraders(rToken.address), [
          {
            contract: rsrTrader,
            name: 'TradeSettled',
            args: [anyValue, token2.address, rsr.address, sellAmt, minBuyAmt],
            emitted: true,
          },
          {
            contract: rTokenTrader,
            name: 'TradeSettled',
            args: [anyValue, token2.address, rToken.address, sellAmtRToken, minBuyAmtRToken],
            emitted: true,
          },
          {
            contract: rsrTrader,
            name: 'TradeStarted',
            emitted: false,
          },
          {
            contract: rTokenTrader,
            name: 'TradeStarted',
            emitted: false,
          },
        ])

        //  Check Price (unchanged) and Assets value (unchanged)
        await expectRTokenPrice(rTokenAsset.address, fp('1'), ORACLE_ERROR)
        expect(
          near(await facadeTest.callStatic.totalAssetValue(rToken.address), issueAmount, 100)
        ).to.equal(true)
        expect(
          (await facadeTest.callStatic.totalAssetValue(rToken.address)).gt(issueAmount)
        ).to.equal(true)
        expect(await rToken.totalSupply()).to.equal(currentTotalSupply)

        // Check balances sent to corresponding destinations
        // StRSR
        expect(near(await rsr.balanceOf(stRSR.address), minBuyAmt, 100)).to.equal(true)
        // Furnace
        expect(near(await rToken.balanceOf(furnace.address), minBuyAmtRToken, 100)).to.equal(true)
      })

      it('(Regression) Should not overspend if backingManager.manageTokens() is called with duplicate tokens', async () => {
        expect(await basketHandler.fullyCollateralized()).to.be.true

        // Change redemption rate for AToken and CToken to double
        await token2.setExchangeRate(fp('1.2'))

        await expect(
          backingManager.manageTokens([token2.address, token2.address])
        ).to.be.revertedWith('duplicate tokens')

        await expect(
          backingManager.manageTokens([
            token2.address,
            token2.address,
            token2.address,
            token2.address,
          ])
        ).to.be.revertedWith('duplicate tokens')

        await expect(
          backingManager.manageTokens([token2.address, token1.address, token2.address])
        ).to.be.revertedWith('duplicate tokens')

        await expect(
          backingManager.manageTokens([
            token1.address,
            token2.address,
            token3.address,
            token2.address,
          ])
        ).to.be.revertedWith('duplicate tokens')

        await expect(
          backingManager.manageTokens([
            token1.address,
            token2.address,
            token3.address,
            token3.address,
          ])
        ).to.be.revertedWith('duplicate tokens')

        // Remove duplicates, should work
        await expect(backingManager.manageTokens([token1.address, token2.address, token3.address]))
          .to.not.be.reverted
      })

      it('Should not overspend if backingManager.manageTokensSortedOrder() is called with duplicate tokens', async () => {
        expect(await basketHandler.fullyCollateralized()).to.be.true

        // Change redemption rate for AToken and CToken to double
        await token2.setExchangeRate(fp('1.2'))

        await expect(
          backingManager.manageTokensSortedOrder([token2.address, token2.address])
        ).to.be.revertedWith('duplicate/unsorted tokens')

        await expect(
          backingManager.manageTokensSortedOrder([
            token2.address,
            token2.address,
            token2.address,
            token2.address,
          ])
        ).to.be.revertedWith('duplicate/unsorted tokens')

        await expect(
          backingManager.manageTokensSortedOrder([token2.address, token1.address, token2.address])
        ).to.be.revertedWith('duplicate/unsorted tokens')

        await expect(
          backingManager.manageTokensSortedOrder([
            token1.address,
            token2.address,
            token3.address,
            token2.address,
          ])
        ).to.be.revertedWith('duplicate/unsorted tokens')

        await expect(
          backingManager.manageTokensSortedOrder([
            token1.address,
            token2.address,
            token3.address,
            token3.address,
          ])
        ).to.be.revertedWith('duplicate/unsorted tokens')

        // Remove duplicates but unsort
        const sorted = [token1.address, token2.address, token3.address].sort((a, b) => {
          const x = BigNumber.from(a)
          const y = BigNumber.from(b)
          if (x.lt(y)) return -1
          if (x.gt(y)) return 1
          return 0
        })
        const unsorted = [sorted[2], sorted[0], sorted[1]]
        await expect(backingManager.manageTokensSortedOrder(unsorted)).to.be.revertedWith(
          'duplicate/unsorted tokens'
        )

        // Remove duplicates and sort, should work
        await expect(backingManager.manageTokensSortedOrder(sorted)).to.not.be.reverted
      })

      it('Should mint RTokens when collateral appreciates and handle revenue auction correctly - Even quantity', async () => {
        // Check Price and Assets value
        await expectRTokenPrice(rTokenAsset.address, fp('1'), ORACLE_ERROR)
        expect(await facadeTest.callStatic.totalAssetValue(rToken.address)).to.equal(issueAmount)
        expect(await rToken.totalSupply()).to.equal(issueAmount)

        // Change redemption rate for AToken and CToken to double
        await token2.setExchangeRate(fp('2'))
        await token3.setExchangeRate(fp('2'))

        // Check Price (unchanged) and Assets value (now doubled)
        await expectRTokenPrice(rTokenAsset.address, fp('1'), ORACLE_ERROR)
        expect(await facadeTest.callStatic.totalAssetValue(rToken.address)).to.equal(
          issueAmount.mul(2)
        )
        expect(await rToken.totalSupply()).to.equal(issueAmount)

        // Check status of destinations at this point
        expect(await rsr.balanceOf(stRSR.address)).to.equal(0)
        expect(await rToken.balanceOf(rsrTrader.address)).to.equal(0)
        expect(await rToken.balanceOf(furnace.address)).to.equal(0)

        // Set expected minting, based on f = 0.6
        const expectedToTrader = issueAmount.mul(60).div(100)
        const expectedToFurnace = issueAmount.sub(expectedToTrader)

        // Set expected auction values
        const currentTotalSupply: BigNumber = await rToken.totalSupply()
        const newTotalSupply: BigNumber = currentTotalSupply.mul(2)
        const sellAmt: BigNumber = expectedToTrader // everything is auctioned, due to max trade volume
        const minBuyAmt: BigNumber = await toMinBuyAmt(sellAmt, fp('1'), fp('1'))

        // Collect revenue and mint new tokens - Will also launch auction
        await expectEvents(facadeTest.runAuctionsForAllTraders(rToken.address), [
          {
            contract: rToken,
            name: 'Transfer',
            args: [ZERO_ADDRESS, backingManager.address, issueAmount],
            emitted: true,
          },
          {
            contract: rsrTrader,
            name: 'TradeStarted',
            args: [anyValue, rToken.address, rsr.address, sellAmt, withinQuad(minBuyAmt)],
            emitted: true,
          },
        ])

        // Check Price (unchanged) and Assets value - Supply has doubled
        await expectRTokenPrice(rTokenAsset.address, fp('1'), ORACLE_ERROR)
        expect(await facadeTest.callStatic.totalAssetValue(rToken.address)).to.equal(
          issueAmount.mul(2)
        )
        expect(await rToken.totalSupply()).to.equal(newTotalSupply)

        // Check destinations after newly minted tokens
        expect(await rsr.balanceOf(stRSR.address)).to.equal(0)
        expect(await rToken.balanceOf(rsrTrader.address)).to.equal(expectedToTrader.sub(sellAmt))
        expect(await rToken.balanceOf(furnace.address)).to.equal(expectedToFurnace)

        // Check funds in Market
        expect(await rToken.balanceOf(gnosis.address)).to.equal(sellAmt)

        const auctionTimestamp: number = await getLatestBlockTimestamp()

        // Check auctions registered
        // RToken -> RSR Auction
        await expectTrade(rsrTrader, {
          sell: rToken.address,
          buy: rsr.address,
          endTime: auctionTimestamp + Number(config.auctionLength),
          externalId: bn('0'),
        })

        // Perform Mock Bids for RSR(addr1 has balance)
        await rsr.connect(addr1).approve(gnosis.address, minBuyAmt)
        await gnosis.placeBid(0, {
          bidder: addr1.address,
          sellAmount: sellAmt,
          buyAmount: minBuyAmt,
        })

        // Advance time till auction ended
        await advanceTime(config.auctionLength.add(100).toString())

        //  End current auction - will not start new one
        await expectEvents(facadeTest.runAuctionsForAllTraders(rToken.address), [
          {
            contract: rsrTrader,
            name: 'TradeSettled',
            args: [anyValue, rToken.address, rsr.address, sellAmt, minBuyAmt],
            emitted: true,
          },
          {
            contract: rsrTrader,
            name: 'TradeStarted',
            emitted: false,
          },
        ])

        // Check Price and Assets value - RToken price increases due to melting
        const updatedRTokenPrice: BigNumber = newTotalSupply
          .mul(BN_SCALE_FACTOR)
          .div(await rToken.totalSupply())
        await expectRTokenPrice(rTokenAsset.address, updatedRTokenPrice, ORACLE_ERROR)
        expect(await facadeTest.callStatic.totalAssetValue(rToken.address)).to.equal(
          issueAmount.mul(2)
        )

        // Check no funds in Market
        expect(await rToken.balanceOf(gnosis.address)).to.equal(0)

        // Check destinations after newly minted tokens
        expect(await rsr.balanceOf(stRSR.address)).to.be.closeTo(minBuyAmt, 1000)
        expect(await rToken.balanceOf(rsrTrader.address)).to.equal(0)
      })

      it('Should mint RTokens and handle remainder when collateral appreciates - Uneven quantity', async () => {
        // Check Price and Assets value
        await expectRTokenPrice(rTokenAsset.address, fp('1'), ORACLE_ERROR)
        expect(await facadeTest.callStatic.totalAssetValue(rToken.address)).to.equal(issueAmount)
        expect(await rToken.totalSupply()).to.equal(issueAmount)

        // Change redemption rates for AToken and CToken - Higher for the AToken
        await token2.setExchangeRate(fp('2'))
        await token3.setExchangeRate(fp('1.6'))

        // Check Price (unchanged) and Assets value (now 80% higher)
        const excessTotalValue: BigNumber = issueAmount.mul(80).div(100)
        await expectRTokenPrice(rTokenAsset.address, fp('1'), ORACLE_ERROR)
        expect(await facadeTest.callStatic.totalAssetValue(rToken.address)).to.equal(
          issueAmount.add(excessTotalValue)
        )
        expect(await rToken.totalSupply()).to.equal(issueAmount)

        // Check status of destinations and traders at this point
        expect(await rsr.balanceOf(stRSR.address)).to.equal(0)
        expect(await rToken.balanceOf(rsrTrader.address)).to.equal(0)
        expect(await token2.balanceOf(rsrTrader.address)).to.equal(0)
        expect(await token2.balanceOf(rTokenTrader.address)).to.equal(0)
        expect(await rToken.balanceOf(furnace.address)).to.equal(0)

        // Set expected values based on f=0.6
        const currentTotalSupply: BigNumber = await rToken.totalSupply()
        const excessRToken: BigNumber = issueAmount.mul(60).div(100)
        const excessCollateralValue: BigNumber = excessTotalValue.sub(excessRToken)
        const excessCollateralQty: BigNumber = excessCollateralValue.div(2) // each unit of this collateral is worth now $2
        const expectedToTraderFromRToken = divCeil(excessRToken.mul(60), bn(100))
        const expectedToFurnaceFromRToken = excessRToken.sub(expectedToTraderFromRToken)
        const expectedToRSRTraderFromCollateral = divCeil(excessCollateralQty.mul(60), bn(100))
        const expectedToRTokenTraderFromCollateral = excessCollateralQty.sub(
          expectedToRSRTraderFromCollateral
        )

        //  Set expected auction values
        const newTotalSupply: BigNumber = currentTotalSupply.mul(160).div(100)
        const sellAmtFromRToken: BigNumber = expectedToTraderFromRToken // all will be processed at once, due to max trade volume of 50%
        const minBuyAmtFromRToken: BigNumber = await toMinBuyAmt(
          sellAmtFromRToken,
          fp('1'),
          fp('1')
        )
        const sellAmtRSRFromCollateral: BigNumber = expectedToRSRTraderFromCollateral // all will be processed at once, due to max trade volume of 50%
        const minBuyAmtRSRFromCollateral: BigNumber = await toMinBuyAmt(
          sellAmtRSRFromCollateral,
          fp('1'),
          fp('1')
        )
        const sellAmtRTokenFromCollateral: BigNumber = expectedToRTokenTraderFromCollateral // all will be processed at once, due to max trade volume of 50%
        const minBuyAmtRTokenFromCollateral: BigNumber = await toMinBuyAmt(
          sellAmtRTokenFromCollateral,
          fp('1'),
          fp('1')
        )

        //  Collect revenue and mint new tokens - Will also launch auctions
        await expectEvents(facadeTest.runAuctionsForAllTraders(rToken.address), [
          {
            contract: rToken,
            name: 'Transfer',
            args: [ZERO_ADDRESS, backingManager.address, excessRToken],
            emitted: true,
          },
          {
            contract: rsrTrader,
            name: 'TradeStarted',
            args: [
              anyValue,
              rToken.address,
              rsr.address,
              sellAmtFromRToken,
              withinQuad(minBuyAmtFromRToken),
            ],
            emitted: true,
          },
          {
            contract: rsrTrader,
            name: 'TradeStarted',
            args: [
              anyValue,
              token2.address,
              rsr.address,
              sellAmtRSRFromCollateral,
              withinQuad(minBuyAmtRSRFromCollateral),
            ],
            emitted: true,
          },
          {
            contract: rTokenTrader,
            name: 'TradeStarted',
            args: [
              anyValue,
              token2.address,
              rToken.address,
              sellAmtRTokenFromCollateral,
              withinQuad(minBuyAmtRTokenFromCollateral),
            ],
            emitted: true,
          },
        ])

        // Check Price (unchanged) and Assets value (excess collateral not counted anymore) - Supply has increased
        await expectRTokenPrice(rTokenAsset.address, fp('1'), ORACLE_ERROR)
        expect(await facadeTest.callStatic.totalAssetValue(rToken.address)).to.equal(
          issueAmount.add(excessRToken)
        )
        expect(await rToken.totalSupply()).to.equal(newTotalSupply)

        // Check destinations after newly minted tokens
        expect(await rsr.balanceOf(stRSR.address)).to.equal(0)
        expect(await rToken.balanceOf(rsrTrader.address)).to.equal(
          expectedToTraderFromRToken.sub(sellAmtFromRToken)
        )
        expect(await rToken.balanceOf(furnace.address)).to.equal(expectedToFurnaceFromRToken)
        expect(await token2.balanceOf(rsrTrader.address)).to.equal(
          expectedToRSRTraderFromCollateral.sub(sellAmtRSRFromCollateral)
        )
        expect(await token2.balanceOf(rTokenTrader.address)).to.equal(
          expectedToRTokenTraderFromCollateral.sub(sellAmtRTokenFromCollateral)
        )

        // Check funds in Market
        expect(await rToken.balanceOf(gnosis.address)).to.equal(sellAmtFromRToken)
        expect(await token2.balanceOf(gnosis.address)).to.equal(
          sellAmtRSRFromCollateral.add(sellAmtRTokenFromCollateral)
        )

        const auctionTimestamp: number = await getLatestBlockTimestamp()

        // Check auctions registered
        // RToken -> RSR Auction
        await expectTrade(rsrTrader, {
          sell: rToken.address,
          buy: rsr.address,
          endTime: auctionTimestamp + Number(config.auctionLength),
          externalId: bn('0'),
        })

        // Collateral -> RSR Auction
        await expectTrade(rsrTrader, {
          sell: token2.address,
          buy: rsr.address,
          endTime: auctionTimestamp + Number(config.auctionLength),
          externalId: bn('1'),
        })

        // Collateral -> Rtoken Auction
        await expectTrade(rTokenTrader, {
          sell: token2.address,
          buy: rToken.address,
          endTime: auctionTimestamp + Number(config.auctionLength),
          externalId: bn('2'),
        })

        //  Perform Mock Bids for RSR/RToken (addr1 has balance)
        await rsr
          .connect(addr1)
          .approve(gnosis.address, minBuyAmtFromRToken.add(minBuyAmtRSRFromCollateral))
        await rToken.connect(addr1).approve(gnosis.address, minBuyAmtRTokenFromCollateral)
        await gnosis.placeBid(0, {
          bidder: addr1.address,
          sellAmount: sellAmtFromRToken,
          buyAmount: minBuyAmtFromRToken,
        })

        await gnosis.placeBid(1, {
          bidder: addr1.address,
          sellAmount: sellAmtRSRFromCollateral,
          buyAmount: minBuyAmtRSRFromCollateral,
        })

        await gnosis.placeBid(2, {
          bidder: addr1.address,
          sellAmount: sellAmtRTokenFromCollateral,
          buyAmount: minBuyAmtRTokenFromCollateral,
        })

        //  Advance time till auction ended
        await advanceTime(config.auctionLength.add(100).toString())

        // End current auction, should start a new one with same amount
        await expectEvents(facadeTest.runAuctionsForAllTraders(rToken.address), [
          {
            contract: rsrTrader,
            name: 'TradeSettled',
            args: [anyValue, rToken.address, rsr.address, sellAmtFromRToken, minBuyAmtFromRToken],
            emitted: true,
          },
          {
            contract: rsrTrader,
            name: 'TradeSettled',
            args: [
              anyValue,
              token2.address,
              rsr.address,
              sellAmtRSRFromCollateral,
              minBuyAmtRSRFromCollateral,
            ],
            emitted: true,
          },
          {
            contract: rTokenTrader,
            name: 'TradeSettled',
            args: [
              anyValue,
              token2.address,
              rToken.address,
              sellAmtRTokenFromCollateral,
              minBuyAmtRTokenFromCollateral,
            ],
            emitted: true,
          },
          {
            contract: rsrTrader,
            name: 'TradeStarted',
            emitted: false,
          },
          {
            contract: rTokenTrader,
            name: 'TradeStarted',
            emitted: false,
          },
        ])

        // Check no funds in Market
        expect(await rToken.balanceOf(gnosis.address)).to.equal(0)
        expect(await token2.balanceOf(gnosis.address)).to.equal(0)

        //  Check Price and Assets value - RToken price increases due to melting
        const updatedRTokenPrice: BigNumber = newTotalSupply
          .mul(BN_SCALE_FACTOR)
          .div(await rToken.totalSupply())
        await expectRTokenPrice(rTokenAsset.address, updatedRTokenPrice, ORACLE_ERROR)
        expect(await facadeTest.callStatic.totalAssetValue(rToken.address)).to.equal(
          issueAmount.add(excessRToken)
        )

        //  Check destinations
        const expectedRSR = minBuyAmtFromRToken.add(minBuyAmtRSRFromCollateral)
        expect(await rsr.balanceOf(stRSR.address)).to.be.closeTo(
          expectedRSR,
          expectedRSR.div(bn('1e15'))
        )
        expect(await rToken.balanceOf(rsrTrader.address)).to.equal(0)
        expect(await token2.balanceOf(rsrTrader.address)).to.equal(0)
        expect(await token2.balanceOf(rTokenTrader.address)).to.equal(0)
      })
    })

    context('With simple basket of ATokens and CTokens: no issued RTokens', function () {
      beforeEach(async function () {
        // Setup new basket with ATokens and CTokens
        await basketHandler
          .connect(owner)
          .setPrimeBasket([token2.address, token3.address], [fp('0.5'), fp('0.5')])
        await basketHandler.connect(owner).refreshBasket()

        // Mint some RSR
        await rsr.connect(owner).mint(addr1.address, initialBal)
      })

      it('Should be unable to handout excess assets', async () => {
        // Check Price and Assets value
        await expectRTokenPrice(rTokenAsset.address, fp('1'), ORACLE_ERROR)
        expect(await facadeTest.callStatic.totalAssetValue(rToken.address)).to.equal(0)
        expect(await rToken.totalSupply()).to.equal(0)

        // Check status of destinations at this point
        expect(await rsr.balanceOf(stRSR.address)).to.equal(0)
        expect(await rToken.balanceOf(rsrTrader.address)).to.equal(0)
        expect(await rToken.balanceOf(furnace.address)).to.equal(0)

        const mintAmt = bn('10000e18')
        await token2.connect(owner).mint(backingManager.address, mintAmt)
        await token3.connect(owner).mint(backingManager.address, mintAmt)

        await expect(backingManager.manageTokens([])).revertedWith('BU rate out of range')
      })
    })
  })

  describeGas('Gas Reporting', () => {
    let issueAmount: BigNumber
    let rewardAmountCOMP: BigNumber
    let rewardAmountAAVE: BigNumber

    beforeEach(async function () {
      issueAmount = bn('100e18')

      // Provide approvals
      await token0.connect(addr1).approve(rToken.address, initialBal)
      await token1.connect(addr1).approve(rToken.address, initialBal)
      await token2.connect(addr1).approve(rToken.address, initialBal)
      await token3.connect(addr1).approve(rToken.address, initialBal)

      // Issue rTokens
      await rToken.connect(addr1).issue(issueAmount)

      // Mint some RSR
      await rsr.connect(owner).mint(addr1.address, initialBal)
    })

    it('Claim and Sweep Rewards', async () => {
      // Claim and sweep Rewards - Nothing to claim
      await snapshotGasCost(backingManager.claimRewards())
      await snapshotGasCost(rsrTrader.claimRewards())
      await snapshotGasCost(rTokenTrader.claimRewards())
      await snapshotGasCost(rToken.claimRewards())
      await snapshotGasCost(rToken.sweepRewards())

      // Set Rewards
      rewardAmountCOMP = bn('0.8e18')
      rewardAmountAAVE = bn('0.6e18')

      // COMP Rewards
      await compoundMock.setRewards(backingManager.address, rewardAmountCOMP)
      await compoundMock.setRewards(rsrTrader.address, rewardAmountCOMP)
      await compoundMock.setRewards(rTokenTrader.address, rewardAmountCOMP)
      await compoundMock.setRewards(rToken.address, rewardAmountCOMP)

      // AAVE Rewards
      await token2.setRewards(backingManager.address, rewardAmountAAVE)
      await token2.setRewards(rsrTrader.address, rewardAmountAAVE)
      await token2.setRewards(rTokenTrader.address, rewardAmountAAVE)
      await token2.setRewards(rToken.address, rewardAmountAAVE)

      // Claim and sweep Rewards - With Rewards
      await snapshotGasCost(backingManager.claimRewards())
      await snapshotGasCost(rsrTrader.claimRewards())
      await snapshotGasCost(rTokenTrader.claimRewards())
      await snapshotGasCost(rToken.claimRewards())
      await snapshotGasCost(rToken.sweepRewards())
    })

    it('Settle Trades / Manage Funds', async () => {
      // Set max auction size for asset
      const chainlinkFeed = <MockV3Aggregator>(
        await (await ethers.getContractFactory('MockV3Aggregator')).deploy(8, bn('1e8'))
      )
      const newAsset: Asset = <Asset>(
        await AssetFactory.deploy(
          PRICE_TIMEOUT,
          chainlinkFeed.address,
          ORACLE_ERROR,
          compToken.address,
          config.rTokenMaxTradeVolume,
          ORACLE_TIMEOUT
        )
      )

      // Perform asset swap
      await assetRegistry.connect(owner).swapRegistered(newAsset.address)
      await basketHandler.refreshBasket()

      // Set f = 0.8 (0.2 for Rtoken)
      await distributor
        .connect(owner)
        .setDistribution(STRSR_DEST, { rTokenDist: bn(0), rsrDist: bn(4) })

      await distributor
        .connect(owner)
        .setDistribution(FURNACE_DEST, { rTokenDist: bn(1), rsrDist: bn(0) })

      // Set COMP tokens as reward
      rewardAmountCOMP = bn('2e18')

      // COMP Rewards
      await compoundMock.setRewards(backingManager.address, rewardAmountCOMP)

      // Collect revenue
      // Expected values based on Prices between COMP and RSR/RToken = 1 to 1 (for simplification)
      const sellAmt: BigNumber = bn('1e18') // due to max auction size
      const minBuyAmt: BigNumber = sellAmt.sub(sellAmt.div(100)) // due to trade slippage 1%

      const sellAmtRToken: BigNumber = rewardAmountCOMP.mul(20).div(100) // All Rtokens can be sold - 20% of total comp based on f
      const minBuyAmtRToken: BigNumber = sellAmtRToken.sub(sellAmtRToken.div(100)) // due to trade slippage 1%

      await backingManager.claimRewards()

      // Manage Funds
      await backingManager.manageTokens([compToken.address])
      await snapshotGasCost(rsrTrader.manageToken(compToken.address))
      await snapshotGasCost(rTokenTrader.manageToken(compToken.address))

      // Advance time till auctions ended
      await advanceTime(config.auctionLength.add(100).toString())

      // Perform Mock Bids for RSR and RToken (addr1 has balance)
      await rsr.connect(addr1).approve(gnosis.address, minBuyAmt)
      await rToken.connect(addr1).approve(gnosis.address, minBuyAmtRToken)
      await gnosis.placeBid(0, {
        bidder: addr1.address,
        sellAmount: sellAmt,
        buyAmount: minBuyAmt,
      })
      await gnosis.placeBid(1, {
        bidder: addr1.address,
        sellAmount: sellAmtRToken,
        buyAmount: minBuyAmtRToken,
      })

      // Close auctions
      // Calculate pending amount
      const sellAmtRemainder: BigNumber = rewardAmountCOMP.sub(sellAmt).sub(sellAmtRToken)
      const minBuyAmtRemainder: BigNumber = sellAmtRemainder.sub(sellAmtRemainder.div(100)) // due to trade slippage 1%

      // Run auctions - Order: Settle trades, then manage funds
      // Settle trades
      await snapshotGasCost(rsrTrader.settleTrade(compToken.address))
      await snapshotGasCost(rTokenTrader.settleTrade(compToken.address))

      // Manage Funds
      await snapshotGasCost(rsrTrader.manageToken(compToken.address))
      await snapshotGasCost(rTokenTrader.manageToken(compToken.address))

      // Run final auction until all funds are converted
      // Advance time till auction ended
      await advanceTime(config.auctionLength.add(100).toString())

      // Perform Mock Bids for RSR and RToken (addr1 has balance)
      await rsr.connect(addr1).approve(gnosis.address, minBuyAmtRemainder)
      await gnosis.placeBid(2, {
        bidder: addr1.address,
        sellAmount: sellAmtRemainder,
        buyAmount: minBuyAmtRemainder,
      })

      // Run auctions - Order: Settle trades, then Manage funds
      // Settle trades
      await snapshotGasCost(rsrTrader.settleTrade(compToken.address))
      await snapshotGasCost(rTokenTrader.settleTrade(compToken.address))
    })
  })
})<|MERGE_RESOLUTION|>--- conflicted
+++ resolved
@@ -847,11 +847,7 @@
           .withArgs(STRSR_DEST, bn(0), bn(1))
 
         // Set COMP tokens as reward
-<<<<<<< HEAD
-        rewardAmountCOMP = fp('2')
-=======
         rewardAmountCOMP = fp('1.9')
->>>>>>> fdd9f81f
 
         // COMP Rewards
         await compoundMock.setRewards(backingManager.address, rewardAmountCOMP)
@@ -875,11 +871,7 @@
         expect(await rToken.balanceOf(furnace.address)).to.equal(0)
 
         // Expected values based on Prices between COMP and RSR = 1 to 1 (for simplification)
-<<<<<<< HEAD
-        const sellAmt: BigNumber = fp('1').mul(100).div(99) // due to maxTradeSlippage
-=======
         const sellAmt: BigNumber = fp('1').mul(100).div(101) // due to maxTradeSlippage
->>>>>>> fdd9f81f
         const minBuyAmt: BigNumber = await toMinBuyAmt(sellAmt, fp('1'), fp('1'))
 
         // Run auctions
@@ -1059,11 +1051,7 @@
 
         // Collect revenue
         // Expected values based on Prices between AAVE and RToken = 1 (for simplification)
-<<<<<<< HEAD
-        const sellAmt: BigNumber = fp('1').mul(100).div(99) // due to max trade slippage
-=======
         const sellAmt: BigNumber = fp('1').mul(100).div(101) // due to high price setting trade size
->>>>>>> fdd9f81f
         const minBuyAmt: BigNumber = await toMinBuyAmt(sellAmt, fp('1'), fp('1'))
 
         await expectEvents(backingManager.claimRewards(), [
@@ -1257,11 +1245,7 @@
 
         // Collect revenue
         // Expected values based on Prices between COMP and RSR/RToken = 1 to 1 (for simplification)
-<<<<<<< HEAD
-        const sellAmt: BigNumber = fp('1').mul(100).div(99) // due to max trade slippage
-=======
         const sellAmt: BigNumber = fp('1').mul(100).div(101) // due to high price setting trade size
->>>>>>> fdd9f81f
         const minBuyAmt: BigNumber = await toMinBuyAmt(sellAmt, fp('1'), fp('1'))
 
         const sellAmtRToken: BigNumber = rewardAmountCOMP.mul(20).div(100) // All Rtokens can be sold - 20% of total comp based on f
