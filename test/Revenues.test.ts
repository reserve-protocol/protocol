import { loadFixture } from '@nomicfoundation/hardhat-network-helpers'
import { anyValue } from '@nomicfoundation/hardhat-chai-matchers/withArgs'
import { SignerWithAddress } from '@nomiclabs/hardhat-ethers/signers'
import { expect } from 'chai'
import { BigNumber, ContractFactory, Wallet } from 'ethers'
import { ethers, upgrades } from 'hardhat'
import { IConfig } from '../common/configuration'
import {
  BN_SCALE_FACTOR,
  FURNACE_DEST,
  STRSR_DEST,
  ZERO_ADDRESS,
  CollateralStatus,
  TradeKind,
} from '../common/constants'
import { expectEvents } from '../common/events'
import { bn, divCeil, fp, near } from '../common/numbers'
import {
  Asset,
  ATokenFiatCollateral,
  ComptrollerMock,
  CTokenFiatCollateral,
  CTokenVaultMock,
  ERC20Mock,
  FacadeTest,
  GnosisMock,
  IAssetRegistry,
  InvalidATokenFiatCollateralMock,
  MockV3Aggregator,
  RTokenAsset,
  StaticATokenMock,
  TestIBackingManager,
  TestIBasketHandler,
  TestIBroker,
  TestIDistributor,
  TestIFurnace,
  TestIRevenueTrader,
  TestIMain,
  TestIRToken,
  TestIStRSR,
  USDCMock,
  FiatCollateral,
} from '../typechain'
import { whileImpersonating } from './utils/impersonation'
import snapshotGasCost from './utils/snapshotGasCost'
import { advanceTime, advanceToTimestamp, getLatestBlockTimestamp } from './utils/time'
import { withinQuad } from './utils/matchers'
import {
  Collateral,
  defaultFixture,
  Implementation,
  IMPLEMENTATION,
  REVENUE_HIDING,
  ORACLE_ERROR,
  ORACLE_TIMEOUT,
  PRICE_TIMEOUT,
} from './fixtures'
import { expectRTokenPrice, setOraclePrice } from './utils/oracles'
import { dutchBuyAmount, expectTrade, getTrade } from './utils/trades'
import { useEnv } from '#/utils/env'
import { mintCollaterals } from './utils/tokens'

const describeGas =
  IMPLEMENTATION == Implementation.P1 && useEnv('REPORT_GAS') ? describe.only : describe.skip

describe(`Revenues - P${IMPLEMENTATION}`, () => {
  let owner: SignerWithAddress
  let addr1: SignerWithAddress
  let addr2: SignerWithAddress
  let other: SignerWithAddress

  // Non-backing assets
  let rsr: ERC20Mock
  let rsrAsset: Asset
  let compToken: ERC20Mock
  let compoundMock: ComptrollerMock
  let aaveToken: ERC20Mock
  let aaveAsset: Asset

  // Trading
  let gnosis: GnosisMock
  let rsrTrader: TestIRevenueTrader
  let rTokenTrader: TestIRevenueTrader
  let broker: TestIBroker

  // Tokens and Assets
  let initialBal: BigNumber
  let token0: ERC20Mock
  let token1: USDCMock
  let token2: StaticATokenMock
  let token3: CTokenVaultMock
  let collateral0: FiatCollateral
  let collateral1: FiatCollateral
  let collateral2: ATokenFiatCollateral
  let collateral3: CTokenFiatCollateral
  let collateral: Collateral[]
  let erc20s: ERC20Mock[]
  let basket: Collateral[]
  let rTokenAsset: RTokenAsset

  // Config values
  let config: IConfig

  // Contracts to retrieve after deploy
  let rToken: TestIRToken
  let stRSR: TestIStRSR
  let furnace: TestIFurnace
  let facadeTest: FacadeTest
  let assetRegistry: IAssetRegistry
  let backingManager: TestIBackingManager
  let basketHandler: TestIBasketHandler
  let distributor: TestIDistributor
  let main: TestIMain

  let AssetFactory: ContractFactory

  // Computes the minBuyAmt for a sellAmt at two prices
  // sellPrice + buyPrice should not be the low and high estimates, but rather the oracle prices
  const toMinBuyAmt = async (
    sellAmt: BigNumber,
    sellPrice: BigNumber,
    buyPrice: BigNumber
  ): Promise<BigNumber> => {
    // do all muls first so we don't round unnecessarily
    // a = loss due to max trade slippage
    // b = loss due to selling token at the low price
    // c = loss due to buying token at the high price
    // mirrors the math from TradeLib ~L:57

    const lowSellPrice = sellPrice.sub(sellPrice.mul(ORACLE_ERROR).div(BN_SCALE_FACTOR))
    const highBuyPrice = buyPrice.add(buyPrice.mul(ORACLE_ERROR).div(BN_SCALE_FACTOR))
    const product = sellAmt
      .mul(fp('1').sub(await rTokenTrader.maxTradeSlippage())) // (a)
      .mul(lowSellPrice) // (b)

    return divCeil(divCeil(product, highBuyPrice), fp('1')) // (c)
  }

  beforeEach(async () => {
    ;[owner, addr1, addr2, other] = await ethers.getSigners()

    // Deploy fixture
    ;({
      rsr,
      rsrAsset,
      compToken,
      aaveAsset,
      aaveToken,
      compoundMock,
      erc20s,
      collateral,
      basket,
      config,
      assetRegistry,
      backingManager,
      basketHandler,
      distributor,
      rToken,
      furnace,
      stRSR,
      broker,
      gnosis,
      facadeTest,
      rsrTrader,
      rTokenTrader,
      main,
      rTokenAsset,
    } = await loadFixture(defaultFixture))

    AssetFactory = await ethers.getContractFactory('Asset')

    // Set backingBuffer to 0 to make math easy
    await backingManager.connect(owner).setBackingBuffer(0)

    // Get assets and tokens
    collateral0 = <FiatCollateral>basket[0]
    collateral1 = <FiatCollateral>basket[1]
    collateral2 = <ATokenFiatCollateral>basket[2]
    collateral3 = <CTokenFiatCollateral>basket[3]
    token0 = <ERC20Mock>await ethers.getContractAt('ERC20Mock', await collateral0.erc20())
    token1 = <USDCMock>await ethers.getContractAt('USDCMock', await collateral1.erc20())
    token2 = <StaticATokenMock>(
      await ethers.getContractAt('StaticATokenMock', await collateral2.erc20())
    )
    token3 = <CTokenVaultMock>(
      await ethers.getContractAt('CTokenVaultMock', await collateral3.erc20())
    )

    // Mint initial balances
    initialBal = bn('1000000e18')
    await mintCollaterals(owner, [addr1, addr2], initialBal, basket)
    if (IMPLEMENTATION === Implementation.P1) {
      await (await ethers.getContractAt('RevenueTraderP1', rTokenTrader.address)).cacheComponents()
      await (await ethers.getContractAt('RevenueTraderP1', rsrTrader.address)).cacheComponents()
    }
  })

  describe('Deployment', () => {
    it('Should setup RevenueTraders correctly', async () => {
      expect(await rsrTrader.main()).to.equal(main.address)
      expect(await rsrTrader.tokenToBuy()).to.equal(rsr.address)
      expect(await rsrTrader.maxTradeSlippage()).to.equal(config.maxTradeSlippage)
      expect(await rsrTrader.minTradeVolume()).to.equal(config.minTradeVolume)

      expect(await rTokenTrader.main()).to.equal(main.address)
      expect(await rTokenTrader.tokenToBuy()).to.equal(rToken.address)
      expect(await rTokenTrader.maxTradeSlippage()).to.equal(config.maxTradeSlippage)
      expect(await rsrTrader.minTradeVolume()).to.equal(config.minTradeVolume)
    })

    it('Should perform validations on init', async () => {
      if (IMPLEMENTATION == Implementation.P0) {
        // Create RevenueTrader Factory
        const RevenueTraderFactory: ContractFactory = await ethers.getContractFactory(
          'RevenueTraderP0'
        )

        const newTrader = <TestIRevenueTrader>await RevenueTraderFactory.deploy()

        await expect(
          newTrader.init(main.address, ZERO_ADDRESS, bn('100'), config.minTradeVolume)
        ).to.be.revertedWith('invalid token address')
      } else if (IMPLEMENTATION == Implementation.P1) {
        const RevenueTraderFactory: ContractFactory = await ethers.getContractFactory(
          'RevenueTraderP1'
        )

        const newTrader = <TestIRevenueTrader>await upgrades.deployProxy(RevenueTraderFactory, [], {
          kind: 'uups',
          unsafeAllow: ['delegatecall'], // TradingLib
        })

        await expect(
          newTrader.init(main.address, ZERO_ADDRESS, bn('100'), config.minTradeVolume)
        ).to.be.revertedWith('invalid token address')
      }
    })
  })

  describe('Config/Setup', function () {
    it('Should setup initial distribution correctly', async () => {
      // Configuration
      const [rTokenTotal, rsrTotal] = await distributor.totals()
      expect(rsrTotal).equal(bn(60))
      expect(rTokenTotal).equal(bn(40))
    })

    it('Should allow to set distribution if owner', async () => {
      // Check initial status
      const [rTokenTotal, rsrTotal] = await distributor.totals()
      expect(rsrTotal).equal(bn(60))
      expect(rTokenTotal).equal(bn(40))

      // Attempt to update with another account
      await expect(
        distributor
          .connect(other)
          .setDistribution(FURNACE_DEST, { rTokenDist: bn(0), rsrDist: bn(0) })
      ).to.be.revertedWith('governance only')

      // Update with owner - Set f = 1
      await expect(
        distributor
          .connect(owner)
          .setDistribution(FURNACE_DEST, { rTokenDist: bn(0), rsrDist: bn(0) })
      )
        .to.emit(distributor, 'DistributionSet')
        .withArgs(FURNACE_DEST, bn(0), bn(0))

      // Check updated status
      const [newRTokenTotal, newRsrTotal] = await distributor.totals()
      expect(newRsrTotal).equal(bn(60))
      expect(newRTokenTotal).equal(bn(0))
    })

    it('Should perform distribution validations', async () => {
      // Cannot set RSR > 0 for Furnace
      await expect(
        distributor
          .connect(owner)
          .setDistribution(FURNACE_DEST, { rTokenDist: bn(0), rsrDist: bn(1) })
      ).to.be.revertedWith('Furnace must get 0% of RSR')

      // Cannot set RToken > 0 for StRSR
      await expect(
        distributor
          .connect(owner)
          .setDistribution(STRSR_DEST, { rTokenDist: bn(1), rsrDist: bn(0) })
      ).to.be.revertedWith('StRSR must get 0% of RToken')

      // Cannot set RSR distribution too high
      await expect(
        distributor
          .connect(owner)
          .setDistribution(STRSR_DEST, { rTokenDist: bn(0), rsrDist: bn(10001) })
      ).to.be.revertedWith('RSR distribution too high')

      // Cannot set RToken distribution too high
      await expect(
        distributor
          .connect(owner)
          .setDistribution(FURNACE_DEST, { rTokenDist: bn(10001), rsrDist: bn(0) })
      ).to.be.revertedWith('RToken distribution too high')

      // Cannot set both distributions = 0
      await distributor
        .connect(owner)
        .setDistribution(FURNACE_DEST, { rTokenDist: bn(0), rsrDist: bn(0) })
      await expect(
        distributor
          .connect(owner)
          .setDistribution(STRSR_DEST, { rTokenDist: bn(0), rsrDist: bn(0) })
      ).to.be.revertedWith('no distribution defined')

      // Cannot set zero addr beneficiary
      await expect(
        distributor
          .connect(owner)
          .setDistribution(ZERO_ADDRESS, { rTokenDist: bn(5), rsrDist: bn(5) })
      ).to.be.revertedWith('dest cannot be zero')

      // Cannot set Furnace as beneficiary
      await expect(
        distributor
          .connect(owner)
          .setDistribution(furnace.address, { rTokenDist: bn(5), rsrDist: bn(5) })
      ).to.be.revertedWith('destination can not be furnace or strsr directly')

      // Cannot set StRSR as beneficiary
      await expect(
        distributor
          .connect(owner)
          .setDistribution(stRSR.address, { rTokenDist: bn(5), rsrDist: bn(5) })
      ).to.be.revertedWith('destination can not be furnace or strsr directly')
    })

    it('Should validate number of destinations', async () => {
      // Cannot set more than Max (100)
      const maxDestinations = 100

      for (let i = 0; i < maxDestinations - 2; i++) {
        const usr: Wallet = await ethers.Wallet.createRandom()
        await distributor
          .connect(owner)
          .setDistribution(usr.address, { rTokenDist: bn(40), rsrDist: bn(60) })
      }

      // Attempt to add an additional destination will revert
      await expect(
        distributor
          .connect(owner)
          .setDistribution(other.address, { rTokenDist: bn(40), rsrDist: bn(60) })
      ).to.be.revertedWith('Too many destinations')
    })
  })

  describe('Revenues', function () {
    context('With issued Rtokens', function () {
      let issueAmount: BigNumber
      let rewardAmountCOMP: BigNumber
      let rewardAmountAAVE: BigNumber

      beforeEach(async function () {
        issueAmount = bn('100000e18')

        // Provide approvals
        await token0.connect(addr1).approve(rToken.address, initialBal)
        await token1.connect(addr1).approve(rToken.address, initialBal)
        await token2.connect(addr1).approve(rToken.address, initialBal)
        await token3.connect(addr1).approve(rToken.address, initialBal)

        // Issue rTokens
        await rToken.connect(addr1).issue(issueAmount)

        // Mint some RSR
        await rsr.connect(owner).mint(addr1.address, initialBal)
      })

      it('Should not trade if paused', async () => {
        await main.connect(owner).pauseTrading()
        await expect(
          rsrTrader.manageToken(ZERO_ADDRESS, TradeKind.BATCH_AUCTION)
        ).to.be.revertedWith('frozen or trading paused')
      })

      it('Should not trade if frozen', async () => {
        await main.connect(owner).freezeShort()
        await expect(
          rTokenTrader.manageToken(ZERO_ADDRESS, TradeKind.BATCH_AUCTION)
        ).to.be.revertedWith('frozen or trading paused')
      })

      it('Should not claim rewards if paused', async () => {
        await main.connect(owner).pauseTrading()
        await expect(rTokenTrader.claimRewards()).to.be.revertedWith('frozen or trading paused')
      })

      it('Should not claim rewards if frozen', async () => {
        await main.connect(owner).freezeShort()
        await expect(rTokenTrader.claimRewards()).to.be.revertedWith('frozen or trading paused')
      })

      it('Should not claim single rewards if paused', async () => {
        await main.connect(owner).pauseTrading()
        await expect(rTokenTrader.claimRewardsSingle(token2.address)).to.be.revertedWith(
          'frozen or trading paused'
        )
      })

      it('Should not claim single rewards if frozen', async () => {
        await main.connect(owner).freezeShort()
        await expect(rTokenTrader.claimRewardsSingle(token2.address)).to.be.revertedWith(
          'frozen or trading paused'
        )
      })

      it('should claim a single reward', async () => {
        const rewardAmt = bn('100e18')
        await token2.setRewards(backingManager.address, rewardAmt)
        await backingManager.claimRewardsSingle(token2.address)
        const balAfter = await aaveToken.balanceOf(backingManager.address)
        expect(balAfter).to.equal(rewardAmt)
      })

      it('Should not settle trade if paused', async () => {
        await main.connect(owner).pauseTrading()
        await expect(rTokenTrader.settleTrade(ZERO_ADDRESS)).to.be.revertedWith(
          'frozen or trading paused'
        )
      })

      it('Should not settle trade if frozen', async () => {
        await main.connect(owner).freezeShort()
        await expect(rTokenTrader.settleTrade(ZERO_ADDRESS)).to.be.revertedWith(
          'frozen or trading paused'
        )
      })

      it('Should still launch revenue auction if IFFY', async () => {
        // Depeg one of the underlying tokens - Reducing price 30%
        await setOraclePrice(collateral0.address, bn('7e7'))
        await collateral0.refresh()
        await token0.connect(addr1).transfer(rTokenTrader.address, issueAmount)
        const rtokenPrice = await basketHandler.price()
        const realRtokenPrice = rtokenPrice.low.add(rtokenPrice.high).div(2)
        const minBuyAmt = await toMinBuyAmt(issueAmount, fp('0.7'), realRtokenPrice)
        await expect(rTokenTrader.manageToken(token0.address, TradeKind.BATCH_AUCTION))
          .to.emit(rTokenTrader, 'TradeStarted')
          .withArgs(anyValue, token0.address, rToken.address, issueAmount, withinQuad(minBuyAmt))
      })

      it('Should not launch revenue auction if UNPRICED', async () => {
        await advanceTime(ORACLE_TIMEOUT.toString())
        await rsr.connect(addr1).transfer(rTokenTrader.address, issueAmount)
        await expect(
          rTokenTrader.manageToken(rsr.address, TradeKind.BATCH_AUCTION)
        ).to.be.revertedWith('buy asset price unknown')
      })

      it('Should launch revenue auction if DISABLED with nonzero minBuyAmount', async () => {
        await setOraclePrice(collateral0.address, bn('0.5e8'))
        await collateral0.refresh()
        await advanceTime((await collateral0.delayUntilDefault()).toString())
        expect(await collateral0.status()).to.equal(CollateralStatus.DISABLED)
        await token0.connect(addr1).transfer(rTokenTrader.address, issueAmount)
        await expect(rTokenTrader.manageToken(token0.address, TradeKind.BATCH_AUCTION)).to.emit(
          rTokenTrader,
          'TradeStarted'
        )

        // Trade should have extremely nonzero worst-case price
        const trade = await getTrade(rTokenTrader, token0.address)
        expect(await trade.initBal()).to.equal(issueAmount)
        expect(await trade.worstCasePrice()).to.be.gte(fp('0.775'))
      })

      it('Should claim COMP and handle revenue auction correctly - small amount processed in single auction', async () => {
        // Set COMP tokens as reward
        rewardAmountCOMP = bn('0.8e18')

        // COMP Rewards
        await compoundMock.setRewards(backingManager.address, rewardAmountCOMP)

        // Collect revenue
        // Expected values based on Prices between COMP and RSR/RToken = 1 to 1 (for simplification)
        const sellAmt: BigNumber = rewardAmountCOMP.mul(60).div(100) // due to f = 60%
        const minBuyAmt: BigNumber = await toMinBuyAmt(sellAmt, fp('1'), fp('1'))

        const sellAmtRToken: BigNumber = rewardAmountCOMP.sub(sellAmt) // Remainder
        const minBuyAmtRToken: BigNumber = await toMinBuyAmt(sellAmtRToken, fp('1'), fp('1'))

        await expectEvents(backingManager.claimRewards(), [
          {
            contract: token3,
            name: 'RewardsClaimed',
            args: [compToken.address, rewardAmountCOMP],
            emitted: true,
          },
          {
            contract: token2,
            name: 'RewardsClaimed',
            args: [aaveToken.address, bn(0)],
            emitted: true,
          },
        ])

        // Check status of destinations at this point
        expect(await rsr.balanceOf(stRSR.address)).to.equal(0)
        expect(await rToken.balanceOf(furnace.address)).to.equal(0)

        await expectEvents(facadeTest.runAuctionsForAllTraders(rToken.address), [
          {
            contract: rsrTrader,
            name: 'TradeStarted',
            args: [anyValue, compToken.address, rsr.address, sellAmt, withinQuad(minBuyAmt)],
            emitted: true,
          },
          {
            contract: rTokenTrader,
            name: 'TradeStarted',
            args: [
              anyValue,
              compToken.address,
              rToken.address,
              sellAmtRToken,
              withinQuad(minBuyAmtRToken),
            ],
            emitted: true,
          },
        ])

        const auctionTimestamp: number = await getLatestBlockTimestamp()

        // Check auctions registered
        // COMP -> RSR Auction
        await expectTrade(rsrTrader, {
          sell: compToken.address,
          buy: rsr.address,
          endTime: auctionTimestamp + Number(config.batchAuctionLength),
          externalId: bn('0'),
        })

        // COMP -> RToken Auction
        await expectTrade(rTokenTrader, {
          sell: compToken.address,
          buy: rToken.address,
          endTime: auctionTimestamp + Number(config.batchAuctionLength),
          externalId: bn('1'),
        })

        // Check funds in Market
        expect(await compToken.balanceOf(gnosis.address)).to.equal(rewardAmountCOMP)

        // If we attempt to settle before auction ended it reverts
        await expect(rsrTrader.settleTrade(compToken.address)).to.be.revertedWith(
          'cannot settle yet'
        )

        await expect(rTokenTrader.settleTrade(compToken.address)).to.be.revertedWith(
          'cannot settle yet'
        )

        // Nothing occurs if we attempt to settle for a token that is not being traded
        await expect(rsrTrader.settleTrade(aaveToken.address)).to.not.emit
        await expect(rTokenTrader.settleTrade(aaveToken.address)).to.not.emit

        // Advance time till auction ended
        await advanceTime(config.batchAuctionLength.add(100).toString())

        // Perform Mock Bids for RSR and RToken (addr1 has balance)
        await rsr.connect(addr1).approve(gnosis.address, minBuyAmt)
        await rToken.connect(addr1).approve(gnosis.address, minBuyAmtRToken)
        await gnosis.placeBid(0, {
          bidder: addr1.address,
          sellAmount: sellAmt,
          buyAmount: minBuyAmt,
        })
        await gnosis.placeBid(1, {
          bidder: addr1.address,
          sellAmount: sellAmtRToken,
          buyAmount: minBuyAmtRToken,
        })

        // Close auctions
        await expectEvents(facadeTest.runAuctionsForAllTraders(rToken.address), [
          {
            contract: rsrTrader,
            name: 'TradeSettled',
            args: [anyValue, compToken.address, rsr.address, sellAmt, minBuyAmt],
            emitted: true,
          },
          {
            contract: rTokenTrader,
            name: 'TradeSettled',
            args: [anyValue, compToken.address, rToken.address, sellAmtRToken, minBuyAmtRToken],
            emitted: true,
          },
          {
            contract: rsrTrader,
            name: 'TradeStarted',
            emitted: false,
          },
          {
            contract: rTokenTrader,
            name: 'TradeStarted',
            emitted: false,
          },
        ])

        // Check balances sent to corresponding destinations; won't be exact because distributor rounds
        // StRSR
        expect(await rsr.balanceOf(stRSR.address)).to.be.closeTo(
          minBuyAmt,
          minBuyAmt.div(bn('1e15'))
        )
        // Furnace
        expect(await rToken.balanceOf(furnace.address)).to.closeTo(
          minBuyAmtRToken,
          minBuyAmtRToken.div(bn('1e15'))
        )
      })
      it('Should be able to start a dust auction BATCH_AUCTION, if enabled', async () => {
        const minTrade = bn('1e18')

        await rTokenTrader.connect(owner).setMinTradeVolume(minTrade)

        await collateral0.refresh()

        const dustAmount = bn('1e17')
        await token0.connect(addr1).transfer(rTokenTrader.address, dustAmount)

        const p1RevenueTrader = await ethers.getContractAt('RevenueTraderP1', rTokenTrader.address)

        // Disable batch auctions, should not start auction
        await broker.connect(owner).setBatchAuctionLength(bn(0))
        await expect(
          p1RevenueTrader.manageToken(token0.address, TradeKind.BATCH_AUCTION)
        ).to.be.revertedWith('batch auctions not enabled')

        // Enable batch auctions (normal flow)
        await broker.connect(owner).setBatchAuctionLength(config.batchAuctionLength)

        await expect(p1RevenueTrader.manageToken(token0.address, TradeKind.BATCH_AUCTION)).to.emit(
          rTokenTrader,
          'TradeStarted'
        )
      })

      it('Should be able to start a dust auction DUTCH_AUCTION, if enabled', async () => {
        const minTrade = bn('1e18')

        await rTokenTrader.connect(owner).setMinTradeVolume(minTrade)

        await collateral0.refresh()

        const dustAmount = bn('1e17')
        await token0.connect(addr1).transfer(rTokenTrader.address, dustAmount)

        const p1RevenueTrader = await ethers.getContractAt('RevenueTraderP1', rTokenTrader.address)

        // Disable dutch auctions, should not start auction
        await broker.connect(owner).setDutchAuctionLength(bn(0))
        await expect(
          p1RevenueTrader.manageToken(token0.address, TradeKind.DUTCH_AUCTION)
        ).to.be.revertedWith('dutch auctions not enabled')

        // Enable batch auctions (normal flow)
        await broker.connect(owner).setDutchAuctionLength(config.dutchAuctionLength)

        await expect(p1RevenueTrader.manageToken(token0.address, TradeKind.DUTCH_AUCTION)).to.emit(
          rTokenTrader,
          'TradeStarted'
        )
      })

      it('Should only be able to start a dust auction BATCH_AUCTION (and not DUTCH_AUCTION) if oracle has failed', async () => {
        const minTrade = bn('1e18')

        await rTokenTrader.connect(owner).setMinTradeVolume(minTrade)

        const dustAmount = bn('1e17')
        await token0.connect(addr1).transfer(rTokenTrader.address, dustAmount)

        const p1RevenueTrader = await ethers.getContractAt('RevenueTraderP1', rTokenTrader.address)
        await setOraclePrice(collateral0.address, bn(0))
        await collateral0.refresh()
        await expect(
          p1RevenueTrader.manageToken(token0.address, TradeKind.DUTCH_AUCTION)
        ).to.revertedWith('bad sell pricing')
        await expect(p1RevenueTrader.manageToken(token0.address, TradeKind.BATCH_AUCTION)).to.emit(
          rTokenTrader,
          'TradeStarted'
        )
      })

      it('Should not launch an auction for 1 qTok', async () => {
        await token0.connect(addr1).transfer(rTokenTrader.address, 1)
        await expect(
          rTokenTrader.manageToken(token0.address, TradeKind.DUTCH_AUCTION)
        ).to.be.revertedWith('sell amount too low')
        await expect(
          rTokenTrader.manageToken(token0.address, TradeKind.BATCH_AUCTION)
        ).to.be.revertedWith('sell amount too low')
      })

      it('Should handle properly an asset with low maxTradeVolume', async () => {
        // Set f = 1
        await expect(
          distributor
            .connect(owner)
            .setDistribution(FURNACE_DEST, { rTokenDist: bn(0), rsrDist: bn(0) })
        )
          .to.emit(distributor, 'DistributionSet')
          .withArgs(FURNACE_DEST, bn(0), bn(0))

        // Avoid dropping 20 qAAVE by making there be exactly 1 distribution share.
        await expect(
          distributor
            .connect(owner)
            .setDistribution(STRSR_DEST, { rTokenDist: bn(0), rsrDist: bn(1) })
        )
          .to.emit(distributor, 'DistributionSet')
          .withArgs(STRSR_DEST, bn(0), bn(1))

        // Set AAVE tokens as reward
        rewardAmountAAVE = bn('1000e18')

        // AAVE Rewards
        await token2.setRewards(backingManager.address, rewardAmountAAVE)

        // Set new asset for AAVE with low maxTradeVolume
        const newAAVEAsset: Asset = <Asset>await AssetFactory.deploy(
          PRICE_TIMEOUT,
          await aaveAsset.chainlinkFeed(),
          ORACLE_ERROR,
          aaveToken.address,
          bn(606), // 2 qTok auction at $300 (after accounting for price.high)
          ORACLE_TIMEOUT
        )

        // Set a very high price
        const aavePrice = bn('300e8')
        await setOraclePrice(newAAVEAsset.address, aavePrice)

        // Refresh asset
        await newAAVEAsset.refresh()

        // Swap asset
        await assetRegistry.connect(owner).swapRegistered(newAAVEAsset.address)

        // Collect revenue
        await expectEvents(backingManager.claimRewards(), [
          {
            contract: token3,
            name: 'RewardsClaimed',
            args: [compToken.address, bn(0)],
            emitted: true,
          },
          {
            contract: token2,
            name: 'RewardsClaimed',
            args: [aaveToken.address, rewardAmountAAVE],
            emitted: true,
          },
        ])

        expect(await aaveToken.balanceOf(backingManager.address)).to.equal(rewardAmountAAVE)

        // Check status of destinations at this point
        expect(await rsr.balanceOf(stRSR.address)).to.equal(0)
        expect(await rToken.balanceOf(furnace.address)).to.equal(0)

        // Run auctions - will sell the maxTradeVolume
        await expectEvents(facadeTest.runAuctionsForAllTraders(rToken.address), [
          {
            contract: rsrTrader,
            name: 'TradeStarted',
            emitted: true,
            args: [
              anyValue,
              aaveToken.address,
              rsr.address,
              bn(2),
              // the 1% increase here offsets the 1% decrease that would normally be applied to the sellAmt, but since 1 is the floor, isn't
              await toMinBuyAmt(bn(2), fp('303'), fp('1')),
            ],
          },
          {
            contract: rTokenTrader,
            name: 'TradeStarted',
            emitted: false,
          },
        ])

        // Check funds now in Market
        expect(await aaveToken.balanceOf(gnosis.address)).to.equal(bn(2))
        expect(await aaveToken.balanceOf(backingManager.address)).to.equal(bn(0))
        expect(await aaveToken.balanceOf(rsrTrader.address)).to.equal(rewardAmountAAVE.sub(bn(2)))

        // Check destinations, nothing still -  Auctions need to be completed
        expect(await rsr.balanceOf(stRSR.address)).to.equal(0)
        expect(await rToken.balanceOf(furnace.address)).to.equal(0)
      })

      it('Should claim AAVE and handle revenue auction correctly - small amount processed in single auction', async () => {
        rewardAmountAAVE = bn('0.5e18')

        // AAVE Rewards
        await token2.setRewards(backingManager.address, rewardAmountAAVE)

        // Collect revenue
        // Expected values based on Prices between AAVE and RSR/RToken = 1 to 1 (for simplification)
        const sellAmt: BigNumber = rewardAmountAAVE.mul(60).div(100) // due to f = 60%
        const minBuyAmt: BigNumber = await toMinBuyAmt(sellAmt, fp('1'), fp('1'))

        const sellAmtRToken: BigNumber = rewardAmountAAVE.sub(sellAmt) // Remainder
        const minBuyAmtRToken: BigNumber = await toMinBuyAmt(sellAmtRToken, fp('1'), fp('1'))

        // Can also claim through Facade
        await expectEvents(facadeTest.claimRewards(rToken.address), [
          {
            contract: token3,
            name: 'RewardsClaimed',
            args: [compToken.address, bn(0)],
            emitted: true,
          },
          {
            contract: token2,
            name: 'RewardsClaimed',
            args: [aaveToken.address, rewardAmountAAVE],
            emitted: true,
          },
        ])

        // Check status of destinations at this point
        expect(await rsr.balanceOf(stRSR.address)).to.equal(0)
        expect(await rToken.balanceOf(furnace.address)).to.equal(0)

        // Run auctions
        await expectEvents(facadeTest.runAuctionsForAllTraders(rToken.address), [
          {
            contract: rsrTrader,
            name: 'TradeStarted',
            args: [anyValue, aaveToken.address, rsr.address, sellAmt, withinQuad(minBuyAmt)],
            emitted: true,
          },
          {
            contract: rTokenTrader,
            name: 'TradeStarted',
            args: [
              anyValue,
              aaveToken.address,
              rToken.address,
              sellAmtRToken,
              withinQuad(minBuyAmtRToken),
            ],
            emitted: true,
          },
        ])

        // Check auctions registered
        // AAVE -> RSR Auction
        await expectTrade(rsrTrader, {
          sell: aaveToken.address,
          buy: rsr.address,
          endTime: (await getLatestBlockTimestamp()) + Number(config.batchAuctionLength),
          externalId: bn('0'),
        })

        // AAVE -> RToken Auction
        await expectTrade(rTokenTrader, {
          sell: aaveToken.address,
          buy: rToken.address,
          endTime: (await getLatestBlockTimestamp()) + Number(config.batchAuctionLength),
          externalId: bn('1'),
        })

        // Check funds in Market
        expect(await aaveToken.balanceOf(gnosis.address)).to.equal(rewardAmountAAVE)

        // Advance time till auction ended
        await advanceTime(config.batchAuctionLength.add(100).toString())

        // Mock auction by minting the buy tokens (in this case RSR and RToken)
        await rsr.connect(addr1).approve(gnosis.address, minBuyAmt)
        await rToken.connect(addr1).approve(gnosis.address, minBuyAmtRToken)
        await gnosis.placeBid(0, {
          bidder: addr1.address,
          sellAmount: sellAmt,
          buyAmount: minBuyAmt,
        })
        await gnosis.placeBid(1, {
          bidder: addr1.address,
          sellAmount: sellAmtRToken,
          buyAmount: minBuyAmtRToken,
        })

        // Close auctions
        await expectEvents(facadeTest.runAuctionsForAllTraders(rToken.address), [
          {
            contract: rsrTrader,
            name: 'TradeSettled',
            args: [anyValue, aaveToken.address, rsr.address, sellAmt, minBuyAmt],
            emitted: true,
          },
          {
            contract: rTokenTrader,
            name: 'TradeSettled',
            args: [anyValue, aaveToken.address, rToken.address, sellAmtRToken, minBuyAmtRToken],
            emitted: true,
          },
          {
            contract: rsrTrader,
            name: 'TradeStarted',
            emitted: false,
          },
          {
            contract: rTokenTrader,
            name: 'TradeStarted',
            emitted: false,
          },
        ])

        // Check balances sent to corresponding destinations; won't be exact because distributor rounds
        // StRSR
        expect(await rsr.balanceOf(stRSR.address)).to.be.closeTo(
          minBuyAmt,
          minBuyAmt.div(bn('1e15'))
        )
        // Furnace
        expect(await rToken.balanceOf(furnace.address)).to.be.closeTo(
          minBuyAmtRToken,
          minBuyAmtRToken.div(bn('1e15'))
        )
      })

      it('Should handle large auctions using maxTradeVolume with f=1 (RSR only)', async () => {
        // Set max trade volume for asset
        const chainlinkFeed = <MockV3Aggregator>(
          await (await ethers.getContractFactory('MockV3Aggregator')).deploy(8, bn('1e8'))
        )
        const newAsset: Asset = <Asset>(
          await AssetFactory.deploy(
            PRICE_TIMEOUT,
            chainlinkFeed.address,
            ORACLE_ERROR,
            aaveToken.address,
            fp('1'),
            ORACLE_TIMEOUT
          )
        )

        // Perform asset swap
        await assetRegistry.connect(owner).swapRegistered(newAsset.address)
        await basketHandler.refreshBasket()

        // Set f = 1
        await expect(
          distributor
            .connect(owner)
            .setDistribution(FURNACE_DEST, { rTokenDist: bn(0), rsrDist: bn(0) })
        )
          .to.emit(distributor, 'DistributionSet')
          .withArgs(FURNACE_DEST, bn(0), bn(0))

        // Avoid dropping 20 qAAVE by making there be exactly 1 distribution share.
        await expect(
          distributor
            .connect(owner)
            .setDistribution(STRSR_DEST, { rTokenDist: bn(0), rsrDist: bn(1) })
        )
          .to.emit(distributor, 'DistributionSet')
          .withArgs(STRSR_DEST, bn(0), bn(1))

        // Set AAVE tokens as reward
        rewardAmountAAVE = fp('1.9')

        // AAVE Rewards
        await token2.setRewards(backingManager.address, rewardAmountAAVE)
        await expectEvents(backingManager.claimRewards(), [
          {
            contract: token3,
            name: 'RewardsClaimed',
            args: [compToken.address, bn(0)],
            emitted: true,
          },
          {
            contract: token2,
            name: 'RewardsClaimed',
            args: [aaveToken.address, rewardAmountAAVE],
            emitted: true,
          },
        ])

        // Check status of destinations at this point
        expect(await rsr.balanceOf(stRSR.address)).to.equal(0)
        expect(await rToken.balanceOf(furnace.address)).to.equal(0)

        // Expected values based on Prices between AAVE and RSR = 1 to 1 (for simplification)
        const sellAmt: BigNumber = fp('1').mul(100).div(101) // due to oracle error
        const minBuyAmt: BigNumber = await toMinBuyAmt(sellAmt, fp('1'), fp('1'))

        // Run auctions
        await expectEvents(facadeTest.runAuctionsForAllTraders(rToken.address), [
          {
            contract: rsrTrader,
            name: 'TradeStarted',
            args: [anyValue, aaveToken.address, rsr.address, sellAmt, withinQuad(minBuyAmt)],
            emitted: true,
          },
          {
            contract: rTokenTrader,
            name: 'TradeStarted',
            emitted: false,
          },
        ])

        const auctionTimestamp: number = await getLatestBlockTimestamp()

        // Check auction registered
        // AAVE -> RSR Auction
        await expectTrade(rsrTrader, {
          sell: aaveToken.address,
          buy: rsr.address,
          endTime: auctionTimestamp + Number(config.batchAuctionLength),
          externalId: bn('0'),
        })

        // Check funds in Market and Trader
        expect(await aaveToken.balanceOf(gnosis.address)).to.equal(sellAmt)
        expect(await aaveToken.balanceOf(rsrTrader.address)).to.equal(rewardAmountAAVE.sub(sellAmt))

        // Another call will not create a new auction (we only allow only one at a time per pair)
        await expectEvents(facadeTest.runAuctionsForAllTraders(rToken.address), [
          {
            contract: rsrTrader,
            name: 'TradeStarted',
            emitted: false,
          },
          {
            contract: rTokenTrader,
            name: 'TradeStarted',
            emitted: false,
          },
        ])

        // Perform Mock Bids for RSR (addr1 has balance)
        await rsr.connect(addr1).approve(gnosis.address, minBuyAmt)
        await gnosis.placeBid(0, {
          bidder: addr1.address,
          sellAmount: sellAmt,
          buyAmount: minBuyAmt,
        })

        // Advance time till auction ended
        await advanceTime(config.batchAuctionLength.add(100).toString())

        // Run auctions
        const remainderSellAmt = rewardAmountAAVE.sub(sellAmt)
        const remainderMinBuyAmt = await toMinBuyAmt(remainderSellAmt, fp('1'), fp('1'))
        await expectEvents(facadeTest.runAuctionsForAllTraders(rToken.address), [
          {
            contract: rsrTrader,
            name: 'TradeSettled',
            args: [anyValue, aaveToken.address, rsr.address, sellAmt, minBuyAmt],
            emitted: true,
          },
          {
            contract: rsrTrader,
            name: 'TradeStarted',
            args: [
              anyValue,
              aaveToken.address,
              rsr.address,
              remainderSellAmt,
              withinQuad(remainderMinBuyAmt),
            ],
            emitted: true,
          },
          {
            contract: rTokenTrader,
            name: 'TradeStarted',
            emitted: false,
          },
        ])

        // Check new auction
        // AAVE -> RSR Auction
        await expectTrade(rsrTrader, {
          sell: aaveToken.address,
          buy: rsr.address,
          endTime: (await getLatestBlockTimestamp()) + Number(config.batchAuctionLength),
          externalId: bn('1'),
        })

        // Check now all funds in Market
        expect(await aaveToken.balanceOf(gnosis.address)).to.equal(remainderSellAmt)
        expect(await aaveToken.balanceOf(rsrTrader.address)).to.equal(0)

        // Perform Mock Bids for RSR (addr1 has balance)
        await rsr.connect(addr1).approve(gnosis.address, remainderMinBuyAmt)
        await gnosis.placeBid(1, {
          bidder: addr1.address,
          sellAmount: remainderSellAmt,
          buyAmount: remainderMinBuyAmt,
        })

        // Advance time till auction ended
        await advanceTime(config.batchAuctionLength.add(100).toString())

        // Close auctions
        await expectEvents(facadeTest.runAuctionsForAllTraders(rToken.address), [
          {
            contract: rsrTrader,
            name: 'TradeSettled',
            args: [anyValue, aaveToken.address, rsr.address, remainderSellAmt, remainderMinBuyAmt],
            emitted: true,
          },
          {
            contract: rsrTrader,
            name: 'TradeStarted',
            emitted: false,
          },
          {
            contract: rTokenTrader,
            name: 'TradeStarted',
            emitted: false,
          },
        ])

        //  Check balances sent to corresponding destinations
        expect(await rsr.balanceOf(stRSR.address)).to.equal(minBuyAmt.add(remainderMinBuyAmt))
        expect(await rToken.balanceOf(furnace.address)).to.equal(0)
      })

      it('Should handle large auctions using maxTradeVolume with f=0 (RToken only)', async () => {
        // Set max trade volume for asset
        const chainlinkFeed = <MockV3Aggregator>(
          await (await ethers.getContractFactory('MockV3Aggregator')).deploy(8, bn('1e8'))
        )
        const newAsset: Asset = <Asset>(
          await AssetFactory.deploy(
            PRICE_TIMEOUT,
            chainlinkFeed.address,
            ORACLE_ERROR,
            aaveToken.address,
            fp('1'),
            ORACLE_TIMEOUT
          )
        )

        // Perform asset swap
        await assetRegistry.connect(owner).swapRegistered(newAsset.address)
        await basketHandler.refreshBasket()

        // Set f = 0, avoid dropping tokens

        await expect(
          distributor
            .connect(owner)
            .setDistribution(FURNACE_DEST, { rTokenDist: bn(1), rsrDist: bn(0) })
        )
          .to.emit(distributor, 'DistributionSet')
          .withArgs(FURNACE_DEST, bn(1), bn(0))

        await expect(
          distributor
            .connect(owner)
            .setDistribution(STRSR_DEST, { rTokenDist: bn(0), rsrDist: bn(0) })
        )
          .to.emit(distributor, 'DistributionSet')
          .withArgs(STRSR_DEST, bn(0), bn(0))

        // Set AAVE tokens as reward
        rewardAmountAAVE = bn('1.5e18')

        // AAVE Rewards
        await token2.setRewards(backingManager.address, rewardAmountAAVE)

        // Collect revenue
        // Expected values based on Prices between AAVE and RToken = 1 (for simplification)
        const sellAmt: BigNumber = fp('1').mul(100).div(101) // due to high price setting trade size
        const minBuyAmt: BigNumber = await toMinBuyAmt(sellAmt, fp('1'), fp('1'))

        await expectEvents(backingManager.claimRewards(), [
          {
            contract: token3,
            name: 'RewardsClaimed',
            args: [compToken.address, bn(0)],
            emitted: true,
          },
          {
            contract: token2,
            name: 'RewardsClaimed',
            args: [aaveToken.address, rewardAmountAAVE],
            emitted: true,
          },
        ])

        // Check status of destinations at this point
        expect(await rsr.balanceOf(stRSR.address)).to.equal(0)
        expect(await rToken.balanceOf(furnace.address)).to.equal(0)

        // Run auctions

        await expectEvents(facadeTest.runAuctionsForAllTraders(rToken.address), [
          {
            contract: rTokenTrader,
            name: 'TradeStarted',
            args: [anyValue, aaveToken.address, rToken.address, sellAmt, withinQuad(minBuyAmt)],
            emitted: true,
          },
          {
            contract: rsrTrader,
            name: 'TradeStarted',
            emitted: false,
          },
        ])

        const auctionTimestamp: number = await getLatestBlockTimestamp()

        // Check auction registered
        // AAVE -> RToken Auction
        await expectTrade(rTokenTrader, {
          sell: aaveToken.address,
          buy: rToken.address,
          endTime: auctionTimestamp + Number(config.batchAuctionLength),
          externalId: bn('0'),
        })

        // Calculate pending amount
        const sellAmtRemainder: BigNumber = rewardAmountAAVE.sub(sellAmt)
        const minBuyAmtRemainder: BigNumber = await toMinBuyAmt(sellAmtRemainder, fp('1'), fp('1'))

        // Check funds in Market and Trader
        expect(await aaveToken.balanceOf(gnosis.address)).to.equal(sellAmt)
        expect(await aaveToken.balanceOf(rTokenTrader.address)).to.equal(sellAmtRemainder)

        // Perform Mock Bids for RToken (addr1 has balance)
        await rToken.connect(addr1).approve(gnosis.address, minBuyAmt)
        await gnosis.placeBid(0, {
          bidder: addr1.address,
          sellAmount: sellAmt,
          buyAmount: minBuyAmt,
        })

        // Advance time till auction ended
        await advanceTime(config.batchAuctionLength.add(100).toString())

        // Another call will create a new auction and close existing
        await expectEvents(facadeTest.runAuctionsForAllTraders(rToken.address), [
          {
            contract: rTokenTrader,
            name: 'TradeSettled',
            args: [anyValue, aaveToken.address, rToken.address, sellAmt, minBuyAmt],
            emitted: true,
          },
          {
            contract: rTokenTrader,
            name: 'TradeStarted',
            args: [
              anyValue,
              aaveToken.address,
              rToken.address,
              sellAmtRemainder,
              withinQuad(minBuyAmtRemainder),
            ],
            emitted: true,
          },

          {
            contract: rsrTrader,
            name: 'TradeStarted',
            emitted: false,
          },
        ])

        // Check new auction
        // AAVE -> RToken Auction
        await expectTrade(rTokenTrader, {
          sell: aaveToken.address,
          buy: rToken.address,
          endTime: (await getLatestBlockTimestamp()) + Number(config.batchAuctionLength),
          externalId: bn('1'),
        })

        // Perform Mock Bids for RToken (addr1 has balance)
        await rToken.connect(addr1).approve(gnosis.address, minBuyAmtRemainder)
        await gnosis.placeBid(1, {
          bidder: addr1.address,
          sellAmount: sellAmtRemainder,
          buyAmount: minBuyAmtRemainder,
        })

        // Advance time till auction ended
        await advanceTime(config.batchAuctionLength.add(100).toString())

        // Close auction
        await expectEvents(facadeTest.runAuctionsForAllTraders(rToken.address), [
          {
            contract: rTokenTrader,
            name: 'TradeSettled',
            args: [
              anyValue,
              aaveToken.address,
              rToken.address,
              sellAmtRemainder,
              minBuyAmtRemainder,
            ],
            emitted: true,
          },
          {
            contract: rTokenTrader,
            name: 'TradeStarted',
            emitted: false,
          },
          {
            contract: rsrTrader,
            name: 'TradeStarted',
            emitted: false,
          },
        ])

        // Check balances in destinations
        // StRSR
        expect(await rsr.balanceOf(stRSR.address)).to.equal(0)
        // Furnace
        expect(await rToken.balanceOf(furnace.address)).to.be.closeTo(
          minBuyAmt.add(minBuyAmtRemainder),
          minBuyAmt.add(minBuyAmtRemainder).div(bn('1e4')) // melting
        )
      })

      it('Should handle large auctions using maxTradeVolume with revenue split RSR/RToken', async () => {
        // Set max trade volume for asset
        const AssetFactory: ContractFactory = await ethers.getContractFactory('Asset')
        const chainlinkFeed = <MockV3Aggregator>(
          await (await ethers.getContractFactory('MockV3Aggregator')).deploy(8, bn('1e8'))
        )
        const newAsset: Asset = <Asset>(
          await AssetFactory.deploy(
            PRICE_TIMEOUT,
            chainlinkFeed.address,
            ORACLE_ERROR,
            aaveToken.address,
            fp('1'),
            ORACLE_TIMEOUT
          )
        )

        // Perform asset swap
        await assetRegistry.connect(owner).swapRegistered(newAsset.address)
        await basketHandler.refreshBasket()

        // Set f = 0.8 (0.2 for Rtoken)
        await expect(
          distributor
            .connect(owner)
            .setDistribution(STRSR_DEST, { rTokenDist: bn(0), rsrDist: bn(4) })
        )
          .to.emit(distributor, 'DistributionSet')
          .withArgs(STRSR_DEST, bn(0), bn(4))
        await expect(
          distributor
            .connect(owner)
            .setDistribution(FURNACE_DEST, { rTokenDist: bn(1), rsrDist: bn(0) })
        )
          .to.emit(distributor, 'DistributionSet')
          .withArgs(FURNACE_DEST, bn(1), bn(0))

        // Set AAVE tokens as reward
        // Based on current f -> 1.6e18 to RSR and 0.4e18 to Rtoken
        rewardAmountAAVE = bn('2e18')

        // AAVE Rewards
        await token2.setRewards(backingManager.address, rewardAmountAAVE)

        // Collect revenue
        // Expected values based on Prices between AAVE and RSR/RToken = 1 to 1 (for simplification)
        const sellAmt: BigNumber = fp('1').mul(100).div(101) // due to high price setting trade size
        const minBuyAmt: BigNumber = await toMinBuyAmt(sellAmt, fp('1'), fp('1'))

        const sellAmtRToken: BigNumber = rewardAmountAAVE.mul(20).div(100) // All Rtokens can be sold - 20% of total comp based on f
        const minBuyAmtRToken: BigNumber = await toMinBuyAmt(sellAmtRToken, fp('1'), fp('1'))

        await expectEvents(backingManager.claimRewards(), [
          {
            contract: token3,
            name: 'RewardsClaimed',
            args: [compToken.address, bn(0)],
            emitted: true,
          },
          {
            contract: token2,
            name: 'RewardsClaimed',
            args: [aaveToken.address, rewardAmountAAVE],
            emitted: true,
          },
        ])

        // Check status of destinations at this point
        expect(await rsr.balanceOf(stRSR.address)).to.equal(0)
        expect(await rToken.balanceOf(furnace.address)).to.equal(0)

        // Run auctions
        await expectEvents(facadeTest.runAuctionsForAllTraders(rToken.address), [
          {
            contract: rsrTrader,
            name: 'TradeStarted',
            args: [anyValue, aaveToken.address, rsr.address, sellAmt, withinQuad(minBuyAmt)],
            emitted: true,
          },
          {
            contract: rTokenTrader,
            name: 'TradeStarted',
            args: [
              anyValue,
              aaveToken.address,
              rToken.address,
              sellAmtRToken,
              withinQuad(minBuyAmtRToken),
            ],
            emitted: true,
          },
        ])

        const auctionTimestamp: number = await getLatestBlockTimestamp()

        // Check auctions registered
        // AAVE -> RSR Auction
        await expectTrade(rsrTrader, {
          sell: aaveToken.address,
          buy: rsr.address,
          endTime: auctionTimestamp + Number(config.batchAuctionLength),
          externalId: bn('0'),
        })

        // AAVE -> RToken Auction
        await expectTrade(rTokenTrader, {
          sell: aaveToken.address,
          buy: rToken.address,
          endTime: auctionTimestamp + Number(config.batchAuctionLength),
          externalId: bn('1'),
        })

        // Advance time till auctions ended
        await advanceTime(config.batchAuctionLength.add(100).toString())

        // Perform Mock Bids for RSR and RToken (addr1 has balance)
        await rsr.connect(addr1).approve(gnosis.address, minBuyAmt)
        await rToken.connect(addr1).approve(gnosis.address, minBuyAmtRToken)
        await gnosis.placeBid(0, {
          bidder: addr1.address,
          sellAmount: sellAmt,
          buyAmount: minBuyAmt,
        })
        await gnosis.placeBid(1, {
          bidder: addr1.address,
          sellAmount: sellAmtRToken,
          buyAmount: minBuyAmtRToken,
        })

        // Close auctions
        // Calculate pending amount
        const sellAmtRemainder: BigNumber = rewardAmountAAVE.sub(sellAmt).sub(sellAmtRToken)
        const minBuyAmtRemainder: BigNumber = await toMinBuyAmt(sellAmtRemainder, fp('1'), fp('1'))

        // Check funds in Market and Traders
        expect(await aaveToken.balanceOf(gnosis.address)).to.equal(sellAmt.add(sellAmtRToken))
        expect(await aaveToken.balanceOf(rsrTrader.address)).to.equal(sellAmtRemainder)
        expect(await aaveToken.balanceOf(rTokenTrader.address)).to.equal(0)

        // Run auctions
        await expectEvents(facadeTest.runAuctionsForAllTraders(rToken.address), [
          {
            contract: rsrTrader,
            name: 'TradeSettled',
            args: [anyValue, aaveToken.address, rsr.address, sellAmt, minBuyAmt],
            emitted: true,
          },
          {
            contract: rTokenTrader,
            name: 'TradeSettled',
            args: [anyValue, aaveToken.address, rToken.address, sellAmtRToken, minBuyAmtRToken],
            emitted: true,
          },
          {
            contract: rsrTrader,
            name: 'TradeStarted',
            args: [
              anyValue,
              aaveToken.address,
              rsr.address,
              sellAmtRemainder,
              withinQuad(minBuyAmtRemainder),
            ],
            emitted: true,
          },
          {
            contract: rTokenTrader,
            name: 'TradeStarted',
            emitted: false,
          },
        ])

        // Check destinations at this stage
        // StRSR
        expect(await rsr.balanceOf(stRSR.address)).to.be.closeTo(minBuyAmt, 15)
        // Furnace
        expect(await rToken.balanceOf(furnace.address)).to.equal(minBuyAmtRToken)

        // Run final auction until all funds are converted
        // Advance time till auction ended
        await advanceTime(config.batchAuctionLength.add(100).toString())

        // Perform Mock Bids for RSR and RToken (addr1 has balance)
        await rsr.connect(addr1).approve(gnosis.address, minBuyAmtRemainder)
        await gnosis.placeBid(2, {
          bidder: addr1.address,
          sellAmount: sellAmtRemainder,
          buyAmount: minBuyAmtRemainder,
        })

        await expectEvents(facadeTest.runAuctionsForAllTraders(rToken.address), [
          {
            contract: rsrTrader,
            name: 'TradeSettled',
            args: [anyValue, aaveToken.address, rsr.address, sellAmtRemainder, minBuyAmtRemainder],
            emitted: true,
          },
          {
            contract: rsrTrader,
            name: 'TradeStarted',
            emitted: false,
          },
          {
            contract: rTokenTrader,
            name: 'TradeStarted',
            emitted: false,
          },
        ])

        // Check balances at destinations
        // StRSR
        expect(await rsr.balanceOf(stRSR.address)).to.be.closeTo(
          minBuyAmt.add(minBuyAmtRemainder),
          15
        )
        expect(await rToken.balanceOf(furnace.address)).to.be.closeTo(
          minBuyAmtRToken,
          minBuyAmtRToken.div(bn('1e4')) // melting
        )
      })

      it('Should allow anyone to call distribute', async () => {
        const distAmount: BigNumber = bn('100e18')

        // Transfer some RSR to BackingManager
        await rsr.connect(addr1).transfer(backingManager.address, distAmount)

        // Set f = 1
        await expect(
          distributor
            .connect(owner)
            .setDistribution(FURNACE_DEST, { rTokenDist: bn(0), rsrDist: bn(0) })
        )
          .to.emit(distributor, 'DistributionSet')
          .withArgs(FURNACE_DEST, bn(0), bn(0))
        // Avoid dropping 20 qCOMP by making there be exactly 1 distribution share.
        await expect(
          distributor
            .connect(owner)
            .setDistribution(STRSR_DEST, { rTokenDist: bn(0), rsrDist: bn(1) })
        )
          .to.emit(distributor, 'DistributionSet')
          .withArgs(STRSR_DEST, bn(0), bn(1))

        // Check funds in Backing Manager and destinations
        expect(await rsr.balanceOf(backingManager.address)).to.equal(distAmount)
        expect(await rsr.balanceOf(stRSR.address)).to.equal(0)
        expect(await rToken.balanceOf(furnace.address)).to.equal(0)

        // Distribute the RSR
        await whileImpersonating(backingManager.address, async (bmSigner) => {
          await rsr.connect(bmSigner).approve(distributor.address, distAmount)

          await expect(distributor.connect(bmSigner).distribute(rsr.address, distAmount))
            .to.emit(distributor, 'RevenueDistributed')
            .withArgs(rsr.address, backingManager.address, distAmount)
        })

        //  Check all funds distributed to StRSR
        expect(await rsr.balanceOf(backingManager.address)).to.equal(0)
        expect(await rsr.balanceOf(stRSR.address)).to.equal(distAmount)
        expect(await rToken.balanceOf(furnace.address)).to.equal(0)
      })

      it('Should revert if no distribution exists for a specific token', async () => {
        // Check funds in Backing Manager and destinations
        expect(await rsr.balanceOf(backingManager.address)).to.equal(0)
        expect(await rsr.balanceOf(stRSR.address)).to.equal(0)
        expect(await rToken.balanceOf(furnace.address)).to.equal(0)

        // Set f = 0, avoid dropping tokens
        await expect(
          distributor
            .connect(owner)
            .setDistribution(FURNACE_DEST, { rTokenDist: bn(1), rsrDist: bn(0) })
        )
          .to.emit(distributor, 'DistributionSet')
          .withArgs(FURNACE_DEST, bn(1), bn(0))
        await expect(
          distributor
            .connect(owner)
            .setDistribution(STRSR_DEST, { rTokenDist: bn(0), rsrDist: bn(0) })
        )
          .to.emit(distributor, 'DistributionSet')
          .withArgs(STRSR_DEST, bn(0), bn(0))

        await expect(distributor.distribute(rsr.address, bn(100))).to.be.revertedWith(
          'nothing to distribute'
        )

        //  Check funds, nothing changed
        expect(await rsr.balanceOf(backingManager.address)).to.equal(0)
        expect(await rsr.balanceOf(stRSR.address)).to.equal(0)
        expect(await rToken.balanceOf(furnace.address)).to.equal(0)
      })

      it('Should not trade if price for buy token = 0', async () => {
        // Set AAVE tokens as reward
        rewardAmountAAVE = bn('1e18')

        // AAVE Rewards
        await token2.setRewards(backingManager.address, rewardAmountAAVE)

        // Collect revenue
        await expectEvents(backingManager.claimRewards(), [
          {
            contract: token3,
            name: 'RewardsClaimed',
            args: [compToken.address, bn(0)],
            emitted: true,
          },
          {
            contract: token2,
            name: 'RewardsClaimed',
            args: [aaveToken.address, rewardAmountAAVE],
            emitted: true,
          },
        ])

        expect(await aaveToken.balanceOf(backingManager.address)).to.equal(rewardAmountAAVE)

        // Set expected values, based on f = 0.6
        const expectedToTrader = rewardAmountAAVE.mul(60).div(100)
        const expectedToFurnace = rewardAmountAAVE.sub(expectedToTrader)

        // Check status of traders at this point
        expect(await aaveToken.balanceOf(rsrTrader.address)).to.equal(0)
        expect(await aaveToken.balanceOf(rTokenTrader.address)).to.equal(0)

        // Handout AAVE tokens to Traders
        await backingManager.forwardRevenue([aaveToken.address])

        // Check funds sent to traders
        expect(await aaveToken.balanceOf(rsrTrader.address)).to.equal(expectedToTrader)
        expect(await aaveToken.balanceOf(rTokenTrader.address)).to.equal(expectedToFurnace)

        // Set RSR price to 0
        await setOraclePrice(rsrAsset.address, bn('0'))

        // Should revert
        await expect(
          rsrTrader.manageToken(aaveToken.address, TradeKind.BATCH_AUCTION)
        ).to.be.revertedWith('buy asset price unknown')

        // Funds still in Trader
        expect(await aaveToken.balanceOf(rsrTrader.address)).to.equal(expectedToTrader)
      })

      it('Should report violation when auction behaves incorrectly', async () => {
        rewardAmountAAVE = bn('0.5e18')

        // AAVE Rewards
        await token2.setRewards(backingManager.address, rewardAmountAAVE)

        // Collect revenue
        // Expected values based on Prices between AAVE and RSR/RToken = 1 to 1 (for simplification)
        const sellAmt: BigNumber = rewardAmountAAVE.mul(60).div(100) // due to f = 60%
        const minBuyAmt: BigNumber = await toMinBuyAmt(sellAmt, fp('1'), fp('1'))

        const sellAmtRToken: BigNumber = rewardAmountAAVE.sub(sellAmt) // Remainder
        const minBuyAmtRToken: BigNumber = await toMinBuyAmt(sellAmtRToken, fp('1'), fp('1'))

        // Claim rewards

        await expectEvents(facadeTest.claimRewards(rToken.address), [
          {
            contract: token3,
            name: 'RewardsClaimed',
            args: [compToken.address, bn(0)],
            emitted: true,
          },
          {
            contract: token2,
            name: 'RewardsClaimed',
            args: [aaveToken.address, rewardAmountAAVE],
            emitted: true,
          },
        ])

        // Check status of destinations at this point
        expect(await rsr.balanceOf(stRSR.address)).to.equal(0)
        expect(await rToken.balanceOf(furnace.address)).to.equal(0)

        // Run auctions
        await expectEvents(facadeTest.runAuctionsForAllTraders(rToken.address), [
          {
            contract: rsrTrader,
            name: 'TradeStarted',
            args: [anyValue, aaveToken.address, rsr.address, sellAmt, withinQuad(minBuyAmt)],
            emitted: true,
          },
          {
            contract: rTokenTrader,
            name: 'TradeStarted',
            args: [
              anyValue,
              aaveToken.address,
              rToken.address,
              sellAmtRToken,
              withinQuad(minBuyAmtRToken),
            ],
            emitted: true,
          },
        ])

        const auctionTimestamp: number = await getLatestBlockTimestamp()

        // Check auctions registered
        // AAVE -> RSR Auction
        await expectTrade(rsrTrader, {
          sell: aaveToken.address,
          buy: rsr.address,
          endTime: auctionTimestamp + Number(config.batchAuctionLength),
          externalId: bn('0'),
        })

        // AAVE -> RToken Auction
        await expectTrade(rTokenTrader, {
          sell: aaveToken.address,
          buy: rToken.address,
          endTime: auctionTimestamp + Number(config.batchAuctionLength),
          externalId: bn('1'),
        })

        // Advance time till auction ended
        await advanceTime(config.batchAuctionLength.add(100).toString())

        // Perform Mock Bids for RSR and RToken (addr1 has balance)
        // In order to force deactivation we provide an amount below minBuyAmt, this will represent for our tests an invalid behavior although in a real scenario would retrigger auction
        // NOTE: DIFFERENT BEHAVIOR WILL BE OBSERVED ON PRODUCTION GNOSIS AUCTIONS
        await rsr.connect(addr1).approve(gnosis.address, minBuyAmt)
        await rToken.connect(addr1).approve(gnosis.address, minBuyAmtRToken)
        await gnosis.placeBid(0, {
          bidder: addr1.address,
          sellAmount: sellAmt,
          buyAmount: minBuyAmt.sub(10), // Forces in our mock an invalid behavior
        })
        await gnosis.placeBid(1, {
          bidder: addr1.address,
          sellAmount: sellAmtRToken,
          buyAmount: minBuyAmtRToken.sub(10), // Forces in our mock an invalid behavior
        })

        // Close auctions - Will end trades and also report violation
        await expectEvents(facadeTest.runAuctionsForAllTraders(rToken.address), [
          {
            contract: broker,
            name: 'DisabledSet',
            args: [false, true],
            emitted: true,
          },
          {
            contract: rsrTrader,
            name: 'TradeSettled',
            args: [anyValue, aaveToken.address, rsr.address, sellAmt, minBuyAmt.sub(10)],
            emitted: true,
          },
          {
            contract: rTokenTrader,
            name: 'TradeSettled',
            args: [
              anyValue,
              aaveToken.address,
              rToken.address,
              sellAmtRToken,
              minBuyAmtRToken.sub(10),
            ],
            emitted: true,
          },
          {
            contract: rsrTrader,
            name: 'TradeStarted',
            emitted: false,
          },
          {
            contract: rTokenTrader,
            name: 'TradeStarted',
            emitted: false,
          },
        ])

        // Check funds at destinations
        expect(await rsr.balanceOf(stRSR.address)).to.be.closeTo(minBuyAmt.sub(10), 50)
        expect(await rToken.balanceOf(furnace.address)).to.be.closeTo(minBuyAmtRToken.sub(10), 50)
      })

      it('Should not perform auction if Broker is disabled', async () => {
        rewardAmountAAVE = bn('0.5e18')

        // AAVE Rewards
        await token2.setRewards(backingManager.address, rewardAmountAAVE)

        // Claim rewards
        await expectEvents(facadeTest.claimRewards(rToken.address), [
          {
            contract: token3,
            name: 'RewardsClaimed',
            args: [compToken.address, bn(0)],
            emitted: true,
          },
          {
            contract: token2,
            name: 'RewardsClaimed',
            args: [aaveToken.address, rewardAmountAAVE],
            emitted: true,
          },
        ])

        // Check status of destinations and traders
        expect(await rsr.balanceOf(stRSR.address)).to.equal(0)
        expect(await rToken.balanceOf(furnace.address)).to.equal(0)
        expect(await aaveToken.balanceOf(backingManager.address)).to.equal(rewardAmountAAVE)
        expect(await aaveToken.balanceOf(rsrTrader.address)).to.equal(0)
        expect(await aaveToken.balanceOf(rTokenTrader.address)).to.equal(0)

        // Disable broker
        await broker.connect(owner).setDisabled(true)

        // Expected values based on Prices between AAVE and RSR/RToken = 1 to 1 (for simplification)
        const sellAmt: BigNumber = rewardAmountAAVE.mul(60).div(100) // due to f = 60%
        const sellAmtRToken: BigNumber = rewardAmountAAVE.sub(sellAmt) // Remainder

        // Attempt to run auctions
        await backingManager.forwardRevenue([aaveToken.address])
        await expect(
          rsrTrader.manageToken(aaveToken.address, TradeKind.BATCH_AUCTION)
        ).to.be.revertedWith('broker disabled')
        await expect(
          rTokenTrader.manageToken(aaveToken.address, TradeKind.BATCH_AUCTION)
        ).to.be.revertedWith('broker disabled')

        // Check funds - remain in traders
        expect(await rsr.balanceOf(stRSR.address)).to.equal(0)
        expect(await rToken.balanceOf(furnace.address)).to.equal(0)
        expect(await aaveToken.balanceOf(backingManager.address)).to.equal(0)
        expect(await aaveToken.balanceOf(rsrTrader.address)).to.equal(sellAmt)
        expect(await aaveToken.balanceOf(rTokenTrader.address)).to.equal(sellAmtRToken)
      })

      it('Should not distribute other tokens beyond RSR/RToken', async () => {
        // Set AAVE tokens as reward
        rewardAmountAAVE = bn('1e18')

        // AAVE Rewards
        await token2.setRewards(backingManager.address, rewardAmountAAVE)

        // Collect revenue
        await expectEvents(backingManager.claimRewards(), [
          {
            contract: token3,
            name: 'RewardsClaimed',
            args: [compToken.address, bn(0)],
            emitted: true,
          },
          {
            contract: token2,
            name: 'RewardsClaimed',
            args: [aaveToken.address, rewardAmountAAVE],
            emitted: true,
          },
        ])

        // Check funds in Backing Manager and destinations
        expect(await aaveToken.balanceOf(backingManager.address)).to.equal(rewardAmountAAVE)
        expect(await rsr.balanceOf(stRSR.address)).to.equal(0)
        expect(await rToken.balanceOf(furnace.address)).to.equal(0)

        // Attempt to distribute AAVE token
        await whileImpersonating(basketHandler.address, async (signer) => {
          await expect(
            distributor.connect(signer).distribute(aaveToken.address, rewardAmountAAVE)
          ).to.be.revertedWith('RSR or RToken')
        })
        //  Check nothing changed
        expect(await aaveToken.balanceOf(backingManager.address)).to.equal(rewardAmountAAVE)
        expect(await rsr.balanceOf(stRSR.address)).to.equal(0)
        expect(await rToken.balanceOf(furnace.address)).to.equal(0)
      })

      it('Should handle custom destinations correctly', async () => {
        // Set distribution - 50% of each to another account
        await expect(
          distributor
            .connect(owner)
            .setDistribution(other.address, { rTokenDist: bn(40), rsrDist: bn(60) })
        )
          .to.emit(distributor, 'DistributionSet')
          .withArgs(other.address, bn(40), bn(60))

        // Set AAVE tokens as reward
        rewardAmountAAVE = bn('1e18')

        // AAVE Rewards
        await token2.setRewards(backingManager.address, rewardAmountAAVE)

        // Collect revenue
        // Expected values based on Prices between AAVE and RSR/RToken = 1 to 1 (for simplification)
        const sellAmt: BigNumber = rewardAmountAAVE.mul(60).div(100) // due to f = 60%
        const minBuyAmt: BigNumber = await toMinBuyAmt(sellAmt, fp('1'), fp('1'))

        const sellAmtRToken: BigNumber = rewardAmountAAVE.sub(sellAmt) // Remainder
        const minBuyAmtRToken: BigNumber = await toMinBuyAmt(sellAmtRToken, fp('1'), fp('1'))

        await expectEvents(backingManager.claimRewards(), [
          {
            contract: token3,
            name: 'RewardsClaimed',
            args: [compToken.address, bn(0)],
            emitted: true,
          },
          {
            contract: token2,
            name: 'RewardsClaimed',
            args: [aaveToken.address, rewardAmountAAVE],
            emitted: true,
          },
        ])

        // Check status of destinations at this point
        expect(await rsr.balanceOf(stRSR.address)).to.equal(0)
        expect(await rsr.balanceOf(other.address)).to.equal(0)
        expect(await rToken.balanceOf(furnace.address)).to.equal(0)
        expect(await rToken.balanceOf(other.address)).to.equal(0)

        // Run auctions
        await expectEvents(facadeTest.runAuctionsForAllTraders(rToken.address), [
          {
            contract: rsrTrader,
            name: 'TradeStarted',
            args: [anyValue, aaveToken.address, rsr.address, sellAmt, withinQuad(minBuyAmt)],
            emitted: true,
          },
          {
            contract: rTokenTrader,
            name: 'TradeStarted',
            args: [
              anyValue,
              aaveToken.address,
              rToken.address,
              sellAmtRToken,
              withinQuad(minBuyAmtRToken),
            ],
            emitted: true,
          },
        ])

        const auctionTimestamp: number = await getLatestBlockTimestamp()

        // Check auctions registered
        // AAVE -> RSR Auction
        await expectTrade(rsrTrader, {
          sell: aaveToken.address,
          buy: rsr.address,
          endTime: auctionTimestamp + Number(config.batchAuctionLength),
          externalId: bn('0'),
        })

        // AAVE -> RToken Auction
        await expectTrade(rTokenTrader, {
          sell: aaveToken.address,
          buy: rToken.address,
          endTime: auctionTimestamp + Number(config.batchAuctionLength),
          externalId: bn('1'),
        })

        // Check funds in Market
        expect(await aaveToken.balanceOf(gnosis.address)).to.equal(rewardAmountAAVE)

        // Advance time till auctions ended
        await advanceTime(config.batchAuctionLength.add(100).toString())

        // Perform Mock Bids for RSR and RToken (addr1 has balance)
        await rsr.connect(addr1).approve(gnosis.address, minBuyAmt)
        await rToken.connect(addr1).approve(gnosis.address, minBuyAmtRToken)
        await gnosis.placeBid(0, {
          bidder: addr1.address,
          sellAmount: sellAmt,
          buyAmount: minBuyAmt,
        })
        await gnosis.placeBid(1, {
          bidder: addr1.address,
          sellAmount: sellAmtRToken,
          buyAmount: minBuyAmtRToken,
        })

        // Close auctions
        await expectEvents(facadeTest.runAuctionsForAllTraders(rToken.address), [
          {
            contract: rsrTrader,
            name: 'TradeSettled',
            args: [anyValue, aaveToken.address, rsr.address, sellAmt, minBuyAmt],
            emitted: true,
          },
          {
            contract: rTokenTrader,
            name: 'TradeSettled',
            args: [anyValue, aaveToken.address, rToken.address, sellAmtRToken, minBuyAmtRToken],
            emitted: true,
          },
          {
            contract: rsrTrader,
            name: 'TradeStarted',
            emitted: false,
          },
          {
            contract: rTokenTrader,
            name: 'TradeStarted',
            emitted: false,
          },
        ])

        // Check balances sent to corresponding destinations
        // StRSR - 50% to StRSR, 50% to other
        expect(await rsr.balanceOf(stRSR.address)).to.be.closeTo(
          minBuyAmt.div(2),
          minBuyAmt.div(2).div(bn('1e15'))
        )
        expect(await rsr.balanceOf(other.address)).to.be.closeTo(
          minBuyAmt.div(2),
          minBuyAmt.div(2).div(bn('1e15'))
        )

        // Furnace - 50% to Furnace, 50% to other
        expect(await rToken.balanceOf(furnace.address)).to.be.closeTo(
          minBuyAmtRToken.div(2),
          minBuyAmtRToken.div(2).div(bn('1e15'))
        )
        expect(await rToken.balanceOf(other.address)).to.be.closeTo(
          minBuyAmtRToken.div(2),
          minBuyAmtRToken.div(2).div(bn('1e15'))
        )
      })

      it('Should claim but not sweep rewards to BackingManager from the Revenue Traders', async () => {
        rewardAmountAAVE = bn('0.5e18')

        // AAVE Rewards
        await token2.setRewards(rsrTrader.address, rewardAmountAAVE)

        // Check balance in main and Traders
        expect(await aaveToken.balanceOf(backingManager.address)).to.equal(0)
        expect(await aaveToken.balanceOf(rsrTrader.address)).to.equal(0)

        // Collect revenue
        await expectEvents(rsrTrader.claimRewards(), [
          {
            contract: token3,
            name: 'RewardsClaimed',
            args: [compToken.address, bn(0)],
            emitted: true,
          },
          {
            contract: token2,
            name: 'RewardsClaimed',
            args: [aaveToken.address, rewardAmountAAVE],
            emitted: true,
          },
        ])

        // Check rewards were not sent to Main
        expect(await aaveToken.balanceOf(backingManager.address)).to.equal(0)
        expect(await aaveToken.balanceOf(rsrTrader.address)).to.equal(rewardAmountAAVE)
      })

      it('Should claim properly from multiple assets with the same Reward token', async () => {
        // Get aUSDT and register
        const newToken: StaticATokenMock = <StaticATokenMock>erc20s[9]
        const newATokenCollateral: ATokenFiatCollateral = <ATokenFiatCollateral>collateral[9]
        await assetRegistry.connect(owner).register(newATokenCollateral.address)

        // Setup new basket with two ATokens (same reward token)
        await basketHandler
          .connect(owner)
          .setPrimeBasket([token2.address, newToken.address], [fp('0.5'), fp('0.5')])

        // Switch basket
        await basketHandler.connect(owner).refreshBasket()

        rewardAmountAAVE = bn('0.5e18')

        // AAVE Rewards
        await token2.setRewards(backingManager.address, rewardAmountAAVE)
        await newToken.setRewards(backingManager.address, rewardAmountAAVE.add(1))

        // Claim and sweep rewards
        await expectEvents(backingManager.claimRewards(), [
          {
            contract: token3,
            name: 'RewardsClaimed',
            args: [compToken.address, bn(0)],
            emitted: true,
          },
          {
            contract: token2,
            name: 'RewardsClaimed',
            args: [aaveToken.address, rewardAmountAAVE],
            emitted: true,
          },
          {
            contract: newToken,
            name: 'RewardsClaimed',
            args: [aaveToken.address, rewardAmountAAVE.add(1)],
            emitted: true,
          },
        ])

        // Check status - should claim both rewards correctly
        expect(await aaveToken.balanceOf(backingManager.address)).to.equal(
          rewardAmountAAVE.mul(2).add(1)
        )
      })

      it('Should not revert on invalid claim logic', async () => {
        // Here the aToken is going to have an invalid claimRewards on its asset,
        // while the cToken will have it on the ERC20

        // cToken
        rewardAmountCOMP = bn('0.5e18')
        await compoundMock.setRewards(backingManager.address, rewardAmountCOMP)
        await token3.setRevertClaimRewards(true)

        // Setup a new aToken with invalid claim data
        const ATokenCollateralFactory = await ethers.getContractFactory(
          'InvalidATokenFiatCollateralMock'
        )
        const chainlinkFeed = <MockV3Aggregator>(
          await (await ethers.getContractFactory('MockV3Aggregator')).deploy(8, bn('1e8'))
        )

        const invalidATokenCollateral: InvalidATokenFiatCollateralMock = <
          InvalidATokenFiatCollateralMock
        >((await ATokenCollateralFactory.deploy(
          {
            priceTimeout: PRICE_TIMEOUT,
            chainlinkFeed: chainlinkFeed.address,
            oracleError: ORACLE_ERROR,
            erc20: token2.address,
            maxTradeVolume: config.rTokenMaxTradeVolume,
            oracleTimeout: ORACLE_TIMEOUT,
            targetName: ethers.utils.formatBytes32String('USD'),
            defaultThreshold: fp('0.05'),
            delayUntilDefault: await collateral2.delayUntilDefault(),
          },
          REVENUE_HIDING
        )) as unknown)

        // Perform asset swap
        await assetRegistry.connect(owner).swapRegistered(invalidATokenCollateral.address)

        // Setup new basket with the invalid AToken
        await basketHandler.connect(owner).setPrimeBasket([token2.address], [fp('1')])

        // Switch basket
        await basketHandler.connect(owner).refreshBasket()

        rewardAmountAAVE = bn('0.5e18')

        // AAVE Rewards
        await token2.setRewards(backingManager.address, rewardAmountAAVE)

        // Claim and sweep rewards -- should succeed
        await expect(backingManager.claimRewards()).not.to.be.reverted
      })

      context('DutchTrade', () => {
        const auctionLength = 1800 // 30 minutes
        beforeEach(async () => {
          await broker.connect(owner).setDutchAuctionLength(auctionLength)
        })

        it('Should not trade when paused', async () => {
          await main.connect(owner).pauseTrading()
          await expect(
            rTokenTrader.manageToken(token0.address, TradeKind.DUTCH_AUCTION)
          ).to.be.revertedWith('frozen or trading paused')
        })

        it('Should not trade when frozen', async () => {
          await main.connect(owner).freezeLong()
          await expect(
            rTokenTrader.manageToken(token0.address, TradeKind.DUTCH_AUCTION)
          ).to.be.revertedWith('frozen or trading paused')
        })

        it('Should trade if issuance paused', async () => {
          await token0.connect(addr1).transfer(rTokenTrader.address, issueAmount)
          await main.connect(owner).pauseIssuance()
          await rTokenTrader.manageToken(token0.address, TradeKind.DUTCH_AUCTION)
        })

        it('Should only run 1 trade per ERC20 at a time', async () => {
          await token0.connect(addr1).transfer(rTokenTrader.address, issueAmount)
          await rTokenTrader.manageToken(token0.address, TradeKind.DUTCH_AUCTION)
          await expect(
            rTokenTrader.manageToken(token0.address, TradeKind.DUTCH_AUCTION)
          ).to.be.revertedWith('trade open')
          await expect(
            rTokenTrader.manageToken(token0.address, TradeKind.BATCH_AUCTION)
          ).to.be.revertedWith('trade open')

          // Other ERC20 should be able to open trade
          await token1.connect(addr1).transfer(rTokenTrader.address, issueAmount)
          await rTokenTrader.manageToken(token1.address, TradeKind.DUTCH_AUCTION)
        })

        it('Should quote piecewise-falling price correctly throughout entirety of auction', async () => {
          issueAmount = issueAmount.div(10000)
          await token0.connect(addr1).transfer(rTokenTrader.address, issueAmount)
          await rTokenTrader.manageToken(token0.address, TradeKind.DUTCH_AUCTION)
          const trade = await ethers.getContractAt(
            'DutchTrade',
            await rTokenTrader.trades(token0.address)
          )
          await rToken.connect(addr1).approve(trade.address, initialBal)

          const start = await trade.startTime()
          const end = await trade.endTime()
          await advanceToTimestamp(start)

          // Simulate 30 minutes of blocks, should swap at right price each time
          for (let now = await getLatestBlockTimestamp(); now <= end; now += 12) {
            const actual = await trade.connect(addr1).bidAmount(now)
            const expected = await dutchBuyAmount(
              fp(now - start).div(end - start),
              rTokenAsset.address,
              collateral0.address,
              issueAmount,
              config.minTradeVolume,
              config.maxTradeSlippage
            )
            expect(actual).to.be.closeTo(expected, expected.div(bn('1e15')))

            const staticResult = await trade.connect(addr1).callStatic.bid()
            expect(staticResult).to.equal(actual)
            await advanceToTimestamp((await getLatestBlockTimestamp()) + 12)
          }
        })

        it('Should handle no bid case correctly', async () => {
          await token0.connect(addr1).transfer(rTokenTrader.address, issueAmount)
          await rTokenTrader.manageToken(token0.address, TradeKind.DUTCH_AUCTION)
          const trade = await ethers.getContractAt(
            'DutchTrade',
            await rTokenTrader.trades(token0.address)
          )
          await rToken.connect(addr1).approve(trade.address, initialBal)
          await advanceToTimestamp((await trade.endTime()) + 1)
          await expect(
            trade.connect(addr1).bidAmount(await getLatestBlockTimestamp())
          ).to.be.revertedWith('auction over')
          await expect(trade.connect(addr1).bid()).be.revertedWith('auction over')

          // Should be able to settle
          await expect(trade.settle()).to.be.revertedWith('only origin can settle')
          await expect(rTokenTrader.settleTrade(token0.address))
            .to.emit(rTokenTrader, 'TradeSettled')
            .withArgs(trade.address, token0.address, rToken.address, 0, 0)

          // Should NOT start another auction, since caller was not DutchTrade
          expect(await backingManager.tradesOpen()).to.equal(0)
        })

        it('Should bid at exactly endTime() and not launch another auction', async () => {
          await token0.connect(addr1).transfer(rTokenTrader.address, issueAmount)
          await rTokenTrader.manageToken(token0.address, TradeKind.DUTCH_AUCTION)
          const trade = await ethers.getContractAt(
            'DutchTrade',
            await rTokenTrader.trades(token0.address)
          )
          await rToken.connect(addr1).approve(trade.address, initialBal)

          // Snipe auction at 0s left
          await advanceToTimestamp((await trade.endTime()) - 1)
          await expect(trade.bidAmount(await trade.endTime())).to.not.be.reverted
          await trade.connect(addr1).bid() // timestamp should be exactly endTime()
          expect(await trade.canSettle()).to.equal(false)
          expect(await trade.status()).to.equal(2) // Status.CLOSED
          expect(await trade.bidder()).to.equal(addr1.address)
          expect(await token0.balanceOf(addr1.address)).to.equal(initialBal.sub(issueAmount.div(4)))

          const expected = await dutchBuyAmount(
            fp(auctionLength).div(auctionLength), // last possible second
            rTokenAsset.address,
            collateral0.address,
            issueAmount,
            config.minTradeVolume,
            config.maxTradeSlippage
          )
          expect(await rTokenTrader.tradesOpen()).to.equal(0)
          expect(await rToken.balanceOf(rTokenTrader.address)).to.be.closeTo(0, 100)
          expect(await rToken.balanceOf(furnace.address)).to.equal(expected)
        })
      })
    })

    context('With simple basket of ATokens and CTokens', function () {
      let issueAmount: BigNumber

      beforeEach(async function () {
        issueAmount = bn('100e18')

        // Setup new basket with ATokens and CTokens
        await basketHandler
          .connect(owner)
          .setPrimeBasket([token2.address, token3.address], [fp('0.5'), fp('0.5')])
        await basketHandler.connect(owner).refreshBasket()

        // Provide approvals
        await token2.connect(addr1).approve(rToken.address, initialBal)
        await token3.connect(addr1).approve(rToken.address, initialBal)

        // Issue rTokens
        await rToken.connect(addr1).issue(issueAmount)

        // Mint some RSR
        await rsr.connect(owner).mint(addr1.address, initialBal)
      })

      it('Should sell collateral as it appreciates and handle revenue auction correctly', async () => {
        // Check Price and Assets value
        await expectRTokenPrice(rTokenAsset.address, fp('1'), ORACLE_ERROR)
        expect(await facadeTest.callStatic.totalAssetValue(rToken.address)).to.equal(issueAmount)
        expect(await rToken.totalSupply()).to.equal(issueAmount)

        // Increase redemption rate for AToken to double
        await token2.setExchangeRate(fp('2'))
        await collateral2.refresh()

        // Check Price (unchanged) and Assets value increment by 50%
        const excessValue: BigNumber = issueAmount.div(2)
        const excessQuantity: BigNumber = excessValue.div(2) // Because each unit is now worth $2
        await expectRTokenPrice(rTokenAsset.address, fp('1'), ORACLE_ERROR)
        expect(await facadeTest.callStatic.totalAssetValue(rToken.address)).to.equal(
          issueAmount.add(excessValue)
        )
        expect(await rToken.totalSupply()).to.equal(issueAmount)

        // Check status of destinations at this point
        expect(await rsr.balanceOf(stRSR.address)).to.equal(0)
        expect(await rToken.balanceOf(furnace.address)).to.equal(0)

        // Expected values
        const currentTotalSupply: BigNumber = await rToken.totalSupply()
        const expectedToTrader = excessQuantity.mul(60).div(100)
        const expectedToFurnace = excessQuantity.sub(expectedToTrader)

        const sellAmt: BigNumber = expectedToTrader // everything is auctioned, below max auction
        const minBuyAmt: BigNumber = await toMinBuyAmt(sellAmt, fp('2'), fp('1'))
        const sellAmtRToken: BigNumber = expectedToFurnace // everything is auctioned, below max auction
        const minBuyAmtRToken: BigNumber = await toMinBuyAmt(sellAmtRToken, fp('2'), fp('1'))

        // Run auctions - Will detect excess
        await expectEvents(facadeTest.runAuctionsForAllTraders(rToken.address), [
          {
            contract: rsrTrader,
            name: 'TradeStarted',
            args: [anyValue, token2.address, rsr.address, sellAmt, withinQuad(minBuyAmt)],
            emitted: true,
          },
          {
            contract: rTokenTrader,
            name: 'TradeStarted',
            args: [
              anyValue,
              token2.address,
              rToken.address,
              sellAmtRToken,
              withinQuad(minBuyAmtRToken),
            ],
            emitted: true,
          },
        ])

        // Check Price (unchanged) and Assets value (restored) - Supply remains constant
        await expectRTokenPrice(rTokenAsset.address, fp('1'), ORACLE_ERROR)
        expect(await facadeTest.callStatic.totalAssetValue(rToken.address)).to.equal(issueAmount)
        expect(await rToken.totalSupply()).to.equal(currentTotalSupply)

        // Check destinations at this stage
        expect(await rsr.balanceOf(stRSR.address)).to.equal(0)
        expect(await rToken.balanceOf(furnace.address)).to.equal(0)

        const auctionTimestamp: number = await getLatestBlockTimestamp()

        // Check auctions registered
        // AToken -> RSR Auction
        await expectTrade(rsrTrader, {
          sell: token2.address,
          buy: rsr.address,
          endTime: auctionTimestamp + Number(config.batchAuctionLength),
          externalId: bn('0'),
        })

        // AToken -> RToken Auction
        await expectTrade(rTokenTrader, {
          sell: token2.address,
          buy: rToken.address,
          endTime: auctionTimestamp + Number(config.batchAuctionLength),
          externalId: bn('1'),
        })

        // Check funds in Market and Traders
        expect(await token2.balanceOf(gnosis.address)).to.equal(sellAmt.add(sellAmtRToken))
        expect(await token2.balanceOf(rsrTrader.address)).to.equal(expectedToTrader.sub(sellAmt))
        expect(await token2.balanceOf(rTokenTrader.address)).to.equal(
          expectedToFurnace.sub(sellAmtRToken)
        )

        // Advance time till auction ended
        await advanceTime(config.batchAuctionLength.add(100).toString())

        // Mock auction by minting the buy tokens (in this case RSR and RToken)
        await rsr.connect(addr1).approve(gnosis.address, minBuyAmt)
        await rToken.connect(addr1).approve(gnosis.address, minBuyAmtRToken)
        await gnosis.placeBid(0, {
          bidder: addr1.address,
          sellAmount: sellAmt,
          buyAmount: minBuyAmt,
        })
        await gnosis.placeBid(1, {
          bidder: addr1.address,
          sellAmount: sellAmtRToken,
          buyAmount: minBuyAmtRToken,
        })

        // Close auctions
        await expectEvents(facadeTest.runAuctionsForAllTraders(rToken.address), [
          {
            contract: rsrTrader,
            name: 'TradeSettled',
            args: [anyValue, token2.address, rsr.address, sellAmt, minBuyAmt],
            emitted: true,
          },
          {
            contract: rTokenTrader,
            name: 'TradeSettled',
            args: [anyValue, token2.address, rToken.address, sellAmtRToken, minBuyAmtRToken],
            emitted: true,
          },
          {
            contract: rsrTrader,
            name: 'TradeStarted',
            emitted: false,
          },
          {
            contract: rTokenTrader,
            name: 'TradeStarted',
            emitted: false,
          },
        ])

        // Check Price (unchanged) and Assets value (unchanged)
        await expectRTokenPrice(rTokenAsset.address, fp('1'), ORACLE_ERROR)
        expect(await facadeTest.callStatic.totalAssetValue(rToken.address)).to.equal(issueAmount)
        expect(await rToken.totalSupply()).to.equal(currentTotalSupply)

        // Check destinations at this stage - RSR and RTokens already in StRSR and Furnace
        expect(await rsr.balanceOf(stRSR.address)).to.be.closeTo(
          minBuyAmt,
          minBuyAmt.div(bn('1e15'))
        )
        expect(await rToken.balanceOf(furnace.address)).to.be.closeTo(
          minBuyAmtRToken,
          minBuyAmtRToken.div(bn('1e15'))
        )

        // Check no more funds in Market and Traders
        expect(await token2.balanceOf(gnosis.address)).to.equal(0)
        expect(await token2.balanceOf(rsrTrader.address)).to.equal(0)
        expect(await token2.balanceOf(rTokenTrader.address)).to.equal(0)
      })

      it('Should handle slight increase in collateral correctly - full cycle', async () => {
        // Check Price and Assets value
        await expectRTokenPrice(rTokenAsset.address, fp('1'), ORACLE_ERROR)
        expect(await facadeTest.callStatic.totalAssetValue(rToken.address)).to.equal(issueAmount)
        expect(await rToken.totalSupply()).to.equal(issueAmount)

        // Increase redemption rate for AToken by 2%
        const rate: BigNumber = fp('1.02')
        await token2.setExchangeRate(rate)

        // Check Price (unchanged) and Assets value increment by 1% (only half of the basket increased in value)
        const excessValue: BigNumber = issueAmount.mul(1).div(100)
        const excessQuantity: BigNumber = divCeil(excessValue.mul(BN_SCALE_FACTOR), rate) // Because each unit is now worth $1.02
        await expectRTokenPrice(rTokenAsset.address, fp('1'), ORACLE_ERROR)
        expect(await facadeTest.callStatic.totalAssetValue(rToken.address)).to.equal(
          issueAmount.add(excessValue)
        )
        expect(await rToken.totalSupply()).to.equal(issueAmount)

        // Check status of destinations at this point
        expect(await rsr.balanceOf(stRSR.address)).to.equal(0)
        expect(await rToken.balanceOf(furnace.address)).to.equal(0)

        // Expected values
        const currentTotalSupply: BigNumber = await rToken.totalSupply()
        const expectedToTrader = divCeil(excessQuantity.mul(60), bn(100)).sub(60)
        const expectedToFurnace = divCeil(excessQuantity.mul(40), bn(100)).sub(40) // excessQuantity.sub(expectedToTrader)

        const sellAmt: BigNumber = expectedToTrader
        const minBuyAmt: BigNumber = await toMinBuyAmt(sellAmt, fp('1.02'), fp('1'))

        const sellAmtRToken: BigNumber = expectedToFurnace
        const minBuyAmtRToken: BigNumber = await toMinBuyAmt(sellAmtRToken, fp('1.02'), fp('1'))

        // Run auctions
        await expectEvents(facadeTest.runAuctionsForAllTraders(rToken.address), [
          {
            contract: rsrTrader,
            name: 'TradeStarted',
            args: [anyValue, token2.address, rsr.address, sellAmt, withinQuad(minBuyAmt)],
            emitted: true,
          },
          {
            contract: rTokenTrader,
            name: 'TradeStarted',
            args: [
              anyValue,
              token2.address,
              rToken.address,
              sellAmtRToken,
              withinQuad(minBuyAmtRToken),
            ],
            emitted: true,
          },
        ])

        // Check Price (unchanged) and Assets value (restored) - Supply remains constant
        await expectRTokenPrice(rTokenAsset.address, fp('1'), ORACLE_ERROR)
        expect(
          near(await facadeTest.callStatic.totalAssetValue(rToken.address), issueAmount, 100)
        ).to.equal(true)
        expect(
          (await facadeTest.callStatic.totalAssetValue(rToken.address)).gt(issueAmount)
        ).to.equal(true)
        expect(await rToken.totalSupply()).to.equal(currentTotalSupply)

        // Check destinations at this stage
        expect(await rsr.balanceOf(stRSR.address)).to.equal(0)
        expect(await rToken.balanceOf(furnace.address)).to.equal(0)

        const auctionTimestamp: number = await getLatestBlockTimestamp()

        // Check auctions registered
        // AToken -> RSR Auction
        await expectTrade(rsrTrader, {
          sell: token2.address,
          buy: rsr.address,
          endTime: auctionTimestamp + Number(config.batchAuctionLength),
          externalId: bn('0'),
        })

        // AToken -> RToken Auction
        await expectTrade(rTokenTrader, {
          sell: token2.address,
          buy: rToken.address,
          endTime: auctionTimestamp + Number(config.batchAuctionLength),
          externalId: bn('1'),
        })

        // Check funds in Market and Traders
        expect(near(await token2.balanceOf(gnosis.address), excessQuantity, 100)).to.equal(true)
        expect(await token2.balanceOf(gnosis.address)).to.equal(sellAmt.add(sellAmtRToken))
        expect(await token2.balanceOf(rsrTrader.address)).to.equal(expectedToTrader.sub(sellAmt))
        expect(await token2.balanceOf(rsrTrader.address)).to.equal(0)
        expect(await token2.balanceOf(rTokenTrader.address)).to.equal(
          expectedToFurnace.sub(sellAmtRToken)
        )
        expect(await token2.balanceOf(rTokenTrader.address)).to.equal(0)

        // Advance time till auction ended
        await advanceTime(config.batchAuctionLength.add(100).toString())

        // Mock auction by minting the buy tokens (in this case RSR and RToken)
        await rsr.connect(addr1).approve(gnosis.address, minBuyAmt)
        await rToken.connect(addr1).approve(gnosis.address, minBuyAmtRToken)
        await gnosis.placeBid(0, {
          bidder: addr1.address,
          sellAmount: sellAmt,
          buyAmount: minBuyAmt,
        })
        await gnosis.placeBid(1, {
          bidder: addr1.address,
          sellAmount: sellAmtRToken,
          buyAmount: minBuyAmtRToken,
        })

        // Close auctions
        await expectEvents(facadeTest.runAuctionsForAllTraders(rToken.address), [
          {
            contract: rsrTrader,
            name: 'TradeSettled',
            args: [anyValue, token2.address, rsr.address, sellAmt, minBuyAmt],
            emitted: true,
          },
          {
            contract: rTokenTrader,
            name: 'TradeSettled',
            args: [anyValue, token2.address, rToken.address, sellAmtRToken, minBuyAmtRToken],
            emitted: true,
          },
          {
            contract: rsrTrader,
            name: 'TradeStarted',
            emitted: false,
          },
          {
            contract: rTokenTrader,
            name: 'TradeStarted',
            emitted: false,
          },
        ])

        //  Check Price (unchanged) and Assets value (unchanged)
        await expectRTokenPrice(rTokenAsset.address, fp('1'), ORACLE_ERROR)
        expect(
          near(await facadeTest.callStatic.totalAssetValue(rToken.address), issueAmount, 100)
        ).to.equal(true)
        expect(
          (await facadeTest.callStatic.totalAssetValue(rToken.address)).gt(issueAmount)
        ).to.equal(true)
        expect(await rToken.totalSupply()).to.equal(currentTotalSupply)

        // Check balances sent to corresponding destinations
        // StRSR
        expect(near(await rsr.balanceOf(stRSR.address), minBuyAmt, 100)).to.equal(true)
        // Furnace
        expect(near(await rToken.balanceOf(furnace.address), minBuyAmtRToken, 100)).to.equal(true)
      })

<<<<<<< HEAD
      it('(Regression) Should not overspend if backingManager.manageTokens() is called with duplicate tokens', async () => {
=======
      it('Should not oversend if backingManager.forwardRevenue() is called with duplicate tokens', async () => {
>>>>>>> 0c11e568
        expect(await basketHandler.fullyCollateralized()).to.be.true

        // Change redemption rate for AToken and CToken to double
        await token2.setExchangeRate(fp('1.2'))

        await expect(
          backingManager.forwardRevenue([token2.address, token2.address])
        ).to.be.revertedWith('duplicate tokens')

        await expect(
          backingManager.forwardRevenue([
            token2.address,
            token2.address,
            token2.address,
            token2.address,
          ])
        ).to.be.revertedWith('duplicate tokens')

        await expect(
          backingManager.forwardRevenue([token2.address, token1.address, token2.address])
        ).to.be.revertedWith('duplicate tokens')

        await expect(
          backingManager.forwardRevenue([
            token1.address,
            token2.address,
            token3.address,
            token2.address,
          ])
        ).to.be.revertedWith('duplicate tokens')

        await expect(
          backingManager.forwardRevenue([
            token1.address,
            token2.address,
            token3.address,
            token3.address,
          ])
        ).to.be.revertedWith('duplicate tokens')

        // Remove duplicates, should work
        await expect(
          backingManager.forwardRevenue([token1.address, token2.address, token3.address])
        ).to.not.be.reverted
      })

      it('Should mint RTokens when collateral appreciates and handle revenue auction correctly - Even quantity', async () => {
        // Check Price and Assets value
        await expectRTokenPrice(rTokenAsset.address, fp('1'), ORACLE_ERROR)
        expect(await facadeTest.callStatic.totalAssetValue(rToken.address)).to.equal(issueAmount)
        expect(await rToken.totalSupply()).to.equal(issueAmount)

        // Change redemption rate for AToken and CToken to double
        await token2.setExchangeRate(fp('2'))
        await token3.setExchangeRate(fp('2'))
        await collateral2.refresh()
        await collateral3.refresh()

        // Check Price (unchanged) and Assets value (now doubled)
        await expectRTokenPrice(rTokenAsset.address, fp('1'), ORACLE_ERROR)
        expect(await facadeTest.callStatic.totalAssetValue(rToken.address)).to.equal(
          issueAmount.mul(2)
        )
        expect(await rToken.totalSupply()).to.equal(issueAmount)

        // Check status of destinations at this point
        expect(await rsr.balanceOf(stRSR.address)).to.equal(0)
        expect(await rToken.balanceOf(rsrTrader.address)).to.equal(0)
        expect(await rToken.balanceOf(furnace.address)).to.equal(0)

        // Set expected minting, based on f = 0.6
        const expectedToTrader = issueAmount.mul(60).div(100)
        const expectedToFurnace = issueAmount.sub(expectedToTrader)

        // Set expected auction values
        const currentTotalSupply: BigNumber = await rToken.totalSupply()
        const newTotalSupply: BigNumber = currentTotalSupply.mul(2)
        const sellAmt: BigNumber = expectedToTrader // everything is auctioned, due to max trade volume
        const minBuyAmt: BigNumber = await toMinBuyAmt(sellAmt, fp('1'), fp('1'))

        // Collect revenue and mint new tokens - Will also launch auction
        await expectEvents(facadeTest.runAuctionsForAllTraders(rToken.address), [
          {
            contract: rToken,
            name: 'Transfer',
            args: [ZERO_ADDRESS, backingManager.address, issueAmount],
            emitted: true,
          },
          {
            contract: rsrTrader,
            name: 'TradeStarted',
            args: [anyValue, rToken.address, rsr.address, sellAmt, withinQuad(minBuyAmt)],
            emitted: true,
          },
        ])

        // Check Price (unchanged) and Assets value - Supply has doubled
        await expectRTokenPrice(rTokenAsset.address, fp('1'), ORACLE_ERROR)
        expect(await facadeTest.callStatic.totalAssetValue(rToken.address)).to.equal(
          issueAmount.mul(2)
        )
        expect(await rToken.totalSupply()).to.equal(newTotalSupply)

        // Check destinations after newly minted tokens
        expect(await rsr.balanceOf(stRSR.address)).to.equal(0)
        expect(await rToken.balanceOf(rsrTrader.address)).to.equal(expectedToTrader.sub(sellAmt))
        expect(await rToken.balanceOf(furnace.address)).to.equal(expectedToFurnace)

        // Check funds in Market
        expect(await rToken.balanceOf(gnosis.address)).to.equal(sellAmt)

        const auctionTimestamp: number = await getLatestBlockTimestamp()

        // Check auctions registered
        // RToken -> RSR Auction
        await expectTrade(rsrTrader, {
          sell: rToken.address,
          buy: rsr.address,
          endTime: auctionTimestamp + Number(config.batchAuctionLength),
          externalId: bn('0'),
        })

        // Perform Mock Bids for RSR(addr1 has balance)
        await rsr.connect(addr1).approve(gnosis.address, minBuyAmt)
        await gnosis.placeBid(0, {
          bidder: addr1.address,
          sellAmount: sellAmt,
          buyAmount: minBuyAmt,
        })

        // Advance time till auction ended
        await advanceTime(config.batchAuctionLength.add(100).toString())

        //  End current auction - will not start new one
        await expectEvents(facadeTest.runAuctionsForAllTraders(rToken.address), [
          {
            contract: rsrTrader,
            name: 'TradeSettled',
            args: [anyValue, rToken.address, rsr.address, sellAmt, minBuyAmt],
            emitted: true,
          },
          {
            contract: rsrTrader,
            name: 'TradeStarted',
            emitted: false,
          },
        ])

        // Check Price and Assets value - RToken price increases due to melting
        const updatedRTokenPrice: BigNumber = newTotalSupply
          .mul(BN_SCALE_FACTOR)
          .div(await rToken.totalSupply())
        await expectRTokenPrice(rTokenAsset.address, updatedRTokenPrice, ORACLE_ERROR)
        expect(await facadeTest.callStatic.totalAssetValue(rToken.address)).to.equal(
          issueAmount.mul(2)
        )

        // Check no funds in Market
        expect(await rToken.balanceOf(gnosis.address)).to.equal(0)

        // Check destinations after newly minted tokens
        expect(await rsr.balanceOf(stRSR.address)).to.be.closeTo(minBuyAmt, 1000)
        expect(await rToken.balanceOf(rsrTrader.address)).to.equal(0)
      })

      it('Should mint RTokens and handle remainder when collateral appreciates - Uneven quantity', async () => {
        // Check Price and Assets value
        await expectRTokenPrice(rTokenAsset.address, fp('1'), ORACLE_ERROR)
        expect(await facadeTest.callStatic.totalAssetValue(rToken.address)).to.equal(issueAmount)
        expect(await rToken.totalSupply()).to.equal(issueAmount)

        // Change redemption rates for AToken and CToken - Higher for the AToken
        await token2.setExchangeRate(fp('2'))
        await token3.setExchangeRate(fp('1.6'))
        await collateral2.refresh()
        await collateral3.refresh()

        // Check Price (unchanged) and Assets value (now 80% higher)
        const excessTotalValue: BigNumber = issueAmount.mul(80).div(100)
        await expectRTokenPrice(rTokenAsset.address, fp('1'), ORACLE_ERROR)
        expect(await facadeTest.callStatic.totalAssetValue(rToken.address)).to.equal(
          issueAmount.add(excessTotalValue)
        )
        expect(await rToken.totalSupply()).to.equal(issueAmount)

        // Check status of destinations and traders at this point
        expect(await rsr.balanceOf(stRSR.address)).to.equal(0)
        expect(await rToken.balanceOf(rsrTrader.address)).to.equal(0)
        expect(await token2.balanceOf(rsrTrader.address)).to.equal(0)
        expect(await token2.balanceOf(rTokenTrader.address)).to.equal(0)
        expect(await rToken.balanceOf(furnace.address)).to.equal(0)

        // Set expected values based on f=0.6
        const currentTotalSupply: BigNumber = await rToken.totalSupply()
        const excessRToken: BigNumber = issueAmount.mul(60).div(100)
        const excessCollateralValue: BigNumber = excessTotalValue.sub(excessRToken)
        const excessCollateralQty: BigNumber = excessCollateralValue.div(2) // each unit of this collateral is worth now $2
        const expectedToTraderFromRToken = divCeil(excessRToken.mul(60), bn(100))
        const expectedToFurnaceFromRToken = excessRToken.sub(expectedToTraderFromRToken)
        const expectedToRSRTraderFromCollateral = divCeil(excessCollateralQty.mul(60), bn(100))
        const expectedToRTokenTraderFromCollateral = excessCollateralQty.sub(
          expectedToRSRTraderFromCollateral
        )

        //  Set expected auction values
        const newTotalSupply: BigNumber = currentTotalSupply.mul(160).div(100)
        const sellAmtFromRToken: BigNumber = expectedToTraderFromRToken // all will be processed at once, due to max trade volume of 50%
        const minBuyAmtFromRToken: BigNumber = await toMinBuyAmt(
          sellAmtFromRToken,
          fp('1'),
          fp('1')
        )
        const sellAmtRSRFromCollateral: BigNumber = expectedToRSRTraderFromCollateral // all will be processed at once, due to max trade volume of 50%
        const minBuyAmtRSRFromCollateral: BigNumber = await toMinBuyAmt(
          sellAmtRSRFromCollateral,
          fp('1'),
          fp('1')
        )
        const sellAmtRTokenFromCollateral: BigNumber = expectedToRTokenTraderFromCollateral // all will be processed at once, due to max trade volume of 50%
        const minBuyAmtRTokenFromCollateral: BigNumber = await toMinBuyAmt(
          sellAmtRTokenFromCollateral,
          fp('1'),
          fp('1')
        )

        //  Collect revenue and mint new tokens - Will also launch auctions
        await expectEvents(facadeTest.runAuctionsForAllTraders(rToken.address), [
          {
            contract: rToken,
            name: 'Transfer',
            args: [ZERO_ADDRESS, backingManager.address, excessRToken],
            emitted: true,
          },
          {
            contract: rsrTrader,
            name: 'TradeStarted',
            args: [
              anyValue,
              rToken.address,
              rsr.address,
              sellAmtFromRToken,
              withinQuad(minBuyAmtFromRToken),
            ],
            emitted: true,
          },
          {
            contract: rsrTrader,
            name: 'TradeStarted',
            args: [
              anyValue,
              token2.address,
              rsr.address,
              sellAmtRSRFromCollateral,
              withinQuad(minBuyAmtRSRFromCollateral.mul(2)),
            ],
            emitted: true,
          },
          {
            contract: rTokenTrader,
            name: 'TradeStarted',
            args: [
              anyValue,
              token2.address,
              rToken.address,
              sellAmtRTokenFromCollateral,
              withinQuad(minBuyAmtRTokenFromCollateral.mul(2)),
            ],
            emitted: true,
          },
        ])

        // Check Price (unchanged) and Assets value (excess collateral not counted anymore) - Supply has increased
        await expectRTokenPrice(rTokenAsset.address, fp('1'), ORACLE_ERROR)
        expect(await facadeTest.callStatic.totalAssetValue(rToken.address)).to.equal(
          issueAmount.add(excessRToken)
        )
        expect(await rToken.totalSupply()).to.equal(newTotalSupply)

        // Check destinations after newly minted tokens
        expect(await rsr.balanceOf(stRSR.address)).to.equal(0)
        expect(await rToken.balanceOf(rsrTrader.address)).to.equal(
          expectedToTraderFromRToken.sub(sellAmtFromRToken)
        )

        expect(await rToken.balanceOf(furnace.address)).to.equal(expectedToFurnaceFromRToken)
        expect(await token2.balanceOf(rsrTrader.address)).to.equal(
          expectedToRSRTraderFromCollateral.sub(sellAmtRSRFromCollateral)
        )
        expect(await token2.balanceOf(rTokenTrader.address)).to.equal(
          expectedToRTokenTraderFromCollateral.sub(sellAmtRTokenFromCollateral)
        )

        // Check funds in Market
        expect(await rToken.balanceOf(gnosis.address)).to.equal(sellAmtFromRToken)
        expect(await token2.balanceOf(gnosis.address)).to.equal(
          sellAmtRSRFromCollateral.add(sellAmtRTokenFromCollateral)
        )

        const auctionTimestamp: number = await getLatestBlockTimestamp()

        // Check auctions registered
        // RToken -> RSR Auction
        await expectTrade(rsrTrader, {
          sell: rToken.address,
          buy: rsr.address,
          endTime: auctionTimestamp + Number(config.batchAuctionLength),
          externalId: bn('0'),
        })

        // Collateral -> RSR Auction
        await expectTrade(rsrTrader, {
          sell: token2.address,
          buy: rsr.address,
          endTime: auctionTimestamp + Number(config.batchAuctionLength),
          externalId: bn('1'),
        })

        // Collateral -> Rtoken Auction
        await expectTrade(rTokenTrader, {
          sell: token2.address,
          buy: rToken.address,
          endTime: auctionTimestamp + Number(config.batchAuctionLength),
          externalId: bn('2'),
        })

        //  Perform Mock Bids for RSR/RToken (addr1 has balance)
        await rsr
          .connect(addr1)
          .approve(gnosis.address, minBuyAmtFromRToken.add(minBuyAmtRSRFromCollateral))
        await rToken.connect(addr1).approve(gnosis.address, minBuyAmtRTokenFromCollateral)
        await gnosis.placeBid(0, {
          bidder: addr1.address,
          sellAmount: sellAmtFromRToken,
          buyAmount: minBuyAmtFromRToken,
        })

        await gnosis.placeBid(1, {
          bidder: addr1.address,
          sellAmount: sellAmtRSRFromCollateral,
          buyAmount: minBuyAmtRSRFromCollateral,
        })

        await gnosis.placeBid(2, {
          bidder: addr1.address,
          sellAmount: sellAmtRTokenFromCollateral,
          buyAmount: minBuyAmtRTokenFromCollateral,
        })

        //  Advance time till auction ended
        await advanceTime(config.batchAuctionLength.add(100).toString())

        // End current auction, should start a new one with same amount
        await expectEvents(facadeTest.runAuctionsForAllTraders(rToken.address), [
          {
            contract: rsrTrader,
            name: 'TradeSettled',
            args: [anyValue, rToken.address, rsr.address, sellAmtFromRToken, minBuyAmtFromRToken],
            emitted: true,
          },
          {
            contract: rsrTrader,
            name: 'TradeSettled',
            args: [
              anyValue,
              token2.address,
              rsr.address,
              sellAmtRSRFromCollateral,
              minBuyAmtRSRFromCollateral,
            ],
            emitted: true,
          },
          {
            contract: rTokenTrader,
            name: 'TradeSettled',
            args: [
              anyValue,
              token2.address,
              rToken.address,
              sellAmtRTokenFromCollateral,
              minBuyAmtRTokenFromCollateral,
            ],
            emitted: true,
          },
          {
            contract: rsrTrader,
            name: 'TradeStarted',
            emitted: false,
          },
          {
            contract: rTokenTrader,
            name: 'TradeStarted',
            emitted: false,
          },
        ])

        // Check no funds in Market
        expect(await rToken.balanceOf(gnosis.address)).to.equal(0)
        expect(await token2.balanceOf(gnosis.address)).to.equal(0)

        //  Check Price and Assets value - RToken price increases due to melting
        const updatedRTokenPrice: BigNumber = newTotalSupply
          .mul(BN_SCALE_FACTOR)
          .div(await rToken.totalSupply())
        await expectRTokenPrice(rTokenAsset.address, updatedRTokenPrice, ORACLE_ERROR)
        expect(await facadeTest.callStatic.totalAssetValue(rToken.address)).to.equal(
          issueAmount.add(excessRToken)
        )

        //  Check destinations
        const expectedRSR = minBuyAmtFromRToken.add(minBuyAmtRSRFromCollateral)
        expect(await rsr.balanceOf(stRSR.address)).to.be.closeTo(
          expectedRSR,
          expectedRSR.div(bn('1e15'))
        )
        expect(await rToken.balanceOf(rsrTrader.address)).to.equal(0)
        expect(await token2.balanceOf(rsrTrader.address)).to.equal(0)
        expect(await token2.balanceOf(rTokenTrader.address)).to.equal(0)
      })
    })

    context('With simple basket of ATokens and CTokens: no issued RTokens', function () {
      beforeEach(async function () {
        // Setup new basket with ATokens and CTokens
        await basketHandler
          .connect(owner)
          .setPrimeBasket([token2.address, token3.address], [fp('0.5'), fp('0.5')])
        await basketHandler.connect(owner).refreshBasket()

        // Mint some RSR
        await rsr.connect(owner).mint(addr1.address, initialBal)
      })

      it('Should be able to forwardRevenue without changing BU exchange rate', async () => {
        // Check Price and Assets value
        await expectRTokenPrice(rTokenAsset.address, fp('1'), ORACLE_ERROR)
        expect(await facadeTest.callStatic.totalAssetValue(rToken.address)).to.equal(0)
        expect(await rToken.totalSupply()).to.equal(0)

        // Check status of destinations at this point
        expect(await rsr.balanceOf(stRSR.address)).to.equal(0)
        expect(await rToken.balanceOf(rsrTrader.address)).to.equal(0)
        expect(await rToken.balanceOf(furnace.address)).to.equal(0)

        const mintAmt = bn('10000e18')
        await token2.connect(owner).mint(backingManager.address, mintAmt)
        await token3.connect(owner).mint(backingManager.address, mintAmt)

        await expect(backingManager.forwardRevenue([])).to.emit(rToken, 'Transfer')
        expect(await rToken.totalSupply()).to.equal(mintAmt.mul(2))
        expect(await rToken.basketsNeeded()).to.equal(mintAmt.mul(2))
      })
    })
  })

  describeGas('Gas Reporting', () => {
    let issueAmount: BigNumber
    let rewardAmountCOMP: BigNumber
    let rewardAmountAAVE: BigNumber

    beforeEach(async function () {
      issueAmount = bn('100000e18')

      // Provide approvals
      await token0.connect(addr1).approve(rToken.address, initialBal)
      await token1.connect(addr1).approve(rToken.address, initialBal)
      await token2.connect(addr1).approve(rToken.address, initialBal)
      await token3.connect(addr1).approve(rToken.address, initialBal)

      // Issue rTokens
      await rToken.connect(addr1).issue(issueAmount)

      // Send BackingManager with nonzero RToken balance to incur maximum gas costs
      await rToken.connect(addr1).transfer(backingManager.address, 1000)

      // Mint some RSR
      await rsr.connect(owner).mint(addr1.address, initialBal)
    })

    it('Claim and Sweep Rewards', async () => {
      // Claim and sweep Rewards - Nothing to claim
      await snapshotGasCost(backingManager.claimRewards())
      await snapshotGasCost(rsrTrader.claimRewards())
      await snapshotGasCost(rTokenTrader.claimRewards())

      // Set Rewards
      rewardAmountCOMP = bn('0.8e18')
      rewardAmountAAVE = bn('0.6e18')

      // COMP Rewards
      await compoundMock.setRewards(token3.address, rewardAmountCOMP)
      await compoundMock.setRewards(rsrTrader.address, rewardAmountCOMP)
      await compoundMock.setRewards(rTokenTrader.address, rewardAmountCOMP)
      await compoundMock.setRewards(rToken.address, rewardAmountCOMP)

      // AAVE Rewards
      await token2.setRewards(backingManager.address, rewardAmountAAVE)
      await token2.setRewards(rsrTrader.address, rewardAmountAAVE)
      await token2.setRewards(rTokenTrader.address, rewardAmountAAVE)
      await token2.setRewards(rToken.address, rewardAmountAAVE)

      // Claim and sweep Rewards - With Rewards
      await snapshotGasCost(backingManager.claimRewards())
      await snapshotGasCost(rsrTrader.claimRewards())
      await snapshotGasCost(rTokenTrader.claimRewards())
    })

    it('Settle Trades / Manage Funds', async () => {
      // Set max auction size for asset
      const chainlinkFeed = <MockV3Aggregator>(
        await (await ethers.getContractFactory('MockV3Aggregator')).deploy(8, bn('1e8'))
      )
      const newAsset: Asset = <Asset>(
        await AssetFactory.deploy(
          PRICE_TIMEOUT,
          chainlinkFeed.address,
          ORACLE_ERROR,
          compToken.address,
          config.rTokenMaxTradeVolume,
          ORACLE_TIMEOUT
        )
      )

      // Perform asset swap
      await assetRegistry.connect(owner).swapRegistered(newAsset.address)
      await basketHandler.refreshBasket()

      // Set f = 0.8 (0.2 for Rtoken)
      await distributor
        .connect(owner)
        .setDistribution(STRSR_DEST, { rTokenDist: bn(0), rsrDist: bn(4) })

      await distributor
        .connect(owner)
        .setDistribution(FURNACE_DEST, { rTokenDist: bn(1), rsrDist: bn(0) })

      // Set COMP tokens as reward
      rewardAmountCOMP = bn('2e18')

      // COMP Rewards
      await compoundMock.setRewards(backingManager.address, rewardAmountCOMP)

      // Collect revenue
      // Expected values based on Prices between COMP and RSR/RToken = 1 to 1 (for simplification)
      const sellAmt: BigNumber = bn('1e18') // due to max auction size
      const minBuyAmt: BigNumber = sellAmt.sub(sellAmt.div(100)) // due to trade slippage 1%

      const sellAmtRToken: BigNumber = rewardAmountCOMP.mul(20).div(100) // All Rtokens can be sold - 20% of total comp based on f
      const minBuyAmtRToken: BigNumber = sellAmtRToken.sub(sellAmtRToken.div(100)) // due to trade slippage 1%

      await backingManager.claimRewards()

      // Manage Funds
      await backingManager.forwardRevenue([compToken.address])
      await snapshotGasCost(rsrTrader.manageToken(compToken.address, TradeKind.BATCH_AUCTION))
      await snapshotGasCost(rTokenTrader.manageToken(compToken.address, TradeKind.BATCH_AUCTION))

      // Advance time till auctions ended
      await advanceTime(config.batchAuctionLength.add(100).toString())

      // Perform Mock Bids for RSR and RToken (addr1 has balance)
      await rsr.connect(addr1).approve(gnosis.address, minBuyAmt)
      await rToken.connect(addr1).approve(gnosis.address, minBuyAmtRToken)
      await gnosis.placeBid(0, {
        bidder: addr1.address,
        sellAmount: sellAmt,
        buyAmount: minBuyAmt,
      })
      await gnosis.placeBid(1, {
        bidder: addr1.address,
        sellAmount: sellAmtRToken,
        buyAmount: minBuyAmtRToken,
      })

      // Close auctions
      // Calculate pending amount
      const sellAmtRemainder: BigNumber = rewardAmountCOMP.sub(sellAmt).sub(sellAmtRToken)
      const minBuyAmtRemainder: BigNumber = sellAmtRemainder.sub(sellAmtRemainder.div(100)) // due to trade slippage 1%

      // Run auctions - Order: Settle trades, then manage funds
      // Settle trades
      await snapshotGasCost(rsrTrader.settleTrade(compToken.address))
      await snapshotGasCost(rTokenTrader.settleTrade(compToken.address))

      // Manage Funds
      await snapshotGasCost(rsrTrader.manageToken(compToken.address, TradeKind.BATCH_AUCTION))

      // Run final auction until all funds are converted
      // Advance time till auction ended
      await advanceTime(config.batchAuctionLength.add(100).toString())

      // Perform Mock Bids for RSR and RToken (addr1 has balance)
      await rsr.connect(addr1).approve(gnosis.address, minBuyAmtRemainder)
      await gnosis.placeBid(2, {
        bidder: addr1.address,
        sellAmount: sellAmtRemainder,
        buyAmount: minBuyAmtRemainder,
      })

      // Run auctions - Order: Settle trades, then Manage funds
      // Settle trades
      await snapshotGasCost(rsrTrader.settleTrade(compToken.address))
    })
  })
})<|MERGE_RESOLUTION|>--- conflicted
+++ resolved
@@ -2662,11 +2662,7 @@
         expect(near(await rToken.balanceOf(furnace.address), minBuyAmtRToken, 100)).to.equal(true)
       })
 
-<<<<<<< HEAD
-      it('(Regression) Should not overspend if backingManager.manageTokens() is called with duplicate tokens', async () => {
-=======
       it('Should not oversend if backingManager.forwardRevenue() is called with duplicate tokens', async () => {
->>>>>>> 0c11e568
         expect(await basketHandler.fullyCollateralized()).to.be.true
 
         // Change redemption rate for AToken and CToken to double
