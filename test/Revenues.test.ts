import { useEnv } from '#/utils/env'
import { anyValue } from '@nomicfoundation/hardhat-chai-matchers/withArgs'
import { getStorageAt, loadFixture, setStorageAt } from '@nomicfoundation/hardhat-network-helpers'
import { SignerWithAddress } from '@nomiclabs/hardhat-ethers/signers'
import { expect } from 'chai'
import { BigNumber, ContractFactory, Wallet, constants } from 'ethers'
import { ethers, upgrades } from 'hardhat'
import { GNOSIS_MAX_TOKENS, IConfig } from '../common/configuration'
import {
  BN_SCALE_FACTOR,
  CollateralStatus,
  FURNACE_DEST,
  MAX_UINT192,
  ONE_PERIOD,
  STRSR_DEST,
  TradeKind,
  ZERO_ADDRESS,
<<<<<<< HEAD
=======
  BidType,
>>>>>>> 212cbd55
} from '../common/constants'
import { expectEvents } from '../common/events'
import { bn, divCeil, fp, near } from '../common/numbers'
import {
  ATokenFiatCollateral,
  Asset,
  CTokenFiatCollateral,
  CTokenWrapperMock,
  ComptrollerMock,
  ERC20Mock,
  FacadeTest,
  FiatCollateral,
  GnosisMock,
  IAssetRegistry,
  InvalidATokenFiatCollateralMock,
  MockV3Aggregator,
  RTokenAsset,
  StaticATokenMock,
  TestIBackingManager,
  TestIBasketHandler,
  TestIBroker,
  TestIDistributor,
  TestIFurnace,
  TestIMain,
  TestIRToken,
  TestIRevenueTrader,
  TestIStRSR,
  USDCMock,
} from '../typechain'
import {
  Collateral,
  IMPLEMENTATION,
  Implementation,
  ORACLE_ERROR,
  ORACLE_TIMEOUT,
  ORACLE_TIMEOUT_PRE_BUFFER,
  PRICE_TIMEOUT,
  REVENUE_HIDING,
  defaultFixture,
} from './fixtures'
import { whileImpersonating } from './utils/impersonation'
import { withinQuad } from './utils/matchers'
import { expectRTokenPrice, setOraclePrice } from './utils/oracles'
import snapshotGasCost from './utils/snapshotGasCost'
import {
  advanceBlocks,
  advanceTime,
  getLatestBlockNumber,
  getLatestBlockTimestamp,
} from './utils/time'
import { mintCollaterals } from './utils/tokens'
import { dutchBuyAmount, expectTrade, getTrade } from './utils/trades'

const describeGas =
  IMPLEMENTATION == Implementation.P1 && useEnv('REPORT_GAS') ? describe.only : describe.skip

describe(`Revenues - P${IMPLEMENTATION}`, () => {
  let owner: SignerWithAddress
  let addr1: SignerWithAddress
  let addr2: SignerWithAddress
  let other: SignerWithAddress

  // Non-backing assets
  let rsr: ERC20Mock
  let rsrAsset: Asset
  let compToken: ERC20Mock
  let compoundMock: ComptrollerMock
  let aaveToken: ERC20Mock
  let aaveAsset: Asset

  // Trading
  let gnosis: GnosisMock
  let rsrTrader: TestIRevenueTrader
  let rTokenTrader: TestIRevenueTrader
  let broker: TestIBroker

  // Tokens and Assets
  let initialBal: BigNumber
  let token0: ERC20Mock
  let token1: USDCMock
  let token2: StaticATokenMock
  let token3: CTokenWrapperMock
  let collateral0: FiatCollateral
  let collateral1: FiatCollateral
  let collateral2: ATokenFiatCollateral
  let collateral3: CTokenFiatCollateral
  let collateral: Collateral[]
  let erc20s: ERC20Mock[]
  let basket: Collateral[]
  let rTokenAsset: RTokenAsset

  // Config values
  let config: IConfig

  // Contracts to retrieve after deploy
  let rToken: TestIRToken
  let stRSR: TestIStRSR
  let furnace: TestIFurnace
  let facadeTest: FacadeTest
  let assetRegistry: IAssetRegistry
  let backingManager: TestIBackingManager
  let basketHandler: TestIBasketHandler
  let distributor: TestIDistributor
  let main: TestIMain

  let AssetFactory: ContractFactory

  // Computes the minBuyAmt for a sellAmt at two prices
  // sellPrice + buyPrice should not be the low and high estimates, but rather the oracle prices
  const toMinBuyAmt = async (
    sellAmt: BigNumber,
    sellPrice: BigNumber,
    buyPrice: BigNumber
  ): Promise<BigNumber> => {
    // do all muls first so we don't round unnecessarily
    // a = loss due to max trade slippage
    // b = loss due to selling token at the low price
    // c = loss due to buying token at the high price
    // mirrors the math from TradeLib ~L:57

    const lowSellPrice = sellPrice.sub(sellPrice.mul(ORACLE_ERROR).div(BN_SCALE_FACTOR))
    const highBuyPrice = buyPrice.add(buyPrice.mul(ORACLE_ERROR).div(BN_SCALE_FACTOR))
    const product = sellAmt
      .mul(fp('1').sub(await rTokenTrader.maxTradeSlippage())) // (a)
      .mul(lowSellPrice) // (b)

    return divCeil(divCeil(product, highBuyPrice), fp('1')) // (c)
  }

  const disableBatchTrade = async () => {
    if (IMPLEMENTATION == Implementation.P1) {
      const slot = await getStorageAt(broker.address, 205)
      await setStorageAt(
        broker.address,
        205,
        slot.replace(slot.slice(2, 14), '1'.padStart(12, '0'))
      )
    } else {
      const slot = await getStorageAt(broker.address, 56)
      await setStorageAt(broker.address, 56, slot.replace(slot.slice(2, 42), '1'.padStart(40, '0')))
    }
    expect(await broker.batchTradeDisabled()).to.equal(true)
  }

  beforeEach(async () => {
    ;[owner, addr1, addr2, other] = await ethers.getSigners()

    // Deploy fixture
    ;({
      rsr,
      rsrAsset,
      compToken,
      aaveAsset,
      aaveToken,
      compoundMock,
      erc20s,
      collateral,
      basket,
      config,
      assetRegistry,
      backingManager,
      basketHandler,
      distributor,
      rToken,
      furnace,
      stRSR,
      broker,
      gnosis,
      facadeTest,
      rsrTrader,
      rTokenTrader,
      main,
      rTokenAsset,
    } = await loadFixture(defaultFixture))

    AssetFactory = await ethers.getContractFactory('Asset')

    // Set backingBuffer to 0 to make math easy
    await backingManager.connect(owner).setBackingBuffer(0)

    // Get assets and tokens
    collateral0 = <FiatCollateral>basket[0]
    collateral1 = <FiatCollateral>basket[1]
    collateral2 = <ATokenFiatCollateral>basket[2]
    collateral3 = <CTokenFiatCollateral>basket[3]
    token0 = <ERC20Mock>await ethers.getContractAt('ERC20Mock', await collateral0.erc20())
    token1 = <USDCMock>await ethers.getContractAt('USDCMock', await collateral1.erc20())
    token2 = <StaticATokenMock>(
      await ethers.getContractAt('StaticATokenMock', await collateral2.erc20())
    )
    token3 = <CTokenWrapperMock>(
      await ethers.getContractAt('CTokenWrapperMock', await collateral3.erc20())
    )

    // Mint initial balances
    initialBal = bn('1000000e18')
    await mintCollaterals(owner, [addr1, addr2], initialBal, basket)
    if (IMPLEMENTATION === Implementation.P1) {
      await (await ethers.getContractAt('RevenueTraderP1', rTokenTrader.address)).cacheComponents()
      await (await ethers.getContractAt('RevenueTraderP1', rsrTrader.address)).cacheComponents()
    }
  })

  describe('Deployment', () => {
    it('Should setup RevenueTraders correctly', async () => {
      expect(await rsrTrader.main()).to.equal(main.address)
      expect(await rsrTrader.tokenToBuy()).to.equal(rsr.address)
      expect(await rsrTrader.maxTradeSlippage()).to.equal(config.maxTradeSlippage)
      expect(await rsrTrader.minTradeVolume()).to.equal(config.minTradeVolume)

      expect(await rTokenTrader.main()).to.equal(main.address)
      expect(await rTokenTrader.tokenToBuy()).to.equal(rToken.address)
      expect(await rTokenTrader.maxTradeSlippage()).to.equal(config.maxTradeSlippage)
      expect(await rsrTrader.minTradeVolume()).to.equal(config.minTradeVolume)
    })

    it('Should perform validations on init', async () => {
      if (IMPLEMENTATION == Implementation.P0) {
        // Create RevenueTrader Factory
        const RevenueTraderFactory: ContractFactory = await ethers.getContractFactory(
          'RevenueTraderP0'
        )

        const newTrader = <TestIRevenueTrader>await RevenueTraderFactory.deploy()

        await expect(
          newTrader.init(main.address, ZERO_ADDRESS, bn('100'), config.minTradeVolume)
        ).to.be.revertedWith('invalid token address')
      } else if (IMPLEMENTATION == Implementation.P1) {
        const RevenueTraderFactory: ContractFactory = await ethers.getContractFactory(
          'RevenueTraderP1'
        )

        const newTrader = <TestIRevenueTrader>await upgrades.deployProxy(RevenueTraderFactory, [], {
          kind: 'uups',
          unsafeAllow: ['delegatecall'], // TradingLib
        })

        await expect(
          newTrader.init(main.address, ZERO_ADDRESS, bn('100'), config.minTradeVolume)
        ).to.be.revertedWith('invalid token address')
      }
    })
  })

  describe('Config/Setup', function () {
    it('Should setup initial distribution correctly', async () => {
      // Configuration
      const [rTokenTotal, rsrTotal] = await distributor.totals()
      expect(rsrTotal).equal(bn(60))
      expect(rTokenTotal).equal(bn(40))
    })

    it('Should allow to set distribution if owner', async () => {
      // Check initial status
      const [rTokenTotal, rsrTotal] = await distributor.totals()
      expect(rsrTotal).equal(bn(60))
      expect(rTokenTotal).equal(bn(40))

      // Attempt to update with another account
      await expect(
        distributor
          .connect(other)
          .setDistribution(FURNACE_DEST, { rTokenDist: bn(0), rsrDist: bn(0) })
      ).to.be.revertedWith('governance only')

      // Update with owner - Set f = 1
      await expect(
        distributor
          .connect(owner)
          .setDistribution(FURNACE_DEST, { rTokenDist: bn(0), rsrDist: bn(0) })
      )
        .to.emit(distributor, 'DistributionSet')
        .withArgs(FURNACE_DEST, bn(0), bn(0))

      // Check updated status
      const [newRTokenTotal, newRsrTotal] = await distributor.totals()
      expect(newRsrTotal).equal(bn(60))
      expect(newRTokenTotal).equal(bn(0))
    })

    it('Should perform distribution validations', async () => {
      // Cannot set RSR > 0 for Furnace
      await expect(
        distributor
          .connect(owner)
          .setDistribution(FURNACE_DEST, { rTokenDist: bn(0), rsrDist: bn(1) })
      ).to.be.revertedWith('Furnace must get 0% of RSR')

      // Cannot set RToken > 0 for StRSR
      await expect(
        distributor
          .connect(owner)
          .setDistribution(STRSR_DEST, { rTokenDist: bn(1), rsrDist: bn(0) })
      ).to.be.revertedWith('StRSR must get 0% of RToken')

      // Cannot set RSR distribution too high
      await expect(
        distributor
          .connect(owner)
          .setDistribution(STRSR_DEST, { rTokenDist: bn(0), rsrDist: bn(10001) })
      ).to.be.revertedWith('RSR distribution too high')

      // Cannot set RToken distribution too high
      await expect(
        distributor
          .connect(owner)
          .setDistribution(FURNACE_DEST, { rTokenDist: bn(10001), rsrDist: bn(0) })
      ).to.be.revertedWith('RToken distribution too high')

      // Cannot set both distributions = 0
      await distributor
        .connect(owner)
        .setDistribution(FURNACE_DEST, { rTokenDist: bn(0), rsrDist: bn(0) })
      await expect(
        distributor
          .connect(owner)
          .setDistribution(STRSR_DEST, { rTokenDist: bn(0), rsrDist: bn(0) })
      ).to.be.revertedWith('no distribution defined')

      // Cannot set zero addr beneficiary
      await expect(
        distributor
          .connect(owner)
          .setDistribution(ZERO_ADDRESS, { rTokenDist: bn(5), rsrDist: bn(5) })
      ).to.be.revertedWith('dest cannot be zero')

      // Cannot set Furnace as beneficiary
      await expect(
        distributor
          .connect(owner)
          .setDistribution(furnace.address, { rTokenDist: bn(5), rsrDist: bn(5) })
      ).to.be.revertedWith('destination can not be furnace or strsr directly')

      // Cannot set StRSR as beneficiary
      await expect(
        distributor
          .connect(owner)
          .setDistribution(stRSR.address, { rTokenDist: bn(5), rsrDist: bn(5) })
      ).to.be.revertedWith('destination can not be furnace or strsr directly')
    })

    it('Should validate number of destinations', async () => {
      // Cannot set more than Max (100)
      const maxDestinations = 100

      for (let i = 0; i < maxDestinations - 2; i++) {
        const usr: Wallet = await ethers.Wallet.createRandom()
        await distributor
          .connect(owner)
          .setDistribution(usr.address, { rTokenDist: bn(40), rsrDist: bn(60) })
      }

      // Attempt to add an additional destination will revert
      await expect(
        distributor
          .connect(owner)
          .setDistribution(other.address, { rTokenDist: bn(40), rsrDist: bn(60) })
      ).to.be.revertedWith('Too many destinations')
    })
  })

  describe('Revenues', function () {
    context('With issued Rtokens', function () {
      let issueAmount: BigNumber
      let rewardAmountCOMP: BigNumber
      let rewardAmountAAVE: BigNumber

      beforeEach(async function () {
        issueAmount = bn('100000e18')

        // Provide approvals
        await token0.connect(addr1).approve(rToken.address, initialBal)
        await token1.connect(addr1).approve(rToken.address, initialBal)
        await token2.connect(addr1).approve(rToken.address, initialBal)
        await token3.connect(addr1).approve(rToken.address, initialBal)

        // Issue rTokens
        await rToken.connect(addr1).issue(issueAmount)

        // Mint some RSR
        await rsr.connect(owner).mint(addr1.address, initialBal)
      })

      it('Should not trade if paused', async () => {
        await main.connect(owner).pauseTrading()
        await expect(
          rsrTrader.manageTokens([ZERO_ADDRESS], [TradeKind.BATCH_AUCTION])
        ).to.be.revertedWith('frozen or trading paused')
      })

      it('Should not trade if frozen', async () => {
        await main.connect(owner).freezeShort()
        await expect(
          rTokenTrader.manageTokens([ZERO_ADDRESS], [TradeKind.BATCH_AUCTION])
        ).to.be.revertedWith('frozen or trading paused')
      })

      it('Should not claim rewards if paused', async () => {
        await main.connect(owner).pauseTrading()
        await expect(rTokenTrader.claimRewards()).to.be.revertedWith('frozen or trading paused')
      })

      it('Should not claim rewards if frozen', async () => {
        await main.connect(owner).freezeShort()
        await expect(rTokenTrader.claimRewards()).to.be.revertedWith('frozen or trading paused')
      })

      it('Should not claim single rewards if paused', async () => {
        await main.connect(owner).pauseTrading()
        await expect(rTokenTrader.claimRewardsSingle(token2.address)).to.be.revertedWith(
          'frozen or trading paused'
        )
      })

      it('Should not claim single rewards if frozen', async () => {
        await main.connect(owner).freezeShort()
        await expect(rTokenTrader.claimRewardsSingle(token2.address)).to.be.revertedWith(
          'frozen or trading paused'
        )
      })

      it('should claim a single reward', async () => {
        const rewardAmt = bn('100e18')
        await token2.setRewards(backingManager.address, rewardAmt)
        await backingManager.claimRewardsSingle(token2.address)
        const balAfter = await aaveToken.balanceOf(backingManager.address)
        expect(balAfter).to.equal(rewardAmt)
      })

      it('Should still launch revenue auction if IFFY', async () => {
        // Depeg one of the underlying tokens - Reducing price 30%
        await setOraclePrice(collateral0.address, bn('7e7'))
        await collateral0.refresh()
        await token0.connect(addr1).transfer(rTokenTrader.address, issueAmount)
        const rtokenPrice = await basketHandler.price()
        const realRtokenPrice = rtokenPrice.low.add(rtokenPrice.high).div(2)
        const minBuyAmt = await toMinBuyAmt(issueAmount, fp('0.7'), realRtokenPrice)
        await expect(rTokenTrader.manageTokens([token0.address], [TradeKind.BATCH_AUCTION]))
          .to.emit(rTokenTrader, 'TradeStarted')
          .withArgs(anyValue, token0.address, rToken.address, issueAmount, withinQuad(minBuyAmt))
      })

      it('Should forward revenue to traders', async () => {
        const rewardAmt = bn('100e18')
        await token2.setRewards(backingManager.address, rewardAmt)
        await backingManager.claimRewardsSingle(token2.address)
        expect(await aaveToken.balanceOf(backingManager.address)).to.equal(rewardAmt)
        expect(await aaveToken.balanceOf(rsrTrader.address)).to.equal(0)
        expect(await aaveToken.balanceOf(rTokenTrader.address)).to.equal(0)

        await expect(backingManager.forwardRevenue([aaveToken.address])).to.emit(
          aaveToken,
          'Transfer'
        )
        expect(await aaveToken.balanceOf(backingManager.address)).to.equal(0)
        expect(await aaveToken.balanceOf(rsrTrader.address)).to.equal(rewardAmt.mul(60).div(100))
        expect(await aaveToken.balanceOf(rTokenTrader.address)).to.equal(rewardAmt.mul(40).div(100))
      })

      it('Should not forward revenue if basket not ready', async () => {
        const rewardAmt = bn('100e18')
        await token2.setRewards(backingManager.address, rewardAmt)
        await backingManager.claimRewardsSingle(token2.address)
        expect(await aaveToken.balanceOf(backingManager.address)).to.equal(rewardAmt)
        expect(await aaveToken.balanceOf(rsrTrader.address)).to.equal(0)
        expect(await aaveToken.balanceOf(rTokenTrader.address)).to.equal(0)

        // Default a token and update basket status
        await setOraclePrice(collateral0.address, bn('0.5e8'))
        await collateral0.refresh()
        expect(await collateral0.status()).to.equal(CollateralStatus.IFFY)
        await basketHandler.trackStatus()

        // Cannot forward if not SOUND
        await expect(backingManager.forwardRevenue([aaveToken.address])).to.be.revertedWith(
          'basket not ready'
        )

        // Regain SOUND
        await setOraclePrice(collateral0.address, bn('1e8'))
        await collateral0.refresh()
        expect(await collateral0.status()).to.equal(CollateralStatus.SOUND)
        await basketHandler.trackStatus()

        // Still cannot forward revenue, in warmup period
        await expect(backingManager.forwardRevenue([aaveToken.address])).to.be.revertedWith(
          'basket not ready'
        )

        expect(await aaveToken.balanceOf(backingManager.address)).to.equal(rewardAmt)
        expect(await aaveToken.balanceOf(rsrTrader.address)).to.equal(0)
        expect(await aaveToken.balanceOf(rTokenTrader.address)).to.equal(0)

        // Advance time post warmup period
        await advanceTime(Number(config.warmupPeriod) + 1)

        // Now we can forward revenue successfully
        await expect(backingManager.forwardRevenue([aaveToken.address])).to.emit(
          aaveToken,
          'Transfer'
        )
        expect(await aaveToken.balanceOf(backingManager.address)).to.equal(0)
        expect(await aaveToken.balanceOf(rsrTrader.address)).to.equal(rewardAmt.mul(60).div(100))
        expect(await aaveToken.balanceOf(rTokenTrader.address)).to.equal(rewardAmt.mul(40).div(100))
      })

      it('Should not forward revenue if paused', async () => {
        const rewardAmt = bn('100e18')
        await token2.setRewards(backingManager.address, rewardAmt)
        await backingManager.claimRewardsSingle(token2.address)
        expect(await aaveToken.balanceOf(backingManager.address)).to.equal(rewardAmt)
        expect(await aaveToken.balanceOf(rsrTrader.address)).to.equal(0)
        expect(await aaveToken.balanceOf(rTokenTrader.address)).to.equal(0)

        // Pause
        await main.connect(owner).pauseTrading()

        // Cannot forward revenue
        await expect(backingManager.forwardRevenue([aaveToken.address])).to.be.revertedWith(
          'frozen or trading paused'
        )
      })

      it('Should not forward revenue if frozen', async () => {
        const rewardAmt = bn('100e18')
        await token2.setRewards(backingManager.address, rewardAmt)
        await backingManager.claimRewardsSingle(token2.address)
        expect(await aaveToken.balanceOf(backingManager.address)).to.equal(rewardAmt)
        expect(await aaveToken.balanceOf(rsrTrader.address)).to.equal(0)
        expect(await aaveToken.balanceOf(rTokenTrader.address)).to.equal(0)

        // Pause
        await main.connect(owner).freezeShort()

        // Cannot forward revenue
        await expect(backingManager.forwardRevenue([aaveToken.address])).to.be.revertedWith(
          'frozen or trading paused'
        )
      })

      it('Should forward RSR revenue directly to StRSR and call payoutRewards()', async () => {
        const amount = bn('2000e18')
        await rsr.connect(owner).mint(backingManager.address, amount)
        expect(await rsr.balanceOf(backingManager.address)).to.equal(amount)
        expect(await rsr.balanceOf(stRSR.address)).to.equal(0)
        expect(await rsr.balanceOf(rsrTrader.address)).to.equal(0)
        expect(await rsr.balanceOf(rTokenTrader.address)).to.equal(0)

        // Advance to the end of noop period
        await advanceTime(Number(ONE_PERIOD))

        await expectEvents(backingManager.forwardRevenue([rsr.address]), [
          {
            contract: rsr,
            name: 'Transfer',
            args: [backingManager.address, stRSR.address, amount],
            emitted: true,
          },
          {
            contract: stRSR,
            name: 'RewardsPaid',
            emitted: true,
          },
        ])

        expect(await rsr.balanceOf(backingManager.address)).to.equal(0)
        expect(await rsr.balanceOf(stRSR.address)).to.equal(amount)
        expect(await rsr.balanceOf(rsrTrader.address)).to.equal(0)
        expect(await rsr.balanceOf(rTokenTrader.address)).to.equal(0)
      })

      it('Should launch revenue auction if UNPRICED', async () => {
        // After oracleTimeout it should still launch auction for RToken
        await advanceTime(ORACLE_TIMEOUT.toString())
        await rsr.connect(addr1).transfer(rTokenTrader.address, issueAmount)
        await rTokenTrader.callStatic.manageTokens([rsr.address], [TradeKind.BATCH_AUCTION])

        // After priceTimeout it should not buy RToken
        await advanceTime(PRICE_TIMEOUT.toString())
        await rsr.connect(addr1).transfer(rTokenTrader.address, issueAmount)
        await expect(
          rTokenTrader.manageTokens([rsr.address], [TradeKind.BATCH_AUCTION])
        ).to.be.revertedWith('buy asset price unknown')
      })

      it('Should not launch revenue auction if 0 erc20s len', async () => {
        await expect(rTokenTrader.manageTokens([], [])).to.be.revertedWith('empty erc20s list')
      })

      it('Should not launch revenue auction with uneven length lists', async () => {
        await expect(rTokenTrader.manageTokens([rsr.address], [])).to.be.revertedWith(
          'length mismatch'
        )
        await expect(
          rTokenTrader.manageTokens(
            [rsr.address],
            [TradeKind.BATCH_AUCTION, TradeKind.DUTCH_AUCTION]
          )
        ).to.be.revertedWith('length mismatch')
        await expect(
          rTokenTrader.manageTokens([rsr.address], [TradeKind.BATCH_AUCTION])
        ).to.not.be.revertedWith('length mismatch')
      })

      it('Should distribute tokenToBuy - distributeTokenToBuy()', async () => {
        // Use distributeTokenToBuy()
        const stRSRBal = await rsr.balanceOf(stRSR.address)
        await rsr.connect(owner).mint(rsrTrader.address, issueAmount)
        await rsrTrader.distributeTokenToBuy()
        const expectedAmount = stRSRBal.add(issueAmount)
        expect(await rsr.balanceOf(stRSR.address)).to.be.closeTo(expectedAmount, 100)
      })

      it('Should distribute tokenToBuy - manageTokens()', async () => {
        // Use manageTokens()
        const stRSRBal = await rsr.balanceOf(stRSR.address)
        await rsr.connect(owner).mint(rsrTrader.address, issueAmount)
        await rsrTrader.manageTokens([rsr.address], [TradeKind.BATCH_AUCTION])
        const expectedAmount = stRSRBal.add(issueAmount)
        expect(await rsr.balanceOf(stRSR.address)).to.be.closeTo(expectedAmount, 100)
      })

      it('Should not distribute tokenToBuy if frozen or trading paused', async () => {
        // Use distributeTokenToBuy()
        const stRSRBal = await rsr.balanceOf(stRSR.address)
        await rsr.connect(owner).mint(rsrTrader.address, issueAmount)

        // Trading pause
        await main.connect(owner).pauseTrading()

        // Attempt to distribute
        await expect(rsrTrader.distributeTokenToBuy()).to.be.revertedWith(
          'frozen or trading paused'
        )

        // Revert pause and freeze
        await main.connect(owner).unpauseTrading()
        await main.connect(owner).freezeShort()

        // Attempt to distribute again
        await expect(rsrTrader.distributeTokenToBuy()).to.be.revertedWith(
          'frozen or trading paused'
        )

        // Unfreeze
        await main.connect(owner).unfreeze()

        // Can distribute now
        await rsrTrader.distributeTokenToBuy()
        const expectedAmount = stRSRBal.add(issueAmount)
        expect(await rsr.balanceOf(stRSR.address)).to.be.closeTo(expectedAmount, 100)
      })

      it('Should distribute tokenToBuy before updating distribution', async () => {
        // Check initial status
        const [rTokenTotal, rsrTotal] = await distributor.totals()
        expect(rsrTotal).equal(bn(60))
        expect(rTokenTotal).equal(bn(40))

        // Set some balance of token-to-buy in traders
        const issueAmount = bn('100e18')

        // RSR Trader
        const stRSRBal = await rsr.balanceOf(stRSR.address)
        await rsr.connect(owner).mint(rsrTrader.address, issueAmount)

        // RToken Trader
        const rTokenBal = await rToken.balanceOf(furnace.address)
        await rToken.connect(addr1).issueTo(rTokenTrader.address, issueAmount)

        // Update distributions with owner - Set f = 1
        await distributor
          .connect(owner)
          .setDistribution(FURNACE_DEST, { rTokenDist: bn(0), rsrDist: bn(0) })

        // Check tokens were transferred from Traders
        const expectedAmountRSR = stRSRBal.add(issueAmount)
        expect(await rsr.balanceOf(stRSR.address)).to.be.closeTo(expectedAmountRSR, 100)
        expect(await rsr.balanceOf(rsrTrader.address)).to.be.closeTo(bn(0), 100)

        const expectedAmountRToken = rTokenBal.add(issueAmount)
        expect(await rToken.balanceOf(furnace.address)).to.be.closeTo(expectedAmountRToken, 100)
        expect(await rsr.balanceOf(rTokenTrader.address)).to.be.closeTo(bn(0), 100)

        // Check updated distributions
        const [newRTokenTotal, newRsrTotal] = await distributor.totals()
        expect(newRsrTotal).equal(bn(60))
        expect(newRTokenTotal).equal(bn(0))
      })

      it('Should avoid zero transfers when distributing tokenToBuy', async () => {
        // Distribute with no balance
        await expect(rsrTrader.distributeTokenToBuy()).to.be.revertedWith('nothing to distribute')
        expect(await rsr.balanceOf(stRSR.address)).to.equal(bn(0))

        // Small amount which ends in zero distribution due to rounding
        await rsr.connect(owner).mint(rsrTrader.address, bn(1))
        await expect(rsrTrader.distributeTokenToBuy()).to.be.revertedWith('nothing to distribute')
        expect(await rsr.balanceOf(stRSR.address)).to.equal(bn(0))
      })

      it('Should account rewards when distributing tokenToBuy', async () => {
        // 1. StRSR.payoutRewards()
        const stRSRBal = await rsr.balanceOf(stRSR.address)
        await rsr.connect(owner).mint(rsrTrader.address, issueAmount)
        await advanceTime(Number(ONE_PERIOD))
        await expect(rsrTrader.distributeTokenToBuy()).to.emit(stRSR, 'RewardsPaid')
        const expectedAmountStRSR = stRSRBal.add(issueAmount)
        expect(await rsr.balanceOf(stRSR.address)).to.be.closeTo(expectedAmountStRSR, 100)

        // 2. Furnace.melt()
        // Transfer RTokens to Furnace (to trigger melting later)
        const hndAmt: BigNumber = bn('10e18')
        await rToken.connect(addr1).transfer(furnace.address, hndAmt)
        await advanceTime(Number(ONE_PERIOD))
        await furnace.melt()

        // Transfer and distribute tokens in Trader (will melt)
        await advanceTime(Number(ONE_PERIOD))
        await rToken.connect(addr1).transfer(rTokenTrader.address, hndAmt)
        await expect(rTokenTrader.distributeTokenToBuy()).to.emit(rToken, 'Melted')
        const expectedAmountFurnace = hndAmt.mul(2)
        expect(await rToken.balanceOf(furnace.address)).to.be.closeTo(
          expectedAmountFurnace,
          expectedAmountFurnace.div(1000)
        ) // within 0.1%
      })

      it('Should update distribution even if distributeTokenToBuy() reverts', async () => {
        // Check initial status
        const [rTokenTotal, rsrTotal] = await distributor.totals()
        expect(rsrTotal).equal(bn(60))
        expect(rTokenTotal).equal(bn(40))

        // Set some balance of token-to-buy in RSR trader
        const issueAmount = bn('100e18')
        const stRSRBal = await rsr.balanceOf(stRSR.address)
        await rsr.connect(owner).mint(rsrTrader.address, issueAmount)

        // Pause the system, makes distributeTokenToBuy() revert
        await main.connect(owner).pauseTrading()
        await expect(rsrTrader.distributeTokenToBuy()).to.be.reverted

        // Update distributions with owner - Set f = 1
        await distributor
          .connect(owner)
          .setDistribution(FURNACE_DEST, { rTokenDist: bn(0), rsrDist: bn(0) })

        // Check no tokens were transferred
        expect(await rsr.balanceOf(stRSR.address)).to.equal(stRSRBal)
        expect(await rsr.balanceOf(rsrTrader.address)).to.equal(issueAmount)

        // Check updated distributions
        const [newRTokenTotal, newRsrTotal] = await distributor.totals()
        expect(newRsrTotal).equal(bn(60))
        expect(newRTokenTotal).equal(bn(0))
      })

      it('Should return tokens to BackingManager correctly - rsrTrader.returnTokens()', async () => {
        // Mint tokens
        await token0.connect(owner).mint(rsrTrader.address, issueAmount.add(1))
        await token1.connect(owner).mint(rsrTrader.address, issueAmount.add(2))

        // Should fail when trading paused or frozen
        await main.connect(owner).pauseIssuance()
        await main.connect(owner).pauseTrading()
        await main.connect(owner).freezeForever()
        await expect(
          rsrTrader.returnTokens([rsr.address, token0.address, token1.address])
        ).to.be.revertedWith('frozen or trading paused')
        await main.connect(owner).unfreeze()
        await expect(
          rsrTrader.returnTokens([rsr.address, token0.address, token1.address])
        ).to.be.revertedWith('frozen or trading paused')
        await main.connect(owner).unpauseTrading()

        // Should fail when distribution is nonzero
        await expect(
          rsrTrader.returnTokens([rsr.address, token0.address, token1.address])
        ).to.be.revertedWith('rsrTotal > 0')
        await distributor.setDistribution(STRSR_DEST, { rTokenDist: bn('0'), rsrDist: bn('0') })

        // Mint RSR
        await rsr.connect(owner).mint(rsrTrader.address, issueAmount)

        // Should fail for unregistered token
        await assetRegistry.connect(owner).unregister(collateral1.address)
        await expect(
          rsrTrader.returnTokens([rsr.address, token0.address, token1.address])
        ).to.be.revertedWith('unregistered erc20')

        // Succeed on just token0 + rsr
        await expectEvents(rsrTrader.returnTokens([rsr.address, token0.address]), [
          {
            contract: rsr,
            name: 'Transfer',
            args: [rsrTrader.address, backingManager.address, issueAmount],
            emitted: true,
          },
          {
            contract: token0,
            name: 'Transfer',
            args: [rsrTrader.address, backingManager.address, issueAmount.add(1)],
            emitted: true,
          },
          {
            contract: token1,
            name: 'Transfer',
            emitted: false,
          },
        ])
      })

      it('Should return tokens to BackingManager correctly - rTokenTrader.returnTokens()', async () => {
        // Mint tokens
        await rsr.connect(owner).mint(rTokenTrader.address, issueAmount)
        await token0.connect(owner).mint(rTokenTrader.address, issueAmount.add(1))
        await token1.connect(owner).mint(rTokenTrader.address, issueAmount.add(2))

        // Should fail when trading paused or frozen
        await main.connect(owner).pauseIssuance()
        await main.connect(owner).pauseTrading()
        await main.connect(owner).freezeForever()
        await expect(
          rTokenTrader.returnTokens([rsr.address, token0.address, token1.address])
        ).to.be.revertedWith('frozen or trading paused')
        await main.connect(owner).unfreeze()
        await expect(
          rTokenTrader.returnTokens([rsr.address, token0.address, token1.address])
        ).to.be.revertedWith('frozen or trading paused')
        await main.connect(owner).unpauseTrading()

        // Should fail when distribution is nonzero
        await expect(
          rTokenTrader.returnTokens([rsr.address, token0.address, token1.address])
        ).to.be.revertedWith('rTokenTotal > 0')
        await distributor.setDistribution(FURNACE_DEST, { rTokenDist: bn('0'), rsrDist: bn('0') })

        // Should fail for unregistered token
        await assetRegistry.connect(owner).unregister(collateral1.address)
        await expect(
          rTokenTrader.returnTokens([rsr.address, token0.address, token1.address])
        ).to.be.revertedWith('unregistered erc20')

        // Succeed on just token0 + rsr
        await expectEvents(rTokenTrader.returnTokens([rsr.address, token0.address]), [
          {
            contract: rsr,
            name: 'Transfer',
            args: [rTokenTrader.address, backingManager.address, issueAmount],
            emitted: true,
          },
          {
            contract: token0,
            name: 'Transfer',
            args: [rTokenTrader.address, backingManager.address, issueAmount.add(1)],
            emitted: true,
          },
          {
            contract: token1,
            name: 'Transfer',
            emitted: false,
          },
        ])
      })

      it('Should launch multiple auctions -- has tokenToBuy', async () => {
        // Mint AAVE, token0, and RSR to the RSRTrader
        await aaveToken.connect(owner).mint(rsrTrader.address, issueAmount)
        await token0.connect(owner).mint(rsrTrader.address, issueAmount)
        await rsr.connect(owner).mint(rsrTrader.address, issueAmount)

        // Start auctions
        await expectEvents(
          rsrTrader.manageTokens(
            [rsr.address, token0.address, aaveToken.address],
            [TradeKind.BATCH_AUCTION, TradeKind.BATCH_AUCTION, TradeKind.BATCH_AUCTION]
          ),
          [
            {
              contract: rsr,
              name: 'Transfer',
              args: [rsrTrader.address, stRSR.address, anyValue],
              emitted: true,
            },
            {
              contract: rsrTrader,
              name: 'TradeStarted',
              args: [anyValue, token0.address, rsr.address, issueAmount, anyValue],
              emitted: true,
            },
            {
              contract: rsrTrader,
              name: 'TradeStarted',
              args: [anyValue, aaveToken.address, rsr.address, issueAmount, anyValue],
              emitted: true,
            },
          ]
        )
      })

      it('Should launch multiple auctions -- involvesRToken', async () => {
        // Mint AAVE, token0, and RSR to the RSRTrader
        await rToken.connect(addr1).transfer(rsrTrader.address, issueAmount)
        await rsr.connect(owner).mint(rsrTrader.address, issueAmount)

        // Start auctions
        await expectEvents(
          rsrTrader.manageTokens(
            [rsr.address, rToken.address],
            [TradeKind.BATCH_AUCTION, TradeKind.BATCH_AUCTION]
          ),
          [
            {
              contract: rsr,
              name: 'Transfer',
              args: [rsrTrader.address, stRSR.address, anyValue],
              emitted: true,
            },
            {
              contract: rsrTrader,
              name: 'TradeStarted',
              args: [anyValue, rToken.address, rsr.address, issueAmount, anyValue],
              emitted: true,
            },
          ]
        )
      })

      it('Should launch revenue auction if DISABLED with nonzero minBuyAmount', async () => {
        await setOraclePrice(collateral0.address, bn('0.5e8'))
        await collateral0.refresh()
        await advanceTime((await collateral0.delayUntilDefault()).toString())
        expect(await collateral0.status()).to.equal(CollateralStatus.DISABLED)
        await token0.connect(addr1).transfer(rTokenTrader.address, issueAmount)
        await expect(
          rTokenTrader.manageTokens([token0.address], [TradeKind.BATCH_AUCTION])
        ).to.emit(rTokenTrader, 'TradeStarted')

        // Trade should have extremely nonzero worst-case price
        const trade = await getTrade(rTokenTrader, token0.address)
        expect(await trade.initBal()).to.equal(issueAmount)
        expect(await trade.worstCasePrice()).to.be.gte(fp('0.775'))
      })

      it('Should claim COMP and handle revenue auction correctly - small amount processed in single auction', async () => {
        // Set COMP tokens as reward
        rewardAmountCOMP = bn('0.8e18')

        // COMP Rewards
        await compoundMock.setRewards(backingManager.address, rewardAmountCOMP)

        // Collect revenue
        // Expected values based on Prices between COMP and RSR/RToken = 1 to 1 (for simplification)
        const sellAmt: BigNumber = rewardAmountCOMP.mul(60).div(100) // due to f = 60%
        const minBuyAmt: BigNumber = await toMinBuyAmt(sellAmt, fp('1'), fp('1'))

        const sellAmtRToken: BigNumber = rewardAmountCOMP.sub(sellAmt) // Remainder
        const minBuyAmtRToken: BigNumber = await toMinBuyAmt(sellAmtRToken, fp('1'), fp('1'))

        await expectEvents(backingManager.claimRewards(), [
          {
            contract: token3,
            name: 'RewardsClaimed',
            args: [compToken.address, rewardAmountCOMP],
            emitted: true,
          },
          {
            contract: token2,
            name: 'RewardsClaimed',
            args: [aaveToken.address, bn(0)],
            emitted: true,
          },
        ])

        // Check status of destinations at this point
        expect(await rsr.balanceOf(stRSR.address)).to.equal(0)
        expect(await rToken.balanceOf(furnace.address)).to.equal(0)

        await expectEvents(facadeTest.runAuctionsForAllTraders(rToken.address), [
          {
            contract: rsrTrader,
            name: 'TradeStarted',
            args: [anyValue, compToken.address, rsr.address, sellAmt, withinQuad(minBuyAmt)],
            emitted: true,
          },
          {
            contract: rTokenTrader,
            name: 'TradeStarted',
            args: [
              anyValue,
              compToken.address,
              rToken.address,
              sellAmtRToken,
              withinQuad(minBuyAmtRToken),
            ],
            emitted: true,
          },
        ])

        const auctionTimestamp: number = await getLatestBlockTimestamp()

        // Check auctions registered
        // COMP -> RSR Auction
        await expectTrade(rsrTrader, {
          sell: compToken.address,
          buy: rsr.address,
          endTime: auctionTimestamp + Number(config.batchAuctionLength),
          externalId: bn('0'),
        })

        // COMP -> RToken Auction
        await expectTrade(rTokenTrader, {
          sell: compToken.address,
          buy: rToken.address,
          endTime: auctionTimestamp + Number(config.batchAuctionLength),
          externalId: bn('1'),
        })

        // Check funds in Market
        expect(await compToken.balanceOf(gnosis.address)).to.equal(rewardAmountCOMP)

        // If we attempt to settle before auction ended it reverts
        await expect(rsrTrader.settleTrade(compToken.address)).to.be.revertedWith(
          'cannot settle yet'
        )

        await expect(rTokenTrader.settleTrade(compToken.address)).to.be.revertedWith(
          'cannot settle yet'
        )

        // Nothing occurs if we attempt to settle for a token that is not being traded
        await expect(rsrTrader.settleTrade(aaveToken.address)).to.not.emit
        await expect(rTokenTrader.settleTrade(aaveToken.address)).to.not.emit

        // Advance time till auction ended
        await advanceTime(config.batchAuctionLength.add(100).toString())

        // Perform Mock Bids for RSR and RToken (addr1 has balance)
        await rsr.connect(addr1).approve(gnosis.address, minBuyAmt)
        await rToken.connect(addr1).approve(gnosis.address, minBuyAmtRToken)
        await gnosis.placeBid(0, {
          bidder: addr1.address,
          sellAmount: sellAmt,
          buyAmount: minBuyAmt,
        })
        await gnosis.placeBid(1, {
          bidder: addr1.address,
          sellAmount: sellAmtRToken,
          buyAmount: minBuyAmtRToken,
        })

        // Close auctions
        await expectEvents(facadeTest.runAuctionsForAllTraders(rToken.address), [
          {
            contract: rsrTrader,
            name: 'TradeSettled',
            args: [anyValue, compToken.address, rsr.address, sellAmt, minBuyAmt],
            emitted: true,
          },
          {
            contract: rTokenTrader,
            name: 'TradeSettled',
            args: [anyValue, compToken.address, rToken.address, sellAmtRToken, minBuyAmtRToken],
            emitted: true,
          },
          {
            contract: rsrTrader,
            name: 'TradeStarted',
            emitted: false,
          },
          {
            contract: rTokenTrader,
            name: 'TradeStarted',
            emitted: false,
          },
        ])

        // Check balances sent to corresponding destinations; won't be exact because distributor rounds
        // StRSR
        expect(await rsr.balanceOf(stRSR.address)).to.be.closeTo(
          minBuyAmt,
          minBuyAmt.div(bn('1e15'))
        )
        // Furnace
        expect(await rToken.balanceOf(furnace.address)).to.closeTo(
          minBuyAmtRToken,
          minBuyAmtRToken.div(bn('1e15'))
        )
      })

      it('Should be able to start a dust auction BATCH_AUCTION, if enabled', async () => {
        const minTrade = bn('1e18')

        await rTokenTrader.connect(owner).setMinTradeVolume(minTrade)

        await collateral0.refresh()

        const dustAmount = bn('1e17')
        await token0.connect(addr1).transfer(rTokenTrader.address, dustAmount)

        const p1RevenueTrader = await ethers.getContractAt('RevenueTraderP1', rTokenTrader.address)

        // Disable batch auctions, should not start auction
        await broker.connect(owner).setBatchAuctionLength(bn(0))
        await expect(
          p1RevenueTrader.manageTokens([token0.address], [TradeKind.BATCH_AUCTION])
        ).to.be.revertedWith('batch auctions not enabled')

        // Enable batch auctions (normal flow)
        await broker.connect(owner).setBatchAuctionLength(config.batchAuctionLength)

        await expect(
          p1RevenueTrader.manageTokens([token0.address], [TradeKind.BATCH_AUCTION])
        ).to.emit(rTokenTrader, 'TradeStarted')
      })

      it('Should be able to start a dust auction DUTCH_AUCTION, if enabled', async () => {
        const minTrade = bn('1e18')

        await rTokenTrader.connect(owner).setMinTradeVolume(minTrade)

        await collateral0.refresh()

        const dustAmount = bn('1e17')
        await token0.connect(addr1).transfer(rTokenTrader.address, dustAmount)

        const p1RevenueTrader = await ethers.getContractAt('RevenueTraderP1', rTokenTrader.address)

        // Disable dutch auctions, should not start auction
        await broker.connect(owner).setDutchAuctionLength(bn(0))
        await expect(
          p1RevenueTrader.manageTokens([token0.address], [TradeKind.DUTCH_AUCTION])
        ).to.be.revertedWith('dutch auctions not enabled')

        // Enable batch auctions (normal flow)
        await broker.connect(owner).setDutchAuctionLength(config.dutchAuctionLength)

        await expect(
          p1RevenueTrader.manageTokens([token0.address], [TradeKind.DUTCH_AUCTION])
        ).to.emit(rTokenTrader, 'TradeStarted')
      })

      it('Should only be able to start a dust auction BATCH_AUCTION (and not DUTCH_AUCTION) if oracle has failed', async () => {
        const minTrade = bn('1e18')

        await rsrTrader.connect(owner).setMinTradeVolume(minTrade)

        const dustAmount = bn('1e17')
        await token0.connect(addr1).transfer(rsrTrader.address, dustAmount)

        await setOraclePrice(collateral0.address, bn(0))
        await collateral0.refresh()
        await advanceTime(PRICE_TIMEOUT.add(ORACLE_TIMEOUT).toString())
        await setOraclePrice(rsrAsset.address, bn('1e8'))

        const p = await collateral0.price()
        expect(p[0]).to.equal(0)
        expect(p[1]).to.equal(MAX_UINT192)
        await expect(
          rsrTrader.manageTokens([token0.address], [TradeKind.DUTCH_AUCTION])
        ).to.revertedWith('dutch auctions require live prices')
        await expect(rsrTrader.manageTokens([token0.address], [TradeKind.BATCH_AUCTION])).to.emit(
          rsrTrader,
          'TradeStarted'
        )
      })

      it('Should not launch an auction for 1 qTok', async () => {
        await token0.connect(addr1).transfer(rTokenTrader.address, 1)
        await expect(
          rTokenTrader.manageTokens([token0.address], [TradeKind.DUTCH_AUCTION])
        ).to.be.revertedWith('sell amount too low')
        await expect(
          rTokenTrader.manageTokens([token0.address], [TradeKind.BATCH_AUCTION])
        ).to.be.revertedWith('sell amount too low')
      })

      it('Should handle properly an asset with low maxTradeVolume', async () => {
        // Set f = 1
        await expect(
          distributor
            .connect(owner)
            .setDistribution(FURNACE_DEST, { rTokenDist: bn(0), rsrDist: bn(0) })
        )
          .to.emit(distributor, 'DistributionSet')
          .withArgs(FURNACE_DEST, bn(0), bn(0))

        // Avoid dropping 20 qAAVE by making there be exactly 1 distribution share.
        await expect(
          distributor
            .connect(owner)
            .setDistribution(STRSR_DEST, { rTokenDist: bn(0), rsrDist: bn(1) })
        )
          .to.emit(distributor, 'DistributionSet')
          .withArgs(STRSR_DEST, bn(0), bn(1))

        // Set AAVE tokens as reward
        rewardAmountAAVE = bn('1000e18')

        // AAVE Rewards
        await token2.setRewards(backingManager.address, rewardAmountAAVE)

        // Set new asset for AAVE with low maxTradeVolume
        const newAAVEAsset: Asset = <Asset>await AssetFactory.deploy(
          PRICE_TIMEOUT,
          await aaveAsset.chainlinkFeed(),
          ORACLE_ERROR,
          aaveToken.address,
          bn(606), // 2 qTok auction at $300 (after accounting for price.high)
          ORACLE_TIMEOUT_PRE_BUFFER
        )

        // Set a very high price
        const aavePrice = bn('300e8')
        await setOraclePrice(newAAVEAsset.address, aavePrice)

        // Refresh asset
        await newAAVEAsset.refresh()

        // Swap asset
        await assetRegistry.connect(owner).swapRegistered(newAAVEAsset.address)

        // Collect revenue
        await expectEvents(backingManager.claimRewards(), [
          {
            contract: token3,
            name: 'RewardsClaimed',
            args: [compToken.address, bn(0)],
            emitted: true,
          },
          {
            contract: token2,
            name: 'RewardsClaimed',
            args: [aaveToken.address, rewardAmountAAVE],
            emitted: true,
          },
        ])

        expect(await aaveToken.balanceOf(backingManager.address)).to.equal(rewardAmountAAVE)

        // Check status of destinations at this point
        expect(await rsr.balanceOf(stRSR.address)).to.equal(0)
        expect(await rToken.balanceOf(furnace.address)).to.equal(0)

        // Run auctions - will sell the maxTradeVolume
        await expectEvents(facadeTest.runAuctionsForAllTraders(rToken.address), [
          {
            contract: rsrTrader,
            name: 'TradeStarted',
            emitted: true,
            args: [
              anyValue,
              aaveToken.address,
              rsr.address,
              bn(2),
              // the 1% increase here offsets the 1% decrease that would normally be applied to the sellAmt, but since 1 is the floor, isn't
              await toMinBuyAmt(bn(2), fp('303'), fp('1')),
            ],
          },
          {
            contract: rTokenTrader,
            name: 'TradeStarted',
            emitted: false,
          },
        ])

        // Check funds now in Market
        expect(await aaveToken.balanceOf(gnosis.address)).to.equal(bn(2))
        expect(await aaveToken.balanceOf(backingManager.address)).to.equal(bn(0))
        expect(await aaveToken.balanceOf(rsrTrader.address)).to.equal(rewardAmountAAVE.sub(bn(2)))

        // Check destinations, nothing still -  Auctions need to be completed
        expect(await rsr.balanceOf(stRSR.address)).to.equal(0)
        expect(await rToken.balanceOf(furnace.address)).to.equal(0)
      })

      it('Should handle GNOSIS_MAX_TOKENS cap in BATCH_AUCTION', async () => {
        // Halve price to trigger maxTradeSize() overflow
        const chainlinkFeed = <MockV3Aggregator>(
          await (await ethers.getContractFactory('MockV3Aggregator')).deploy(8, bn('0.5e8'))
        )

        // Set Max trade volume very high for both assets in trade
        const newSellAsset: Asset = <Asset>(
          await AssetFactory.deploy(
            PRICE_TIMEOUT,
            chainlinkFeed.address,
            ORACLE_ERROR,
            aaveToken.address,
            MAX_UINT192,
            ORACLE_TIMEOUT_PRE_BUFFER
          )
        )

        const newRSRAsset: Asset = <Asset>(
          await AssetFactory.deploy(
            PRICE_TIMEOUT,
            await rsrAsset.chainlinkFeed(),
            ORACLE_ERROR,
            rsr.address,
            MAX_UINT192,
            ORACLE_TIMEOUT_PRE_BUFFER
          )
        )

        // Perform asset swap
        await assetRegistry.connect(owner).swapRegistered(newSellAsset.address)
        await assetRegistry.connect(owner).swapRegistered(newRSRAsset.address)
        await basketHandler.refreshBasket()

        // Set rewards manually
        const amount = MAX_UINT192
        await aaveToken.connect(owner).mint(rsrTrader.address, amount)

        const p1RevenueTrader = await ethers.getContractAt('RevenueTraderP1', rsrTrader.address)

        await expect(
          p1RevenueTrader.manageTokens([aaveToken.address], [TradeKind.BATCH_AUCTION])
        ).to.emit(rsrTrader, 'TradeStarted')

        // Check trade is using the GNOSIS limits
        const trade = await getTrade(rsrTrader, aaveToken.address)
        expect(await trade.initBal()).to.equal(GNOSIS_MAX_TOKENS)
      })

      it('Should claim AAVE and handle revenue auction correctly - small amount processed in single auction', async () => {
        rewardAmountAAVE = bn('0.5e18')

        // AAVE Rewards
        await token2.setRewards(backingManager.address, rewardAmountAAVE)

        // Collect revenue
        // Expected values based on Prices between AAVE and RSR/RToken = 1 to 1 (for simplification)
        const sellAmt: BigNumber = rewardAmountAAVE.mul(60).div(100) // due to f = 60%
        const minBuyAmt: BigNumber = await toMinBuyAmt(sellAmt, fp('1'), fp('1'))

        const sellAmtRToken: BigNumber = rewardAmountAAVE.sub(sellAmt) // Remainder
        const minBuyAmtRToken: BigNumber = await toMinBuyAmt(sellAmtRToken, fp('1'), fp('1'))

        // Can also claim through Facade
        await expectEvents(facadeTest.claimRewards(rToken.address), [
          {
            contract: token3,
            name: 'RewardsClaimed',
            args: [compToken.address, bn(0)],
            emitted: true,
          },
          {
            contract: token2,
            name: 'RewardsClaimed',
            args: [aaveToken.address, rewardAmountAAVE],
            emitted: true,
          },
        ])

        // Check status of destinations at this point
        expect(await rsr.balanceOf(stRSR.address)).to.equal(0)
        expect(await rToken.balanceOf(furnace.address)).to.equal(0)

        // Run auctions
        await expectEvents(facadeTest.runAuctionsForAllTraders(rToken.address), [
          {
            contract: rsrTrader,
            name: 'TradeStarted',
            args: [anyValue, aaveToken.address, rsr.address, sellAmt, withinQuad(minBuyAmt)],
            emitted: true,
          },
          {
            contract: rTokenTrader,
            name: 'TradeStarted',
            args: [
              anyValue,
              aaveToken.address,
              rToken.address,
              sellAmtRToken,
              withinQuad(minBuyAmtRToken),
            ],
            emitted: true,
          },
        ])

        // Check auctions registered
        // AAVE -> RSR Auction
        await expectTrade(rsrTrader, {
          sell: aaveToken.address,
          buy: rsr.address,
          endTime: (await getLatestBlockTimestamp()) + Number(config.batchAuctionLength),
          externalId: bn('0'),
        })

        // AAVE -> RToken Auction
        await expectTrade(rTokenTrader, {
          sell: aaveToken.address,
          buy: rToken.address,
          endTime: (await getLatestBlockTimestamp()) + Number(config.batchAuctionLength),
          externalId: bn('1'),
        })

        // Check funds in Market
        expect(await aaveToken.balanceOf(gnosis.address)).to.equal(rewardAmountAAVE)

        // Advance time till auction ended
        await advanceTime(config.batchAuctionLength.add(100).toString())

        // Mock auction by minting the buy tokens (in this case RSR and RToken)
        await rsr.connect(addr1).approve(gnosis.address, minBuyAmt)
        await rToken.connect(addr1).approve(gnosis.address, minBuyAmtRToken)
        await gnosis.placeBid(0, {
          bidder: addr1.address,
          sellAmount: sellAmt,
          buyAmount: minBuyAmt,
        })
        await gnosis.placeBid(1, {
          bidder: addr1.address,
          sellAmount: sellAmtRToken,
          buyAmount: minBuyAmtRToken,
        })

        // Close auctions
        await expectEvents(facadeTest.runAuctionsForAllTraders(rToken.address), [
          {
            contract: rsrTrader,
            name: 'TradeSettled',
            args: [anyValue, aaveToken.address, rsr.address, sellAmt, minBuyAmt],
            emitted: true,
          },
          {
            contract: rTokenTrader,
            name: 'TradeSettled',
            args: [anyValue, aaveToken.address, rToken.address, sellAmtRToken, minBuyAmtRToken],
            emitted: true,
          },
          {
            contract: rsrTrader,
            name: 'TradeStarted',
            emitted: false,
          },
          {
            contract: rTokenTrader,
            name: 'TradeStarted',
            emitted: false,
          },
        ])

        // Check balances sent to corresponding destinations; won't be exact because distributor rounds
        // StRSR
        expect(await rsr.balanceOf(stRSR.address)).to.be.closeTo(
          minBuyAmt,
          minBuyAmt.div(bn('1e15'))
        )
        // Furnace
        expect(await rToken.balanceOf(furnace.address)).to.be.closeTo(
          minBuyAmtRToken,
          minBuyAmtRToken.div(bn('1e15'))
        )
      })

      it('Should handle large auctions using maxTradeVolume with f=1 (RSR only)', async () => {
        // Set max trade volume for asset
        const chainlinkFeed = <MockV3Aggregator>(
          await (await ethers.getContractFactory('MockV3Aggregator')).deploy(8, bn('1e8'))
        )
        const newAsset: Asset = <Asset>(
          await AssetFactory.deploy(
            PRICE_TIMEOUT,
            chainlinkFeed.address,
            ORACLE_ERROR,
            aaveToken.address,
            fp('1'),
            ORACLE_TIMEOUT_PRE_BUFFER
          )
        )

        // Perform asset swap
        await assetRegistry.connect(owner).swapRegistered(newAsset.address)
        await basketHandler.refreshBasket()

        // Set f = 1
        await expect(
          distributor
            .connect(owner)
            .setDistribution(FURNACE_DEST, { rTokenDist: bn(0), rsrDist: bn(0) })
        )
          .to.emit(distributor, 'DistributionSet')
          .withArgs(FURNACE_DEST, bn(0), bn(0))

        // Avoid dropping 20 qAAVE by making there be exactly 1 distribution share.
        await expect(
          distributor
            .connect(owner)
            .setDistribution(STRSR_DEST, { rTokenDist: bn(0), rsrDist: bn(1) })
        )
          .to.emit(distributor, 'DistributionSet')
          .withArgs(STRSR_DEST, bn(0), bn(1))

        // Set AAVE tokens as reward
        rewardAmountAAVE = fp('1.9')

        // AAVE Rewards
        await token2.setRewards(backingManager.address, rewardAmountAAVE)
        await expectEvents(backingManager.claimRewards(), [
          {
            contract: token3,
            name: 'RewardsClaimed',
            args: [compToken.address, bn(0)],
            emitted: true,
          },
          {
            contract: token2,
            name: 'RewardsClaimed',
            args: [aaveToken.address, rewardAmountAAVE],
            emitted: true,
          },
        ])

        // Check status of destinations at this point
        expect(await rsr.balanceOf(stRSR.address)).to.equal(0)
        expect(await rToken.balanceOf(furnace.address)).to.equal(0)

        // Expected values based on Prices between AAVE and RSR = 1 to 1 (for simplification)
        const sellAmt: BigNumber = fp('1').mul(100).div(99) // due to oracle error
        const minBuyAmt: BigNumber = await toMinBuyAmt(sellAmt, fp('1'), fp('1'))

        // Run auctions
        await expectEvents(facadeTest.runAuctionsForAllTraders(rToken.address), [
          {
            contract: rsrTrader,
            name: 'TradeStarted',
            args: [anyValue, aaveToken.address, rsr.address, sellAmt, withinQuad(minBuyAmt)],
            emitted: true,
          },
          {
            contract: rTokenTrader,
            name: 'TradeStarted',
            emitted: false,
          },
        ])

        const auctionTimestamp: number = await getLatestBlockTimestamp()

        // Check auction registered
        // AAVE -> RSR Auction
        await expectTrade(rsrTrader, {
          sell: aaveToken.address,
          buy: rsr.address,
          endTime: auctionTimestamp + Number(config.batchAuctionLength),
          externalId: bn('0'),
        })

        // Check funds in Market and Trader
        expect(await aaveToken.balanceOf(gnosis.address)).to.equal(sellAmt)
        expect(await aaveToken.balanceOf(rsrTrader.address)).to.equal(rewardAmountAAVE.sub(sellAmt))

        // Another call will not create a new auction (we only allow only one at a time per pair)
        await expectEvents(facadeTest.runAuctionsForAllTraders(rToken.address), [
          {
            contract: rsrTrader,
            name: 'TradeStarted',
            emitted: false,
          },
          {
            contract: rTokenTrader,
            name: 'TradeStarted',
            emitted: false,
          },
        ])

        // Perform Mock Bids for RSR (addr1 has balance)
        await rsr.connect(addr1).approve(gnosis.address, minBuyAmt)
        await gnosis.placeBid(0, {
          bidder: addr1.address,
          sellAmount: sellAmt,
          buyAmount: minBuyAmt,
        })

        // Advance time till auction ended
        await advanceTime(config.batchAuctionLength.add(100).toString())

        // Run auctions
        const remainderSellAmt = rewardAmountAAVE.sub(sellAmt)
        const remainderMinBuyAmt = await toMinBuyAmt(remainderSellAmt, fp('1'), fp('1'))
        await expectEvents(facadeTest.runAuctionsForAllTraders(rToken.address), [
          {
            contract: rsrTrader,
            name: 'TradeSettled',
            args: [anyValue, aaveToken.address, rsr.address, sellAmt, minBuyAmt],
            emitted: true,
          },
          {
            contract: rsrTrader,
            name: 'TradeStarted',
            args: [
              anyValue,
              aaveToken.address,
              rsr.address,
              remainderSellAmt,
              withinQuad(remainderMinBuyAmt),
            ],
            emitted: true,
          },
          {
            contract: rTokenTrader,
            name: 'TradeStarted',
            emitted: false,
          },
        ])

        // Check new auction
        // AAVE -> RSR Auction
        await expectTrade(rsrTrader, {
          sell: aaveToken.address,
          buy: rsr.address,
          endTime: (await getLatestBlockTimestamp()) + Number(config.batchAuctionLength),
          externalId: bn('1'),
        })

        // Check now all funds in Market
        expect(await aaveToken.balanceOf(gnosis.address)).to.equal(remainderSellAmt)
        expect(await aaveToken.balanceOf(rsrTrader.address)).to.equal(0)

        // Perform Mock Bids for RSR (addr1 has balance)
        await rsr.connect(addr1).approve(gnosis.address, remainderMinBuyAmt)
        await gnosis.placeBid(1, {
          bidder: addr1.address,
          sellAmount: remainderSellAmt,
          buyAmount: remainderMinBuyAmt,
        })

        // Advance time till auction ended
        await advanceTime(config.batchAuctionLength.add(100).toString())

        // Close auctions
        await expectEvents(facadeTest.runAuctionsForAllTraders(rToken.address), [
          {
            contract: rsrTrader,
            name: 'TradeSettled',
            args: [anyValue, aaveToken.address, rsr.address, remainderSellAmt, remainderMinBuyAmt],
            emitted: true,
          },
          {
            contract: rsrTrader,
            name: 'TradeStarted',
            emitted: false,
          },
          {
            contract: rTokenTrader,
            name: 'TradeStarted',
            emitted: false,
          },
        ])

        //  Check balances sent to corresponding destinations
        expect(await rsr.balanceOf(stRSR.address)).to.equal(minBuyAmt.add(remainderMinBuyAmt))
        expect(await rToken.balanceOf(furnace.address)).to.equal(0)
      })

      it('Should handle large auctions using maxTradeVolume with f=0 (RToken only)', async () => {
        // Set max trade volume for asset
        const chainlinkFeed = <MockV3Aggregator>(
          await (await ethers.getContractFactory('MockV3Aggregator')).deploy(8, bn('1e8'))
        )
        const newAsset: Asset = <Asset>(
          await AssetFactory.deploy(
            PRICE_TIMEOUT,
            chainlinkFeed.address,
            ORACLE_ERROR,
            aaveToken.address,
            fp('1'),
            ORACLE_TIMEOUT_PRE_BUFFER
          )
        )

        // Perform asset swap
        await assetRegistry.connect(owner).swapRegistered(newAsset.address)
        await basketHandler.refreshBasket()

        // Set f = 0, avoid dropping tokens

        await expect(
          distributor
            .connect(owner)
            .setDistribution(FURNACE_DEST, { rTokenDist: bn(1), rsrDist: bn(0) })
        )
          .to.emit(distributor, 'DistributionSet')
          .withArgs(FURNACE_DEST, bn(1), bn(0))

        await expect(
          distributor
            .connect(owner)
            .setDistribution(STRSR_DEST, { rTokenDist: bn(0), rsrDist: bn(0) })
        )
          .to.emit(distributor, 'DistributionSet')
          .withArgs(STRSR_DEST, bn(0), bn(0))

        // Set AAVE tokens as reward
        rewardAmountAAVE = bn('1.5e18')

        // AAVE Rewards
        await token2.setRewards(backingManager.address, rewardAmountAAVE)

        // Collect revenue
        // Expected values based on Prices between AAVE and RToken = 1 (for simplification)
        const sellAmt: BigNumber = fp('1').mul(100).div(99) // due to high price setting trade size
        const minBuyAmt: BigNumber = await toMinBuyAmt(sellAmt, fp('1'), fp('1'))

        await expectEvents(backingManager.claimRewards(), [
          {
            contract: token3,
            name: 'RewardsClaimed',
            args: [compToken.address, bn(0)],
            emitted: true,
          },
          {
            contract: token2,
            name: 'RewardsClaimed',
            args: [aaveToken.address, rewardAmountAAVE],
            emitted: true,
          },
        ])

        // Check status of destinations at this point
        expect(await rsr.balanceOf(stRSR.address)).to.equal(0)
        expect(await rToken.balanceOf(furnace.address)).to.equal(0)

        // Run auctions

        await expectEvents(facadeTest.runAuctionsForAllTraders(rToken.address), [
          {
            contract: rTokenTrader,
            name: 'TradeStarted',
            args: [anyValue, aaveToken.address, rToken.address, sellAmt, withinQuad(minBuyAmt)],
            emitted: true,
          },
          {
            contract: rsrTrader,
            name: 'TradeStarted',
            emitted: false,
          },
        ])

        const auctionTimestamp: number = await getLatestBlockTimestamp()

        // Check auction registered
        // AAVE -> RToken Auction
        await expectTrade(rTokenTrader, {
          sell: aaveToken.address,
          buy: rToken.address,
          endTime: auctionTimestamp + Number(config.batchAuctionLength),
          externalId: bn('0'),
        })

        // Calculate pending amount
        const sellAmtRemainder: BigNumber = rewardAmountAAVE.sub(sellAmt)
        const minBuyAmtRemainder: BigNumber = await toMinBuyAmt(sellAmtRemainder, fp('1'), fp('1'))

        // Check funds in Market and Trader
        expect(await aaveToken.balanceOf(gnosis.address)).to.equal(sellAmt)
        expect(await aaveToken.balanceOf(rTokenTrader.address)).to.equal(sellAmtRemainder)

        // Perform Mock Bids for RToken (addr1 has balance)
        await rToken.connect(addr1).approve(gnosis.address, minBuyAmt)
        await gnosis.placeBid(0, {
          bidder: addr1.address,
          sellAmount: sellAmt,
          buyAmount: minBuyAmt,
        })

        // Advance time till auction ended
        await advanceTime(config.batchAuctionLength.add(100).toString())

        // Another call will create a new auction and close existing
        await expectEvents(facadeTest.runAuctionsForAllTraders(rToken.address), [
          {
            contract: rTokenTrader,
            name: 'TradeSettled',
            args: [anyValue, aaveToken.address, rToken.address, sellAmt, minBuyAmt],
            emitted: true,
          },
          {
            contract: rTokenTrader,
            name: 'TradeStarted',
            args: [
              anyValue,
              aaveToken.address,
              rToken.address,
              sellAmtRemainder,
              withinQuad(minBuyAmtRemainder),
            ],
            emitted: true,
          },

          {
            contract: rsrTrader,
            name: 'TradeStarted',
            emitted: false,
          },
        ])

        // Check new auction
        // AAVE -> RToken Auction
        await expectTrade(rTokenTrader, {
          sell: aaveToken.address,
          buy: rToken.address,
          endTime: (await getLatestBlockTimestamp()) + Number(config.batchAuctionLength),
          externalId: bn('1'),
        })

        // Perform Mock Bids for RToken (addr1 has balance)
        await rToken.connect(addr1).approve(gnosis.address, minBuyAmtRemainder)
        await gnosis.placeBid(1, {
          bidder: addr1.address,
          sellAmount: sellAmtRemainder,
          buyAmount: minBuyAmtRemainder,
        })

        // Advance time till auction ended
        await advanceTime(config.batchAuctionLength.add(100).toString())

        // Close auction
        await expectEvents(facadeTest.runAuctionsForAllTraders(rToken.address), [
          {
            contract: rTokenTrader,
            name: 'TradeSettled',
            args: [
              anyValue,
              aaveToken.address,
              rToken.address,
              sellAmtRemainder,
              minBuyAmtRemainder,
            ],
            emitted: true,
          },
          {
            contract: rTokenTrader,
            name: 'TradeStarted',
            emitted: false,
          },
          {
            contract: rsrTrader,
            name: 'TradeStarted',
            emitted: false,
          },
        ])

        // Check balances in destinations
        // StRSR
        expect(await rsr.balanceOf(stRSR.address)).to.equal(0)
        // Furnace
        expect(await rToken.balanceOf(furnace.address)).to.be.closeTo(
          minBuyAmt.add(minBuyAmtRemainder),
          minBuyAmt.add(minBuyAmtRemainder).div(bn('1e4')) // melting
        )
      })

      it('Should handle large auctions using maxTradeVolume with revenue split RSR/RToken', async () => {
        // Set max trade volume for asset
        const AssetFactory: ContractFactory = await ethers.getContractFactory('Asset')
        const chainlinkFeed = <MockV3Aggregator>(
          await (await ethers.getContractFactory('MockV3Aggregator')).deploy(8, bn('1e8'))
        )
        const newAsset: Asset = <Asset>(
          await AssetFactory.deploy(
            PRICE_TIMEOUT,
            chainlinkFeed.address,
            ORACLE_ERROR,
            aaveToken.address,
            fp('1'),
            ORACLE_TIMEOUT_PRE_BUFFER
          )
        )

        // Perform asset swap
        await assetRegistry.connect(owner).swapRegistered(newAsset.address)
        await basketHandler.refreshBasket()

        // Set f = 0.8 (0.2 for Rtoken)
        await expect(
          distributor
            .connect(owner)
            .setDistribution(STRSR_DEST, { rTokenDist: bn(0), rsrDist: bn(4) })
        )
          .to.emit(distributor, 'DistributionSet')
          .withArgs(STRSR_DEST, bn(0), bn(4))
        await expect(
          distributor
            .connect(owner)
            .setDistribution(FURNACE_DEST, { rTokenDist: bn(1), rsrDist: bn(0) })
        )
          .to.emit(distributor, 'DistributionSet')
          .withArgs(FURNACE_DEST, bn(1), bn(0))

        // Set AAVE tokens as reward
        // Based on current f -> 1.6e18 to RSR and 0.4e18 to Rtoken
        rewardAmountAAVE = bn('2e18')

        // AAVE Rewards
        await token2.setRewards(backingManager.address, rewardAmountAAVE)

        // Collect revenue
        // Expected values based on Prices between AAVE and RSR/RToken = 1 to 1 (for simplification)
        const sellAmt: BigNumber = fp('1').mul(100).div(99) // due to high price setting trade size
        const minBuyAmt: BigNumber = await toMinBuyAmt(sellAmt, fp('1'), fp('1'))

        const sellAmtRToken: BigNumber = rewardAmountAAVE.mul(20).div(100) // All Rtokens can be sold - 20% of total comp based on f
        const minBuyAmtRToken: BigNumber = await toMinBuyAmt(sellAmtRToken, fp('1'), fp('1'))

        await expectEvents(backingManager.claimRewards(), [
          {
            contract: token3,
            name: 'RewardsClaimed',
            args: [compToken.address, bn(0)],
            emitted: true,
          },
          {
            contract: token2,
            name: 'RewardsClaimed',
            args: [aaveToken.address, rewardAmountAAVE],
            emitted: true,
          },
        ])

        // Check status of destinations at this point
        expect(await rsr.balanceOf(stRSR.address)).to.equal(0)
        expect(await rToken.balanceOf(furnace.address)).to.equal(0)

        // Run auctions
        await expectEvents(facadeTest.runAuctionsForAllTraders(rToken.address), [
          {
            contract: rsrTrader,
            name: 'TradeStarted',
            args: [anyValue, aaveToken.address, rsr.address, sellAmt, withinQuad(minBuyAmt)],
            emitted: true,
          },
          {
            contract: rTokenTrader,
            name: 'TradeStarted',
            args: [
              anyValue,
              aaveToken.address,
              rToken.address,
              sellAmtRToken,
              withinQuad(minBuyAmtRToken),
            ],
            emitted: true,
          },
        ])

        const auctionTimestamp: number = await getLatestBlockTimestamp()

        // Check auctions registered
        // AAVE -> RSR Auction
        await expectTrade(rsrTrader, {
          sell: aaveToken.address,
          buy: rsr.address,
          endTime: auctionTimestamp + Number(config.batchAuctionLength),
          externalId: bn('0'),
        })

        // AAVE -> RToken Auction
        await expectTrade(rTokenTrader, {
          sell: aaveToken.address,
          buy: rToken.address,
          endTime: auctionTimestamp + Number(config.batchAuctionLength),
          externalId: bn('1'),
        })

        // Advance time till auctions ended
        await advanceTime(config.batchAuctionLength.add(100).toString())

        // Perform Mock Bids for RSR and RToken (addr1 has balance)
        await rsr.connect(addr1).approve(gnosis.address, minBuyAmt)
        await rToken.connect(addr1).approve(gnosis.address, minBuyAmtRToken)
        await gnosis.placeBid(0, {
          bidder: addr1.address,
          sellAmount: sellAmt,
          buyAmount: minBuyAmt,
        })
        await gnosis.placeBid(1, {
          bidder: addr1.address,
          sellAmount: sellAmtRToken,
          buyAmount: minBuyAmtRToken,
        })

        // Close auctions
        // Calculate pending amount
        const sellAmtRemainder: BigNumber = rewardAmountAAVE.sub(sellAmt).sub(sellAmtRToken)
        const minBuyAmtRemainder: BigNumber = await toMinBuyAmt(sellAmtRemainder, fp('1'), fp('1'))

        // Check funds in Market and Traders
        expect(await aaveToken.balanceOf(gnosis.address)).to.equal(sellAmt.add(sellAmtRToken))
        expect(await aaveToken.balanceOf(rsrTrader.address)).to.equal(sellAmtRemainder)
        expect(await aaveToken.balanceOf(rTokenTrader.address)).to.equal(0)

        // Run auctions
        await expectEvents(facadeTest.runAuctionsForAllTraders(rToken.address), [
          {
            contract: rsrTrader,
            name: 'TradeSettled',
            args: [anyValue, aaveToken.address, rsr.address, sellAmt, minBuyAmt],
            emitted: true,
          },
          {
            contract: rTokenTrader,
            name: 'TradeSettled',
            args: [anyValue, aaveToken.address, rToken.address, sellAmtRToken, minBuyAmtRToken],
            emitted: true,
          },
          {
            contract: rsrTrader,
            name: 'TradeStarted',
            args: [
              anyValue,
              aaveToken.address,
              rsr.address,
              sellAmtRemainder,
              withinQuad(minBuyAmtRemainder),
            ],
            emitted: true,
          },
          {
            contract: rTokenTrader,
            name: 'TradeStarted',
            emitted: false,
          },
        ])

        // Check destinations at this stage
        // StRSR
        expect(await rsr.balanceOf(stRSR.address)).to.be.closeTo(minBuyAmt, 15)
        // Furnace
        expect(await rToken.balanceOf(furnace.address)).to.equal(minBuyAmtRToken)

        // Run final auction until all funds are converted
        // Advance time till auction ended
        await advanceTime(config.batchAuctionLength.add(100).toString())

        // Perform Mock Bids for RSR and RToken (addr1 has balance)
        await rsr.connect(addr1).approve(gnosis.address, minBuyAmtRemainder)
        await gnosis.placeBid(2, {
          bidder: addr1.address,
          sellAmount: sellAmtRemainder,
          buyAmount: minBuyAmtRemainder,
        })

        await expectEvents(facadeTest.runAuctionsForAllTraders(rToken.address), [
          {
            contract: rsrTrader,
            name: 'TradeSettled',
            args: [anyValue, aaveToken.address, rsr.address, sellAmtRemainder, minBuyAmtRemainder],
            emitted: true,
          },
          {
            contract: rsrTrader,
            name: 'TradeStarted',
            emitted: false,
          },
          {
            contract: rTokenTrader,
            name: 'TradeStarted',
            emitted: false,
          },
        ])

        // Check balances at destinations
        // StRSR
        expect(await rsr.balanceOf(stRSR.address)).to.be.closeTo(
          minBuyAmt.add(minBuyAmtRemainder),
          15
        )
        expect(await rToken.balanceOf(furnace.address)).to.be.closeTo(
          minBuyAmtRToken,
          minBuyAmtRToken.div(bn('1e4')) // melting
        )
      })

      it('Should only allow RevenueTraders to call distribute()', async () => {
        const distAmount: BigNumber = bn('100e18')

        // Set f = 1
        await expect(
          distributor
            .connect(owner)
            .setDistribution(FURNACE_DEST, { rTokenDist: bn(0), rsrDist: bn(0) })
        )
          .to.emit(distributor, 'DistributionSet')
          .withArgs(FURNACE_DEST, bn(0), bn(0))
        // Avoid dropping 20 qCOMP by making there be exactly 1 distribution share.
        await expect(
          distributor
            .connect(owner)
            .setDistribution(STRSR_DEST, { rTokenDist: bn(0), rsrDist: bn(1) })
        )
          .to.emit(distributor, 'DistributionSet')
          .withArgs(STRSR_DEST, bn(0), bn(1))

        // Transfer some RSR to RevenueTraders
        await rsr.connect(addr1).transfer(rTokenTrader.address, distAmount)
        await rsr.connect(addr1).transfer(rsrTrader.address, distAmount)

        // Check funds in RevenueTraders and destinations
        expect(await rsr.balanceOf(rTokenTrader.address)).to.equal(distAmount)
        expect(await rsr.balanceOf(rsrTrader.address)).to.equal(distAmount)
        expect(await rsr.balanceOf(stRSR.address)).to.equal(0)
        expect(await rToken.balanceOf(furnace.address)).to.equal(0)

        // Try and fail to distribute the RSR from random account and BackingManager
        await expect(
          distributor.connect(owner).distribute(rsr.address, distAmount)
        ).to.be.revertedWith('RevenueTraders only')
        await whileImpersonating(backingManager.address, async (bmSigner) => {
          await rsr.connect(bmSigner).approve(distributor.address, distAmount)

          await expect(
            distributor.connect(bmSigner).distribute(rsr.address, distAmount)
          ).to.be.revertedWith('RevenueTraders only')
        })

        // Should succeed for RevenueTraders
        await whileImpersonating(rTokenTrader.address, async (bmSigner) => {
          await rsr.connect(bmSigner).approve(distributor.address, distAmount)
          await distributor.connect(bmSigner).distribute(rsr.address, distAmount)
        })
        await whileImpersonating(rsrTrader.address, async (bmSigner) => {
          await rsr.connect(bmSigner).approve(distributor.address, distAmount)
          await distributor.connect(bmSigner).distribute(rsr.address, distAmount)
        })

        // RSR should be in staking pool
        expect(await rsr.balanceOf(stRSR.address)).to.equal(distAmount.mul(2))
      })

      it('Should revert if no distribution exists for a specific token', async () => {
        // Check funds in Backing Manager and destinations
        expect(await rsr.balanceOf(backingManager.address)).to.equal(0)
        expect(await rsr.balanceOf(stRSR.address)).to.equal(0)
        expect(await rToken.balanceOf(furnace.address)).to.equal(0)

        // Set f = 0, avoid dropping tokens
        await expect(
          distributor
            .connect(owner)
            .setDistribution(FURNACE_DEST, { rTokenDist: bn(1), rsrDist: bn(0) })
        )
          .to.emit(distributor, 'DistributionSet')
          .withArgs(FURNACE_DEST, bn(1), bn(0))
        await expect(
          distributor
            .connect(owner)
            .setDistribution(STRSR_DEST, { rTokenDist: bn(0), rsrDist: bn(0) })
        )
          .to.emit(distributor, 'DistributionSet')
          .withArgs(STRSR_DEST, bn(0), bn(0))

        await whileImpersonating(rTokenTrader.address, async (bmSigner) => {
          await expect(
            distributor.connect(bmSigner).distribute(rsr.address, bn(100))
          ).to.be.revertedWith('nothing to distribute')
        })

        //  Check funds, nothing changed
        expect(await rsr.balanceOf(backingManager.address)).to.equal(0)
        expect(await rsr.balanceOf(stRSR.address)).to.equal(0)
        expect(await rToken.balanceOf(furnace.address)).to.equal(0)
      })

      it('Should not start trades if no distribution defined', async () => {
        // Check funds in Backing Manager and destinations
        expect(await rsr.balanceOf(backingManager.address)).to.equal(0)
        expect(await rsr.balanceOf(stRSR.address)).to.equal(0)
        expect(await rToken.balanceOf(furnace.address)).to.equal(0)

        // Set f = 0, avoid dropping tokens
        await expect(
          distributor
            .connect(owner)
            .setDistribution(FURNACE_DEST, { rTokenDist: bn(1), rsrDist: bn(0) })
        )
          .to.emit(distributor, 'DistributionSet')
          .withArgs(FURNACE_DEST, bn(1), bn(0))
        await expect(
          distributor
            .connect(owner)
            .setDistribution(STRSR_DEST, { rTokenDist: bn(0), rsrDist: bn(0) })
        )
          .to.emit(distributor, 'DistributionSet')
          .withArgs(STRSR_DEST, bn(0), bn(0))

        await expect(
          rsrTrader.manageTokens([rsr.address], [TradeKind.BATCH_AUCTION])
        ).to.be.revertedWith('zero distribution')

        //  Check funds, nothing changed
        expect(await rsr.balanceOf(backingManager.address)).to.equal(0)
        expect(await rsr.balanceOf(stRSR.address)).to.equal(0)
        expect(await rToken.balanceOf(furnace.address)).to.equal(0)
      })

      it('Should handle no distribution defined when settling trade', async () => {
        // Set COMP tokens as reward
        rewardAmountCOMP = bn('0.8e18')

        // COMP Rewards
        await compoundMock.setRewards(backingManager.address, rewardAmountCOMP)

        // Collect revenue
        // Expected values based on Prices between COMP and RSR/RToken = 1 to 1 (for simplification)
        const sellAmt: BigNumber = rewardAmountCOMP.mul(60).div(100) // due to f = 60%
        const minBuyAmt: BigNumber = await toMinBuyAmt(sellAmt, fp('1'), fp('1'))

        const sellAmtRToken: BigNumber = rewardAmountCOMP.sub(sellAmt) // Remainder
        const minBuyAmtRToken: BigNumber = await toMinBuyAmt(sellAmtRToken, fp('1'), fp('1'))

        await expectEvents(backingManager.claimRewards(), [
          {
            contract: token3,
            name: 'RewardsClaimed',
            args: [compToken.address, rewardAmountCOMP],
            emitted: true,
          },
          {
            contract: token2,
            name: 'RewardsClaimed',
            args: [aaveToken.address, bn(0)],
            emitted: true,
          },
        ])

        // Check status of destinations at this point
        expect(await rsr.balanceOf(stRSR.address)).to.equal(0)
        expect(await rToken.balanceOf(furnace.address)).to.equal(0)

        await expectEvents(facadeTest.runAuctionsForAllTraders(rToken.address), [
          {
            contract: rsrTrader,
            name: 'TradeStarted',
            args: [anyValue, compToken.address, rsr.address, sellAmt, withinQuad(minBuyAmt)],
            emitted: true,
          },
          {
            contract: rTokenTrader,
            name: 'TradeStarted',
            args: [
              anyValue,
              compToken.address,
              rToken.address,
              sellAmtRToken,
              withinQuad(minBuyAmtRToken),
            ],
            emitted: true,
          },
        ])

        const auctionTimestamp: number = await getLatestBlockTimestamp()

        // Check auctions registered
        // COMP -> RSR Auction
        await expectTrade(rsrTrader, {
          sell: compToken.address,
          buy: rsr.address,
          endTime: auctionTimestamp + Number(config.batchAuctionLength),
          externalId: bn('0'),
        })

        // COMP -> RToken Auction
        await expectTrade(rTokenTrader, {
          sell: compToken.address,
          buy: rToken.address,
          endTime: auctionTimestamp + Number(config.batchAuctionLength),
          externalId: bn('1'),
        })

        // Check funds in Market
        expect(await compToken.balanceOf(gnosis.address)).to.equal(rewardAmountCOMP)

        // Advance time till auction ended
        await advanceTime(config.batchAuctionLength.add(100).toString())

        // Perform Mock Bids for RSR and RToken (addr1 has balance)
        await rsr.connect(addr1).approve(gnosis.address, minBuyAmt)
        await rToken.connect(addr1).approve(gnosis.address, minBuyAmtRToken)
        await gnosis.placeBid(0, {
          bidder: addr1.address,
          sellAmount: sellAmt,
          buyAmount: minBuyAmt,
        })
        await gnosis.placeBid(1, {
          bidder: addr1.address,
          sellAmount: sellAmtRToken,
          buyAmount: minBuyAmtRToken,
        })

        // Set no distribution for StRSR
        // Set f = 0, avoid dropping tokens
        await expect(
          distributor
            .connect(owner)
            .setDistribution(FURNACE_DEST, { rTokenDist: bn(1), rsrDist: bn(0) })
        )
          .to.emit(distributor, 'DistributionSet')
          .withArgs(FURNACE_DEST, bn(1), bn(0))
        await expect(
          distributor
            .connect(owner)
            .setDistribution(STRSR_DEST, { rTokenDist: bn(0), rsrDist: bn(0) })
        )
          .to.emit(distributor, 'DistributionSet')
          .withArgs(STRSR_DEST, bn(0), bn(0))

        // Close auctions
        await expectEvents(facadeTest.runAuctionsForAllTraders(rToken.address), [
          {
            contract: rsrTrader,
            name: 'TradeSettled',
            args: [anyValue, compToken.address, rsr.address, sellAmt, minBuyAmt],
            emitted: true,
          },
          {
            contract: rTokenTrader,
            name: 'TradeSettled',
            args: [anyValue, compToken.address, rToken.address, sellAmtRToken, minBuyAmtRToken],
            emitted: true,
          },
          {
            contract: rsrTrader,
            name: 'TradeStarted',
            emitted: false,
          },
          {
            contract: rTokenTrader,
            name: 'TradeStarted',
            emitted: false,
          },
        ])

        // Check balances
        // StRSR - Still in trader, was not distributed due to zero distribution
        expect(await rsr.balanceOf(rsrTrader.address)).to.equal(minBuyAmt)
        expect(await rsr.balanceOf(stRSR.address)).to.equal(bn(0))

        // Furnace - RTokens transferred to destination
        expect(await rToken.balanceOf(rTokenTrader.address)).to.equal(bn(0))
        expect(await rToken.balanceOf(furnace.address)).to.closeTo(
          minBuyAmtRToken,
          minBuyAmtRToken.div(bn('1e15'))
        )
      })

      it('Should allow to settle trade (and not distribute) even if trading paused or frozen', async () => {
        // Set COMP tokens as reward
        rewardAmountCOMP = bn('0.8e18')

        // COMP Rewards
        await compoundMock.setRewards(backingManager.address, rewardAmountCOMP)

        // Collect revenue
        // Expected values based on Prices between COMP and RSR/RToken = 1 to 1 (for simplification)
        const sellAmt: BigNumber = rewardAmountCOMP.mul(60).div(100) // due to f = 60%
        const minBuyAmt: BigNumber = await toMinBuyAmt(sellAmt, fp('1'), fp('1'))

        const sellAmtRToken: BigNumber = rewardAmountCOMP.sub(sellAmt) // Remainder
        const minBuyAmtRToken: BigNumber = await toMinBuyAmt(sellAmtRToken, fp('1'), fp('1'))

        await expectEvents(backingManager.claimRewards(), [
          {
            contract: token3,
            name: 'RewardsClaimed',
            args: [compToken.address, rewardAmountCOMP],
            emitted: true,
          },
          {
            contract: token2,
            name: 'RewardsClaimed',
            args: [aaveToken.address, bn(0)],
            emitted: true,
          },
        ])

        // Check status of destinations at this point
        expect(await rsr.balanceOf(stRSR.address)).to.equal(0)
        expect(await rToken.balanceOf(furnace.address)).to.equal(0)

        await expectEvents(facadeTest.runAuctionsForAllTraders(rToken.address), [
          {
            contract: rsrTrader,
            name: 'TradeStarted',
            args: [anyValue, compToken.address, rsr.address, sellAmt, withinQuad(minBuyAmt)],
            emitted: true,
          },
          {
            contract: rTokenTrader,
            name: 'TradeStarted',
            args: [
              anyValue,
              compToken.address,
              rToken.address,
              sellAmtRToken,
              withinQuad(minBuyAmtRToken),
            ],
            emitted: true,
          },
        ])

        const auctionTimestamp: number = await getLatestBlockTimestamp()

        // Check auctions registered
        // COMP -> RSR Auction
        await expectTrade(rsrTrader, {
          sell: compToken.address,
          buy: rsr.address,
          endTime: auctionTimestamp + Number(config.batchAuctionLength),
          externalId: bn('0'),
        })

        // COMP -> RToken Auction
        await expectTrade(rTokenTrader, {
          sell: compToken.address,
          buy: rToken.address,
          endTime: auctionTimestamp + Number(config.batchAuctionLength),
          externalId: bn('1'),
        })

        // Check funds in Market
        expect(await compToken.balanceOf(gnosis.address)).to.equal(rewardAmountCOMP)

        // Advance time till auction ended
        await advanceTime(config.batchAuctionLength.add(100).toString())

        // Perform Mock Bids for RSR and RToken (addr1 has balance)
        await rsr.connect(addr1).approve(gnosis.address, minBuyAmt)
        await rToken.connect(addr1).approve(gnosis.address, minBuyAmtRToken)
        await gnosis.placeBid(0, {
          bidder: addr1.address,
          sellAmount: sellAmt,
          buyAmount: minBuyAmt,
        })
        await gnosis.placeBid(1, {
          bidder: addr1.address,
          sellAmount: sellAmtRToken,
          buyAmount: minBuyAmtRToken,
        })

        // Pause Trading
        await main.connect(owner).pauseTrading()

        // Close auctions
        await expectEvents(facadeTest.runAuctionsForAllTraders(rToken.address), [
          {
            contract: rsrTrader,
            name: 'TradeSettled',
            args: [anyValue, compToken.address, rsr.address, sellAmt, minBuyAmt],
            emitted: true,
          },
          {
            contract: rTokenTrader,
            name: 'TradeSettled',
            args: [anyValue, compToken.address, rToken.address, sellAmtRToken, minBuyAmtRToken],
            emitted: true,
          },
          {
            contract: rsrTrader,
            name: 'TradeStarted',
            emitted: false,
          },
          {
            contract: rTokenTrader,
            name: 'TradeStarted',
            emitted: false,
          },
        ])

        // Distribution did not occurr, funds are in Traders
        expect(await rsr.balanceOf(rsrTrader.address)).to.equal(minBuyAmt)
        expect(await rToken.balanceOf(rTokenTrader.address)).to.equal(minBuyAmtRToken)

        expect(await rsr.balanceOf(stRSR.address)).to.equal(bn(0))
        expect(await rToken.balanceOf(furnace.address)).to.equal(bn(0))
      })

      it('Should trade even if price for buy token = 0', async () => {
        // Set AAVE tokens as reward
        rewardAmountAAVE = bn('1e18')

        // AAVE Rewards
        await token2.setRewards(backingManager.address, rewardAmountAAVE)

        // Collect revenue
        await expectEvents(backingManager.claimRewards(), [
          {
            contract: token3,
            name: 'RewardsClaimed',
            args: [compToken.address, bn(0)],
            emitted: true,
          },
          {
            contract: token2,
            name: 'RewardsClaimed',
            args: [aaveToken.address, rewardAmountAAVE],
            emitted: true,
          },
        ])

        expect(await aaveToken.balanceOf(backingManager.address)).to.equal(rewardAmountAAVE)

        // Set expected values, based on f = 0.6
        const expectedToTrader = rewardAmountAAVE.mul(60).div(100)
        const expectedToFurnace = rewardAmountAAVE.sub(expectedToTrader)

        // Check status of traders at this point
        expect(await aaveToken.balanceOf(rsrTrader.address)).to.equal(0)
        expect(await aaveToken.balanceOf(rTokenTrader.address)).to.equal(0)

        // Handout AAVE tokens to Traders
        await backingManager.forwardRevenue([aaveToken.address])

        // Check funds sent to traders
        expect(await aaveToken.balanceOf(rsrTrader.address)).to.equal(expectedToTrader)
        expect(await aaveToken.balanceOf(rTokenTrader.address)).to.equal(expectedToFurnace)

        // Set RSR price to 0
        await setOraclePrice(rsrAsset.address, bn('0'))

        // Should not revert
        await expect(rsrTrader.manageTokens([aaveToken.address], [TradeKind.BATCH_AUCTION])).to.not
          .be.reverted

        // Trade open for aaveToken
        const t = await getTrade(rsrTrader, aaveToken.address)
        expect(t.address).to.not.equal(ZERO_ADDRESS)
      })

      it('Should report violation when Batch Auction behaves incorrectly', async () => {
        // This test needs to be in this file and not Broker.test.ts because settleTrade()
        // requires the BackingManager _actually_ started the trade

        rewardAmountAAVE = bn('0.5e18')

        // AAVE Rewards
        await token2.setRewards(backingManager.address, rewardAmountAAVE)

        // Collect revenue
        // Expected values based on Prices between AAVE and RSR/RToken = 1 to 1 (for simplification)
        const sellAmt: BigNumber = rewardAmountAAVE.mul(60).div(100) // due to f = 60%
        const minBuyAmt: BigNumber = await toMinBuyAmt(sellAmt, fp('1'), fp('1'))

        const sellAmtRToken: BigNumber = rewardAmountAAVE.sub(sellAmt) // Remainder
        const minBuyAmtRToken: BigNumber = await toMinBuyAmt(sellAmtRToken, fp('1'), fp('1'))

        // Claim rewards

        await expectEvents(facadeTest.claimRewards(rToken.address), [
          {
            contract: token3,
            name: 'RewardsClaimed',
            args: [compToken.address, bn(0)],
            emitted: true,
          },
          {
            contract: token2,
            name: 'RewardsClaimed',
            args: [aaveToken.address, rewardAmountAAVE],
            emitted: true,
          },
        ])

        // Check status of destinations at this point
        expect(await rsr.balanceOf(stRSR.address)).to.equal(0)
        expect(await rToken.balanceOf(furnace.address)).to.equal(0)

        // Run auctions
        await expectEvents(facadeTest.runAuctionsForAllTraders(rToken.address), [
          {
            contract: rsrTrader,
            name: 'TradeStarted',
            args: [anyValue, aaveToken.address, rsr.address, sellAmt, withinQuad(minBuyAmt)],
            emitted: true,
          },
          {
            contract: rTokenTrader,
            name: 'TradeStarted',
            args: [
              anyValue,
              aaveToken.address,
              rToken.address,
              sellAmtRToken,
              withinQuad(minBuyAmtRToken),
            ],
            emitted: true,
          },
        ])

        const auctionTimestamp: number = await getLatestBlockTimestamp()

        // Check auctions registered
        // AAVE -> RSR Auction
        await expectTrade(rsrTrader, {
          sell: aaveToken.address,
          buy: rsr.address,
          endTime: auctionTimestamp + Number(config.batchAuctionLength),
          externalId: bn('0'),
        })

        // AAVE -> RToken Auction
        await expectTrade(rTokenTrader, {
          sell: aaveToken.address,
          buy: rToken.address,
          endTime: auctionTimestamp + Number(config.batchAuctionLength),
          externalId: bn('1'),
        })

        // Advance time till auction ended
        await advanceTime(config.batchAuctionLength.add(100).toString())

        // Perform Mock Bids for RSR and RToken (addr1 has balance)
        // In order to force deactivation we provide an amount below minBuyAmt, this will represent for our tests an invalid behavior although in a real scenario would retrigger auction
        // NOTE: DIFFERENT BEHAVIOR WILL BE OBSERVED ON PRODUCTION GNOSIS AUCTIONS
        await rsr.connect(addr1).approve(gnosis.address, minBuyAmt)
        await rToken.connect(addr1).approve(gnosis.address, minBuyAmtRToken)
        await gnosis.placeBid(0, {
          bidder: addr1.address,
          sellAmount: sellAmt,
          buyAmount: minBuyAmt.sub(10), // Forces in our mock an invalid behavior
        })
        await gnosis.placeBid(1, {
          bidder: addr1.address,
          sellAmount: sellAmtRToken,
          buyAmount: minBuyAmtRToken.sub(10), // Forces in our mock an invalid behavior
        })

        // Close auctions - Will end trades and also report violation
        await expectEvents(facadeTest.runAuctionsForAllTraders(rToken.address), [
          {
            contract: broker,
            name: 'BatchTradeDisabledSet',
            args: [false, true],
            emitted: true,
          },
          {
            contract: rsrTrader,
            name: 'TradeSettled',
            args: [anyValue, aaveToken.address, rsr.address, sellAmt, minBuyAmt.sub(10)],
            emitted: true,
          },
          {
            contract: rTokenTrader,
            name: 'TradeSettled',
            args: [
              anyValue,
              aaveToken.address,
              rToken.address,
              sellAmtRToken,
              minBuyAmtRToken.sub(10),
            ],
            emitted: true,
          },
          {
            contract: rsrTrader,
            name: 'TradeStarted',
            emitted: false,
          },
          {
            contract: rTokenTrader,
            name: 'TradeStarted',
            emitted: false,
          },
        ])

        // Check broker disabled (batch)
        expect(await broker.batchTradeDisabled()).to.equal(true)

        // Check funds at destinations
        expect(await rsr.balanceOf(stRSR.address)).to.be.closeTo(minBuyAmt.sub(10), 50)
        expect(await rToken.balanceOf(furnace.address)).to.be.closeTo(minBuyAmtRToken.sub(10), 50)
      })

      it('Should report violation even if paused or frozen', async () => {
        // This test needs to be in this file and not Broker.test.ts because settleTrade()
        // requires the BackingManager _actually_ started the trade

        rewardAmountAAVE = bn('0.5e18')

        // AAVE Rewards
        await token2.setRewards(backingManager.address, rewardAmountAAVE)

        // Collect revenue
        // Expected values based on Prices between AAVE and RSR/RToken = 1 to 1 (for simplification)
        const sellAmt: BigNumber = rewardAmountAAVE.mul(60).div(100) // due to f = 60%
        const minBuyAmt: BigNumber = await toMinBuyAmt(sellAmt, fp('1'), fp('1'))

        const sellAmtRToken: BigNumber = rewardAmountAAVE.sub(sellAmt) // Remainder
        const minBuyAmtRToken: BigNumber = await toMinBuyAmt(sellAmtRToken, fp('1'), fp('1'))

        // Claim rewards
        await facadeTest.claimRewards(rToken.address)

        // Check status of destinations at this point
        expect(await rsr.balanceOf(stRSR.address)).to.equal(0)
        expect(await rToken.balanceOf(furnace.address)).to.equal(0)

        // Run auctions
        await expectEvents(facadeTest.runAuctionsForAllTraders(rToken.address), [
          {
            contract: rsrTrader,
            name: 'TradeStarted',
            args: [anyValue, aaveToken.address, rsr.address, sellAmt, withinQuad(minBuyAmt)],
            emitted: true,
          },
          {
            contract: rTokenTrader,
            name: 'TradeStarted',
            args: [
              anyValue,
              aaveToken.address,
              rToken.address,
              sellAmtRToken,
              withinQuad(minBuyAmtRToken),
            ],
            emitted: true,
          },
        ])

        // Advance time till auction ended
        await advanceTime(config.batchAuctionLength.add(100).toString())

        // Perform Mock Bids for RSR and RToken (addr1 has balance)
        // In order to force deactivation we provide an amount below minBuyAmt, this will represent for our tests an invalid behavior although in a real scenario would retrigger auction
        // NOTE: DIFFERENT BEHAVIOR WILL BE OBSERVED ON PRODUCTION GNOSIS AUCTIONS
        await rsr.connect(addr1).approve(gnosis.address, minBuyAmt)
        await rToken.connect(addr1).approve(gnosis.address, minBuyAmtRToken)
        await gnosis.placeBid(0, {
          bidder: addr1.address,
          sellAmount: sellAmt,
          buyAmount: minBuyAmt.sub(10), // Forces in our mock an invalid behavior
        })
        await gnosis.placeBid(1, {
          bidder: addr1.address,
          sellAmount: sellAmtRToken,
          buyAmount: minBuyAmtRToken.sub(10), // Forces in our mock an invalid behavior
        })

        // Freeze protocol
        await main.connect(owner).freezeShort()

        // Close auctions - Will end trades and also report violation
        await expectEvents(facadeTest.runAuctionsForAllTraders(rToken.address), [
          {
            contract: broker,
            name: 'BatchTradeDisabledSet',
            args: [false, true],
            emitted: true,
          },
          {
            contract: rsrTrader,
            name: 'TradeSettled',
            args: [anyValue, aaveToken.address, rsr.address, sellAmt, minBuyAmt.sub(10)],
            emitted: true,
          },
          {
            contract: rTokenTrader,
            name: 'TradeSettled',
            args: [
              anyValue,
              aaveToken.address,
              rToken.address,
              sellAmtRToken,
              minBuyAmtRToken.sub(10),
            ],
            emitted: true,
          },
          {
            contract: rsrTrader,
            name: 'TradeStarted',
            emitted: false,
          },
          {
            contract: rTokenTrader,
            name: 'TradeStarted',
            emitted: false,
          },
        ])

        // Check broker disabled (batch)
        expect(await broker.batchTradeDisabled()).to.equal(true)

        // Funds are not distributed if paused or frozen
        expect(await rsr.balanceOf(stRSR.address)).to.equal(0)
        expect(await rsr.balanceOf(rsrTrader.address)).to.be.closeTo(minBuyAmt.sub(10), 50)
        expect(await rToken.balanceOf(furnace.address)).to.equal(0)
        expect(await rToken.balanceOf(rTokenTrader.address)).to.be.closeTo(
          minBuyAmtRToken.sub(10),
          50
        )
      })

      it('Should not report violation when Dutch Auction clears in geometric phase', async () => {
        // This test needs to be in this file and not Broker.test.ts because settleTrade()
        // requires the BackingManager _actually_ started the trade
        const router = await (await ethers.getContractFactory('DutchTradeRouter')).deploy()
        await rsr.connect(addr1).approve(router.address, constants.MaxUint256)
        await rToken.connect(addr1).approve(router.address, constants.MaxUint256)
        rewardAmountAAVE = bn('0.5e18')

        // AAVE Rewards
        await token2.setRewards(backingManager.address, rewardAmountAAVE)

        // Collect revenue
        // Expected values based on Prices between AAVE and RSR/RToken = 1 to 1 (for simplification)
        const sellAmt: BigNumber = rewardAmountAAVE.mul(60).div(100) // due to f = 60%
        const minBuyAmt: BigNumber = await toMinBuyAmt(sellAmt, fp('1'), fp('1'))

        const sellAmtRToken: BigNumber = rewardAmountAAVE.sub(sellAmt) // Remainder
        const minBuyAmtRToken: BigNumber = await toMinBuyAmt(sellAmtRToken, fp('1'), fp('1'))

        // Claim rewards

        await expectEvents(facadeTest.claimRewards(rToken.address), [
          {
            contract: token3,
            name: 'RewardsClaimed',
            args: [compToken.address, bn(0)],
            emitted: true,
          },
          {
            contract: token2,
            name: 'RewardsClaimed',
            args: [aaveToken.address, rewardAmountAAVE],
            emitted: true,
          },
        ])

        // Check status of destinations at this point
        expect(await rsr.balanceOf(stRSR.address)).to.equal(0)
        expect(await rToken.balanceOf(furnace.address)).to.equal(0)

        // Run auctions
        await expectEvents(
          facadeTest.runAuctionsForAllTradersForKind(rToken.address, TradeKind.DUTCH_AUCTION),
          [
            {
              contract: rsrTrader,
              name: 'TradeStarted',
              args: [anyValue, aaveToken.address, rsr.address, sellAmt, withinQuad(minBuyAmt)],
              emitted: true,
            },
            {
              contract: rTokenTrader,
              name: 'TradeStarted',
              args: [
                anyValue,
                aaveToken.address,
                rToken.address,
                sellAmtRToken,
                withinQuad(minBuyAmtRToken),
              ],
              emitted: true,
            },
          ]
        )

        // Check auctions registered
        // AAVE -> RSR Auction
        const rsrTrade = await ethers.getContractAt(
          'DutchTrade',
          (
            await getTrade(rsrTrader, aaveToken.address)
          ).address
        )
        expect(await rsrTrade.sell()).to.equal(aaveToken.address)
        expect(await rsrTrade.buy()).to.equal(rsr.address)
        expect(await rsrTrade.sellAmount()).to.equal(sellAmt)

        // AAVE -> RToken Auction
        const rTokenTrade = await ethers.getContractAt(
          'DutchTrade',
          (
            await getTrade(rTokenTrader, aaveToken.address)
          ).address
        )
        expect(await rTokenTrade.sell()).to.equal(aaveToken.address)
        expect(await rTokenTrade.buy()).to.equal(rToken.address)
        expect(await rTokenTrade.sellAmount()).to.equal(sellAmtRToken)

        // Should not be disabled to start
        expect(await broker.dutchTradeDisabled(aaveToken.address)).to.equal(false)
        expect(await broker.dutchTradeDisabled(rsr.address)).to.equal(false)
        expect(await broker.dutchTradeDisabled(rToken.address)).to.equal(false)

        // Advance time near end of geometric phase
        await advanceBlocks(config.dutchAuctionLength.div(12).div(5).sub(5))

        // Should settle RSR auction without disabling dutch auctions
        await expect(router.connect(addr1).bid(rsrTrade.address, addr1.address))
          .to.emit(rsrTrader, 'TradeSettled')
          .withArgs(anyValue, aaveToken.address, rsr.address, sellAmt, anyValue)

        expect(await broker.dutchTradeDisabled(aaveToken.address)).to.equal(false)
        expect(await broker.dutchTradeDisabled(rsr.address)).to.equal(false)

        // Should still be able to settle RToken auction
        await expect(router.connect(addr1).bid(rTokenTrade.address, addr1.address))
          .to.emit(rTokenTrader, 'TradeSettled')
          .withArgs(anyValue, aaveToken.address, rToken.address, sellAmtRToken, anyValue)

        // Check all no tokens are disabled for dutch auctions
        expect(await broker.dutchTradeDisabled(aaveToken.address)).to.equal(false)
        expect(await broker.dutchTradeDisabled(rsr.address)).to.equal(false)
        expect(await broker.dutchTradeDisabled(rToken.address)).to.equal(false)
      })

      it('Should not report violation when Dutch Auction clears in first linear phase', async () => {
        // This test needs to be in this file and not Broker.test.ts because settleTrade()
        // requires the BackingManager _actually_ started the trade
        const router = await (await ethers.getContractFactory('DutchTradeRouter')).deploy()
        await rsr.connect(addr1).approve(router.address, constants.MaxUint256)
        await rToken.connect(addr1).approve(router.address, constants.MaxUint256)
        rewardAmountAAVE = bn('0.5e18')

        // AAVE Rewards
        await token2.setRewards(backingManager.address, rewardAmountAAVE)

        // Collect revenue
        // Expected values based on Prices between AAVE and RSR/RToken = 1 to 1 (for simplification)
        const sellAmt: BigNumber = rewardAmountAAVE.mul(60).div(100) // due to f = 60%
        const minBuyAmt: BigNumber = await toMinBuyAmt(sellAmt, fp('1'), fp('1'))

        const sellAmtRToken: BigNumber = rewardAmountAAVE.sub(sellAmt) // Remainder
        const minBuyAmtRToken: BigNumber = await toMinBuyAmt(sellAmtRToken, fp('1'), fp('1'))

        // Claim rewards

        await expectEvents(facadeTest.claimRewards(rToken.address), [
          {
            contract: token3,
            name: 'RewardsClaimed',
            args: [compToken.address, bn(0)],
            emitted: true,
          },
          {
            contract: token2,
            name: 'RewardsClaimed',
            args: [aaveToken.address, rewardAmountAAVE],
            emitted: true,
          },
        ])

        // Check status of destinations at this point
        expect(await rsr.balanceOf(stRSR.address)).to.equal(0)
        expect(await rToken.balanceOf(furnace.address)).to.equal(0)

        // Run auctions
        await expectEvents(
          facadeTest.runAuctionsForAllTradersForKind(rToken.address, TradeKind.DUTCH_AUCTION),
          [
            {
              contract: rsrTrader,
              name: 'TradeStarted',
              args: [anyValue, aaveToken.address, rsr.address, sellAmt, withinQuad(minBuyAmt)],
              emitted: true,
            },
            {
              contract: rTokenTrader,
              name: 'TradeStarted',
              args: [
                anyValue,
                aaveToken.address,
                rToken.address,
                sellAmtRToken,
                withinQuad(minBuyAmtRToken),
              ],
              emitted: true,
            },
          ]
        )

        // Check auctions registered
        // AAVE -> RSR Auction
        const rsrTrade = await ethers.getContractAt(
          'DutchTrade',
          (
            await getTrade(rsrTrader, aaveToken.address)
          ).address
        )
        expect(await rsrTrade.sell()).to.equal(aaveToken.address)
        expect(await rsrTrade.buy()).to.equal(rsr.address)
        expect(await rsrTrade.sellAmount()).to.equal(sellAmt)

        // AAVE -> RToken Auction
        const rTokenTrade = await ethers.getContractAt(
          'DutchTrade',
          (
            await getTrade(rTokenTrader, aaveToken.address)
          ).address
        )
        expect(await rTokenTrade.sell()).to.equal(aaveToken.address)
        expect(await rTokenTrade.buy()).to.equal(rToken.address)
        expect(await rTokenTrade.sellAmount()).to.equal(sellAmtRToken)

        // Should not be disabled to start
        expect(await broker.dutchTradeDisabled(aaveToken.address)).to.equal(false)
        expect(await broker.dutchTradeDisabled(rsr.address)).to.equal(false)
        expect(await broker.dutchTradeDisabled(rToken.address)).to.equal(false)

        // Advance time to middle of first linear phase
        await advanceBlocks(config.dutchAuctionLength.div(12).div(3))

        // Should settle RSR auction
        await expect(router.connect(addr1).bid(rsrTrade.address, addr1.address))
          .to.emit(rsrTrader, 'TradeSettled')
          .withArgs(anyValue, aaveToken.address, rsr.address, sellAmt, anyValue)

        // Should settle RToken auction
        await expect(router.connect(addr1).bid(rTokenTrade.address, addr1.address))
          .to.emit(rTokenTrader, 'TradeSettled')
          .withArgs(anyValue, aaveToken.address, rToken.address, sellAmtRToken, anyValue)

        // Should not have disabled anything
        expect(await broker.dutchTradeDisabled(aaveToken.address)).to.equal(false)
        expect(await broker.dutchTradeDisabled(rsr.address)).to.equal(false)
        expect(await broker.dutchTradeDisabled(rToken.address)).to.equal(false)
      })

      it('Should not perform auction if Batch Trades are disabled', async () => {
        rewardAmountAAVE = bn('0.5e18')

        // AAVE Rewards
        await token2.setRewards(backingManager.address, rewardAmountAAVE)

        // Claim rewards
        await expectEvents(facadeTest.claimRewards(rToken.address), [
          {
            contract: token3,
            name: 'RewardsClaimed',
            args: [compToken.address, bn(0)],
            emitted: true,
          },
          {
            contract: token2,
            name: 'RewardsClaimed',
            args: [aaveToken.address, rewardAmountAAVE],
            emitted: true,
          },
        ])

        // Check status of destinations and traders
        expect(await rsr.balanceOf(stRSR.address)).to.equal(0)
        expect(await rToken.balanceOf(furnace.address)).to.equal(0)
        expect(await aaveToken.balanceOf(backingManager.address)).to.equal(rewardAmountAAVE)
        expect(await aaveToken.balanceOf(rsrTrader.address)).to.equal(0)
        expect(await aaveToken.balanceOf(rTokenTrader.address)).to.equal(0)

        // Disable broker
        await disableBatchTrade()

        // Expected values based on Prices between AAVE and RSR/RToken = 1 to 1 (for simplification)
        const sellAmt: BigNumber = rewardAmountAAVE.mul(60).div(100) // due to f = 60%
        const sellAmtRToken: BigNumber = rewardAmountAAVE.sub(sellAmt) // Remainder

        // Attempt to run auctions
        await backingManager.forwardRevenue([aaveToken.address])
        await expect(
          rsrTrader.manageTokens([aaveToken.address], [TradeKind.BATCH_AUCTION])
        ).to.be.revertedWith('batch auctions disabled')
        await expect(
          rTokenTrader.manageTokens([aaveToken.address], [TradeKind.BATCH_AUCTION])
        ).to.be.revertedWith('batch auctions disabled')

        // Check funds - remain in traders
        expect(await rsr.balanceOf(stRSR.address)).to.equal(0)
        expect(await rToken.balanceOf(furnace.address)).to.equal(0)
        expect(await aaveToken.balanceOf(backingManager.address)).to.equal(0)
        expect(await aaveToken.balanceOf(rsrTrader.address)).to.equal(sellAmt)
        expect(await aaveToken.balanceOf(rTokenTrader.address)).to.equal(sellAmtRToken)
      })

      it('Should not distribute other tokens beyond RSR/RToken', async () => {
        // Set AAVE tokens as reward
        rewardAmountAAVE = bn('1e18')

        // AAVE Rewards
        await token2.setRewards(backingManager.address, rewardAmountAAVE)

        // Collect revenue
        await expectEvents(backingManager.claimRewards(), [
          {
            contract: token3,
            name: 'RewardsClaimed',
            args: [compToken.address, bn(0)],
            emitted: true,
          },
          {
            contract: token2,
            name: 'RewardsClaimed',
            args: [aaveToken.address, rewardAmountAAVE],
            emitted: true,
          },
        ])

        // Check funds in Backing Manager and destinations
        expect(await aaveToken.balanceOf(backingManager.address)).to.equal(rewardAmountAAVE)
        expect(await rsr.balanceOf(stRSR.address)).to.equal(0)
        expect(await rToken.balanceOf(furnace.address)).to.equal(0)

        // Attempt to distribute AAVE token
        await whileImpersonating(rTokenTrader.address, async (signer) => {
          await expect(
            distributor.connect(signer).distribute(aaveToken.address, rewardAmountAAVE)
          ).to.be.revertedWith('RSR or RToken')
        })
        //  Check nothing changed
        expect(await aaveToken.balanceOf(backingManager.address)).to.equal(rewardAmountAAVE)
        expect(await rsr.balanceOf(stRSR.address)).to.equal(0)
        expect(await rToken.balanceOf(furnace.address)).to.equal(0)
      })

      it('Should handle custom destinations correctly', async () => {
        // Set distribution - 50% of each to another account
        await expect(
          distributor
            .connect(owner)
            .setDistribution(other.address, { rTokenDist: bn(40), rsrDist: bn(60) })
        )
          .to.emit(distributor, 'DistributionSet')
          .withArgs(other.address, bn(40), bn(60))

        // Set AAVE tokens as reward
        rewardAmountAAVE = bn('1e18')

        // AAVE Rewards
        await token2.setRewards(backingManager.address, rewardAmountAAVE)

        // Collect revenue
        // Expected values based on Prices between AAVE and RSR/RToken = 1 to 1 (for simplification)
        const sellAmt: BigNumber = rewardAmountAAVE.mul(60).div(100) // due to f = 60%
        const minBuyAmt: BigNumber = await toMinBuyAmt(sellAmt, fp('1'), fp('1'))

        const sellAmtRToken: BigNumber = rewardAmountAAVE.sub(sellAmt) // Remainder
        const minBuyAmtRToken: BigNumber = await toMinBuyAmt(sellAmtRToken, fp('1'), fp('1'))

        await expectEvents(backingManager.claimRewards(), [
          {
            contract: token3,
            name: 'RewardsClaimed',
            args: [compToken.address, bn(0)],
            emitted: true,
          },
          {
            contract: token2,
            name: 'RewardsClaimed',
            args: [aaveToken.address, rewardAmountAAVE],
            emitted: true,
          },
        ])

        // Check status of destinations at this point
        expect(await rsr.balanceOf(stRSR.address)).to.equal(0)
        expect(await rsr.balanceOf(other.address)).to.equal(0)
        expect(await rToken.balanceOf(furnace.address)).to.equal(0)
        expect(await rToken.balanceOf(other.address)).to.equal(0)

        // Run auctions
        await expectEvents(facadeTest.runAuctionsForAllTraders(rToken.address), [
          {
            contract: rsrTrader,
            name: 'TradeStarted',
            args: [anyValue, aaveToken.address, rsr.address, sellAmt, withinQuad(minBuyAmt)],
            emitted: true,
          },
          {
            contract: rTokenTrader,
            name: 'TradeStarted',
            args: [
              anyValue,
              aaveToken.address,
              rToken.address,
              sellAmtRToken,
              withinQuad(minBuyAmtRToken),
            ],
            emitted: true,
          },
        ])

        const auctionTimestamp: number = await getLatestBlockTimestamp()

        // Check auctions registered
        // AAVE -> RSR Auction
        await expectTrade(rsrTrader, {
          sell: aaveToken.address,
          buy: rsr.address,
          endTime: auctionTimestamp + Number(config.batchAuctionLength),
          externalId: bn('0'),
        })

        // AAVE -> RToken Auction
        await expectTrade(rTokenTrader, {
          sell: aaveToken.address,
          buy: rToken.address,
          endTime: auctionTimestamp + Number(config.batchAuctionLength),
          externalId: bn('1'),
        })

        // Check funds in Market
        expect(await aaveToken.balanceOf(gnosis.address)).to.equal(rewardAmountAAVE)

        // Advance time till auctions ended
        await advanceTime(config.batchAuctionLength.add(100).toString())

        // Perform Mock Bids for RSR and RToken (addr1 has balance)
        await rsr.connect(addr1).approve(gnosis.address, minBuyAmt)
        await rToken.connect(addr1).approve(gnosis.address, minBuyAmtRToken)
        await gnosis.placeBid(0, {
          bidder: addr1.address,
          sellAmount: sellAmt,
          buyAmount: minBuyAmt,
        })
        await gnosis.placeBid(1, {
          bidder: addr1.address,
          sellAmount: sellAmtRToken,
          buyAmount: minBuyAmtRToken,
        })

        // Close auctions
        await expectEvents(facadeTest.runAuctionsForAllTraders(rToken.address), [
          {
            contract: rsrTrader,
            name: 'TradeSettled',
            args: [anyValue, aaveToken.address, rsr.address, sellAmt, minBuyAmt],
            emitted: true,
          },
          {
            contract: rTokenTrader,
            name: 'TradeSettled',
            args: [anyValue, aaveToken.address, rToken.address, sellAmtRToken, minBuyAmtRToken],
            emitted: true,
          },
          {
            contract: rsrTrader,
            name: 'TradeStarted',
            emitted: false,
          },
          {
            contract: rTokenTrader,
            name: 'TradeStarted',
            emitted: false,
          },
        ])

        // Check balances sent to corresponding destinations
        // StRSR - 50% to StRSR, 50% to other
        expect(await rsr.balanceOf(stRSR.address)).to.be.closeTo(
          minBuyAmt.div(2),
          minBuyAmt.div(2).div(bn('1e15'))
        )
        expect(await rsr.balanceOf(other.address)).to.be.closeTo(
          minBuyAmt.div(2),
          minBuyAmt.div(2).div(bn('1e15'))
        )

        // Furnace - 50% to Furnace, 50% to other
        expect(await rToken.balanceOf(furnace.address)).to.be.closeTo(
          minBuyAmtRToken.div(2),
          minBuyAmtRToken.div(2).div(bn('1e15'))
        )
        expect(await rToken.balanceOf(other.address)).to.be.closeTo(
          minBuyAmtRToken.div(2),
          minBuyAmtRToken.div(2).div(bn('1e15'))
        )
      })

      it('Should claim but not sweep rewards to BackingManager from the Revenue Traders', async () => {
        rewardAmountAAVE = bn('0.5e18')

        // AAVE Rewards
        await token2.setRewards(rsrTrader.address, rewardAmountAAVE)

        // Check balance in main and Traders
        expect(await aaveToken.balanceOf(backingManager.address)).to.equal(0)
        expect(await aaveToken.balanceOf(rsrTrader.address)).to.equal(0)

        // Collect revenue
        await expectEvents(rsrTrader.claimRewards(), [
          {
            contract: token3,
            name: 'RewardsClaimed',
            args: [compToken.address, bn(0)],
            emitted: true,
          },
          {
            contract: token2,
            name: 'RewardsClaimed',
            args: [aaveToken.address, rewardAmountAAVE],
            emitted: true,
          },
        ])

        // Check rewards were not sent to Main
        expect(await aaveToken.balanceOf(backingManager.address)).to.equal(0)
        expect(await aaveToken.balanceOf(rsrTrader.address)).to.equal(rewardAmountAAVE)
      })

      it('Should claim properly from multiple assets with the same Reward token', async () => {
        // Get aUSDT and register
        const newToken: StaticATokenMock = <StaticATokenMock>erc20s[9]
        const newATokenCollateral: ATokenFiatCollateral = <ATokenFiatCollateral>collateral[9]
        await assetRegistry.connect(owner).register(newATokenCollateral.address)

        // Setup new basket with two ATokens (same reward token)
        await basketHandler
          .connect(owner)
          .setPrimeBasket([token2.address, newToken.address], [fp('0.5'), fp('0.5')])

        // Switch basket
        await basketHandler.connect(owner).refreshBasket()

        rewardAmountAAVE = bn('0.5e18')

        // AAVE Rewards
        await token2.setRewards(backingManager.address, rewardAmountAAVE)
        await newToken.setRewards(backingManager.address, rewardAmountAAVE.add(1))

        // Claim and sweep rewards
        await expectEvents(backingManager.claimRewards(), [
          {
            contract: token3,
            name: 'RewardsClaimed',
            args: [compToken.address, bn(0)],
            emitted: true,
          },
          {
            contract: token2,
            name: 'RewardsClaimed',
            args: [aaveToken.address, rewardAmountAAVE],
            emitted: true,
          },
          {
            contract: newToken,
            name: 'RewardsClaimed',
            args: [aaveToken.address, rewardAmountAAVE.add(1)],
            emitted: true,
          },
        ])

        // Check status - should claim both rewards correctly
        expect(await aaveToken.balanceOf(backingManager.address)).to.equal(
          rewardAmountAAVE.mul(2).add(1)
        )
      })

      it('Should not revert on invalid claim logic', async () => {
        // Here the aToken is going to have an invalid claimRewards on its asset,
        // while the cToken will have it on the ERC20

        // cToken
        rewardAmountCOMP = bn('0.5e18')
        await compoundMock.setRewards(backingManager.address, rewardAmountCOMP)
        await token3.setRevertClaimRewards(true)

        // Setup a new aToken with invalid claim data
        const ATokenCollateralFactory = await ethers.getContractFactory(
          'InvalidATokenFiatCollateralMock'
        )
        const chainlinkFeed = <MockV3Aggregator>(
          await (await ethers.getContractFactory('MockV3Aggregator')).deploy(8, bn('1e8'))
        )

        const invalidATokenCollateral: InvalidATokenFiatCollateralMock = <
          InvalidATokenFiatCollateralMock
        >((await ATokenCollateralFactory.deploy(
          {
            priceTimeout: PRICE_TIMEOUT,
            chainlinkFeed: chainlinkFeed.address,
            oracleError: ORACLE_ERROR,
            erc20: token2.address,
            maxTradeVolume: config.rTokenMaxTradeVolume,
            oracleTimeout: ORACLE_TIMEOUT_PRE_BUFFER,
            targetName: ethers.utils.formatBytes32String('USD'),
            defaultThreshold: fp('0.05'),
            delayUntilDefault: await collateral2.delayUntilDefault(),
          },
          REVENUE_HIDING
        )) as unknown)

        // Perform asset swap
        await assetRegistry.connect(owner).swapRegistered(invalidATokenCollateral.address)

        // Setup new basket with the invalid AToken
        await basketHandler.connect(owner).setPrimeBasket([token2.address], [fp('1')])

        // Switch basket
        await basketHandler.connect(owner).refreshBasket()

        rewardAmountAAVE = bn('0.5e18')

        // AAVE Rewards
        await token2.setRewards(backingManager.address, rewardAmountAAVE)

        // Claim and sweep rewards -- should succeed
        await expect(backingManager.claimRewards()).not.to.be.reverted
      })

      context('DutchTrade', () => {
        const auctionLength = 1800 // 30 minutes
        beforeEach(async () => {
          await broker.connect(owner).setDutchAuctionLength(auctionLength)
        })

        it('Should not trade when paused', async () => {
          await main.connect(owner).pauseTrading()
          await expect(
            rTokenTrader.manageTokens([token0.address], [TradeKind.DUTCH_AUCTION])
          ).to.be.revertedWith('frozen or trading paused')
        })

        it('Should not trade when frozen', async () => {
          await main.connect(owner).freezeLong()
          await expect(
            rTokenTrader.manageTokens([token0.address], [TradeKind.DUTCH_AUCTION])
          ).to.be.revertedWith('frozen or trading paused')
        })

        it('Should trade if issuance paused', async () => {
          await token0.connect(addr1).transfer(rTokenTrader.address, issueAmount)
          await main.connect(owner).pauseIssuance()
          await rTokenTrader.manageTokens([token0.address], [TradeKind.DUTCH_AUCTION])
        })

        it('Should only run 1 trade per ERC20 at a time', async () => {
          await token0.connect(addr1).transfer(rTokenTrader.address, issueAmount)
          await rTokenTrader.manageTokens([token0.address], [TradeKind.DUTCH_AUCTION])
          await expect(
            rTokenTrader.manageTokens([token0.address], [TradeKind.DUTCH_AUCTION])
          ).to.be.revertedWith('trade open')
          await expect(
            rTokenTrader.manageTokens([token0.address], [TradeKind.BATCH_AUCTION])
          ).to.be.revertedWith('trade open')

          // Other ERC20 should be able to open trade
          await token1.connect(addr1).transfer(rTokenTrader.address, issueAmount)
          await rTokenTrader.manageTokens([token1.address], [TradeKind.DUTCH_AUCTION])
        })

        it('Should not return bid amount before auction starts', async () => {
          await token0.connect(addr1).transfer(rTokenTrader.address, issueAmount)
          await rTokenTrader.manageTokens([token0.address], [TradeKind.DUTCH_AUCTION])

          const trade = await ethers.getContractAt(
            'DutchTrade',
            await rTokenTrader.trades(token0.address)
          )

          // Cannot get bid amount yet
          await expect(
            trade.connect(addr1).bidAmount(await getLatestBlockNumber())
          ).to.be.revertedWith('auction not started')

          // Can get bid amount in following block
          await advanceBlocks(1)
          const actual = await trade.connect(addr1).bidAmount(await getLatestBlockNumber())
          expect(actual).to.be.gt(bn(0))
        })

<<<<<<< HEAD
        it('Should allow one bidder', async () => {
          const router = await (await ethers.getContractFactory('DutchTradeRouter')).deploy()
          await token0.connect(addr1).transfer(rTokenTrader.address, issueAmount.div(2000))
          await rTokenTrader.manageTokens([token0.address], [TradeKind.DUTCH_AUCTION])

          const trade = await ethers.getContractAt(
            'DutchTrade',
            await rTokenTrader.trades(token0.address)
          )

          await (await ethers.getContractAt('ERC20Mock', await trade.buy()))
            .connect(addr1)
            .approve(router.address, constants.MaxUint256)

          // Bid
          await router.connect(addr1).bid(trade.address, addr1.address)
          expect(await trade.bidder()).to.equal(router.address)
          // Cannot bid once is settled
          await expect(router.connect(addr1).bid(trade.address, addr1.address)).to.be.revertedWith(
            'trade not open'
          )
        })
=======
        // Run test for both bid types
        const bidTypes = [BidType.CALLBACK, BidType.TRANSFER]
        bidTypes.forEach((bidType) => {
          it(`Should allow one bidder - Bid Type: ${Object.values(BidType)[bidType]}`, async () => {
            const router = await (await ethers.getContractFactory('DutchTradeRouter')).deploy()
            await token0.connect(addr1).transfer(rTokenTrader.address, issueAmount.div(2000))
            await rTokenTrader.manageTokens([token0.address], [TradeKind.DUTCH_AUCTION])

            const trade = await ethers.getContractAt(
              'DutchTrade',
              await rTokenTrader.trades(token0.address)
            )

            // Bid
            if (bidType == BidType.CALLBACK) {
              await (await ethers.getContractAt('ERC20Mock', await trade.buy()))
                .connect(addr1)
                .approve(router.address, constants.MaxUint256)

              await router.connect(addr1).bid(trade.address, addr1.address)
              expect(await trade.bidder()).to.equal(router.address)
              // Cannot bid once is settled
              await expect(
                router.connect(addr1).bid(trade.address, addr1.address)
              ).to.be.revertedWith('trade not open')
            }

            if (bidType == BidType.TRANSFER) {
              await (await ethers.getContractAt('ERC20Mock', await trade.buy()))
                .connect(addr1)
                .approve(trade.address, constants.MaxUint256)

              await trade.connect(addr1).bid()
              expect(await trade.bidder()).to.equal(addr1.address)
              // Cannot bid once is settled
              await expect(trade.connect(addr1).bid()).to.be.revertedWith('bid already received')
            }
          })
        })

>>>>>>> 212cbd55
        it('Trade should initially have bidType 0', async () => {
          await token0.connect(addr1).transfer(rTokenTrader.address, issueAmount.div(2000))
          await rTokenTrader.manageTokens([token0.address], [TradeKind.DUTCH_AUCTION])

          const trade = await ethers.getContractAt(
            'DutchTrade',
            await rTokenTrader.trades(token0.address)
          )
          expect(await trade.bidType()).to.be.eq(0)
        })
<<<<<<< HEAD
        it('It should support non callback bid', async () => {
=======

        it('It should support non callback bid and perform validations', async () => {
>>>>>>> 212cbd55
          await token0.connect(addr1).transfer(rTokenTrader.address, issueAmount.div(2000))
          await rTokenTrader.manageTokens([token0.address], [TradeKind.DUTCH_AUCTION])

          const trade = await ethers.getContractAt(
            'DutchTrade',
            await rTokenTrader.trades(token0.address)
          )

          await (await ethers.getContractAt('ERC20Mock', await trade.buy()))
            .connect(addr1)
            .approve(trade.address, constants.MaxUint256)

          // Bid
          await trade.connect(addr1).bid()
          expect(await trade.bidType()).to.be.eq(2)
          expect(await trade.bidder()).to.equal(addr1.address)
<<<<<<< HEAD
=======

          // Should allow one bidder
>>>>>>> 212cbd55
          await expect(trade.connect(addr1).bid()).to.be.revertedWith('bid already received')
        })

        /// Tests callback based bidding
        describe('Callback based bidding', () => {
          it('Supports bidCb', async () => {
            await token0.connect(addr1).transfer(rTokenTrader.address, issueAmount.div(2000))
            await rTokenTrader.manageTokens([token0.address], [TradeKind.DUTCH_AUCTION])

            const trade = await ethers.getContractAt(
              'DutchTrade',
              await rTokenTrader.trades(token0.address)
            )

            // Bid
            const bidder = await (
              await ethers.getContractFactory('CallbackDutchTraderBidder')
            ).deploy()
            await rToken.connect(addr1).transfer(bidder.address, issueAmount)
            await bidder.connect(addr1).bid(trade.address)
            expect(await trade.bidType()).to.be.eq(1)
            expect(await trade.bidder()).to.equal(bidder.address)
            expect(await trade.status()).to.be.eq(2) // Status.CLOSED
          })

          it('Will revert if bidder submits the wrong bid', async () => {
            await token0.connect(addr1).transfer(rTokenTrader.address, issueAmount.div(2000))
            await rTokenTrader.manageTokens([token0.address], [TradeKind.DUTCH_AUCTION])

            const trade = await ethers.getContractAt(
              'DutchTrade',
              await rTokenTrader.trades(token0.address)
            )

            // Bid
            const bidder = await (
              await ethers.getContractFactory('CallbackDutchTraderBidderLowBaller')
            ).deploy()
            await rToken.connect(addr1).transfer(bidder.address, issueAmount)
            await expect(bidder.connect(addr1).bid(trade.address)).to.be.revertedWith(
              'insufficient buy tokens'
            )

            expect(await trade.bidder()).to.equal(constants.AddressZero)
            expect(await trade.status()).to.be.eq(1) // Status.OPEN
          })

          it('Will revert if bidder submits the no bid', async () => {
            await token0.connect(addr1).transfer(rTokenTrader.address, issueAmount.div(2000))
            await rTokenTrader.manageTokens([token0.address], [TradeKind.DUTCH_AUCTION])

            const trade = await ethers.getContractAt(
              'DutchTrade',
              await rTokenTrader.trades(token0.address)
            )

            // Bid
            const bidder = await (
              await ethers.getContractFactory('CallbackDutchTraderBidderNoPayer')
            ).deploy()
            await rToken.connect(addr1).transfer(bidder.address, issueAmount)
            await expect(bidder.connect(addr1).bid(trade.address)).to.be.revertedWith(
              'insufficient buy tokens'
            )

            expect(await trade.bidder()).to.equal(constants.AddressZero)
            expect(await trade.status()).to.be.eq(1) // Status.OPEN
          })
        })

        it('Should quote piecewise-falling price correctly throughout entirety of auction', async () => {
          issueAmount = issueAmount.div(10000)
          const router = await (await ethers.getContractFactory('DutchTradeRouter')).deploy()

          await token0.connect(addr1).transfer(rTokenTrader.address, issueAmount)
          await rTokenTrader.manageTokens([token0.address], [TradeKind.DUTCH_AUCTION])
          const trade = await ethers.getContractAt(
            'DutchTrade',
            await rTokenTrader.trades(token0.address)
          )
          await rToken.connect(addr1).approve(router.address, constants.MaxUint256)
          await token0.connect(addr1).approve(router.address, constants.MaxUint256)
          await token1.connect(addr1).approve(router.address, constants.MaxUint256)

          const start = await trade.startBlock()
          const end = await trade.endBlock()

          // Simulate 30 minutes of blocks, should swap at right price each time
          let now = bn(await getLatestBlockNumber())

          while (now.lt(end)) {
            const actual = await trade.connect(addr1).bidAmount(now)
            const expected = await dutchBuyAmount(
              fp(now.sub(start)).div(end.sub(start)),
              rTokenAsset.address,
              collateral0.address,
              issueAmount,
              config.maxTradeSlippage
            )
            expect(actual).to.be.closeTo(expected, expected.div(bn('1e15')))

            const staticResult = await router
              .connect(addr1)
              .callStatic.bid(trade.address, addr1.address)

            expect(staticResult.buyAmt).to.equal(actual)
            await advanceBlocks(1)
            now = bn(await getLatestBlockNumber())
          }
        })

<<<<<<< HEAD
        it('Should handle no bid case correctly', async () => {
          const router = await (await ethers.getContractFactory('DutchTradeRouter')).deploy()
          await token0.connect(addr1).transfer(rTokenTrader.address, issueAmount)
          await rTokenTrader.manageTokens([token0.address], [TradeKind.DUTCH_AUCTION])
          const trade = await ethers.getContractAt(
            'DutchTrade',
            await rTokenTrader.trades(token0.address)
          )

          await advanceBlocks((await trade.endBlock()).sub(await getLatestBlockNumber()).add(1))
          await expect(
            trade.connect(addr1).bidAmount(await getLatestBlockNumber())
          ).to.be.revertedWith('auction over')

          await expect(router.connect(addr1).bid(trade.address, addr1.address)).be.revertedWith(
            'auction over'
          )

          // Should be able to settle
          await expect(trade.settle()).to.be.revertedWith('only origin can settle')
          await expect(rTokenTrader.settleTrade(token0.address))
            .to.emit(rTokenTrader, 'TradeSettled')
            .withArgs(trade.address, token0.address, rToken.address, 0, 0)
=======
        // Perform test for both Bid Types
        bidTypes.forEach((bidType) => {
          it(`Should handle no bid case correctly - Bid Type: ${
            Object.values(BidType)[bidType]
          }`, async () => {
            await token0.connect(addr1).transfer(rTokenTrader.address, issueAmount)
            await rTokenTrader.manageTokens([token0.address], [TradeKind.DUTCH_AUCTION])
            const trade = await ethers.getContractAt(
              'DutchTrade',
              await rTokenTrader.trades(token0.address)
            )
>>>>>>> 212cbd55

            await advanceBlocks((await trade.endBlock()).sub(await getLatestBlockNumber()).add(1))
            await expect(
              trade.connect(addr1).bidAmount(await getLatestBlockNumber())
            ).to.be.revertedWith('auction over')

            // Bid
            if (bidType == BidType.CALLBACK) {
              const router = await (await ethers.getContractFactory('DutchTradeRouter')).deploy()
              await expect(router.connect(addr1).bid(trade.address, addr1.address)).be.revertedWith(
                'auction over'
              )
            } else if (bidType == BidType.TRANSFER) {
              await expect(trade.connect(addr1).bid()).be.revertedWith('auction over')
            }

            // Should be able to settle
            await expect(trade.settle()).to.be.revertedWith('only origin can settle')
            await expect(rTokenTrader.settleTrade(token0.address))
              .to.emit(rTokenTrader, 'TradeSettled')
              .withArgs(trade.address, token0.address, rToken.address, 0, 0)

            // Should NOT start another auction, since caller was not DutchTrade
            expect(await backingManager.tradesOpen()).to.equal(0)
          })
        })

<<<<<<< HEAD
        it('Should bid at exactly endBlock() and not launch another auction', async () => {
          const router = await (await ethers.getContractFactory('DutchTradeRouter')).deploy()
          await rToken.connect(addr1).approve(router.address, constants.MaxUint256)
          await token0.connect(addr1).transfer(rTokenTrader.address, issueAmount)
          await rTokenTrader.manageTokens([token0.address], [TradeKind.DUTCH_AUCTION])
          const trade = await ethers.getContractAt(
            'DutchTrade',
            await rTokenTrader.trades(token0.address)
          )
          await expect(trade.bidAmount(await trade.endBlock())).to.not.be.reverted

          // Snipe auction at 0s left
          await advanceBlocks((await trade.endBlock()).sub(await getLatestBlockNumber()).sub(1))
          await router.connect(addr1).bid(trade.address, addr1.address)
          expect(await trade.canSettle()).to.equal(false)
          expect(await trade.status()).to.equal(2) // Status.CLOSED
          expect(await trade.bidder()).to.equal(router.address)
          expect(await token0.balanceOf(addr1.address)).to.equal(initialBal.sub(issueAmount.div(4)))

          const expected = await dutchBuyAmount(
            fp(auctionLength).div(auctionLength), // last possible second
            rTokenAsset.address,
            collateral0.address,
            issueAmount,
            config.maxTradeSlippage
          )
          expect(await rTokenTrader.tradesOpen()).to.equal(0)
          expect(await rToken.balanceOf(rTokenTrader.address)).to.be.closeTo(0, 100)
          expect(await rToken.balanceOf(furnace.address)).to.equal(expected)
=======
        // Perform test for both bid types
        bidTypes.forEach((bidType) => {
          it(`Should bid at exactly endBlock() and not launch another auction - Bid Type: ${
            Object.values(BidType)[bidType]
          }`, async () => {
            const router = await (await ethers.getContractFactory('DutchTradeRouter')).deploy()
            await rToken.connect(addr1).approve(router.address, constants.MaxUint256)
            await token0.connect(addr1).transfer(rTokenTrader.address, issueAmount)
            await rTokenTrader.manageTokens([token0.address], [TradeKind.DUTCH_AUCTION])
            const trade = await ethers.getContractAt(
              'DutchTrade',
              await rTokenTrader.trades(token0.address)
            )
            await rToken.connect(addr1).approve(trade.address, constants.MaxUint256)
            await expect(trade.bidAmount(await trade.endBlock())).to.not.be.reverted

            // Snipe auction at 0s left
            await advanceBlocks((await trade.endBlock()).sub(await getLatestBlockNumber()).sub(1))

            // Bid
            if (bidType == BidType.CALLBACK) {
              await router.connect(addr1).bid(trade.address, addr1.address)
              expect(await trade.bidder()).to.equal(router.address)
            } else if (bidType == BidType.TRANSFER) {
              await trade.connect(addr1).bid()
              expect(await trade.bidder()).to.equal(addr1.address)
            }

            expect(await trade.canSettle()).to.equal(false)
            expect(await trade.status()).to.equal(2) // Status.CLOSED
            expect(await token0.balanceOf(addr1.address)).to.equal(
              initialBal.sub(issueAmount.div(4))
            )

            const expected = await dutchBuyAmount(
              fp(auctionLength).div(auctionLength), // last possible second
              rTokenAsset.address,
              collateral0.address,
              issueAmount,
              config.maxTradeSlippage
            )
            expect(await rTokenTrader.tradesOpen()).to.equal(0)
            expect(await rToken.balanceOf(rTokenTrader.address)).to.be.closeTo(0, 100)
            expect(await rToken.balanceOf(furnace.address)).to.equal(expected)
          })
>>>>>>> 212cbd55
        })

        it('Should return lot() in {qSellTok} and sellAmount() in {sellTok}', async () => {
          const amt = bn('1e6')
          await token1.connect(addr1).transfer(rTokenTrader.address, amt)
          await rTokenTrader.manageTokens([token1.address], [TradeKind.DUTCH_AUCTION])
          const trade = await ethers.getContractAt(
            'DutchTrade',
            await rTokenTrader.trades(token1.address)
          )
          expect(await trade.lot()).to.equal(amt)
          expect(await trade.sellAmount()).to.equal(amt.mul(bn('1e12')))
        })

        it('DutchTrade Reentrance Check', async () => {
          const exploiter = await (
            await ethers.getContractFactory('DutchTradeCallbackReentrantTest')
          ).deploy()

          await rToken.connect(addr1).approve(exploiter.address, constants.MaxUint256)
          await token0.connect(addr1).transfer(rTokenTrader.address, issueAmount)
          await rTokenTrader.manageTokens([token0.address], [TradeKind.DUTCH_AUCTION])
          const trade = await ethers.getContractAt(
            'DutchTrade',
            await rTokenTrader.trades(token0.address)
          )
          await rToken.connect(addr1).approve(trade.address, constants.MaxUint256)
          await expect(trade.bidAmount(await trade.endBlock())).to.not.be.reverted

          // Snipe auction at 0s left
          await advanceBlocks((await trade.endBlock()).sub(await getLatestBlockNumber()).sub(1))

          // Run it down
          await expect(exploiter.connect(addr1).start(trade.address, rTokenTrader.address)).to.be
            .reverted
        })
      })
    })

    context('With simple basket of ATokens and CTokens', function () {
      let issueAmount: BigNumber

      beforeEach(async function () {
        issueAmount = bn('100e18')

        // Setup new basket with ATokens and CTokens
        await basketHandler
          .connect(owner)
          .setPrimeBasket([token2.address, token3.address], [fp('0.5'), fp('0.5')])
        await basketHandler.connect(owner).refreshBasket()

        // Provide approvals
        await token2.connect(addr1).approve(rToken.address, initialBal)
        await token3.connect(addr1).approve(rToken.address, initialBal)

        // Issue rTokens
        await rToken.connect(addr1).issue(issueAmount)

        // Mint some RSR
        await rsr.connect(owner).mint(addr1.address, initialBal)
      })

      it('Should sell collateral as it appreciates and handle revenue auction correctly', async () => {
        // Check Price and Assets value
        await expectRTokenPrice(rTokenAsset.address, fp('1'), ORACLE_ERROR)
        expect(await facadeTest.callStatic.totalAssetValue(rToken.address)).to.equal(issueAmount)
        expect(await rToken.totalSupply()).to.equal(issueAmount)

        // Increase redemption rate for AToken to double
        await token2.setExchangeRate(fp('2'))
        await collateral2.refresh()

        // Check Price (unchanged) and Assets value increment by 50%
        const excessValue: BigNumber = issueAmount.div(2)
        const excessQuantity: BigNumber = excessValue.div(2) // Because each unit is now worth $2
        await expectRTokenPrice(rTokenAsset.address, fp('1'), ORACLE_ERROR)
        expect(await facadeTest.callStatic.totalAssetValue(rToken.address)).to.equal(
          issueAmount.add(excessValue)
        )
        expect(await rToken.totalSupply()).to.equal(issueAmount)

        // Check status of destinations at this point
        expect(await rsr.balanceOf(stRSR.address)).to.equal(0)
        expect(await rToken.balanceOf(furnace.address)).to.equal(0)

        // Expected values
        const currentTotalSupply: BigNumber = await rToken.totalSupply()
        const expectedToTrader = excessQuantity.mul(60).div(100)
        const expectedToFurnace = excessQuantity.sub(expectedToTrader)

        const sellAmt: BigNumber = expectedToTrader // everything is auctioned, below max auction
        const minBuyAmt: BigNumber = await toMinBuyAmt(sellAmt, fp('2'), fp('1'))
        const sellAmtRToken: BigNumber = expectedToFurnace // everything is auctioned, below max auction
        const minBuyAmtRToken: BigNumber = await toMinBuyAmt(sellAmtRToken, fp('2'), fp('1'))

        // Run auctions - Will detect excess
        await expectEvents(facadeTest.runAuctionsForAllTraders(rToken.address), [
          {
            contract: rsrTrader,
            name: 'TradeStarted',
            args: [anyValue, token2.address, rsr.address, sellAmt, withinQuad(minBuyAmt)],
            emitted: true,
          },
          {
            contract: rTokenTrader,
            name: 'TradeStarted',
            args: [
              anyValue,
              token2.address,
              rToken.address,
              sellAmtRToken,
              withinQuad(minBuyAmtRToken),
            ],
            emitted: true,
          },
        ])

        // Check Price (unchanged) and Assets value (restored) - Supply remains constant
        await expectRTokenPrice(rTokenAsset.address, fp('1'), ORACLE_ERROR)
        expect(await facadeTest.callStatic.totalAssetValue(rToken.address)).to.equal(issueAmount)
        expect(await rToken.totalSupply()).to.equal(currentTotalSupply)

        // Check destinations at this stage
        expect(await rsr.balanceOf(stRSR.address)).to.equal(0)
        expect(await rToken.balanceOf(furnace.address)).to.equal(0)

        const auctionTimestamp: number = await getLatestBlockTimestamp()

        // Check auctions registered
        // AToken -> RSR Auction
        await expectTrade(rsrTrader, {
          sell: token2.address,
          buy: rsr.address,
          endTime: auctionTimestamp + Number(config.batchAuctionLength),
          externalId: bn('0'),
        })

        // AToken -> RToken Auction
        await expectTrade(rTokenTrader, {
          sell: token2.address,
          buy: rToken.address,
          endTime: auctionTimestamp + Number(config.batchAuctionLength),
          externalId: bn('1'),
        })

        // Check funds in Market and Traders
        expect(await token2.balanceOf(gnosis.address)).to.equal(sellAmt.add(sellAmtRToken))
        expect(await token2.balanceOf(rsrTrader.address)).to.equal(expectedToTrader.sub(sellAmt))
        expect(await token2.balanceOf(rTokenTrader.address)).to.equal(
          expectedToFurnace.sub(sellAmtRToken)
        )

        // Advance time till auction ended
        await advanceTime(config.batchAuctionLength.add(100).toString())

        // Mock auction by minting the buy tokens (in this case RSR and RToken)
        await rsr.connect(addr1).approve(gnosis.address, minBuyAmt)
        await rToken.connect(addr1).approve(gnosis.address, minBuyAmtRToken)
        await gnosis.placeBid(0, {
          bidder: addr1.address,
          sellAmount: sellAmt,
          buyAmount: minBuyAmt,
        })
        await gnosis.placeBid(1, {
          bidder: addr1.address,
          sellAmount: sellAmtRToken,
          buyAmount: minBuyAmtRToken,
        })

        // Close auctions
        await expectEvents(facadeTest.runAuctionsForAllTraders(rToken.address), [
          {
            contract: rsrTrader,
            name: 'TradeSettled',
            args: [anyValue, token2.address, rsr.address, sellAmt, minBuyAmt],
            emitted: true,
          },
          {
            contract: rTokenTrader,
            name: 'TradeSettled',
            args: [anyValue, token2.address, rToken.address, sellAmtRToken, minBuyAmtRToken],
            emitted: true,
          },
          {
            contract: rsrTrader,
            name: 'TradeStarted',
            emitted: false,
          },
          {
            contract: rTokenTrader,
            name: 'TradeStarted',
            emitted: false,
          },
        ])

        // Check Price (unchanged) and Assets value (unchanged)
        await expectRTokenPrice(rTokenAsset.address, fp('1'), ORACLE_ERROR)
        expect(await facadeTest.callStatic.totalAssetValue(rToken.address)).to.equal(issueAmount)
        expect(await rToken.totalSupply()).to.equal(currentTotalSupply)

        // Check destinations at this stage - RSR and RTokens already in StRSR and Furnace
        expect(await rsr.balanceOf(stRSR.address)).to.be.closeTo(
          minBuyAmt,
          minBuyAmt.div(bn('1e15'))
        )
        expect(await rToken.balanceOf(furnace.address)).to.be.closeTo(
          minBuyAmtRToken,
          minBuyAmtRToken.div(bn('1e15'))
        )

        // Check no more funds in Market and Traders
        expect(await token2.balanceOf(gnosis.address)).to.equal(0)
        expect(await token2.balanceOf(rsrTrader.address)).to.equal(0)
        expect(await token2.balanceOf(rTokenTrader.address)).to.equal(0)
      })

      it('Should handle slight increase in collateral correctly - full cycle', async () => {
        // Check Price and Assets value
        await expectRTokenPrice(rTokenAsset.address, fp('1'), ORACLE_ERROR)
        expect(await facadeTest.callStatic.totalAssetValue(rToken.address)).to.equal(issueAmount)
        expect(await rToken.totalSupply()).to.equal(issueAmount)

        // Increase redemption rate for AToken by 2%
        const rate: BigNumber = fp('1.02')
        await token2.setExchangeRate(rate)

        // Check Price (unchanged) and Assets value increment by 1% (only half of the basket increased in value)
        const excessValue: BigNumber = issueAmount.mul(1).div(100)
        const excessQuantity: BigNumber = divCeil(excessValue.mul(BN_SCALE_FACTOR), rate) // Because each unit is now worth $1.02
        await expectRTokenPrice(rTokenAsset.address, fp('1'), ORACLE_ERROR)
        expect(await facadeTest.callStatic.totalAssetValue(rToken.address)).to.equal(
          issueAmount.add(excessValue)
        )
        expect(await rToken.totalSupply()).to.equal(issueAmount)

        // Check status of destinations at this point
        expect(await rsr.balanceOf(stRSR.address)).to.equal(0)
        expect(await rToken.balanceOf(furnace.address)).to.equal(0)

        // Expected values
        const currentTotalSupply: BigNumber = await rToken.totalSupply()
        const expectedToTrader = divCeil(excessQuantity.mul(60), bn(100)).sub(60)
        const expectedToFurnace = divCeil(excessQuantity.mul(40), bn(100)).sub(40) // excessQuantity.sub(expectedToTrader)

        const sellAmt: BigNumber = expectedToTrader
        const minBuyAmt: BigNumber = await toMinBuyAmt(sellAmt, fp('1.02'), fp('1'))

        const sellAmtRToken: BigNumber = expectedToFurnace
        const minBuyAmtRToken: BigNumber = await toMinBuyAmt(sellAmtRToken, fp('1.02'), fp('1'))

        // Run auctions
        await expectEvents(facadeTest.runAuctionsForAllTraders(rToken.address), [
          {
            contract: rsrTrader,
            name: 'TradeStarted',
            args: [anyValue, token2.address, rsr.address, sellAmt, withinQuad(minBuyAmt)],
            emitted: true,
          },
          {
            contract: rTokenTrader,
            name: 'TradeStarted',
            args: [
              anyValue,
              token2.address,
              rToken.address,
              sellAmtRToken,
              withinQuad(minBuyAmtRToken),
            ],
            emitted: true,
          },
        ])

        // Check Price (unchanged) and Assets value (restored) - Supply remains constant
        await expectRTokenPrice(rTokenAsset.address, fp('1'), ORACLE_ERROR)
        expect(
          near(await facadeTest.callStatic.totalAssetValue(rToken.address), issueAmount, 100)
        ).to.equal(true)
        expect(
          (await facadeTest.callStatic.totalAssetValue(rToken.address)).gt(issueAmount)
        ).to.equal(true)
        expect(await rToken.totalSupply()).to.equal(currentTotalSupply)

        // Check destinations at this stage
        expect(await rsr.balanceOf(stRSR.address)).to.equal(0)
        expect(await rToken.balanceOf(furnace.address)).to.equal(0)

        const auctionTimestamp: number = await getLatestBlockTimestamp()

        // Check auctions registered
        // AToken -> RSR Auction
        await expectTrade(rsrTrader, {
          sell: token2.address,
          buy: rsr.address,
          endTime: auctionTimestamp + Number(config.batchAuctionLength),
          externalId: bn('0'),
        })

        // AToken -> RToken Auction
        await expectTrade(rTokenTrader, {
          sell: token2.address,
          buy: rToken.address,
          endTime: auctionTimestamp + Number(config.batchAuctionLength),
          externalId: bn('1'),
        })

        // Check funds in Market and Traders
        expect(near(await token2.balanceOf(gnosis.address), excessQuantity, 100)).to.equal(true)
        expect(await token2.balanceOf(gnosis.address)).to.equal(sellAmt.add(sellAmtRToken))
        expect(await token2.balanceOf(rsrTrader.address)).to.equal(expectedToTrader.sub(sellAmt))
        expect(await token2.balanceOf(rsrTrader.address)).to.equal(0)
        expect(await token2.balanceOf(rTokenTrader.address)).to.equal(
          expectedToFurnace.sub(sellAmtRToken)
        )
        expect(await token2.balanceOf(rTokenTrader.address)).to.equal(0)

        // Advance time till auction ended
        await advanceTime(config.batchAuctionLength.add(100).toString())

        // Mock auction by minting the buy tokens (in this case RSR and RToken)
        await rsr.connect(addr1).approve(gnosis.address, minBuyAmt)
        await rToken.connect(addr1).approve(gnosis.address, minBuyAmtRToken)
        await gnosis.placeBid(0, {
          bidder: addr1.address,
          sellAmount: sellAmt,
          buyAmount: minBuyAmt,
        })
        await gnosis.placeBid(1, {
          bidder: addr1.address,
          sellAmount: sellAmtRToken,
          buyAmount: minBuyAmtRToken,
        })

        // Close auctions
        await expectEvents(facadeTest.runAuctionsForAllTraders(rToken.address), [
          {
            contract: rsrTrader,
            name: 'TradeSettled',
            args: [anyValue, token2.address, rsr.address, sellAmt, minBuyAmt],
            emitted: true,
          },
          {
            contract: rTokenTrader,
            name: 'TradeSettled',
            args: [anyValue, token2.address, rToken.address, sellAmtRToken, minBuyAmtRToken],
            emitted: true,
          },
          {
            contract: rsrTrader,
            name: 'TradeStarted',
            emitted: false,
          },
          {
            contract: rTokenTrader,
            name: 'TradeStarted',
            emitted: false,
          },
        ])

        //  Check Price (unchanged) and Assets value (unchanged)
        await expectRTokenPrice(rTokenAsset.address, fp('1'), ORACLE_ERROR)
        expect(
          near(await facadeTest.callStatic.totalAssetValue(rToken.address), issueAmount, 100)
        ).to.equal(true)
        expect(
          (await facadeTest.callStatic.totalAssetValue(rToken.address)).gt(issueAmount)
        ).to.equal(true)
        expect(await rToken.totalSupply()).to.equal(currentTotalSupply)

        // Check balances sent to corresponding destinations
        // StRSR
        expect(near(await rsr.balanceOf(stRSR.address), minBuyAmt, 100)).to.equal(true)
        // Furnace
        expect(near(await rToken.balanceOf(furnace.address), minBuyAmtRToken, 100)).to.equal(true)
      })

      it('Should not oversend if backingManager.forwardRevenue() is called with duplicate tokens', async () => {
        expect(await basketHandler.fullyCollateralized()).to.be.true

        // Change redemption rate for AToken and CToken to double
        await token2.setExchangeRate(fp('1.2'))

        await expect(
          backingManager.forwardRevenue([token2.address, token2.address])
        ).to.be.revertedWith('duplicate tokens')

        await expect(
          backingManager.forwardRevenue([
            token2.address,
            token2.address,
            token2.address,
            token2.address,
          ])
        ).to.be.revertedWith('duplicate tokens')

        await expect(
          backingManager.forwardRevenue([token2.address, token1.address, token2.address])
        ).to.be.revertedWith('duplicate tokens')

        await expect(
          backingManager.forwardRevenue([
            token1.address,
            token2.address,
            token3.address,
            token2.address,
          ])
        ).to.be.revertedWith('duplicate tokens')

        await expect(
          backingManager.forwardRevenue([
            token1.address,
            token2.address,
            token3.address,
            token3.address,
          ])
        ).to.be.revertedWith('duplicate tokens')

        // Remove duplicates, should work
        await expect(
          backingManager.forwardRevenue([token1.address, token2.address, token3.address])
        ).to.not.be.reverted
      })

      it('Should mint RTokens when collateral appreciates and handle revenue auction correctly - Even quantity', async () => {
        // Check Price and Assets value
        await expectRTokenPrice(rTokenAsset.address, fp('1'), ORACLE_ERROR)
        expect(await facadeTest.callStatic.totalAssetValue(rToken.address)).to.equal(issueAmount)
        expect(await rToken.totalSupply()).to.equal(issueAmount)

        // Change redemption rate for AToken and CToken to double
        await token2.setExchangeRate(fp('2'))
        await token3.setExchangeRate(fp('2'))
        await collateral2.refresh()
        await collateral3.refresh()

        // Check Price (unchanged) and Assets value (now doubled)
        await expectRTokenPrice(rTokenAsset.address, fp('1'), ORACLE_ERROR)
        expect(await facadeTest.callStatic.totalAssetValue(rToken.address)).to.equal(
          issueAmount.mul(2)
        )
        expect(await rToken.totalSupply()).to.equal(issueAmount)

        // Check status of destinations at this point
        expect(await rsr.balanceOf(stRSR.address)).to.equal(0)
        expect(await rToken.balanceOf(rsrTrader.address)).to.equal(0)
        expect(await rToken.balanceOf(furnace.address)).to.equal(0)

        // Set expected minting, based on f = 0.6
        const expectedToTrader = issueAmount.mul(60).div(100)
        const expectedToFurnace = issueAmount.sub(expectedToTrader)

        // Set expected auction values
        const currentTotalSupply: BigNumber = await rToken.totalSupply()
        const newTotalSupply: BigNumber = currentTotalSupply.mul(2)
        const sellAmt: BigNumber = expectedToTrader // everything is auctioned, due to max trade volume
        const minBuyAmt: BigNumber = await toMinBuyAmt(sellAmt, fp('1'), fp('1'))

        // Collect revenue and mint new tokens - Will also launch auction
        await expectEvents(facadeTest.runAuctionsForAllTraders(rToken.address), [
          {
            contract: rToken,
            name: 'Transfer',
            args: [ZERO_ADDRESS, backingManager.address, issueAmount],
            emitted: true,
          },
          {
            contract: rsrTrader,
            name: 'TradeStarted',
            args: [anyValue, rToken.address, rsr.address, sellAmt, withinQuad(minBuyAmt)],
            emitted: true,
          },
        ])

        // Check Price (unchanged) and Assets value - Supply has doubled
        await expectRTokenPrice(rTokenAsset.address, fp('1'), ORACLE_ERROR)
        expect(await facadeTest.callStatic.totalAssetValue(rToken.address)).to.equal(
          issueAmount.mul(2)
        )
        expect(await rToken.totalSupply()).to.equal(newTotalSupply)

        // Check destinations after newly minted tokens
        expect(await rsr.balanceOf(stRSR.address)).to.equal(0)
        expect(await rToken.balanceOf(rsrTrader.address)).to.equal(expectedToTrader.sub(sellAmt))
        expect(await rToken.balanceOf(furnace.address)).to.equal(expectedToFurnace)

        // Check funds in Market
        expect(await rToken.balanceOf(gnosis.address)).to.equal(sellAmt)

        const auctionTimestamp: number = await getLatestBlockTimestamp()

        // Check auctions registered
        // RToken -> RSR Auction
        await expectTrade(rsrTrader, {
          sell: rToken.address,
          buy: rsr.address,
          endTime: auctionTimestamp + Number(config.batchAuctionLength),
          externalId: bn('0'),
        })

        // Perform Mock Bids for RSR(addr1 has balance)
        await rsr.connect(addr1).approve(gnosis.address, minBuyAmt)
        await gnosis.placeBid(0, {
          bidder: addr1.address,
          sellAmount: sellAmt,
          buyAmount: minBuyAmt,
        })

        // Advance time till auction ended
        await advanceTime(config.batchAuctionLength.add(100).toString())

        //  End current auction - will not start new one
        await expectEvents(facadeTest.runAuctionsForAllTraders(rToken.address), [
          {
            contract: rsrTrader,
            name: 'TradeSettled',
            args: [anyValue, rToken.address, rsr.address, sellAmt, minBuyAmt],
            emitted: true,
          },
          {
            contract: rsrTrader,
            name: 'TradeStarted',
            emitted: false,
          },
        ])

        // Check Price and Assets value - RToken price increases due to melting
        const updatedRTokenPrice: BigNumber = newTotalSupply
          .mul(BN_SCALE_FACTOR)
          .div(await rToken.totalSupply())
        await expectRTokenPrice(rTokenAsset.address, updatedRTokenPrice, ORACLE_ERROR)
        expect(await facadeTest.callStatic.totalAssetValue(rToken.address)).to.equal(
          issueAmount.mul(2)
        )

        // Check no funds in Market
        expect(await rToken.balanceOf(gnosis.address)).to.equal(0)

        // Check destinations after newly minted tokens
        expect(await rsr.balanceOf(stRSR.address)).to.be.closeTo(minBuyAmt, 1000)
        expect(await rToken.balanceOf(rsrTrader.address)).to.equal(0)
      })

      it('Should mint RTokens and handle remainder when collateral appreciates - Uneven quantity', async () => {
        // Check Price and Assets value
        await expectRTokenPrice(rTokenAsset.address, fp('1'), ORACLE_ERROR)
        expect(await facadeTest.callStatic.totalAssetValue(rToken.address)).to.equal(issueAmount)
        expect(await rToken.totalSupply()).to.equal(issueAmount)

        // Change redemption rates for AToken and CToken - Higher for the AToken
        await token2.setExchangeRate(fp('2'))
        await token3.setExchangeRate(fp('1.6'))
        await collateral2.refresh()
        await collateral3.refresh()

        // Check Price (unchanged) and Assets value (now 80% higher)
        const excessTotalValue: BigNumber = issueAmount.mul(80).div(100)
        await expectRTokenPrice(rTokenAsset.address, fp('1'), ORACLE_ERROR)
        expect(await facadeTest.callStatic.totalAssetValue(rToken.address)).to.equal(
          issueAmount.add(excessTotalValue)
        )
        expect(await rToken.totalSupply()).to.equal(issueAmount)

        // Check status of destinations and traders at this point
        expect(await rsr.balanceOf(stRSR.address)).to.equal(0)
        expect(await rToken.balanceOf(rsrTrader.address)).to.equal(0)
        expect(await token2.balanceOf(rsrTrader.address)).to.equal(0)
        expect(await token2.balanceOf(rTokenTrader.address)).to.equal(0)
        expect(await rToken.balanceOf(furnace.address)).to.equal(0)

        // Set expected values based on f=0.6
        const currentTotalSupply: BigNumber = await rToken.totalSupply()
        const excessRToken: BigNumber = issueAmount.mul(60).div(100)
        const excessCollateralValue: BigNumber = excessTotalValue.sub(excessRToken)
        const excessCollateralQty: BigNumber = excessCollateralValue.div(2) // each unit of this collateral is worth now $2
        const expectedToTraderFromRToken = divCeil(excessRToken.mul(60), bn(100))
        const expectedToFurnaceFromRToken = excessRToken.sub(expectedToTraderFromRToken)
        const expectedToRSRTraderFromCollateral = divCeil(excessCollateralQty.mul(60), bn(100))
        const expectedToRTokenTraderFromCollateral = excessCollateralQty.sub(
          expectedToRSRTraderFromCollateral
        )

        //  Set expected auction values
        const newTotalSupply: BigNumber = currentTotalSupply.mul(160).div(100)
        const sellAmtFromRToken: BigNumber = expectedToTraderFromRToken // all will be processed at once, due to max trade volume of 50%
        const minBuyAmtFromRToken: BigNumber = await toMinBuyAmt(
          sellAmtFromRToken,
          fp('1'),
          fp('1')
        )
        const sellAmtRSRFromCollateral: BigNumber = expectedToRSRTraderFromCollateral // all will be processed at once, due to max trade volume of 50%
        const minBuyAmtRSRFromCollateral: BigNumber = await toMinBuyAmt(
          sellAmtRSRFromCollateral,
          fp('1'),
          fp('1')
        )
        const sellAmtRTokenFromCollateral: BigNumber = expectedToRTokenTraderFromCollateral // all will be processed at once, due to max trade volume of 50%
        const minBuyAmtRTokenFromCollateral: BigNumber = await toMinBuyAmt(
          sellAmtRTokenFromCollateral,
          fp('1'),
          fp('1')
        )

        //  Collect revenue and mint new tokens - Will also launch auctions
        await expectEvents(facadeTest.runAuctionsForAllTraders(rToken.address), [
          {
            contract: rToken,
            name: 'Transfer',
            args: [ZERO_ADDRESS, backingManager.address, excessRToken],
            emitted: true,
          },
          {
            contract: rsrTrader,
            name: 'TradeStarted',
            args: [
              anyValue,
              rToken.address,
              rsr.address,
              sellAmtFromRToken,
              withinQuad(minBuyAmtFromRToken),
            ],
            emitted: true,
          },
          {
            contract: rsrTrader,
            name: 'TradeStarted',
            args: [
              anyValue,
              token2.address,
              rsr.address,
              sellAmtRSRFromCollateral,
              withinQuad(minBuyAmtRSRFromCollateral.mul(2)),
            ],
            emitted: true,
          },
          {
            contract: rTokenTrader,
            name: 'TradeStarted',
            args: [
              anyValue,
              token2.address,
              rToken.address,
              sellAmtRTokenFromCollateral,
              withinQuad(minBuyAmtRTokenFromCollateral.mul(2)),
            ],
            emitted: true,
          },
        ])

        // Check Price (unchanged) and Assets value (excess collateral not counted anymore) - Supply has increased
        await expectRTokenPrice(rTokenAsset.address, fp('1'), ORACLE_ERROR)
        expect(await facadeTest.callStatic.totalAssetValue(rToken.address)).to.equal(
          issueAmount.add(excessRToken)
        )
        expect(await rToken.totalSupply()).to.equal(newTotalSupply)

        // Check destinations after newly minted tokens
        expect(await rsr.balanceOf(stRSR.address)).to.equal(0)
        expect(await rToken.balanceOf(rsrTrader.address)).to.equal(
          expectedToTraderFromRToken.sub(sellAmtFromRToken)
        )

        expect(await rToken.balanceOf(furnace.address)).to.equal(expectedToFurnaceFromRToken)
        expect(await token2.balanceOf(rsrTrader.address)).to.equal(
          expectedToRSRTraderFromCollateral.sub(sellAmtRSRFromCollateral)
        )
        expect(await token2.balanceOf(rTokenTrader.address)).to.equal(
          expectedToRTokenTraderFromCollateral.sub(sellAmtRTokenFromCollateral)
        )

        // Check funds in Market
        expect(await rToken.balanceOf(gnosis.address)).to.equal(sellAmtFromRToken)
        expect(await token2.balanceOf(gnosis.address)).to.equal(
          sellAmtRSRFromCollateral.add(sellAmtRTokenFromCollateral)
        )

        const auctionTimestamp: number = await getLatestBlockTimestamp()

        // Check auctions registered
        // RToken -> RSR Auction
        await expectTrade(rsrTrader, {
          sell: rToken.address,
          buy: rsr.address,
          endTime: auctionTimestamp + Number(config.batchAuctionLength),
          externalId: bn('0'),
        })

        // Collateral -> RSR Auction
        await expectTrade(rsrTrader, {
          sell: token2.address,
          buy: rsr.address,
          endTime: auctionTimestamp + Number(config.batchAuctionLength),
          externalId: bn('1'),
        })

        // Collateral -> Rtoken Auction
        await expectTrade(rTokenTrader, {
          sell: token2.address,
          buy: rToken.address,
          endTime: auctionTimestamp + Number(config.batchAuctionLength),
          externalId: bn('2'),
        })

        //  Perform Mock Bids for RSR/RToken (addr1 has balance)
        await rsr
          .connect(addr1)
          .approve(gnosis.address, minBuyAmtFromRToken.add(minBuyAmtRSRFromCollateral))
        await rToken.connect(addr1).approve(gnosis.address, minBuyAmtRTokenFromCollateral)
        await gnosis.placeBid(0, {
          bidder: addr1.address,
          sellAmount: sellAmtFromRToken,
          buyAmount: minBuyAmtFromRToken,
        })

        await gnosis.placeBid(1, {
          bidder: addr1.address,
          sellAmount: sellAmtRSRFromCollateral,
          buyAmount: minBuyAmtRSRFromCollateral,
        })

        await gnosis.placeBid(2, {
          bidder: addr1.address,
          sellAmount: sellAmtRTokenFromCollateral,
          buyAmount: minBuyAmtRTokenFromCollateral,
        })

        //  Advance time till auction ended
        await advanceTime(config.batchAuctionLength.add(100).toString())

        // End current auction, should start a new one with same amount
        await expectEvents(facadeTest.runAuctionsForAllTraders(rToken.address), [
          {
            contract: rsrTrader,
            name: 'TradeSettled',
            args: [anyValue, rToken.address, rsr.address, sellAmtFromRToken, minBuyAmtFromRToken],
            emitted: true,
          },
          {
            contract: rsrTrader,
            name: 'TradeSettled',
            args: [
              anyValue,
              token2.address,
              rsr.address,
              sellAmtRSRFromCollateral,
              minBuyAmtRSRFromCollateral,
            ],
            emitted: true,
          },
          {
            contract: rTokenTrader,
            name: 'TradeSettled',
            args: [
              anyValue,
              token2.address,
              rToken.address,
              sellAmtRTokenFromCollateral,
              minBuyAmtRTokenFromCollateral,
            ],
            emitted: true,
          },
          {
            contract: rsrTrader,
            name: 'TradeStarted',
            emitted: false,
          },
          {
            contract: rTokenTrader,
            name: 'TradeStarted',
            emitted: false,
          },
        ])

        // Check no funds in Market
        expect(await rToken.balanceOf(gnosis.address)).to.equal(0)
        expect(await token2.balanceOf(gnosis.address)).to.equal(0)

        //  Check Price and Assets value - RToken price increases due to melting
        const updatedRTokenPrice: BigNumber = newTotalSupply
          .mul(BN_SCALE_FACTOR)
          .div(await rToken.totalSupply())
        await expectRTokenPrice(rTokenAsset.address, updatedRTokenPrice, ORACLE_ERROR)
        expect(await facadeTest.callStatic.totalAssetValue(rToken.address)).to.equal(
          issueAmount.add(excessRToken)
        )

        //  Check destinations
        const expectedRSR = minBuyAmtFromRToken.add(minBuyAmtRSRFromCollateral)
        expect(await rsr.balanceOf(stRSR.address)).to.be.closeTo(
          expectedRSR,
          expectedRSR.div(bn('1e15'))
        )
        expect(await rToken.balanceOf(rsrTrader.address)).to.equal(0)
        expect(await token2.balanceOf(rsrTrader.address)).to.equal(0)
        expect(await token2.balanceOf(rTokenTrader.address)).to.equal(0)
      })

      it('Should handle backingBuffer when minting RTokens from collateral appreciation', async () => {
        // Set distribution for RToken only (f=0)
        await distributor
          .connect(owner)
          .setDistribution(FURNACE_DEST, { rTokenDist: bn(1), rsrDist: bn(0) })

        await distributor
          .connect(owner)
          .setDistribution(STRSR_DEST, { rTokenDist: bn(0), rsrDist: bn(0) })

        // Set Backing buffer
        const backingBuffer = fp('0.05')
        await backingManager.connect(owner).setBackingBuffer(backingBuffer)

        // Issue additional RTokens
        const newIssueAmount = bn('900e18')
        await rToken.connect(addr1).issue(newIssueAmount)

        // Check Price and Assets value
        const totalIssuedAmount = issueAmount.add(newIssueAmount)
        await expectRTokenPrice(rTokenAsset.address, fp('1'), ORACLE_ERROR)
        expect(await facadeTest.callStatic.totalAssetValue(rToken.address)).to.equal(
          totalIssuedAmount
        )
        expect(await rToken.totalSupply()).to.equal(totalIssuedAmount)

        // Change redemption rate for AToken and CToken to double
        await token2.setExchangeRate(fp('1.10'))
        await token3.setExchangeRate(fp('1.10'))
        await collateral2.refresh()
        await collateral3.refresh()

        // Check Price (unchanged) and Assets value (now 10% higher)
        await expectRTokenPrice(rTokenAsset.address, fp('1'), ORACLE_ERROR)
        expect(await facadeTest.callStatic.totalAssetValue(rToken.address)).to.equal(
          totalIssuedAmount.mul(110).div(100)
        )
        expect(await rToken.totalSupply()).to.equal(totalIssuedAmount)

        // Check status of destinations at this point
        expect(await rsr.balanceOf(stRSR.address)).to.equal(0)
        expect(await rToken.balanceOf(rsrTrader.address)).to.equal(0)
        expect(await rToken.balanceOf(furnace.address)).to.equal(0)

        // Set expected minting, based on f = 0.6
        const excessRevenue = totalIssuedAmount
          .mul(110)
          .div(100)
          .mul(BN_SCALE_FACTOR)
          .div(fp('1').add(backingBuffer))
          .sub(await rToken.basketsNeeded())

        // Set expected auction values
        const expectedToFurnace = excessRevenue
        const currentTotalSupply: BigNumber = await rToken.totalSupply()
        const newTotalSupply: BigNumber = currentTotalSupply.add(excessRevenue)

        // Collect revenue and mint new tokens
        await expectEvents(facadeTest.runAuctionsForAllTraders(rToken.address), [
          {
            contract: rToken,
            name: 'Transfer',
            args: [ZERO_ADDRESS, backingManager.address, withinQuad(excessRevenue)],
            emitted: true,
          },
          {
            contract: rsrTrader,
            name: 'TradeStarted',
            emitted: false,
          },
        ])

        // Check Price (unchanged) and Assets value - Supply has increased 10%
        await expectRTokenPrice(rTokenAsset.address, fp('1'), ORACLE_ERROR)
        expect(await facadeTest.callStatic.totalAssetValue(rToken.address)).to.equal(
          totalIssuedAmount.mul(110).div(100)
        )
        expect(await rToken.totalSupply()).to.be.closeTo(
          newTotalSupply,
          newTotalSupply.mul(5).div(1000)
        ) // within 0.5%

        // Check destinations after newly minted tokens
        expect(await rsr.balanceOf(stRSR.address)).to.equal(0)
        expect(await rToken.balanceOf(rsrTrader.address)).to.equal(0)
        expect(await rToken.balanceOf(furnace.address)).to.be.closeTo(
          expectedToFurnace,
          expectedToFurnace.mul(5).div(1000)
        )

        // Check Price and Assets value - RToken price increases due to melting
        const updatedRTokenPrice: BigNumber = newTotalSupply
          .mul(BN_SCALE_FACTOR)
          .div(await rToken.totalSupply())
        await expectRTokenPrice(rTokenAsset.address, updatedRTokenPrice, ORACLE_ERROR)
        expect(await facadeTest.callStatic.totalAssetValue(rToken.address)).to.equal(
          totalIssuedAmount.mul(110).div(100)
        )
      })
    })

    context('With simple basket of ATokens and CTokens: no issued RTokens', function () {
      beforeEach(async function () {
        // Setup new basket with ATokens and CTokens
        await basketHandler
          .connect(owner)
          .setPrimeBasket([token2.address, token3.address], [fp('0.5'), fp('0.5')])
        await basketHandler.connect(owner).refreshBasket()

        // Mint some RSR
        await rsr.connect(owner).mint(addr1.address, initialBal)
      })

      it('Should be able to forwardRevenue without changing BU exchange rate', async () => {
        // Check Price and Assets value
        await expectRTokenPrice(rTokenAsset.address, fp('1'), ORACLE_ERROR)
        expect(await facadeTest.callStatic.totalAssetValue(rToken.address)).to.equal(0)
        expect(await rToken.totalSupply()).to.equal(0)

        // Check status of destinations at this point
        expect(await rsr.balanceOf(stRSR.address)).to.equal(0)
        expect(await rToken.balanceOf(rsrTrader.address)).to.equal(0)
        expect(await rToken.balanceOf(furnace.address)).to.equal(0)

        const mintAmt = bn('10000e18')
        await token2.connect(owner).mint(backingManager.address, mintAmt)
        await token3.connect(owner).mint(backingManager.address, mintAmt)

        await expect(backingManager.forwardRevenue([])).to.emit(rToken, 'Transfer')
        expect(await rToken.totalSupply()).to.equal(mintAmt.mul(2))
        expect(await rToken.basketsNeeded()).to.equal(mintAmt.mul(2))
      })

      it('Should not forward revenue before trading delay', async () => {
        // Set trading delay
        const newDelay = 3600
        await backingManager.connect(owner).setTradingDelay(newDelay) // 1 hour

        const rewardAmt = bn('100e18')
        await token2.setRewards(backingManager.address, rewardAmt)
        await backingManager.claimRewardsSingle(token2.address)
        expect(await aaveToken.balanceOf(backingManager.address)).to.equal(rewardAmt)
        expect(await aaveToken.balanceOf(rsrTrader.address)).to.equal(0)
        expect(await aaveToken.balanceOf(rTokenTrader.address)).to.equal(0)

        // Switch basket
        await basketHandler.connect(owner).setPrimeBasket([token1.address], [fp('1')])
        await expect(basketHandler.connect(owner).refreshBasket())
          .to.emit(basketHandler, 'BasketSet')
          .withArgs(3, [token1.address], [fp('1')], false)

        // Cannot forward revenue yet
        await expect(backingManager.forwardRevenue([aaveToken.address])).to.be.revertedWith(
          'trading delayed'
        )

        expect(await aaveToken.balanceOf(backingManager.address)).to.equal(rewardAmt)
        expect(await aaveToken.balanceOf(rsrTrader.address)).to.equal(0)
        expect(await aaveToken.balanceOf(rTokenTrader.address)).to.equal(0)

        // Advance time post trading delay
        await advanceTime(newDelay + 1)

        // Now we can forward revenue successfully
        await expect(backingManager.forwardRevenue([aaveToken.address])).to.emit(
          aaveToken,
          'Transfer'
        )
        expect(await aaveToken.balanceOf(backingManager.address)).to.equal(0)
        expect(await aaveToken.balanceOf(rsrTrader.address)).to.equal(rewardAmt.mul(60).div(100))
        expect(await aaveToken.balanceOf(rTokenTrader.address)).to.equal(rewardAmt.mul(40).div(100))
      })
    })
  })

  describeGas('Gas Reporting', () => {
    let issueAmount: BigNumber
    let rewardAmountCOMP: BigNumber
    let rewardAmountAAVE: BigNumber

    beforeEach(async function () {
      issueAmount = bn('100000e18')

      // Provide approvals
      await token0.connect(addr1).approve(rToken.address, initialBal)
      await token1.connect(addr1).approve(rToken.address, initialBal)
      await token2.connect(addr1).approve(rToken.address, initialBal)
      await token3.connect(addr1).approve(rToken.address, initialBal)

      // Issue rTokens
      await rToken.connect(addr1).issue(issueAmount)

      // Send BackingManager with nonzero RToken balance to incur maximum gas costs
      await rToken.connect(addr1).transfer(backingManager.address, 1000)

      // Mint some RSR
      await rsr.connect(owner).mint(addr1.address, initialBal)
    })

    it('Claim and Sweep Rewards', async () => {
      // Claim and sweep Rewards - Nothing to claim
      await snapshotGasCost(backingManager.claimRewards())
      await snapshotGasCost(rsrTrader.claimRewards())
      await snapshotGasCost(rTokenTrader.claimRewards())

      // Set Rewards
      rewardAmountCOMP = bn('0.8e18')
      rewardAmountAAVE = bn('0.6e18')

      // COMP Rewards
      await compoundMock.setRewards(token3.address, rewardAmountCOMP)
      await compoundMock.setRewards(rsrTrader.address, rewardAmountCOMP)
      await compoundMock.setRewards(rTokenTrader.address, rewardAmountCOMP)
      await compoundMock.setRewards(rToken.address, rewardAmountCOMP)

      // AAVE Rewards
      await token2.setRewards(backingManager.address, rewardAmountAAVE)
      await token2.setRewards(rsrTrader.address, rewardAmountAAVE)
      await token2.setRewards(rTokenTrader.address, rewardAmountAAVE)
      await token2.setRewards(rToken.address, rewardAmountAAVE)

      // Claim and sweep Rewards - With Rewards
      await snapshotGasCost(backingManager.claimRewards())
      await snapshotGasCost(rsrTrader.claimRewards())
      await snapshotGasCost(rTokenTrader.claimRewards())
    })

    it('Settle Trades / Manage Funds', async () => {
      // Set max auction size for asset
      const chainlinkFeed = <MockV3Aggregator>(
        await (await ethers.getContractFactory('MockV3Aggregator')).deploy(8, bn('1e8'))
      )
      const newAsset: Asset = <Asset>(
        await AssetFactory.deploy(
          PRICE_TIMEOUT,
          chainlinkFeed.address,
          ORACLE_ERROR,
          compToken.address,
          config.rTokenMaxTradeVolume,
          ORACLE_TIMEOUT_PRE_BUFFER
        )
      )

      // Perform asset swap
      await assetRegistry.connect(owner).swapRegistered(newAsset.address)
      await basketHandler.refreshBasket()

      // Set f = 0.8 (0.2 for Rtoken)
      await distributor
        .connect(owner)
        .setDistribution(STRSR_DEST, { rTokenDist: bn(0), rsrDist: bn(4) })

      await distributor
        .connect(owner)
        .setDistribution(FURNACE_DEST, { rTokenDist: bn(1), rsrDist: bn(0) })

      // Set COMP tokens as reward
      rewardAmountCOMP = bn('2e18')

      // COMP Rewards
      await compoundMock.setRewards(backingManager.address, rewardAmountCOMP)

      // Collect revenue
      // Expected values based on Prices between COMP and RSR/RToken = 1 to 1 (for simplification)
      const sellAmt: BigNumber = bn('1e18') // due to max auction size
      const minBuyAmt: BigNumber = sellAmt.sub(sellAmt.div(100)) // due to trade slippage 1%

      const sellAmtRToken: BigNumber = rewardAmountCOMP.mul(20).div(100) // All Rtokens can be sold - 20% of total comp based on f
      const minBuyAmtRToken: BigNumber = sellAmtRToken.sub(sellAmtRToken.div(100)) // due to trade slippage 1%

      await backingManager.claimRewards()

      // Manage Funds
      await backingManager.forwardRevenue([compToken.address])
      await snapshotGasCost(rsrTrader.manageTokens([compToken.address], [TradeKind.BATCH_AUCTION]))
      await snapshotGasCost(
        rTokenTrader.manageTokens([compToken.address], [TradeKind.BATCH_AUCTION])
      )

      // Advance time till auctions ended
      await advanceTime(config.batchAuctionLength.add(100).toString())

      // Perform Mock Bids for RSR and RToken (addr1 has balance)
      await rsr.connect(addr1).approve(gnosis.address, minBuyAmt)
      await rToken.connect(addr1).approve(gnosis.address, minBuyAmtRToken)
      await gnosis.placeBid(0, {
        bidder: addr1.address,
        sellAmount: sellAmt,
        buyAmount: minBuyAmt,
      })
      await gnosis.placeBid(1, {
        bidder: addr1.address,
        sellAmount: sellAmtRToken,
        buyAmount: minBuyAmtRToken,
      })

      // Close auctions
      // Calculate pending amount
      const sellAmtRemainder: BigNumber = rewardAmountCOMP.sub(sellAmt).sub(sellAmtRToken)
      const minBuyAmtRemainder: BigNumber = sellAmtRemainder.sub(sellAmtRemainder.div(100)) // due to trade slippage 1%

      // Run auctions - Order: Settle trades, then manage funds
      // Settle trades
      await snapshotGasCost(rsrTrader.settleTrade(compToken.address))
      await snapshotGasCost(rTokenTrader.settleTrade(compToken.address))

      // Manage Funds
      await snapshotGasCost(rsrTrader.manageTokens([compToken.address], [TradeKind.BATCH_AUCTION]))

      // Run final auction until all funds are converted
      // Advance time till auction ended
      await advanceTime(config.batchAuctionLength.add(100).toString())

      // Perform Mock Bids for RSR and RToken (addr1 has balance)
      await rsr.connect(addr1).approve(gnosis.address, minBuyAmtRemainder)
      await gnosis.placeBid(2, {
        bidder: addr1.address,
        sellAmount: sellAmtRemainder,
        buyAmount: minBuyAmtRemainder,
      })

      // Run auctions - Order: Settle trades, then Manage funds
      // Settle trades
      await snapshotGasCost(rsrTrader.settleTrade(compToken.address))
    })

    it('Selling RToken', async () => {
      await rToken.connect(addr1).transfer(rsrTrader.address, fp('1'))
      await snapshotGasCost(rsrTrader.manageTokens([rToken.address], [TradeKind.DUTCH_AUCTION]))
    })
  })
})<|MERGE_RESOLUTION|>--- conflicted
+++ resolved
@@ -15,10 +15,7 @@
   STRSR_DEST,
   TradeKind,
   ZERO_ADDRESS,
-<<<<<<< HEAD
-=======
   BidType,
->>>>>>> 212cbd55
 } from '../common/constants'
 import { expectEvents } from '../common/events'
 import { bn, divCeil, fp, near } from '../common/numbers'
@@ -3480,30 +3477,6 @@
           expect(actual).to.be.gt(bn(0))
         })
 
-<<<<<<< HEAD
-        it('Should allow one bidder', async () => {
-          const router = await (await ethers.getContractFactory('DutchTradeRouter')).deploy()
-          await token0.connect(addr1).transfer(rTokenTrader.address, issueAmount.div(2000))
-          await rTokenTrader.manageTokens([token0.address], [TradeKind.DUTCH_AUCTION])
-
-          const trade = await ethers.getContractAt(
-            'DutchTrade',
-            await rTokenTrader.trades(token0.address)
-          )
-
-          await (await ethers.getContractAt('ERC20Mock', await trade.buy()))
-            .connect(addr1)
-            .approve(router.address, constants.MaxUint256)
-
-          // Bid
-          await router.connect(addr1).bid(trade.address, addr1.address)
-          expect(await trade.bidder()).to.equal(router.address)
-          // Cannot bid once is settled
-          await expect(router.connect(addr1).bid(trade.address, addr1.address)).to.be.revertedWith(
-            'trade not open'
-          )
-        })
-=======
         // Run test for both bid types
         const bidTypes = [BidType.CALLBACK, BidType.TRANSFER]
         bidTypes.forEach((bidType) => {
@@ -3544,7 +3517,6 @@
           })
         })
 
->>>>>>> 212cbd55
         it('Trade should initially have bidType 0', async () => {
           await token0.connect(addr1).transfer(rTokenTrader.address, issueAmount.div(2000))
           await rTokenTrader.manageTokens([token0.address], [TradeKind.DUTCH_AUCTION])
@@ -3555,12 +3527,8 @@
           )
           expect(await trade.bidType()).to.be.eq(0)
         })
-<<<<<<< HEAD
-        it('It should support non callback bid', async () => {
-=======
 
         it('It should support non callback bid and perform validations', async () => {
->>>>>>> 212cbd55
           await token0.connect(addr1).transfer(rTokenTrader.address, issueAmount.div(2000))
           await rTokenTrader.manageTokens([token0.address], [TradeKind.DUTCH_AUCTION])
 
@@ -3577,11 +3545,8 @@
           await trade.connect(addr1).bid()
           expect(await trade.bidType()).to.be.eq(2)
           expect(await trade.bidder()).to.equal(addr1.address)
-<<<<<<< HEAD
-=======
 
           // Should allow one bidder
->>>>>>> 212cbd55
           await expect(trade.connect(addr1).bid()).to.be.revertedWith('bid already received')
         })
 
@@ -3693,31 +3658,6 @@
           }
         })
 
-<<<<<<< HEAD
-        it('Should handle no bid case correctly', async () => {
-          const router = await (await ethers.getContractFactory('DutchTradeRouter')).deploy()
-          await token0.connect(addr1).transfer(rTokenTrader.address, issueAmount)
-          await rTokenTrader.manageTokens([token0.address], [TradeKind.DUTCH_AUCTION])
-          const trade = await ethers.getContractAt(
-            'DutchTrade',
-            await rTokenTrader.trades(token0.address)
-          )
-
-          await advanceBlocks((await trade.endBlock()).sub(await getLatestBlockNumber()).add(1))
-          await expect(
-            trade.connect(addr1).bidAmount(await getLatestBlockNumber())
-          ).to.be.revertedWith('auction over')
-
-          await expect(router.connect(addr1).bid(trade.address, addr1.address)).be.revertedWith(
-            'auction over'
-          )
-
-          // Should be able to settle
-          await expect(trade.settle()).to.be.revertedWith('only origin can settle')
-          await expect(rTokenTrader.settleTrade(token0.address))
-            .to.emit(rTokenTrader, 'TradeSettled')
-            .withArgs(trade.address, token0.address, rToken.address, 0, 0)
-=======
         // Perform test for both Bid Types
         bidTypes.forEach((bidType) => {
           it(`Should handle no bid case correctly - Bid Type: ${
@@ -3729,7 +3669,6 @@
               'DutchTrade',
               await rTokenTrader.trades(token0.address)
             )
->>>>>>> 212cbd55
 
             await advanceBlocks((await trade.endBlock()).sub(await getLatestBlockNumber()).add(1))
             await expect(
@@ -3757,37 +3696,6 @@
           })
         })
 
-<<<<<<< HEAD
-        it('Should bid at exactly endBlock() and not launch another auction', async () => {
-          const router = await (await ethers.getContractFactory('DutchTradeRouter')).deploy()
-          await rToken.connect(addr1).approve(router.address, constants.MaxUint256)
-          await token0.connect(addr1).transfer(rTokenTrader.address, issueAmount)
-          await rTokenTrader.manageTokens([token0.address], [TradeKind.DUTCH_AUCTION])
-          const trade = await ethers.getContractAt(
-            'DutchTrade',
-            await rTokenTrader.trades(token0.address)
-          )
-          await expect(trade.bidAmount(await trade.endBlock())).to.not.be.reverted
-
-          // Snipe auction at 0s left
-          await advanceBlocks((await trade.endBlock()).sub(await getLatestBlockNumber()).sub(1))
-          await router.connect(addr1).bid(trade.address, addr1.address)
-          expect(await trade.canSettle()).to.equal(false)
-          expect(await trade.status()).to.equal(2) // Status.CLOSED
-          expect(await trade.bidder()).to.equal(router.address)
-          expect(await token0.balanceOf(addr1.address)).to.equal(initialBal.sub(issueAmount.div(4)))
-
-          const expected = await dutchBuyAmount(
-            fp(auctionLength).div(auctionLength), // last possible second
-            rTokenAsset.address,
-            collateral0.address,
-            issueAmount,
-            config.maxTradeSlippage
-          )
-          expect(await rTokenTrader.tradesOpen()).to.equal(0)
-          expect(await rToken.balanceOf(rTokenTrader.address)).to.be.closeTo(0, 100)
-          expect(await rToken.balanceOf(furnace.address)).to.equal(expected)
-=======
         // Perform test for both bid types
         bidTypes.forEach((bidType) => {
           it(`Should bid at exactly endBlock() and not launch another auction - Bid Type: ${
@@ -3833,7 +3741,6 @@
             expect(await rToken.balanceOf(rTokenTrader.address)).to.be.closeTo(0, 100)
             expect(await rToken.balanceOf(furnace.address)).to.equal(expected)
           })
->>>>>>> 212cbd55
         })
 
         it('Should return lot() in {qSellTok} and sellAmount() in {sellTok}', async () => {
