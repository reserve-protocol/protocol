--- conflicted
+++ resolved
@@ -23,11 +23,7 @@
   ATokenFiatCollateral,
   Asset,
   CTokenFiatCollateral,
-<<<<<<< HEAD
-  CTokenWrapperMock,
-=======
   CTokenMock,
->>>>>>> ca3261b3
   ComptrollerMock,
   ERC20Mock,
   FacadeTest,
@@ -2384,21 +2380,13 @@
 
         await expectEvents(backingManager.claimRewards(), [
           {
-<<<<<<< HEAD
-            contract: token3,
-=======
             contract: backingManager,
->>>>>>> ca3261b3
             name: 'RewardsClaimed',
             args: [compToken.address, rewardAmountCOMP],
             emitted: true,
           },
           {
-<<<<<<< HEAD
-            contract: token2,
-=======
             contract: backingManager,
->>>>>>> ca3261b3
             name: 'RewardsClaimed',
             args: [aaveToken.address, bn(0)],
             emitted: true,
@@ -2516,21 +2504,13 @@
         // Collect revenue
         await expectEvents(backingManager.claimRewards(), [
           {
-<<<<<<< HEAD
-            contract: token3,
-=======
             contract: backingManager,
->>>>>>> ca3261b3
             name: 'RewardsClaimed',
             args: [compToken.address, bn(0)],
             emitted: true,
           },
           {
-<<<<<<< HEAD
-            contract: token2,
-=======
             contract: backingManager,
->>>>>>> ca3261b3
             name: 'RewardsClaimed',
             args: [aaveToken.address, rewardAmountAAVE],
             emitted: true,
@@ -2587,21 +2567,13 @@
 
         await expectEvents(facadeTest.claimRewards(rToken.address), [
           {
-<<<<<<< HEAD
-            contract: token3,
-=======
             contract: backingManager,
->>>>>>> ca3261b3
             name: 'RewardsClaimed',
             args: [compToken.address, bn(0)],
             emitted: true,
           },
           {
-<<<<<<< HEAD
-            contract: token2,
-=======
             contract: backingManager,
->>>>>>> ca3261b3
             name: 'RewardsClaimed',
             args: [aaveToken.address, rewardAmountAAVE],
             emitted: true,
@@ -2694,8 +2666,6 @@
               aaveToken.address,
               rToken.address,
               sellAmtRToken,
-<<<<<<< HEAD
-=======
               minBuyAmtRToken.sub(10),
             ],
             emitted: true,
@@ -2724,134 +2694,6 @@
         // This test needs to be in this file and not Broker.test.ts because settleTrade()
         // requires the BackingManager _actually_ started the trade
 
-        rewardAmountAAVE = bn('0.5e18')
-
-        // AAVE Rewards
-        await token2.setRewards(backingManager.address, rewardAmountAAVE)
-
-        // Collect revenue
-        // Expected values based on Prices between AAVE and RSR/RToken = 1 to 1 (for simplification)
-        const sellAmt: BigNumber = rewardAmountAAVE.mul(60).div(100) // due to f = 60%
-        const minBuyAmt: BigNumber = await toMinBuyAmt(sellAmt, fp('1'), fp('1'))
-
-        const sellAmtRToken: BigNumber = rewardAmountAAVE.sub(sellAmt) // Remainder
-        const minBuyAmtRToken: BigNumber = await toMinBuyAmt(sellAmtRToken, fp('1'), fp('1'))
-
-        // Claim rewards
-        await facadeTest.claimRewards(rToken.address)
-
-        // Check status of destinations at this point
-        expect(await rsr.balanceOf(stRSR.address)).to.equal(0)
-        expect(await rToken.balanceOf(furnace.address)).to.equal(0)
-
-        // Run auctions
-        await expectEvents(facadeTest.runAuctionsForAllTraders(rToken.address), [
-          {
-            contract: rsrTrader,
-            name: 'TradeStarted',
-            args: [anyValue, aaveToken.address, rsr.address, sellAmt, withinQuad(minBuyAmt)],
-            emitted: true,
-          },
-          {
-            contract: rTokenTrader,
-            name: 'TradeStarted',
-            args: [
-              anyValue,
-              aaveToken.address,
-              rToken.address,
-              sellAmtRToken,
-              withinQuad(minBuyAmtRToken),
-            ],
-            emitted: true,
-          },
-        ])
-
-        // Advance time till auction ended
-        await advanceTime(config.batchAuctionLength.add(100).toString())
-
-        // Perform Mock Bids for RSR and RToken (addr1 has balance)
-        // In order to force deactivation we provide an amount below minBuyAmt, this will represent for our tests an invalid behavior although in a real scenario would retrigger auction
-        // NOTE: DIFFERENT BEHAVIOR WILL BE OBSERVED ON PRODUCTION GNOSIS AUCTIONS
-        await rsr.connect(addr1).approve(gnosis.address, minBuyAmt)
-        await rToken.connect(addr1).approve(gnosis.address, minBuyAmtRToken)
-        await gnosis.placeBid(0, {
-          bidder: addr1.address,
-          sellAmount: sellAmt,
-          buyAmount: minBuyAmt.sub(10), // Forces in our mock an invalid behavior
-        })
-        await gnosis.placeBid(1, {
-          bidder: addr1.address,
-          sellAmount: sellAmtRToken,
-          buyAmount: minBuyAmtRToken.sub(10), // Forces in our mock an invalid behavior
-        })
-
-        // Freeze protocol
-        await main.connect(owner).freezeShort()
-
-        // Close auctions - Will end trades and also report violation
-        await expectEvents(facadeTest.runAuctionsForAllTraders(rToken.address), [
-          {
-            contract: broker,
-            name: 'BatchTradeDisabledSet',
-            args: [false, true],
-            emitted: true,
-          },
-          {
-            contract: rsrTrader,
-            name: 'TradeSettled',
-            args: [anyValue, aaveToken.address, rsr.address, sellAmt, minBuyAmt.sub(10)],
-            emitted: true,
-          },
-          {
-            contract: rTokenTrader,
-            name: 'TradeSettled',
-            args: [
-              anyValue,
-              aaveToken.address,
-              rToken.address,
-              sellAmtRToken,
->>>>>>> ca3261b3
-              minBuyAmtRToken.sub(10),
-            ],
-            emitted: true,
-          },
-          {
-            contract: rsrTrader,
-            name: 'TradeStarted',
-            emitted: false,
-          },
-          {
-            contract: rTokenTrader,
-            name: 'TradeStarted',
-            emitted: false,
-          },
-        ])
-
-        // Check broker disabled (batch)
-        expect(await broker.batchTradeDisabled()).to.equal(true)
-
-<<<<<<< HEAD
-        // Check funds at destinations
-        expect(await rsr.balanceOf(stRSR.address)).to.be.closeTo(minBuyAmt.sub(10), 50)
-        expect(await rToken.balanceOf(furnace.address)).to.be.closeTo(minBuyAmtRToken.sub(10), 50)
-=======
-        // Funds are not distributed if paused or frozen
-        expect(await rsr.balanceOf(stRSR.address)).to.equal(0)
-        expect(await rsr.balanceOf(rsrTrader.address)).to.be.closeTo(minBuyAmt.sub(10), 50)
-        expect(await rToken.balanceOf(furnace.address)).to.equal(0)
-        expect(await rToken.balanceOf(rTokenTrader.address)).to.be.closeTo(
-          minBuyAmtRToken.sub(10),
-          50
-        )
->>>>>>> ca3261b3
-      })
-
-      it('Should report violation even if paused or frozen', async () => {
-        // This test needs to be in this file and not Broker.test.ts because settleTrade()
-        // requires the BackingManager _actually_ started the trade
-        const router = await (await ethers.getContractFactory('DutchTradeRouter')).deploy()
-        await rsr.connect(addr1).approve(router.address, constants.MaxUint256)
-        await rToken.connect(addr1).approve(router.address, constants.MaxUint256)
         rewardAmountAAVE = bn('0.5e18')
 
         // AAVE Rewards
@@ -3692,9 +3534,6 @@
 
               await router.connect(addr1).bid(trade.address, addr1.address)
               expect(await trade.bidder()).to.equal(router.address)
-<<<<<<< HEAD
-              // Cannot bid once is settled
-=======
 
               // Noone can bid again on the trade directly
               await expect(
@@ -3702,7 +3541,6 @@
               ).to.be.revertedWith('bid already received')
 
               // Cannot bid once is settled via router
->>>>>>> ca3261b3
               await expect(
                 router.connect(addr1).bid(trade.address, addr1.address)
               ).to.be.revertedWith('trade not open')
