import { loadFixture } from '@nomicfoundation/hardhat-network-helpers'
import { anyValue } from '@nomicfoundation/hardhat-chai-matchers/withArgs'
import { SignerWithAddress } from '@nomiclabs/hardhat-ethers/signers'
import { expect } from 'chai'
import { BigNumber, ContractFactory } from 'ethers'
import { ethers, upgrades } from 'hardhat'
import { expectEvents } from '../common/events'
import { IConfig, IMonitorParams } from '#/common/configuration'
import { bn, fp } from '../common/numbers'
import { setOraclePrice } from './utils/oracles'
import { disableBatchTrade, disableDutchTrade } from './utils/trades'
import { whileImpersonating } from './utils/impersonation'
import {
  ActFacet,
  Asset,
  BackingManagerP1,
  BackingMgrCompatibleV1,
  BackingMgrCompatibleV2,
  BackingMgrInvalidVersion,
  ComptrollerMock,
  CTokenMock,
  ERC20Mock,
  FacadeMonitor,
  FacadeMonitorV2,
  FacadeTest,
  MockV3Aggregator,
  ReadFacet,
  RecollateralizationLibP1,
  RevertingFacetMock,
  RevenueTraderCompatibleV1,
  RevenueTraderCompatibleV2,
  RevenueTraderInvalidVersion,
  RevenueTraderP1,
  StaticATokenMock,
  StRSRP1,
  IAssetRegistry,
  IBasketHandler,
  TestIBackingManager,
  TestIBroker,
  TestIFacade,
  TestIRevenueTrader,
  TestIMain,
  TestIStRSR,
  TestIRToken,
  USDCMock,
} from '../typechain'
import { advanceTime } from './utils/time'
import {
  Collateral,
  Implementation,
  IMPLEMENTATION,
  defaultFixture,
  ORACLE_ERROR,
  DECAY_DELAY,
  PRICE_TIMEOUT,
} from './fixtures'
import { advanceToTimestamp, getLatestBlockTimestamp, setNextBlockTimestamp } from './utils/time'
<<<<<<< HEAD
import {
  CollateralStatus,
  TradeKind,
  MAX_UINT256,
  ONE_PERIOD,
  ZERO_ADDRESS,
} from '#/common/constants'
=======
import { CollateralStatus, TradeKind, MAX_UINT256, ZERO_ADDRESS } from '#/common/constants'
>>>>>>> 9f74dd5b
import { expectTrade } from './utils/trades'
import { mintCollaterals } from './utils/tokens'

const describeP1 = IMPLEMENTATION == Implementation.P1 ? describe : describe.skip

const itP1 = IMPLEMENTATION == Implementation.P1 ? it : it.skip

describe('Facade + FacadeMonitor contracts', () => {
  let owner: SignerWithAddress
  let addr1: SignerWithAddress
  let addr2: SignerWithAddress
  let other: SignerWithAddress

  // Tokens
  let initialBal: BigNumber
  let token: ERC20Mock
  let usdc: USDCMock
  let aToken: StaticATokenMock
  let cToken: CTokenMock
  let aaveToken: ERC20Mock
  let compToken: ERC20Mock
  let compoundMock: ComptrollerMock
  let rsr: ERC20Mock
  let basket: Collateral[]

  // Assets
  let tokenAsset: Collateral
  let usdcAsset: Collateral
  let aTokenAsset: Collateral
  let cTokenAsset: Collateral

  // Facade
  let facade: TestIFacade
  let facadeTest: FacadeTest
  let facadeMonitor: FacadeMonitor
  let readFacet: ReadFacet

  // Main
  let rToken: TestIRToken
  let main: TestIMain
  let stRSR: TestIStRSR
  let basketHandler: IBasketHandler
  let rTokenTrader: TestIRevenueTrader
  let rsrTrader: TestIRevenueTrader
  let backingManager: TestIBackingManager
  let broker: TestIBroker
  let assetRegistry: IAssetRegistry

  // RSR
  let rsrAsset: Asset

  // Config values
  let config: IConfig

  // Factories
  let RevenueTraderV2ImplFactory: ContractFactory
  let RevenueTraderV1ImplFactory: ContractFactory
  let RevenueTraderInvalidVerImplFactory: ContractFactory
  let BackingMgrV2ImplFactory: ContractFactory
  let BackingMgrV1ImplFactory: ContractFactory
  let BackingMgrInvalidVerImplFactory: ContractFactory

  beforeEach(async () => {
    ;[owner, addr1, addr2, other] = await ethers.getSigners()

    // Deploy fixture
    ;({
      stRSR,
      aaveToken,
      compToken,
      compoundMock,
      rsr,
      rsrAsset,
      basket,
      config,
      facade,
      readFacet,
      facadeTest,
      facadeMonitor,
      rToken,
      main,
      basketHandler,
      backingManager,
      rTokenTrader,
      rsrTrader,
      broker,
      assetRegistry,
    } = await loadFixture(defaultFixture))

    // Get assets and tokens
    ;[tokenAsset, usdcAsset, aTokenAsset, cTokenAsset] = basket

    token = <ERC20Mock>await ethers.getContractAt('ERC20Mock', await tokenAsset.erc20())
    usdc = <USDCMock>await ethers.getContractAt('USDCMock', await usdcAsset.erc20())
    aToken = <StaticATokenMock>(
      await ethers.getContractAt('StaticATokenMock', await aTokenAsset.erc20())
    )
    cToken = <CTokenMock>await ethers.getContractAt('CTokenMock', await cTokenAsset.erc20())

    // Factories used in tests
    RevenueTraderV2ImplFactory = await ethers.getContractFactory('RevenueTraderCompatibleV2')

    RevenueTraderV1ImplFactory = await ethers.getContractFactory('RevenueTraderCompatibleV1')

    RevenueTraderInvalidVerImplFactory = await ethers.getContractFactory(
      'RevenueTraderInvalidVersion'
    )

    const tradingLib: RecollateralizationLibP1 = <RecollateralizationLibP1>(
      await (await ethers.getContractFactory('RecollateralizationLibP1')).deploy()
    )

    BackingMgrV2ImplFactory = await ethers.getContractFactory('BackingMgrCompatibleV2', {
      libraries: {
        RecollateralizationLibP1: tradingLib.address,
      },
    })

    BackingMgrV1ImplFactory = await ethers.getContractFactory('BackingMgrCompatibleV1', {
      libraries: {
        RecollateralizationLibP1: tradingLib.address,
      },
    })

    BackingMgrInvalidVerImplFactory = await ethers.getContractFactory('BackingMgrInvalidVersion', {
      libraries: {
        RecollateralizationLibP1: tradingLib.address,
      },
    })
  })

  describe('Facade', () => {
    let selector: string
    let revertingFacet: RevertingFacetMock

    beforeEach(async () => {
      selector = readFacet.interface.getSighash('backingOverview(address)')
      const factory = await ethers.getContractFactory('RevertingFacetMock')
      revertingFacet = await factory.deploy()
    })

    it('Cannot save zero addr facets', async () => {
      await expect(facade.save(ZERO_ADDRESS, [selector])).to.be.revertedWith('zero address')
    })
    it('Can overwrite an entry', async () => {
      await expect(facade.save(revertingFacet.address, [selector]))
        .to.emit(facade, 'SelectorSaved')
        .withArgs(revertingFacet.address, selector)
      await expect(facade.backingOverview(rToken.address)).to.be.revertedWith('RevertingFacetMock')
    })
  })

<<<<<<< HEAD
  describe('ReadFacet + ActFacet', () => {
=======
  describe('Facets', () => {
>>>>>>> 9f74dd5b
    let issueAmount: BigNumber

    const expectValidBasketBreakdown = async (rToken: TestIRToken) => {
      const [erc20s, breakdown, targets] = await facade.callStatic.basketBreakdown(rToken.address)
      expect(erc20s.length).to.equal(4)
      expect(breakdown.length).to.equal(4)
      expect(targets.length).to.equal(4)
      expect(erc20s[0]).to.equal(token.address)
      expect(erc20s[1]).to.equal(usdc.address)
      expect(erc20s[2]).to.equal(aToken.address)
      expect(erc20s[3]).to.equal(cToken.address)
      expect(breakdown[0]).to.be.closeTo(fp('0.25'), 10)
      expect(breakdown[1]).to.be.closeTo(fp('0.25'), 10)
      expect(breakdown[2]).to.be.closeTo(fp('0.25'), 10)
      expect(breakdown[3]).to.be.closeTo(fp('0.25'), 10)
      expect(targets[0]).to.equal(ethers.utils.formatBytes32String('USD'))
      expect(targets[1]).to.equal(ethers.utils.formatBytes32String('USD'))
      expect(targets[2]).to.equal(ethers.utils.formatBytes32String('USD'))
      expect(targets[3]).to.equal(ethers.utils.formatBytes32String('USD'))
    }

    beforeEach(async () => {
      // Mint Tokens
      initialBal = bn('10000000000e18')
      await mintCollaterals(owner, [addr1, addr2], initialBal, basket)

      // Issue some RTokens
      issueAmount = bn('100e18')

      // Provide approvals
      await token.connect(addr1).approve(rToken.address, initialBal)
      await usdc.connect(addr1).approve(rToken.address, initialBal)
      await aToken.connect(addr1).approve(rToken.address, initialBal)
      await cToken.connect(addr1).approve(rToken.address, initialBal)

      // Issue rTokens
      await rToken.connect(addr1).issue(issueAmount)
    })

    it('should return the correct facade address', async () => {
      expect(await facade.stToken(rToken.address)).to.equal(stRSR.address)
    })

    it('Should return maxIssuable correctly', async () => {
      // Regression test
      // April 2nd 2024 -- maxIssuableByAmounts did not account for appreciation
      // Cause RToken appreciation first to ensure basketsNeeded != totalSupply
      const meltAmt = issueAmount.div(10)
      const furnaceAddr = await main.furnace()
      await rToken.connect(addr1).transfer(furnaceAddr, meltAmt)
      await whileImpersonating(furnaceAddr, async (furnaceSigner) => {
        await rToken.connect(furnaceSigner).melt(meltAmt)
      })

      // Check values -- must reflect 10% appreciation
      expect(await facade.callStatic.maxIssuable(rToken.address, addr1.address)).to.equal(
        bn('3.599999991e28')
      )
      expect(await facade.callStatic.maxIssuable(rToken.address, addr2.address)).to.equal(
        bn('3.6e28')
      )
      expect(await facade.callStatic.maxIssuable(rToken.address, other.address)).to.equal(0)

      // Redeem all RTokens
      await rToken.connect(addr1).redeem(await rToken.totalSupply())
      expect(await rToken.totalSupply()).to.equal(0)
      expect(await rToken.basketsNeeded()).to.equal(0)

      // With 0 baskets needed - Returns correct value at 1:1 rate, without the 10%
      expect(await facade.callStatic.maxIssuable(rToken.address, addr2.address)).to.equal(
        bn('4e28')
      )
    })

    it('Should return maxIssuableByAmounts correctly', async () => {
      const [erc20Addrs] = await basketHandler.quote(fp('1'), 0)
      const erc20s = await Promise.all(erc20Addrs.map((a) => ethers.getContractAt('ERC20Mock', a)))
      const addr1Amounts = await Promise.all(erc20s.map((e) => e.balanceOf(addr1.address)))
      const addr2Amounts = await Promise.all(erc20s.map((e) => e.balanceOf(addr2.address)))
      const otherAmounts = await Promise.all(erc20s.map((e) => e.balanceOf(other.address)))

      // Regression test
      // April 2nd 2024 -- maxIssuableByAmounts did not account for appreciation
      // Cause RToken appreciation first to ensure basketsNeeded != totalSupply
      const meltAmt = issueAmount.div(10)
      const furnaceAddr = await main.furnace()
      await rToken.connect(addr1).transfer(furnaceAddr, meltAmt)
      await whileImpersonating(furnaceAddr, async (furnaceSigner) => {
        await rToken.connect(furnaceSigner).melt(meltAmt)
      })

      // Check values -- must reflect 10% appreciation
      expect(await facade.callStatic.maxIssuableByAmounts(rToken.address, addr1Amounts)).to.equal(
        bn('3.599999991e28')
<<<<<<< HEAD
      )
      expect(await facade.callStatic.maxIssuableByAmounts(rToken.address, addr2Amounts)).to.equal(
        bn('3.6e28')
      )
=======
      )
      expect(await facade.callStatic.maxIssuableByAmounts(rToken.address, addr2Amounts)).to.equal(
        bn('3.6e28')
      )
>>>>>>> 9f74dd5b
      expect(await facade.callStatic.maxIssuableByAmounts(rToken.address, otherAmounts)).to.equal(0)

      // Redeem all RTokens
      await rToken.connect(addr1).redeem(await rToken.totalSupply())
      expect(await rToken.totalSupply()).to.equal(0)
      expect(await rToken.basketsNeeded()).to.equal(0)
      const newAddr2Amounts = await Promise.all(erc20s.map((e) => e.balanceOf(addr2.address)))

      // With 0 baskets needed - Returns correct value at 1:1 rate, without the 10%
      expect(
        await facade.callStatic.maxIssuableByAmounts(rToken.address, newAddr2Amounts)
      ).to.equal(bn('4e28'))
    })

    it('Should revert maxIssuable when frozen', async () => {
      await main.connect(owner).freezeShort()
      await expect(facade.callStatic.maxIssuable(rToken.address, addr1.address)).to.be.revertedWith(
        'frozen'
      )
    })

    it('Should return issuable quantities correctly', async () => {
      const [toks, quantities, uoas] = await facade.callStatic.issue(rToken.address, issueAmount)
      expect(toks.length).to.equal(4)
      expect(toks[0]).to.equal(token.address)
      expect(toks[1]).to.equal(usdc.address)
      expect(toks[2]).to.equal(aToken.address)
      expect(toks[3]).to.equal(cToken.address)
      expect(quantities.length).to.equal(4)
      expect(quantities[0]).to.equal(issueAmount.div(4))
      expect(quantities[1]).to.equal(issueAmount.div(4).div(bn('1e12')))
      expect(quantities[2]).to.equal(issueAmount.div(4))
      expect(quantities[3]).to.equal(issueAmount.div(4).mul(50).div(bn('1e10')))
      expect(uoas.length).to.equal(4)
      expect(uoas[0]).to.equal(issueAmount.div(4))
      expect(uoas[1]).to.equal(issueAmount.div(4))
      expect(uoas[2]).to.equal(issueAmount.div(4))
      expect(uoas[3]).to.equal(issueAmount.div(4))
    })

    it('Should handle UNPRICED when returning issuable quantities', async () => {
      // Set unpriced assets, should return UoA = 0
      await advanceTime(DECAY_DELAY.add(PRICE_TIMEOUT).toString())
      const [toks, quantities, uoas] = await facade.callStatic.issue(rToken.address, issueAmount)
      expect(toks.length).to.equal(4)
      expect(toks[0]).to.equal(token.address)
      expect(toks[1]).to.equal(usdc.address)
      expect(toks[2]).to.equal(aToken.address)
      expect(toks[3]).to.equal(cToken.address)
      expect(quantities.length).to.equal(4)
      expect(quantities[0]).to.equal(issueAmount.div(4))
      expect(quantities[1]).to.equal(issueAmount.div(4).div(bn('1e12')))
      expect(quantities[2]).to.equal(issueAmount.div(4))
      expect(quantities[3]).to.equal(issueAmount.div(4).mul(50).div(bn('1e10')))
      expect(uoas.length).to.equal(4)
      // Assets are unpriced
      expect(uoas[0]).to.equal(0)
      expect(uoas[1]).to.equal(0)
      expect(uoas[2]).to.equal(0)
      expect(uoas[3]).to.equal(0)
    })

    it('Should revert when returning issuable quantities if frozen', async () => {
      await main.connect(owner).freezeShort()
      await expect(facade.callStatic.issue(rToken.address, issueAmount)).to.be.revertedWith(
        'frozen'
      )
    })

    it('Should return redeemable quantities correctly', async () => {
      const [toks, quantities, available] = await facade.callStatic.redeem(
        rToken.address,
        issueAmount
      )
      expect(toks.length).to.equal(4)
      expect(toks[0]).to.equal(token.address)
      expect(toks[1]).to.equal(usdc.address)
      expect(toks[2]).to.equal(aToken.address)
      expect(toks[3]).to.equal(cToken.address)
      expect(quantities[0]).to.equal(issueAmount.div(4))
      expect(quantities[1]).to.equal(issueAmount.div(4).div(bn('1e12')))
      expect(quantities[2]).to.equal(issueAmount.div(4))
      expect(quantities[3]).to.equal(issueAmount.div(4).mul(50).div(bn('1e10')))
      expect(available[0]).to.equal(issueAmount.div(4))
      expect(available[1]).to.equal(issueAmount.div(4).div(bn('1e12')))
      expect(available[2]).to.equal(issueAmount.div(4))
      expect(available[3]).to.equal(issueAmount.div(4).mul(50).div(bn('1e10')))

      // redeemCustom
      const [toksCustom, quantitiesCustom] = await facade.callStatic.redeemCustom(
        rToken.address,
        issueAmount,
        [await basketHandler.nonce()],
        [fp('1')]
      )
      expect(toksCustom.length).to.equal(4)
      expect(toksCustom[0]).to.equal(token.address)
      expect(toksCustom[1]).to.equal(usdc.address)
      expect(toksCustom[2]).to.equal(aToken.address)
      expect(toksCustom[3]).to.equal(cToken.address)
      expect(quantitiesCustom[0]).to.equal(issueAmount.div(4))
      expect(quantitiesCustom[1]).to.equal(issueAmount.div(4).div(bn('1e12')))
      expect(quantitiesCustom[2]).to.equal(issueAmount.div(4))
      expect(quantitiesCustom[3]).to.equal(issueAmount.div(4).mul(50).div(bn('1e10')))

      // Prorata case -- burn half
      await token.burn(await main.backingManager(), issueAmount.div(8))
      const [newToks, newQuantities, newAvailable] = await facade.callStatic.redeem(
        rToken.address,
        issueAmount
      )
      expect(newToks[0]).to.equal(token.address)
      expect(newQuantities[0]).to.equal(issueAmount.div(4))
      expect(newAvailable[0]).to.equal(issueAmount.div(4).div(2))

      // redeemCustom
      const [newToksCustom, newQuantitiesCustom] = await facade.callStatic.redeemCustom(
        rToken.address,
        issueAmount,
        [await basketHandler.nonce()],
        [fp('1')]
      )
      expect(newToksCustom.length).to.equal(4)
      expect(newToksCustom[0]).to.equal(token.address)
      expect(newToksCustom[1]).to.equal(usdc.address)
      expect(newToksCustom[2]).to.equal(aToken.address)
      expect(newToksCustom[3]).to.equal(cToken.address)
      expect(newQuantitiesCustom[0]).to.equal(issueAmount.div(4).div(2))
      expect(newQuantitiesCustom[1]).to.equal(issueAmount.div(4).div(bn('1e12')))
      expect(newQuantitiesCustom[2]).to.equal(issueAmount.div(4))
      expect(newQuantitiesCustom[3]).to.equal(issueAmount.div(4).mul(50).div(bn('1e10')))

      // refreshBasket()
      await basketHandler.connect(owner).refreshBasket()
      await expect(facade.callStatic.redeem(rToken.address, issueAmount)).not.to.be.reverted
      const [prevBasketTokens, prevBasketQuantities] = await facade.callStatic.redeemCustom(
        rToken.address,
        issueAmount,
        [(await basketHandler.nonce()) - 1],
        [fp('1')]
      )
      expect(prevBasketTokens.length).to.equal(4)
      expect(prevBasketTokens[0]).to.equal(token.address)
      expect(prevBasketTokens[1]).to.equal(usdc.address)
      expect(prevBasketTokens[2]).to.equal(aToken.address)
      expect(prevBasketTokens[3]).to.equal(cToken.address)
      expect(prevBasketQuantities[0]).to.equal(issueAmount.div(4).div(2))
      expect(prevBasketQuantities[1]).to.equal(issueAmount.div(4).div(bn('1e12')))
      expect(prevBasketQuantities[2]).to.equal(issueAmount.div(4))
      expect(prevBasketQuantities[3]).to.equal(issueAmount.div(4).mul(50).div(bn('1e10')))
    })

    it('Should revert when returning redeemable quantities if frozen', async () => {
      await main.connect(owner).freezeShort()
      await expect(facade.callStatic.redeem(rToken.address, issueAmount)).to.be.revertedWith(
        'frozen'
      )

      await expect(
        facade.callStatic.redeemCustom(
          rToken.address,
          issueAmount,
          [await basketHandler.nonce()],
          [fp('1')]
        )
      ).to.be.revertedWith('frozen')
    })

    it('Should revert if portions do not sum to FIX_ONE in redeem custom', async function () {
      const nonce = await basketHandler.nonce()
      await expect(
        facade.callStatic.redeemCustom(
          rToken.address,
          issueAmount,
          [nonce, nonce],
          [fp('0.5'), fp('0.5').add(1)]
        )
      ).to.be.revertedWith('portions do not add up to FIX_ONE')
    })

    it('Should return backingOverview correctly', async () => {
      let [backing, overCollateralization] = await facade.callStatic.backingOverview(rToken.address)

      // Check values - Fully collateralized and no over-collateralization
      expect(backing).to.equal(fp('1'))
      expect(overCollateralization).to.equal(0)

      // Mint some RSR
      const stakeAmount = bn('50e18') // Half in value compared to issued RTokens
      await rsr.connect(owner).mint(addr1.address, stakeAmount.mul(2))

      // Stake some RSR
      await rsr.connect(addr1).approve(stRSR.address, stakeAmount)
      await stRSR.connect(addr1).stake(stakeAmount)
      ;[backing, overCollateralization] = await facade.callStatic.backingOverview(rToken.address)

      // Check values - Fully collateralized and fully over-collateralized
      expect(backing).to.equal(fp('1'))
      expect(overCollateralization).to.be.closeTo(fp('0.5'), 10)

      // Stake more RSR
      await rsr.connect(addr1).approve(stRSR.address, stakeAmount)
      await stRSR.connect(addr1).stake(stakeAmount)
      ;[backing, overCollateralization] = await facade.callStatic.backingOverview(rToken.address)

      expect(backing).to.equal(fp('1'))
      expect(overCollateralization).to.equal(fp('1'))

      // Redeem all RTokens
      await rToken.connect(addr1).redeem(issueAmount)

      // Check values = 0 (no supply)
      ;[backing, overCollateralization] = await facade.callStatic.backingOverview(rToken.address)

      // Check values - No supply, returns 0
      expect(backing).to.equal(0)
      expect(overCollateralization).to.equal(0)
    })

    it('Should return backingOverview backing correctly when undercollateralized', async () => {
      const backingManager = await main.backingManager()
      await usdc.burn(backingManager, (await usdc.balanceOf(backingManager)).div(2))
      await basketHandler.refreshBasket()
      const [backing, overCollateralization] = await facade.callStatic.backingOverview(
        rToken.address
      )

      // Check values - Fully collateralized and no over-collateralization
      expect(backing).to.equal(fp('0.875'))
      expect(overCollateralization).to.equal(0)
    })

    it('Should return backingOverview backing correctly when an asset price is 0', async () => {
      await setOraclePrice(tokenAsset.address, bn(0))
      const [backing, overCollateralization] = await facade.callStatic.backingOverview(
        rToken.address
      )

      // Check values - Fully collateralized and no over-collateralization
      expect(backing).to.equal(fp('1'))
      expect(overCollateralization).to.equal(0)
    })

    it('Should return backingOverview backing correctly when basket collateral is UNPRICED', async () => {
      await setOraclePrice(tokenAsset.address, MAX_UINT256.div(2).sub(1))
      await basketHandler.refreshBasket()
      const [backing, overCollateralization] = await facade.callStatic.backingOverview(
        rToken.address
      )

      // Check values - Fully collateralized and no over-collateralization
      expect(backing).to.equal(fp('1')) // since price is unknown for uoaHeldInBaskets
      expect(overCollateralization).to.equal(0)
    })

    it('Should return backingOverview over-collateralization correctly when RSR price is 0', async () => {
      // Mint some RSR
      const stakeAmount = bn('50e18') // Half in value compared to issued RTokens
      await rsr.connect(owner).mint(addr1.address, stakeAmount.mul(2))

      // Stake some RSR
      await rsr.connect(addr1).approve(stRSR.address, stakeAmount)
      await stRSR.connect(addr1).stake(stakeAmount)

      const [backing, overCollateralization] = await facade.callStatic.backingOverview(
        rToken.address
      )

      // Check values - Fully collateralized and no over-collateralization
      expect(backing).to.equal(fp('1'))
      expect(overCollateralization).to.equal(fp('0.5'))

      // Set price to 0
      await setOraclePrice(rsrAsset.address, bn(0))
      await advanceTime(DECAY_DELAY.add(PRICE_TIMEOUT).toString())
      await setOraclePrice(tokenAsset.address, bn('1e8'))
      await setOraclePrice(usdcAsset.address, bn('1e8'))
      await assetRegistry.refresh()

      const [backing2, overCollateralization2] = await facade.callStatic.backingOverview(
        rToken.address
      )

      // Check values - Fully collateralized and no over-collateralization
      expect(backing2).to.equal(fp('1'))
      expect(overCollateralization2).to.equal(0)
    })

    it('Should return backingOverview backing correctly when RSR is UNPRICED', async () => {
      // Mint some RSR
      const stakeAmount = bn('50e18') // Half in value compared to issued RTokens
      await rsr.connect(owner).mint(addr1.address, stakeAmount.mul(2))

      // Stake some RSR
      await rsr.connect(addr1).approve(stRSR.address, stakeAmount)
      await stRSR.connect(addr1).stake(stakeAmount)

      // Check values - Fully collateralized and with 50%-collateralization
      let [backing, overCollateralization] = await facade.callStatic.backingOverview(rToken.address)
      expect(backing).to.equal(fp('1'))
      expect(overCollateralization).to.equal(fp('0.5'))

      await advanceTime(DECAY_DELAY.add(PRICE_TIMEOUT).toString())
      await setOraclePrice(tokenAsset.address, bn('1e8'))
      await setOraclePrice(usdcAsset.address, bn('1e8'))
      await assetRegistry.refresh()
      ;[backing, overCollateralization] = await facade.callStatic.backingOverview(rToken.address)

      // Check values - Fully collateralized and no over-collateralization
      expect(backing).to.equal(fp('1'))
      expect(overCollateralization).to.equal(0)
    })

    it('Should return balancesAcrossAllTraders correctly', async () => {
      // Send 1 token to rTokenTrader; 2 to rsrTrader
      await token.connect(addr1).transfer(rTokenTrader.address, 1)
      await token.connect(addr1).transfer(rsrTrader.address, 2)
      await usdc.connect(addr1).transfer(rTokenTrader.address, 1)
      await usdc.connect(addr1).transfer(rsrTrader.address, 2)
      await aToken.connect(addr1).transfer(rTokenTrader.address, 1)
      await aToken.connect(addr1).transfer(rsrTrader.address, 2)
      await cToken.connect(addr1).transfer(rTokenTrader.address, 1)
      await cToken.connect(addr1).transfer(rsrTrader.address, 2)

      // Balances
      const [erc20s, balances, balancesNeededByBackingManager] =
        await facade.callStatic.balancesAcrossAllTraders(rToken.address)
      expect(erc20s.length).to.equal(8)
      expect(balances.length).to.equal(8)
      expect(balancesNeededByBackingManager.length).to.equal(8)

      for (let i = 0; i < 8; i++) {
        let bal = bn('0')
        if (erc20s[i] == token.address) bal = issueAmount.div(4)
        if (erc20s[i] == usdc.address) bal = issueAmount.div(4).div(bn('1e12'))
        if (erc20s[i] == aToken.address) bal = issueAmount.div(4)
        if (erc20s[i] == cToken.address) bal = issueAmount.div(4).mul(50).div(bn('1e10'))

        if ([token.address, usdc.address, aToken.address, cToken.address].indexOf(erc20s[i]) >= 0) {
          expect(balances[i]).to.equal(bal.add(3)) // expect 3 more
          expect(balancesNeededByBackingManager[i]).to.equal(bal)
        } else {
          expect(balances[i]).to.equal(0)
          expect(balancesNeededByBackingManager[i]).to.equal(0)
        }
      }
    })

    it('Should return revenue + chain into ActFacet.runRevenueAuctions', async () => {
      // Set low to 0 == revenueOverview() should not revert
      const minTradeVolume = await rsrTrader.minTradeVolume()
      const auctionLength = await broker.dutchAuctionLength()
      const tokenSurplus = bn('0.5e18')
      await token.connect(addr1).transfer(rsrTrader.address, tokenSurplus)

      await setOraclePrice(usdcAsset.address, bn('0'))
      await advanceTime(DECAY_DELAY.add(PRICE_TIMEOUT).toString())
      await setOraclePrice(tokenAsset.address, bn('1e8'))
      await setOraclePrice(rsrAsset.address, bn('1e8'))
      await assetRegistry.refresh()

      const [low] = await usdcAsset.price()
      expect(low).to.equal(0)

      // revenue
      let [erc20s, canStart, surpluses, minTradeAmounts] = await facade.callStatic.revenueOverview(
        rsrTrader.address
      )
      expect(erc20s.length).to.equal(8) // should be full set of registered ERC20s

      const erc20sToStart = []
      for (let i = 0; i < 8; i++) {
        if (erc20s[i] == token.address) {
          erc20sToStart.push(erc20s[i])
          expect(canStart[i]).to.equal(true)
          expect(surpluses[i]).to.equal(tokenSurplus)
        } else {
          expect(canStart[i]).to.equal(false)
          expect(surpluses[i]).to.equal(0)
        }
        const asset = await ethers.getContractAt('IAsset', await assetRegistry.toAsset(erc20s[i]))
        const [low] = await asset.price()
        expect(minTradeAmounts[i]).to.equal(
          low.gt(0) ? minTradeVolume.mul(bn('10').pow(await asset.erc20Decimals())).div(low) : 0
        ) // 1% oracleError
      }
<<<<<<< HEAD

      // Run revenue auctions via multicall
      const funcSig = ethers.utils.id('runRevenueAuctions(address,address[],address[],uint8[])')
      const args = ethers.utils.defaultAbiCoder.encode(
        ['address', 'address[]', 'address[]', 'uint8[]'],
        [rsrTrader.address, [], erc20sToStart, [TradeKind.DUTCH_AUCTION]]
      )
      const data = funcSig.substring(0, 10) + args.slice(2)
      const facadeAsActFacet = await ethers.getContractAt('ActFacet', facade.address)
      await expect(facadeAsActFacet.multicall([data])).to.emit(rsrTrader, 'TradeStarted')

=======

      // Run revenue auctions via multicall
      const funcSig = ethers.utils.id('runRevenueAuctions(address,address[],address[],uint8[])')
      const args = ethers.utils.defaultAbiCoder.encode(
        ['address', 'address[]', 'address[]', 'uint8[]'],
        [rsrTrader.address, [], erc20sToStart, [TradeKind.DUTCH_AUCTION]]
      )
      const data = funcSig.substring(0, 10) + args.slice(2)
      const facadeAsActFacet = await ethers.getContractAt('ActFacet', facade.address)
      await expect(facadeAsActFacet.multicall([data])).to.emit(rsrTrader, 'TradeStarted')

>>>>>>> 9f74dd5b
      // Another call to revenueOverview should not propose any auction
      ;[erc20s, canStart, surpluses, minTradeAmounts] = await facade.callStatic.revenueOverview(
        rsrTrader.address
      )
      expect(canStart).to.eql(Array(8).fill(false))

      // Nothing should be settleable
      expect((await facade.auctionsSettleable(rsrTrader.address)).length).to.equal(0)
<<<<<<< HEAD

      // Advance time till auction is over
      await advanceToTimestamp((await getLatestBlockTimestamp()) + auctionLength + 13)

      // Now should be settleable
      const settleable = await facade.auctionsSettleable(rsrTrader.address)
      expect(settleable.length).to.equal(1)
      expect(settleable[0]).to.equal(token.address)

=======

      // Advance time till auction is over
      await advanceToTimestamp((await getLatestBlockTimestamp()) + auctionLength + 13)

      // Now should be settleable
      const settleable = await facade.auctionsSettleable(rsrTrader.address)
      expect(settleable.length).to.equal(1)
      expect(settleable[0]).to.equal(token.address)

>>>>>>> 9f74dd5b
      // Another call to revenueOverview should settle and propose new auction
      ;[erc20s, canStart, surpluses, minTradeAmounts] = await facade.callStatic.revenueOverview(
        rsrTrader.address
      )

      // Should repeat the same auctions
      for (let i = 0; i < 8; i++) {
        if (erc20s[i] == token.address) {
          expect(canStart[i]).to.equal(true)
          expect(surpluses[i]).to.equal(tokenSurplus)
        } else {
          expect(canStart[i]).to.equal(false)
          expect(surpluses[i]).to.equal(0)
        }
      }

      // Settle and start new auction
      await facade.runRevenueAuctions(rsrTrader.address, erc20sToStart, erc20sToStart, [
        TradeKind.DUTCH_AUCTION,
      ])

      // Send additional revenues
      await token.connect(addr1).transfer(rsrTrader.address, tokenSurplus)

      // Call revenueOverview, cannot open new auctions
      ;[erc20s, canStart, surpluses, minTradeAmounts] = await facade.callStatic.revenueOverview(
        rsrTrader.address
      )
      expect(canStart).to.eql(Array(8).fill(false))
    })

    itP1('Should handle invalid versions when running revenueOverview', async () => {
      // Use P1 specific versions
      rsrTrader = <RevenueTraderP1>await ethers.getContractAt('RevenueTraderP1', rsrTrader.address)
      backingManager = <BackingManagerP1>(
        await ethers.getContractAt('BackingManagerP1', backingManager.address)
      )

      const bckMgrInvalidVer: BackingMgrInvalidVersion = <BackingMgrInvalidVersion>(
        await BackingMgrInvalidVerImplFactory.deploy()
      )

      await expect(facade.callStatic.revenueOverview(rsrTrader.address)).not.to.be.reverted
      await backingManager.connect(owner).upgradeTo(bckMgrInvalidVer.address)

      // Reverts due to invalid version when forwarding revenue
      await expect(facade.callStatic.revenueOverview(rsrTrader.address)).to.be.revertedWith(
        'unrecognized version'
      )
    })

    it('Should return nextRecollateralizationAuction', async () => {
      // Confirm no auction to run yet - should not revert
      let [canStart, sell, buy, sellAmount] =
        await facade.callStatic.nextRecollateralizationAuction(
          backingManager.address,
          TradeKind.DUTCH_AUCTION
        )
      expect(canStart).to.equal(false)

      // Setup prime basket
      await basketHandler.connect(owner).setPrimeBasket([usdc.address], [fp('1')])

      // Switch Basket
      await expect(basketHandler.connect(owner).refreshBasket())
        .to.emit(basketHandler, 'BasketSet')
        .withArgs(2, [usdc.address], [fp('1')], false)

      // Trigger recollateralization
      const sellAmt: BigNumber = await token.balanceOf(backingManager.address)

      // Confirm nextRecollateralizationAuction is true
      ;[canStart, sell, buy, sellAmount] = await facade.callStatic.nextRecollateralizationAuction(
        backingManager.address,
        TradeKind.DUTCH_AUCTION
      )
      expect(canStart).to.equal(true)
      expect(sell).to.equal(token.address)
      expect(buy).to.equal(usdc.address)
      expect(sellAmount).to.equal(sellAmt)

      // Trigger auction
      await backingManager.rebalance(TradeKind.BATCH_AUCTION)

      const auctionTimestamp: number = await getLatestBlockTimestamp()

      // Check auction registered
      // token -> usdc Auction
      await expectTrade(backingManager, {
        sell: token.address,
        buy: usdc.address,
        endTime: auctionTimestamp + Number(config.batchAuctionLength),
        externalId: bn('0'),
      })

      // nextRecollateralizationAuction should return false (trade open)
      ;[canStart, sell, buy, sellAmount] = await facade.callStatic.nextRecollateralizationAuction(
        backingManager.address,
        TradeKind.DUTCH_AUCTION
      )
      expect(canStart).to.equal(false)
      expect(sell).to.equal(ZERO_ADDRESS)
      expect(buy).to.equal(ZERO_ADDRESS)
      expect(sellAmount).to.equal(0)

      //  Advance time till auction ended
      await advanceTime(config.batchAuctionLength.add(100).toString())

      // nextRecollateralizationAuction should return the next trade
      // In this case it will retry the same auction
      ;[canStart, sell, buy, sellAmount] = await facade.callStatic.nextRecollateralizationAuction(
        backingManager.address,
        TradeKind.DUTCH_AUCTION
      )
      expect(canStart).to.equal(true)
      expect(sell).to.equal(token.address)
      expect(buy).to.equal(usdc.address)
      expect(sellAmount).to.equal(sellAmt)
    })

    itP1('Should handle other versions for nextRecollateralizationAuction', async () => {
      // Use P1 specific versions
      backingManager = <BackingManagerP1>(
        await ethers.getContractAt('BackingManagerP1', backingManager.address)
      )

      const backingManagerV2: BackingMgrCompatibleV2 = <BackingMgrCompatibleV2>(
        await BackingMgrV2ImplFactory.deploy()
      )

      const backingManagerV1: BackingMgrCompatibleV1 = <BackingMgrCompatibleV1>(
        await BackingMgrV1ImplFactory.deploy()
      )

      const backingManagerInvalidVer: BackingMgrInvalidVersion = <BackingMgrInvalidVersion>(
        await BackingMgrInvalidVerImplFactory.deploy()
      )

      // Upgrade BackingManager to V2
      await backingManager.connect(owner).upgradeTo(backingManagerV2.address)

      // Confirm no auction to run yet - should not revert
      let [canStart, sell, buy, sellAmount] =
        await facade.callStatic.nextRecollateralizationAuction(
          backingManager.address,
          TradeKind.BATCH_AUCTION
        )
      expect(canStart).to.equal(false)

      // Setup prime basket
      await basketHandler.connect(owner).setPrimeBasket([usdc.address], [fp('1')])

      // Switch Basket
      await expect(basketHandler.connect(owner).refreshBasket())
        .to.emit(basketHandler, 'BasketSet')
        .withArgs(2, [usdc.address], [fp('1')], false)

      // Trigger recollateralization
      const sellAmt: BigNumber = await token.balanceOf(backingManager.address)

      // Confirm nextRecollateralizationAuction is true
      ;[canStart, sell, buy, sellAmount] = await facade.callStatic.nextRecollateralizationAuction(
        backingManager.address,
        TradeKind.BATCH_AUCTION
      )
      expect(canStart).to.equal(true)
      expect(sell).to.equal(token.address)
      expect(buy).to.equal(usdc.address)
      expect(sellAmount).to.equal(sellAmt)

      // Trigger auction
      await backingManager.rebalance(TradeKind.BATCH_AUCTION)

      const auctionTimestamp: number = await getLatestBlockTimestamp()

      // Check auction registered
      // token -> usdc Auction
      await expectTrade(backingManager, {
        sell: token.address,
        buy: usdc.address,
        endTime: auctionTimestamp + Number(config.batchAuctionLength),
        externalId: bn('0'),
      })

      // Upgrade BackingManager to V1
      await backingManager.connect(owner).upgradeTo(backingManagerV1.address)

      // nextRecollateralizationAuction should return false (trade open)
      ;[canStart, sell, buy, sellAmount] = await facade.callStatic.nextRecollateralizationAuction(
        backingManager.address,
        TradeKind.BATCH_AUCTION
      )
      expect(canStart).to.equal(false)
      expect(sell).to.equal(ZERO_ADDRESS)
      expect(buy).to.equal(ZERO_ADDRESS)
      expect(sellAmount).to.equal(0)

      //  Advance time till auction ended
      await advanceTime(config.batchAuctionLength.add(100).toString())

      // nextRecollateralizationAuction should return the next trade
      // In this case it will retry the same auction
      ;[canStart, sell, buy, sellAmount] = await facade.callStatic.nextRecollateralizationAuction(
        backingManager.address,
        TradeKind.BATCH_AUCTION
      )
      expect(canStart).to.equal(true)
      expect(sell).to.equal(token.address)
      expect(buy).to.equal(usdc.address)
      expect(sellAmount).to.equal(sellAmt)

      // Invalid versions are also handled
      await backingManager.connect(owner).upgradeTo(backingManagerInvalidVer.address)

      await expect(
        facade.callStatic.nextRecollateralizationAuction(
          backingManager.address,
          TradeKind.BATCH_AUCTION
        )
      ).to.be.revertedWith('unrecognized version')
    })

    itP1('Should handle invalid versions for nextRecollateralizationAuction', async () => {
      // Use P1 specific versions
      backingManager = <BackingManagerP1>(
        await ethers.getContractAt('BackingManagerP1', backingManager.address)
      )

      const backingManagerInvalidVer: BackingMgrInvalidVersion = <BackingMgrInvalidVersion>(
        await BackingMgrInvalidVerImplFactory.deploy()
      )

      // Upgrade BackingManager to Invalid version
      await backingManager.connect(owner).upgradeTo(backingManagerInvalidVer.address)

      // Setup prime basket
      await basketHandler.connect(owner).setPrimeBasket([usdc.address], [fp('1')])

      // Switch Basket
      await expect(basketHandler.connect(owner).refreshBasket())
        .to.emit(basketHandler, 'BasketSet')
        .withArgs(2, [usdc.address], [fp('1')], false)

      // Attempt to trigger recollateralization
      await expect(
        facade.callStatic.nextRecollateralizationAuction(
          backingManager.address,
          TradeKind.BATCH_AUCTION
        )
      ).to.be.revertedWith('unrecognized version')
    })

    it('Should return basketBreakdown correctly for paused token', async () => {
      await main.connect(owner).pauseTrading()
      await expectValidBasketBreakdown(rToken)
    })

    it('Should return basketBreakdown correctly when RToken supply = 0', async () => {
      // Redeem all RTokens
      await rToken.connect(addr1).redeem(issueAmount)

      expect(await rToken.totalSupply()).to.equal(bn(0))

      await expectValidBasketBreakdown(rToken)
    })

    it('Should return basketBreakdown correctly for tokens with (0, FIX_MAX) price', async () => {
      const chainlinkFeed: MockV3Aggregator = <MockV3Aggregator>(
        await ethers.getContractAt('MockV3Aggregator', await tokenAsset.chainlinkFeed())
      )
      // set price of dai to 0
      await chainlinkFeed.updateAnswer(0)
      await advanceTime(DECAY_DELAY.add(PRICE_TIMEOUT).toString())
      await setOraclePrice(usdcAsset.address, bn('1e8'))
      await assetRegistry.refresh()
      await main.connect(owner).pauseTrading()

      const [erc20s, breakdown, targets] = await facade.callStatic.basketBreakdown(rToken.address)
      expect(erc20s.length).to.equal(4)
      expect(breakdown.length).to.equal(4)
      expect(targets.length).to.equal(4)
      expect(erc20s[0]).to.equal(token.address)
      expect(erc20s[1]).to.equal(usdc.address)
      expect(erc20s[2]).to.equal(aToken.address)
      expect(erc20s[3]).to.equal(cToken.address)
      expect(breakdown[0]).to.equal(fp('0')) // dai
      expect(breakdown[1]).to.equal(fp('1')) // usdc
      expect(breakdown[2]).to.equal(fp('0')) // adai
      expect(breakdown[3]).to.equal(fp('0')) // cdai
      expect(targets[0]).to.equal(ethers.utils.formatBytes32String('USD'))
      expect(targets[1]).to.equal(ethers.utils.formatBytes32String('USD'))
      expect(targets[2]).to.equal(ethers.utils.formatBytes32String('USD'))
      expect(targets[3]).to.equal(ethers.utils.formatBytes32String('USD'))
    })

    it('Should return basketBreakdown correctly for tokens with different oracleErrors', async () => {
      const FiatCollateralFactory = await ethers.getContractFactory('FiatCollateral')
      const largeErrDai = await FiatCollateralFactory.deploy({
        priceTimeout: await tokenAsset.priceTimeout(),
        chainlinkFeed: await tokenAsset.chainlinkFeed(),
        oracleError: ORACLE_ERROR.mul(4),
        erc20: await tokenAsset.erc20(),
        maxTradeVolume: await tokenAsset.maxTradeVolume(),
        oracleTimeout: await tokenAsset.oracleTimeout(),
        targetName: ethers.utils.formatBytes32String('USD'),
        defaultThreshold: fp('0.01'),
        delayUntilDefault: await tokenAsset.delayUntilDefault(),
      })
      await assetRegistry.swapRegistered(largeErrDai.address)
      await basketHandler.connect(owner).refreshBasket()
      await expectValidBasketBreakdown(rToken) // should still be 25/25/25/25 split
    })

    it('Should return totalAssetValue correctly - FacadeTest', async () => {
      expect(await facadeTest.callStatic.totalAssetValue(rToken.address)).to.equal(issueAmount)
    })

    it('Should revert totalAssetValue when frozen - FacadeTest', async () => {
      await main.connect(owner).freezeShort()
      await expect(facadeTest.callStatic.totalAssetValue(rToken.address)).to.be.revertedWith(
        'frozen'
      )
    })

    it('Should return RToken price correctly', async () => {
      const avgPrice = fp('1')
      const [lowPrice, highPrice] = await facade.price(rToken.address)
      const delta = avgPrice.mul(ORACLE_ERROR).div(fp('1'))
      const expectedLow = avgPrice.sub(delta)
      const expectedHigh = avgPrice.add(delta)
      expect(lowPrice).to.equal(expectedLow)
      expect(highPrice).to.equal(expectedHigh)
    })

    // P1 only
    if (IMPLEMENTATION == Implementation.P1) {
      let stRSRP1: StRSRP1

      beforeEach(async () => {
        stRSRP1 = await ethers.getContractAt('StRSRP1', stRSR.address)
      })

      it('Should return pending unstakings', async () => {
        // Stake
        const unstakeAmount = bn('10000e18')
        await rsr.connect(owner).mint(addr1.address, unstakeAmount.mul(20))
        await rsr.connect(addr1).approve(stRSR.address, unstakeAmount.mul(20))
        await stRSRP1.connect(addr1).stake(unstakeAmount.mul(20))

        // Bump draftEra by seizing half the RSR when the withdrawal queue is empty
        let draftEra = await stRSRP1.getDraftEra()
        expect(draftEra).to.equal(1)
        await whileImpersonating(backingManager.address, async (signer) => {
          await stRSRP1.connect(signer).seizeRSR(unstakeAmount.mul(10)) // seize half
        })
        draftEra = await stRSRP1.getDraftEra()
        expect(draftEra).to.equal(2) // era bumps because queue is empty

        await stRSRP1.connect(addr1).unstake(unstakeAmount.mul(4)) // eventually 75% StRSR/RSR depreciation

        // Bump draftEra by seizing half the RSR when the queue is empty
        await whileImpersonating(backingManager.address, async (signer) => {
          await stRSRP1.connect(signer).seizeRSR(unstakeAmount.mul(5)) // seize half, again
        })
        draftEra = await stRSRP1.getDraftEra()
        expect(draftEra).to.equal(2) // no era bump

        await stRSRP1.connect(addr1).unstake(unstakeAmount.mul(4).add(1)) // test rounding

        const pendings = await facade.pendingUnstakings(rToken.address, draftEra, addr1.address)
        expect(pendings.length).to.eql(2)
        expect(pendings[0][0]).to.eql(bn(0)) // index
        expect(pendings[0][2]).to.eql(unstakeAmount) // RSR amount, not draft amount

        expect(pendings[1][0]).to.eql(bn(1)) // index
        expect(pendings[1][2]).to.eql(unstakeAmount) // RSR amount, not draft amount
      })

      it('Should return prime basket', async () => {
        const [erc20s, targetNames, targetAmts] = await facade.primeBasket(rToken.address)
        expect(erc20s.length).to.equal(4)
        expect(targetNames.length).to.equal(4)
        expect(targetAmts.length).to.equal(4)
        const expectedERC20s = [token.address, usdc.address, aToken.address, cToken.address]
        for (let i = 0; i < 4; i++) {
          expect(erc20s[i]).to.equal(expectedERC20s[i])
          expect(targetNames[i]).to.equal(ethers.utils.formatBytes32String('USD'))
          expect(targetAmts[i]).to.equal(fp('0.25'))
        }
      })

      it('Should return prime basket after a default', async () => {
        // Set a backup config
        await basketHandler
          .connect(owner)
          .setBackupConfig(ethers.utils.formatBytes32String('USD'), bn(1), [token.address])

        // Set up DISABLED collateral (USDC)
        await setOraclePrice(usdcAsset.address, bn('0.5'))
        const delayUntiDefault = await usdcAsset.delayUntilDefault()
        const currentTimestamp = await getLatestBlockTimestamp()
        await usdcAsset.refresh()
        await setNextBlockTimestamp(currentTimestamp + delayUntiDefault + 1)
        await usdcAsset.refresh()
        expect(await usdcAsset.status()).to.equal(CollateralStatus.DISABLED)

        // switch basket, removing USDC
        await basketHandler.refreshBasket()
        expect(await basketHandler.status()).to.equal(CollateralStatus.SOUND)

        // prime basket should still be all 4 tokens
        const [erc20s, targetNames, targetAmts] = await facade.primeBasket(rToken.address)
        expect(erc20s.length).to.equal(4)
        expect(targetNames.length).to.equal(4)
        expect(targetAmts.length).to.equal(4)
        const expectedERC20s = [token.address, usdc.address, aToken.address, cToken.address]
        for (let i = 0; i < 4; i++) {
          expect(erc20s[i]).to.equal(expectedERC20s[i])
          expect(targetNames[i]).to.equal(ethers.utils.formatBytes32String('USD'))
          expect(targetAmts[i]).to.equal(fp('0.25'))
        }
      })

      it('Should return backup config', async () => {
        // Set a backup config
        await basketHandler
          .connect(owner)
          .setBackupConfig(ethers.utils.formatBytes32String('USD'), bn(1), [
            token.address,
            usdc.address,
          ])

        // Expect that config
        let [erc20s, max] = await facade.backupConfig(
          rToken.address,
          ethers.utils.formatBytes32String('USD')
        )
        expect(erc20s.length).to.equal(2)
        expect(erc20s[0]).to.equal(token.address)
        expect(erc20s[1]).to.equal(usdc.address)
        expect(max).to.equal(1)

        // Expect empty config for non-USD
        ;[erc20s, max] = await facade.backupConfig(
          rToken.address,
          ethers.utils.formatBytes32String('EUR')
        )
        expect(erc20s.length).to.equal(0)
        expect(max).to.equal(0)
      })
    }
  })

  describe('FacadeMonitor', () => {
    const monitorParams: IMonitorParams = {
      AAVE_V2_DATA_PROVIDER_ADDR: ZERO_ADDRESS,
    }

    beforeEach(async () => {
      // Mint Tokens
      initialBal = bn('10000000000e18')
      await token.connect(owner).mint(addr1.address, initialBal)
      await usdc.connect(owner).mint(addr1.address, initialBal)
      await aToken.connect(owner).mint(addr1.address, initialBal)
      await cToken.connect(owner).mint(addr1.address, initialBal)

      // Provide approvals
      await token.connect(addr1).approve(rToken.address, initialBal)
      await usdc.connect(addr1).approve(rToken.address, initialBal)
      await aToken.connect(addr1).approve(rToken.address, initialBal)
      await cToken.connect(addr1).approve(rToken.address, initialBal)
    })

    it('should return batch auctions disabled correctly', async () => {
      expect(await facadeMonitor.batchAuctionsDisabled(rToken.address)).to.equal(false)

      // Disable Broker Batch Auctions
      await disableBatchTrade(broker)

      expect(await facadeMonitor.batchAuctionsDisabled(rToken.address)).to.equal(true)
    })

    it('should return dutch auctions disabled correctly', async () => {
      expect(await facadeMonitor.dutchAuctionsDisabled(rToken.address)).to.equal(false)

      // Disable Broker Dutch Auctions for token0
      await disableDutchTrade(broker, token.address)

      expect(await facadeMonitor.dutchAuctionsDisabled(rToken.address)).to.equal(true)
    })

    it('should return issuance available', async () => {
      expect(await rToken.issuanceAvailable()).to.equal(config.issuanceThrottle.amtRate)
      expect(await facadeMonitor.issuanceAvailable(rToken.address)).to.equal(fp('1'))
      expect(await facadeMonitor.redemptionAvailable(rToken.address)).to.equal(fp('1')) // no supply

      // Issue some RTokens (1%)
      const issueAmount = bn('10000e18')

      // Issue rTokens (1%)
      await rToken.connect(addr1).issue(issueAmount)

      // check throttles updated
      expect(await facadeMonitor.issuanceAvailable(rToken.address)).to.equal(fp('0.99'))
      expect(await facadeMonitor.redemptionAvailable(rToken.address)).to.equal(fp('1'))

      // Issue additional rTokens (another 1%)
      await rToken.connect(addr1).issue(issueAmount)

      // Should be 2% down minus some recharging
      expect(await facadeMonitor.issuanceAvailable(rToken.address)).to.be.closeTo(
        fp('0.98'),
        fp('0.001')
      )
      expect(await facadeMonitor.redemptionAvailable(rToken.address)).to.equal(fp('1'))

      // Advance time significantly
      await advanceTime(10000000)

      // Check new issuance available - fully recharged
      expect(await rToken.issuanceAvailable()).to.equal(config.issuanceThrottle.amtRate)
      expect(await facadeMonitor.issuanceAvailable(rToken.address)).to.equal(fp('1'))
      expect(await facadeMonitor.redemptionAvailable(rToken.address)).to.equal(fp('1'))

      // Issuance #2 - Consume all throttle
      const issueAmount2: BigNumber = config.issuanceThrottle.amtRate
      await setNextBlockTimestamp(Number(await getLatestBlockTimestamp()) + 12)
      await rToken.connect(addr1).issue(issueAmount2)

      // Check new issuance available - all consumed
      expect(await rToken.issuanceAvailable()).to.equal(bn(0))
      expect(await facadeMonitor.issuanceAvailable(rToken.address)).to.equal(bn(0))
      expect(await facadeMonitor.redemptionAvailable(rToken.address)).to.equal(fp('1'))
    })

    it('should return redemption available', async () => {
      const issueAmount = bn('100000e18')

      // Decrease redemption allowed amount
      const redeemThrottleParams = { amtRate: issueAmount.div(2), pctRate: fp('0.1') } // 50K
      await rToken.connect(owner).setRedemptionThrottleParams(redeemThrottleParams)

      // Check with no supply
      expect(await facadeMonitor.issuanceAvailable(rToken.address)).to.equal(fp('1'))
      expect(await rToken.redemptionAvailable()).to.equal(bn(0))
      expect(await facadeMonitor.redemptionAvailable(rToken.address)).to.equal(fp('1'))

      // Issue some RTokens
      await rToken.connect(addr1).issue(issueAmount)

      // check throttles - redemption still fully available
      expect(await facadeMonitor.issuanceAvailable(rToken.address)).to.equal(fp('0.9'))
      expect(await facadeMonitor.redemptionAvailable(rToken.address)).to.equal(fp('1'))

      // Redeem RTokens (50% of throttle)
      await rToken.connect(addr1).redeem(issueAmount.div(4))

      // check throttle - redemption allowed decreased to 50%
      expect(await rToken.redemptionAvailable()).to.equal(issueAmount.div(4))
      expect(await facadeMonitor.redemptionAvailable(rToken.address)).to.equal(fp('0.5'))

      // Advance time significantly
      await advanceTime(10000000)

      //  Check redemption available - fully recharged
      expect(await facadeMonitor.redemptionAvailable(rToken.address)).to.equal(fp('1'))

      // Redemption #2 - Consume all throttle
      await rToken.connect(addr1).redeem(issueAmount.div(2))

      // Check new redemption available - all consumed
      expect(await rToken.redemptionAvailable()).to.equal(bn(0))
      expect(await facadeMonitor.redemptionAvailable(rToken.address)).to.equal(bn(0))
    })

    it('Should handle issuance/redemption throttles correctly, using percent', async function () {
      // Full issuance available. Nothing to redeem
      expect(await rToken.issuanceAvailable()).to.equal(config.issuanceThrottle.amtRate)
      expect(await rToken.redemptionAvailable()).to.equal(bn(0))
      expect(await facadeMonitor.issuanceAvailable(rToken.address)).to.equal(fp('1'))
      expect(await facadeMonitor.redemptionAvailable(rToken.address)).to.equal(fp('1'))

      // Issue full throttle
      const issueAmount1: BigNumber = config.issuanceThrottle.amtRate
      await setNextBlockTimestamp(Number(await getLatestBlockTimestamp()) + 12)
      await rToken.connect(addr1).issue(issueAmount1)

      // Check redemption throttles updated
      expect(await facadeMonitor.issuanceAvailable(rToken.address)).to.equal(bn(0))
      expect(await facadeMonitor.redemptionAvailable(rToken.address)).to.equal(fp('1'))

      // Advance time significantly
      await advanceTime(1000000000)

      // Check new issuance available - fully recharged
      expect(await rToken.issuanceAvailable()).to.equal(config.issuanceThrottle.amtRate)
      expect(await rToken.redemptionAvailable()).to.equal(issueAmount1)

      expect(await facadeMonitor.issuanceAvailable(rToken.address)).to.equal(fp('1'))
      expect(await facadeMonitor.redemptionAvailable(rToken.address)).to.equal(fp('1'))

      // Issuance #2 - Full throttle again - will be processed
      const issueAmount2: BigNumber = config.issuanceThrottle.amtRate
      await setNextBlockTimestamp(Number(await getLatestBlockTimestamp()) + 12)
      await rToken.connect(addr1).issue(issueAmount2)

      // Check new issuance available - all consumed
      expect(await facadeMonitor.issuanceAvailable(rToken.address)).to.equal(bn(0))

      // Check redemption throttle updated - fixed in max (does not exceed)
      expect(await rToken.redemptionAvailable()).to.equal(config.redemptionThrottle.amtRate)
      expect(await facadeMonitor.redemptionAvailable(rToken.address)).to.equal(fp('1'))

      // Set issuance throttle to percent only
      const issuanceThrottleParams = { amtRate: fp('1'), pctRate: fp('0.1') } // 10%
      await rToken.connect(owner).setIssuanceThrottleParams(issuanceThrottleParams)

      // Advance time significantly
      await advanceTime(1000000000)

      // Check new issuance available - 10% of supply (2 M) = 200K
      const supplyThrottle = bn('200000e18')
      expect(await rToken.issuanceAvailable()).to.equal(supplyThrottle)
      expect(await facadeMonitor.issuanceAvailable(rToken.address)).to.equal(fp('1'))

      // Check redemption throttle unchanged
      expect(await rToken.redemptionAvailable()).to.equal(config.redemptionThrottle.amtRate)
      expect(await facadeMonitor.redemptionAvailable(rToken.address)).to.equal(fp('1'))

      // Issuance #3 - Should be allowed, does not exceed supply restriction
      const issueAmount3: BigNumber = bn('100000e18')
      await setNextBlockTimestamp(Number(await getLatestBlockTimestamp()) + 12)
      await rToken.connect(addr1).issue(issueAmount3)

      // Check issuance throttle updated - Previous issuances recharged
      expect(await rToken.issuanceAvailable()).to.equal(supplyThrottle.sub(issueAmount3))

      // Hourly Limit: 210K (10% of total supply of 2.1 M)
      // Available: 100 K / 201K (~ 0.47619)
      expect(await facadeMonitor.issuanceAvailable(rToken.address)).to.be.closeTo(
        fp('0.476'),
        fp('0.001')
      )

      // Check redemption throttle unchanged
      expect(await rToken.redemptionAvailable()).to.equal(config.redemptionThrottle.amtRate)
      expect(await facadeMonitor.redemptionAvailable(rToken.address)).to.equal(fp('1'))

      // Check all issuances are confirmed
      expect(await rToken.balanceOf(addr1.address)).to.equal(
        issueAmount1.add(issueAmount2).add(issueAmount3)
      )

      // Advance time, issuance will recharge a bit
      await advanceTime(100)

      // Now 50% of hourly limit available (~105.8K / 210 K)
      expect(await rToken.issuanceAvailable()).to.be.closeTo(fp('105800'), fp('100'))
      expect(await facadeMonitor.issuanceAvailable(rToken.address)).to.be.closeTo(
        fp('0.5'),
        fp('0.01')
      )
      expect(await facadeMonitor.redemptionAvailable(rToken.address)).to.equal(fp('1'))

      const issueAmount4: BigNumber = fp('105800')
      // Issuance #4 - almost all available
      await setNextBlockTimestamp(Number(await getLatestBlockTimestamp()) + 12)
      await rToken.connect(addr1).issue(issueAmount4)

      expect(await facadeMonitor.issuanceAvailable(rToken.address)).to.be.closeTo(
        fp('0.003'),
        fp('0.001')
      )
      expect(await facadeMonitor.redemptionAvailable(rToken.address)).to.equal(fp('1'))

      // Advance time significantly to fully recharge
      await advanceTime(1000000000)

      expect(await facadeMonitor.issuanceAvailable(rToken.address)).to.equal(fp('1'))
      expect(await facadeMonitor.redemptionAvailable(rToken.address)).to.equal(fp('1'))

      // Check redemptions
      // Set redemption throttle to percent only
      const redemptionThrottleParams = { amtRate: fp('1'), pctRate: fp('0.1') } // 10%
      await rToken.connect(owner).setRedemptionThrottleParams(redemptionThrottleParams)

      const totalSupply = await rToken.totalSupply()
      expect(await rToken.redemptionAvailable()).to.equal(totalSupply.div(10)) // 10%
      expect(await facadeMonitor.redemptionAvailable(rToken.address)).to.equal(fp('1'))

      // Redeem half of the available throttle
      await rToken.connect(addr1).redeem(totalSupply.div(10).div(2))

      // About 52% now used of redemption throttle
      expect(await facadeMonitor.redemptionAvailable(rToken.address)).to.be.closeTo(
        fp('0.52'),
        fp('0.01')
      )

      // Advance time significantly to fully recharge
      await advanceTime(1000000000)

      expect(await facadeMonitor.issuanceAvailable(rToken.address)).to.equal(fp('1'))
      expect(await facadeMonitor.redemptionAvailable(rToken.address)).to.equal(fp('1'))

      // Redeem all remaining
      await rToken.connect(addr1).redeem(await rToken.redemptionAvailable())

      // Check all consumed
      expect(await facadeMonitor.issuanceAvailable(rToken.address)).to.equal(fp('1'))
      expect(await rToken.redemptionAvailable()).to.equal(bn(0))
      expect(await facadeMonitor.redemptionAvailable(rToken.address)).to.equal(bn(0))
    })

    it('Should not allow empty owner on initialization', async () => {
      const FacadeMonitorFactory: ContractFactory = await ethers.getContractFactory('FacadeMonitor')

      const newFacadeMonitor = <FacadeMonitor>await upgrades.deployProxy(FacadeMonitorFactory, [], {
        constructorArgs: [monitorParams],
        kind: 'uups',
      })

      await expect(newFacadeMonitor.init(ZERO_ADDRESS)).to.be.revertedWith('invalid owner address')
    })

    it('Should allow owner to transfer ownership', async () => {
      expect(await facadeMonitor.owner()).to.equal(owner.address)

      // Attempt to transfer ownership with another account
      await expect(
        facadeMonitor.connect(addr1).transferOwnership(addr1.address)
      ).to.be.revertedWith('Ownable: caller is not the owner')

      // Owner remains the same
      expect(await facadeMonitor.owner()).to.equal(owner.address)

      // Transfer ownership with owner
      await expect(facadeMonitor.connect(owner).transferOwnership(addr1.address))
        .to.emit(facadeMonitor, 'OwnershipTransferred')
        .withArgs(owner.address, addr1.address)

      // Owner changed
      expect(await facadeMonitor.owner()).to.equal(addr1.address)
    })

    it('Should only allow owner to upgrade', async () => {
      const FacadeMonitorV2Factory: ContractFactory = await ethers.getContractFactory(
        'FacadeMonitorV2'
      )
      const facadeMonitorV2 = await FacadeMonitorV2Factory.deploy(monitorParams)

      await expect(
        facadeMonitor.connect(addr1).upgradeTo(facadeMonitorV2.address)
      ).to.be.revertedWith('Ownable: caller is not the owner')
      await expect(facadeMonitor.connect(owner).upgradeTo(facadeMonitorV2.address)).to.not.be
        .reverted
    })

    it('Should upgrade correctly', async () => {
      // Upgrading
      const FacadeMonitorV2Factory: ContractFactory = await ethers.getContractFactory(
        'FacadeMonitorV2'
      )
      const facadeMonitorV2: FacadeMonitorV2 = <FacadeMonitorV2>await upgrades.upgradeProxy(
        facadeMonitor.address,
        FacadeMonitorV2Factory,
        {
          constructorArgs: [monitorParams],
        }
      )

      // Check address is maintained
      expect(facadeMonitorV2.address).to.equal(facadeMonitor.address)

      // Check state is preserved
      expect(await facadeMonitorV2.owner()).to.equal(owner.address)

      // Check new version is implemented
      expect(await facadeMonitorV2.version()).to.equal('2.0.0')

      expect(await facadeMonitorV2.newValue()).to.equal(0)
      await facadeMonitorV2.connect(owner).setNewValue(bn(1000))
      expect(await facadeMonitorV2.newValue()).to.equal(bn(1000))
    })
  })

  // P1 only
  describeP1('ActFacet on P1', () => {
    let issueAmount: BigNumber

    beforeEach(async () => {
      // Mint Tokens
      initialBal = bn('10000000000e18')
      await token.connect(owner).mint(addr1.address, initialBal)
      await usdc.connect(owner).mint(addr1.address, initialBal)
      await aToken.connect(owner).mint(addr1.address, initialBal)
      await cToken.connect(owner).mint(addr1.address, initialBal)

      await token.connect(owner).mint(addr2.address, initialBal)
      await usdc.connect(owner).mint(addr2.address, initialBal)
      await aToken.connect(owner).mint(addr2.address, initialBal)
      await cToken.connect(owner).mint(addr2.address, initialBal)

      // Mint RSR
      await rsr.connect(owner).mint(addr1.address, initialBal)

      // Issue some RTokens
      issueAmount = bn('100e18')

      // Provide approvals
      await token.connect(addr1).approve(rToken.address, initialBal)
      await usdc.connect(addr1).approve(rToken.address, initialBal)
      await aToken.connect(addr1).approve(rToken.address, initialBal)
      await cToken.connect(addr1).approve(rToken.address, initialBal)

      // Issue rTokens
      await rToken.connect(addr1).issue(issueAmount)

      // Use P1 specific versions
      backingManager = <BackingManagerP1>(
        await ethers.getContractAt('BackingManagerP1', backingManager.address)
      )
      rTokenTrader = <RevenueTraderP1>(
        await ethers.getContractAt('RevenueTraderP1', rTokenTrader.address)
      )
      rsrTrader = <RevenueTraderP1>await ethers.getContractAt('RevenueTraderP1', rsrTrader.address)
    })

    it('Should claim rewards', async () => {
      const rewardAmountAAVE = bn('0.5e18')
      const rewardAmountCOMP = bn('0.8e18')

      expect(await aaveToken.balanceOf(backingManager.address)).to.equal(0)
      expect(await aaveToken.balanceOf(rTokenTrader.address)).to.equal(0)
      expect(await compToken.balanceOf(rsrTrader.address)).to.equal(0)

      // AAVE Rewards
      await aToken.setRewards(backingManager.address, rewardAmountAAVE)
      await aToken.setRewards(rTokenTrader.address, rewardAmountAAVE)

      // COMP Rewards
      await compoundMock.setRewards(rsrTrader.address, rewardAmountCOMP)

      // Via Facade, claim rewards from backingManager
      await expectEvents(facade.claimRewards(rToken.address), [
        {
          contract: aToken,
          name: 'RewardsClaimed',
          args: [aaveToken.address, rewardAmountAAVE],
          emitted: true,
        },
        {
          contract: backingManager,
          name: 'RewardsClaimed',
          args: [aaveToken.address, rewardAmountAAVE],
          emitted: true,
        },
        {
          contract: rsrTrader,
          name: 'RewardsClaimed',
          args: [compToken.address, rewardAmountCOMP],
          emitted: true,
        },
      ])

      expect(await aaveToken.balanceOf(backingManager.address)).to.equal(rewardAmountAAVE)
      expect(await aaveToken.balanceOf(rTokenTrader.address)).to.equal(rewardAmountAAVE)
      expect(await compToken.balanceOf(rsrTrader.address)).to.equal(rewardAmountCOMP)
    })

    it('Should run revenue auctions correctly', async () => {
      const auctionLength = await broker.dutchAuctionLength()
      const tokenSurplus = bn('0.5e18')
      await token.connect(addr1).transfer(rsrTrader.address, tokenSurplus)

      // Run revenue auctions
      await expect(
        facade.runRevenueAuctions(rsrTrader.address, [], [token.address], [TradeKind.DUTCH_AUCTION])
      )
        .to.emit(rsrTrader, 'TradeStarted')
        .withArgs(anyValue, token.address, rsr.address, anyValue, anyValue)

      // Nothing should be settleable
      expect((await facade.auctionsSettleable(rsrTrader.address)).length).to.equal(0)

      // Advance time till auction ended
      await advanceToTimestamp((await getLatestBlockTimestamp()) + auctionLength + 13)

      // Settle and start new auction - Will retry
      await expectEvents(
        facade.runRevenueAuctions(
          rsrTrader.address,
          [token.address],
          [token.address],
          [TradeKind.DUTCH_AUCTION]
        ),
        [
          {
            contract: rsrTrader,
            name: 'TradeSettled',
            args: [anyValue, token.address, rsr.address, anyValue, anyValue],
            emitted: true,
          },
          {
            contract: rsrTrader,
            name: 'TradeStarted',
            args: [anyValue, token.address, rsr.address, anyValue, anyValue],
            emitted: true,
          },
        ]
      )
    })

    it('Should handle other versions when running revenue auctions', async () => {
      const revTraderV2: RevenueTraderCompatibleV2 = <RevenueTraderCompatibleV2>(
        await RevenueTraderV2ImplFactory.deploy()
      )

      const revTraderV1: RevenueTraderCompatibleV1 = <RevenueTraderCompatibleV1>(
        await RevenueTraderV1ImplFactory.deploy()
      )

      const backingManagerV2: BackingMgrCompatibleV2 = <BackingMgrCompatibleV2>(
        await BackingMgrV2ImplFactory.deploy()
      )

      const backingManagerV1: BackingMgrCompatibleV1 = <BackingMgrCompatibleV1>(
        await BackingMgrV1ImplFactory.deploy()
      )

      const auctionLength = await broker.dutchAuctionLength()
      const tokenSurplus = bn('0.5e18')
      await token.connect(addr1).transfer(rTokenTrader.address, tokenSurplus)

      // Run revenue auctions
      await expect(
        facade.runRevenueAuctions(
          rTokenTrader.address,
          [],
          [token.address],
          [TradeKind.DUTCH_AUCTION]
        )
      )
        .to.emit(rTokenTrader, 'TradeStarted')
        .withArgs(anyValue, token.address, rToken.address, anyValue, anyValue)

      // Nothing should be settleable
      expect((await facade.auctionsSettleable(rTokenTrader.address)).length).to.equal(0)

      // Advance time till auction ended
      await advanceToTimestamp((await getLatestBlockTimestamp()) + auctionLength + 13)

      // Upgrade components to V2
      await backingManager.connect(owner).upgradeTo(backingManagerV2.address)
      await rTokenTrader.connect(owner).upgradeTo(revTraderV2.address)

      // Settle and start new auction - Will retry
      await expectEvents(
        facade.runRevenueAuctions(
          rTokenTrader.address,
          [token.address],
          [token.address],
          [TradeKind.DUTCH_AUCTION]
        ),
        [
          {
            contract: rTokenTrader,
            name: 'TradeSettled',
            args: [anyValue, token.address, rToken.address, anyValue, anyValue],
            emitted: true,
          },
          {
            contract: rTokenTrader,
            name: 'TradeStarted',
            args: [anyValue, token.address, rToken.address, anyValue, anyValue],
            emitted: true,
          },
        ]
      )

      // Upgrade to V1
      await backingManager.connect(owner).upgradeTo(backingManagerV1.address)
      await rTokenTrader.connect(owner).upgradeTo(revTraderV1.address)

      // Advance time till auction ended
      await advanceToTimestamp((await getLatestBlockTimestamp()) + auctionLength + 13)

      // Settle and start new auction - Will retry again
      await expectEvents(
        facade.runRevenueAuctions(
          rTokenTrader.address,
          [token.address],
          [token.address],
          [TradeKind.DUTCH_AUCTION]
        ),
        [
          {
            contract: rTokenTrader,
            name: 'TradeSettled',
            args: [anyValue, token.address, rToken.address, anyValue, anyValue],
            emitted: true,
          },
          {
            contract: rTokenTrader,
            name: 'TradeStarted',
            args: [anyValue, token.address, rToken.address, anyValue, anyValue],
            emitted: true,
          },
        ]
      )
    })

    it('Should handle invalid versions when running revenue auctions', async () => {
      const revTraderInvalidVer: RevenueTraderInvalidVersion = <RevenueTraderInvalidVersion>(
        await RevenueTraderInvalidVerImplFactory.deploy()
      )

      const backingManagerInvalidVer: BackingMgrInvalidVersion = <BackingMgrInvalidVersion>(
        await BackingMgrInvalidVerImplFactory.deploy()
      )

      // Upgrade RevenueTrader to invalid version - Use RSR as an example
      await rsrTrader.connect(owner).upgradeTo(revTraderInvalidVer.address)

      const tokenSurplus = bn('0.5e18')
      await token.connect(addr1).transfer(rsrTrader.address, tokenSurplus)

      await expect(
        facade.runRevenueAuctions(rsrTrader.address, [], [token.address], [TradeKind.DUTCH_AUCTION])
      ).to.be.revertedWith('unrecognized version')

      // Also set BackingManager to invalid version
      await backingManager.connect(owner).upgradeTo(backingManagerInvalidVer.address)

      await expect(
        facade.runRevenueAuctions(rsrTrader.address, [], [token.address], [TradeKind.DUTCH_AUCTION])
      ).to.be.revertedWith('unrecognized version')
    })
  })
})<|MERGE_RESOLUTION|>--- conflicted
+++ resolved
@@ -55,17 +55,7 @@
   PRICE_TIMEOUT,
 } from './fixtures'
 import { advanceToTimestamp, getLatestBlockTimestamp, setNextBlockTimestamp } from './utils/time'
-<<<<<<< HEAD
-import {
-  CollateralStatus,
-  TradeKind,
-  MAX_UINT256,
-  ONE_PERIOD,
-  ZERO_ADDRESS,
-} from '#/common/constants'
-=======
 import { CollateralStatus, TradeKind, MAX_UINT256, ZERO_ADDRESS } from '#/common/constants'
->>>>>>> 9f74dd5b
 import { expectTrade } from './utils/trades'
 import { mintCollaterals } from './utils/tokens'
 
@@ -218,11 +208,7 @@
     })
   })
 
-<<<<<<< HEAD
-  describe('ReadFacet + ActFacet', () => {
-=======
   describe('Facets', () => {
->>>>>>> 9f74dd5b
     let issueAmount: BigNumber
 
     const expectValidBasketBreakdown = async (rToken: TestIRToken) => {
@@ -317,17 +303,10 @@
       // Check values -- must reflect 10% appreciation
       expect(await facade.callStatic.maxIssuableByAmounts(rToken.address, addr1Amounts)).to.equal(
         bn('3.599999991e28')
-<<<<<<< HEAD
       )
       expect(await facade.callStatic.maxIssuableByAmounts(rToken.address, addr2Amounts)).to.equal(
         bn('3.6e28')
       )
-=======
-      )
-      expect(await facade.callStatic.maxIssuableByAmounts(rToken.address, addr2Amounts)).to.equal(
-        bn('3.6e28')
-      )
->>>>>>> 9f74dd5b
       expect(await facade.callStatic.maxIssuableByAmounts(rToken.address, otherAmounts)).to.equal(0)
 
       // Redeem all RTokens
@@ -714,7 +693,6 @@
           low.gt(0) ? minTradeVolume.mul(bn('10').pow(await asset.erc20Decimals())).div(low) : 0
         ) // 1% oracleError
       }
-<<<<<<< HEAD
 
       // Run revenue auctions via multicall
       const funcSig = ethers.utils.id('runRevenueAuctions(address,address[],address[],uint8[])')
@@ -726,19 +704,6 @@
       const facadeAsActFacet = await ethers.getContractAt('ActFacet', facade.address)
       await expect(facadeAsActFacet.multicall([data])).to.emit(rsrTrader, 'TradeStarted')
 
-=======
-
-      // Run revenue auctions via multicall
-      const funcSig = ethers.utils.id('runRevenueAuctions(address,address[],address[],uint8[])')
-      const args = ethers.utils.defaultAbiCoder.encode(
-        ['address', 'address[]', 'address[]', 'uint8[]'],
-        [rsrTrader.address, [], erc20sToStart, [TradeKind.DUTCH_AUCTION]]
-      )
-      const data = funcSig.substring(0, 10) + args.slice(2)
-      const facadeAsActFacet = await ethers.getContractAt('ActFacet', facade.address)
-      await expect(facadeAsActFacet.multicall([data])).to.emit(rsrTrader, 'TradeStarted')
-
->>>>>>> 9f74dd5b
       // Another call to revenueOverview should not propose any auction
       ;[erc20s, canStart, surpluses, minTradeAmounts] = await facade.callStatic.revenueOverview(
         rsrTrader.address
@@ -747,7 +712,6 @@
 
       // Nothing should be settleable
       expect((await facade.auctionsSettleable(rsrTrader.address)).length).to.equal(0)
-<<<<<<< HEAD
 
       // Advance time till auction is over
       await advanceToTimestamp((await getLatestBlockTimestamp()) + auctionLength + 13)
@@ -757,17 +721,6 @@
       expect(settleable.length).to.equal(1)
       expect(settleable[0]).to.equal(token.address)
 
-=======
-
-      // Advance time till auction is over
-      await advanceToTimestamp((await getLatestBlockTimestamp()) + auctionLength + 13)
-
-      // Now should be settleable
-      const settleable = await facade.auctionsSettleable(rsrTrader.address)
-      expect(settleable.length).to.equal(1)
-      expect(settleable[0]).to.equal(token.address)
-
->>>>>>> 9f74dd5b
       // Another call to revenueOverview should settle and propose new auction
       ;[erc20s, canStart, surpluses, minTradeAmounts] = await facade.callStatic.revenueOverview(
         rsrTrader.address
