--- conflicted
+++ resolved
@@ -54,11 +54,7 @@
   DECAY_DELAY,
   PRICE_TIMEOUT,
 } from './fixtures'
-<<<<<<< HEAD
-import { advanceBlocks, getLatestBlockTimestamp, setNextBlockTimestamp } from './utils/time'
-=======
 import { advanceToTimestamp, getLatestBlockTimestamp, setNextBlockTimestamp } from './utils/time'
->>>>>>> db72e404
 import {
   CollateralStatus,
   TradeKind,
@@ -331,32 +327,6 @@
       ).to.equal(bn('4e28'))
     })
 
-    it('Should return maxIssuableByAmounts correctly', async () => {
-      const [erc20Addrs] = await basketHandler.quote(fp('1'), 0)
-      const erc20s = await Promise.all(erc20Addrs.map((a) => ethers.getContractAt('ERC20Mock', a)))
-      const addr1Amounts = await Promise.all(erc20s.map((e) => e.balanceOf(addr1.address)))
-      const addr2Amounts = await Promise.all(erc20s.map((e) => e.balanceOf(addr2.address)))
-      const otherAmounts = await Promise.all(erc20s.map((e) => e.balanceOf(other.address)))
-
-      // Check values
-      expect(await facade.callStatic.maxIssuableByAmounts(rToken.address, addr1Amounts)).to.equal(
-        bn('39999999900e18')
-      )
-      expect(await facade.callStatic.maxIssuableByAmounts(rToken.address, addr2Amounts)).to.equal(
-        bn('40000000000e18')
-      )
-      expect(await facade.callStatic.maxIssuableByAmounts(rToken.address, otherAmounts)).to.equal(0)
-
-      // Redeem all RTokens
-      await rToken.connect(addr1).redeem(issueAmount)
-      const newAddr2Amounts = await Promise.all(erc20s.map((e) => e.balanceOf(addr2.address)))
-
-      // With 0 baskets needed - Returns correct value
-      expect(
-        await facade.callStatic.maxIssuableByAmounts(rToken.address, newAddr2Amounts)
-      ).to.equal(bn('40000000000e18'))
-    })
-
     it('Should revert maxIssuable when frozen', async () => {
       await main.connect(owner).freezeShort()
       await expect(facade.callStatic.maxIssuable(rToken.address, addr1.address)).to.be.revertedWith(
@@ -739,7 +709,6 @@
       const data = funcSig.substring(0, 10) + args.slice(2)
       const facadeAsActFacet = await ethers.getContractAt('ActFacet', facade.address)
       await expect(facadeAsActFacet.multicall([data])).to.emit(rsrTrader, 'TradeStarted')
-<<<<<<< HEAD
 
       // Another call to revenueOverview should not propose any auction
       ;[erc20s, canStart, surpluses, minTradeAmounts] = await facade.callStatic.revenueOverview(
@@ -751,33 +720,13 @@
       expect((await facade.auctionsSettleable(rsrTrader.address)).length).to.equal(0)
 
       // Advance time till auction is over
-      await advanceBlocks(2 + auctionLength / 12)
+      await advanceToTimestamp((await getLatestBlockTimestamp()) + auctionLength + 13)
 
       // Now should be settleable
       const settleable = await facade.auctionsSettleable(rsrTrader.address)
       expect(settleable.length).to.equal(1)
       expect(settleable[0]).to.equal(token.address)
 
-=======
-
-      // Another call to revenueOverview should not propose any auction
-      ;[erc20s, canStart, surpluses, minTradeAmounts] = await facade.callStatic.revenueOverview(
-        rsrTrader.address
-      )
-      expect(canStart).to.eql(Array(8).fill(false))
-
-      // Nothing should be settleable
-      expect((await facade.auctionsSettleable(rsrTrader.address)).length).to.equal(0)
-
-      // Advance time till auction is over
-      await advanceToTimestamp((await getLatestBlockTimestamp()) + auctionLength + 13)
-
-      // Now should be settleable
-      const settleable = await facade.auctionsSettleable(rsrTrader.address)
-      expect(settleable.length).to.equal(1)
-      expect(settleable[0]).to.equal(token.address)
-
->>>>>>> db72e404
       // Another call to revenueOverview should settle and propose new auction
       ;[erc20s, canStart, surpluses, minTradeAmounts] = await facade.callStatic.revenueOverview(
         rsrTrader.address
@@ -1304,11 +1253,7 @@
 
       // Issuance #2 - Consume all throttle
       const issueAmount2: BigNumber = config.issuanceThrottle.amtRate
-<<<<<<< HEAD
-      await setNextBlockTimestamp(Number(await getLatestBlockTimestamp()) + Number(ONE_PERIOD))
-=======
       await setNextBlockTimestamp(Number(await getLatestBlockTimestamp()) + 12)
->>>>>>> db72e404
       await rToken.connect(addr1).issue(issueAmount2)
 
       // Check new issuance available - all consumed
@@ -1366,11 +1311,7 @@
 
       // Issue full throttle
       const issueAmount1: BigNumber = config.issuanceThrottle.amtRate
-<<<<<<< HEAD
-      await setNextBlockTimestamp(Number(await getLatestBlockTimestamp()) + Number(ONE_PERIOD))
-=======
       await setNextBlockTimestamp(Number(await getLatestBlockTimestamp()) + 12)
->>>>>>> db72e404
       await rToken.connect(addr1).issue(issueAmount1)
 
       // Check redemption throttles updated
@@ -1389,11 +1330,7 @@
 
       // Issuance #2 - Full throttle again - will be processed
       const issueAmount2: BigNumber = config.issuanceThrottle.amtRate
-<<<<<<< HEAD
-      await setNextBlockTimestamp(Number(await getLatestBlockTimestamp()) + Number(ONE_PERIOD))
-=======
       await setNextBlockTimestamp(Number(await getLatestBlockTimestamp()) + 12)
->>>>>>> db72e404
       await rToken.connect(addr1).issue(issueAmount2)
 
       // Check new issuance available - all consumed
@@ -1421,11 +1358,7 @@
 
       // Issuance #3 - Should be allowed, does not exceed supply restriction
       const issueAmount3: BigNumber = bn('100000e18')
-<<<<<<< HEAD
-      await setNextBlockTimestamp(Number(await getLatestBlockTimestamp()) + Number(ONE_PERIOD))
-=======
       await setNextBlockTimestamp(Number(await getLatestBlockTimestamp()) + 12)
->>>>>>> db72e404
       await rToken.connect(addr1).issue(issueAmount3)
 
       // Check issuance throttle updated - Previous issuances recharged
@@ -1460,11 +1393,7 @@
 
       const issueAmount4: BigNumber = fp('105800')
       // Issuance #4 - almost all available
-<<<<<<< HEAD
-      await setNextBlockTimestamp(Number(await getLatestBlockTimestamp()) + Number(ONE_PERIOD))
-=======
       await setNextBlockTimestamp(Number(await getLatestBlockTimestamp()) + 12)
->>>>>>> db72e404
       await rToken.connect(addr1).issue(issueAmount4)
 
       expect(await facadeMonitor.issuanceAvailable(rToken.address)).to.be.closeTo(
@@ -1684,11 +1613,7 @@
       expect((await facade.auctionsSettleable(rsrTrader.address)).length).to.equal(0)
 
       // Advance time till auction ended
-<<<<<<< HEAD
-      await advanceBlocks(1 + auctionLength / 12)
-=======
       await advanceToTimestamp((await getLatestBlockTimestamp()) + auctionLength + 13)
->>>>>>> db72e404
 
       // Settle and start new auction - Will retry
       await expectEvents(
