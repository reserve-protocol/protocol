import { loadFixture } from '@nomicfoundation/hardhat-network-helpers'
import { anyValue } from '@nomicfoundation/hardhat-chai-matchers/withArgs'
import { SignerWithAddress } from '@nomiclabs/hardhat-ethers/signers'
import { expect } from 'chai'
import { BigNumber, ContractFactory } from 'ethers'
import { ethers, upgrades } from 'hardhat'
import { expectEvents } from '../common/events'
import { IConfig, IMonitorParams } from '#/common/configuration'
import { bn, fp } from '../common/numbers'
import { setOraclePrice } from './utils/oracles'
import { disableBatchTrade, disableDutchTrade } from './utils/trades'
import { whileImpersonating } from './utils/impersonation'
import {
  Asset,
  BackingManagerP1,
  BackingMgrCompatibleV1,
  BackingMgrCompatibleV2,
  BackingMgrInvalidVersion,
  ComptrollerMock,
  CTokenMock,
  ERC20Mock,
  FacadeMonitor,
  FacadeMonitorV2,
  FacadeTest,
  MockV3Aggregator,
  ReadFacet,
  RecollateralizationLibP1,
  RevertingFacetMock,
  RevenueFacet,
  RevenueTraderCompatibleV1,
  RevenueTraderCompatibleV2,
  RevenueTraderInvalidVersion,
  RevenueTraderP1,
  StaticATokenMock,
  StRSRP1,
  IAssetRegistry,
  IBasketHandler,
  TestIBackingManager,
  TestIBroker,
  TestIFacade,
  TestIRevenueTrader,
  TestIMain,
  TestIStRSR,
  TestIRToken,
  USDCMock,
} from '../typechain'
import { advanceTime } from './utils/time'
import {
  Collateral,
  Implementation,
  IMPLEMENTATION,
  defaultFixture,
  ORACLE_ERROR,
  DECAY_DELAY,
  PRICE_TIMEOUT,
} from './fixtures'
import { advanceToTimestamp, getLatestBlockTimestamp, setNextBlockTimestamp } from './utils/time'
import { CollateralStatus, TradeKind, MAX_UINT256, ZERO_ADDRESS } from '#/common/constants'
import { expectTrade } from './utils/trades'
import { mintCollaterals } from './utils/tokens'

const describeP1 = IMPLEMENTATION == Implementation.P1 ? describe : describe.skip

const itP1 = IMPLEMENTATION == Implementation.P1 ? it : it.skip

describe('Facade + FacadeMonitor contracts', () => {
  let owner: SignerWithAddress
  let addr1: SignerWithAddress
  let addr2: SignerWithAddress
  let other: SignerWithAddress

  // Tokens
  let initialBal: BigNumber
  let token: ERC20Mock
  let usdc: USDCMock
  let aToken: StaticATokenMock
  let cToken: CTokenMock
  let aaveToken: ERC20Mock
  let compToken: ERC20Mock
  let compoundMock: ComptrollerMock
  let rsr: ERC20Mock
  let basket: Collateral[]

  // Assets
  let tokenAsset: Collateral
  let usdcAsset: Collateral
  let aTokenAsset: Collateral
  let cTokenAsset: Collateral

  // Facade
  let facade: TestIFacade
  let facadeTest: FacadeTest
  let facadeMonitor: FacadeMonitor
  let readFacet: ReadFacet
  let revenueFacet: RevenueFacet

  // Main
  let rToken: TestIRToken
  let main: TestIMain
  let stRSR: TestIStRSR
  let basketHandler: IBasketHandler
  let rTokenTrader: TestIRevenueTrader
  let rsrTrader: TestIRevenueTrader
  let backingManager: TestIBackingManager
  let broker: TestIBroker
  let assetRegistry: IAssetRegistry

  // RSR
  let rsrAsset: Asset

  // Config values
  let config: IConfig

  // Factories
  let RevenueTraderV2ImplFactory: ContractFactory
  let RevenueTraderV1ImplFactory: ContractFactory
  let RevenueTraderInvalidVerImplFactory: ContractFactory
  let BackingMgrV2ImplFactory: ContractFactory
  let BackingMgrV1ImplFactory: ContractFactory
  let BackingMgrInvalidVerImplFactory: ContractFactory

  beforeEach(async () => {
    ;[owner, addr1, addr2, other] = await ethers.getSigners()

    // Deploy fixture
    ;({
      stRSR,
      aaveToken,
      compToken,
      compoundMock,
      rsr,
      rsrAsset,
      basket,
      config,
      facade,
      readFacet,
      revenueFacet,
      facadeTest,
      facadeMonitor,
      rToken,
      main,
      basketHandler,
      backingManager,
      rTokenTrader,
      rsrTrader,
      broker,
      assetRegistry,
    } = await loadFixture(defaultFixture))

    // Get assets and tokens
    ;[tokenAsset, usdcAsset, aTokenAsset, cTokenAsset] = basket

    token = <ERC20Mock>await ethers.getContractAt('ERC20Mock', await tokenAsset.erc20())
    usdc = <USDCMock>await ethers.getContractAt('USDCMock', await usdcAsset.erc20())
    aToken = <StaticATokenMock>(
      await ethers.getContractAt('StaticATokenMock', await aTokenAsset.erc20())
    )
    cToken = <CTokenMock>await ethers.getContractAt('CTokenMock', await cTokenAsset.erc20())

    // Factories used in tests
    RevenueTraderV2ImplFactory = await ethers.getContractFactory('RevenueTraderCompatibleV2')

    RevenueTraderV1ImplFactory = await ethers.getContractFactory('RevenueTraderCompatibleV1')

    RevenueTraderInvalidVerImplFactory = await ethers.getContractFactory(
      'RevenueTraderInvalidVersion'
    )

    const tradingLib: RecollateralizationLibP1 = <RecollateralizationLibP1>(
      await (await ethers.getContractFactory('RecollateralizationLibP1')).deploy()
    )

    BackingMgrV2ImplFactory = await ethers.getContractFactory('BackingMgrCompatibleV2', {
      libraries: {
        RecollateralizationLibP1: tradingLib.address,
      },
    })

    BackingMgrV1ImplFactory = await ethers.getContractFactory('BackingMgrCompatibleV1', {
      libraries: {
        RecollateralizationLibP1: tradingLib.address,
      },
    })

    BackingMgrInvalidVerImplFactory = await ethers.getContractFactory('BackingMgrInvalidVersion', {
      libraries: {
        RecollateralizationLibP1: tradingLib.address,
      },
    })
  })

  describe('Facade', () => {
    let selector: string
    let revertingFacet: RevertingFacetMock

    beforeEach(async () => {
      selector = readFacet.interface.getSighash('backingOverview(address)')
      const factory = await ethers.getContractFactory('RevertingFacetMock')
      revertingFacet = await factory.deploy()
    })

    it('Cannot save zero addr facets', async () => {
      await expect(facade.save(ZERO_ADDRESS, [selector])).to.be.revertedWith('zero address')
    })
    it('Can overwrite an entry', async () => {
      await expect(facade.save(revertingFacet.address, [selector]))
        .to.emit(facade, 'SelectorSaved')
        .withArgs(revertingFacet.address, selector)
      await expect(facade.backingOverview(rToken.address)).to.be.revertedWith('RevertingFacetMock')
    })
  })

  describe('Facets', () => {
    let issueAmount: BigNumber

    const expectValidBasketBreakdown = async (rToken: TestIRToken) => {
      const [erc20s, breakdown, targets] = await facade.callStatic.basketBreakdown(rToken.address)
      expect(erc20s.length).to.equal(4)
      expect(breakdown.length).to.equal(4)
      expect(targets.length).to.equal(4)
      expect(erc20s[0]).to.equal(token.address)
      expect(erc20s[1]).to.equal(usdc.address)
      expect(erc20s[2]).to.equal(aToken.address)
      expect(erc20s[3]).to.equal(cToken.address)
      expect(breakdown[0]).to.be.closeTo(fp('0.25'), 10)
      expect(breakdown[1]).to.be.closeTo(fp('0.25'), 10)
      expect(breakdown[2]).to.be.closeTo(fp('0.25'), 10)
      expect(breakdown[3]).to.be.closeTo(fp('0.25'), 10)
      expect(targets[0]).to.equal(ethers.utils.formatBytes32String('USD'))
      expect(targets[1]).to.equal(ethers.utils.formatBytes32String('USD'))
      expect(targets[2]).to.equal(ethers.utils.formatBytes32String('USD'))
      expect(targets[3]).to.equal(ethers.utils.formatBytes32String('USD'))
    }

    beforeEach(async () => {
      // Mint Tokens
      initialBal = bn('10000000000e18')
      await mintCollaterals(owner, [addr1, addr2], initialBal, basket)

      // Issue some RTokens
      issueAmount = bn('100e18')

      // Provide approvals
      await token.connect(addr1).approve(rToken.address, initialBal)
      await usdc.connect(addr1).approve(rToken.address, initialBal)
      await aToken.connect(addr1).approve(rToken.address, initialBal)
      await cToken.connect(addr1).approve(rToken.address, initialBal)

      // Issue rTokens
      await rToken.connect(addr1).issue(issueAmount)
    })

    it('should return the correct facade address', async () => {
      expect(await facade.stToken(rToken.address)).to.equal(stRSR.address)
    })

    context('BackingBufferFacet', () => {
      it('Should return backingBuffer', async () => {
        let [required, actual] = await facade.callStatic.backingBuffer(rToken.address)
        expect(required).to.be.closeTo(fp('0.01'), fp('0.0001'))
        expect(actual).to.equal(0)

        // Mimic 10% even appreciation across the board on a 0.01% backingBuffer
        const [erc20s, amounts] = await basketHandler.quote(issueAmount, 0)
        for (let i = 0; i < erc20s.length; i++) {
          const erc20 = await ethers.getContractAt('ERC20Mock', erc20s[i])
          await erc20.connect(addr1).mint(backingManager.address, amounts[i].div(10))
        }
        ;[required, actual] = await facade.callStatic.backingBuffer(rToken.address)
        expect(required).to.be.closeTo(fp('0.01'), fp('0.0001'))
        expect(actual).to.equal(fp('10')) // 10%

        // Add-in an uneven balance to get to 12.5% total appreciation on a 0.01% backingBuffer
        await token.connect(addr1).mint(backingManager.address, issueAmount.div(4).div(10))
        ;[required, actual] = await facade.callStatic.backingBuffer(rToken.address)
        expect(required).to.be.closeTo(fp('0.01'), fp('0.0001'))
        expect(actual).to.equal(fp('12.5')) // 12.5%
      })
    })

    context('MaxIssuableFacet', () => {
      it('Should return maxIssuable correctly', async () => {
        // Regression test
        // April 2nd 2024 -- maxIssuableByAmounts did not account for appreciation
        // Cause RToken appreciation first to ensure basketsNeeded != totalSupply
        const meltAmt = issueAmount.div(10)
        const furnaceAddr = await main.furnace()
        await rToken.connect(addr1).transfer(furnaceAddr, meltAmt)
        await whileImpersonating(furnaceAddr, async (furnaceSigner) => {
          await rToken.connect(furnaceSigner).melt(meltAmt)
        })

        // Check values -- must reflect 10% appreciation
        expect(await facade.callStatic.maxIssuable(rToken.address, addr1.address)).to.equal(
          bn('3.599999991e28')
        )
        expect(await facade.callStatic.maxIssuable(rToken.address, addr2.address)).to.equal(
          bn('3.6e28')
        )
        expect(await facade.callStatic.maxIssuable(rToken.address, other.address)).to.equal(0)

        // Redeem all RTokens
        await rToken.connect(addr1).redeem(await rToken.totalSupply())
        expect(await rToken.totalSupply()).to.equal(0)
        expect(await rToken.basketsNeeded()).to.equal(0)

<<<<<<< HEAD
    it('Should return maxIssuableByAmounts correctly', async () => {
      const [erc20Addrs] = await basketHandler.quote(fp('1'), false, 0)
      const erc20s = await Promise.all(erc20Addrs.map((a) => ethers.getContractAt('ERC20Mock', a)))
      const addr1Amounts = await Promise.all(erc20s.map((e) => e.balanceOf(addr1.address)))
      const addr2Amounts = await Promise.all(erc20s.map((e) => e.balanceOf(addr2.address)))
      const otherAmounts = await Promise.all(erc20s.map((e) => e.balanceOf(other.address)))

      // Regression test
      // April 2nd 2024 -- maxIssuableByAmounts did not account for appreciation
      // Cause RToken appreciation first to ensure basketsNeeded != totalSupply
      const meltAmt = issueAmount.div(10)
      const furnaceAddr = await main.furnace()
      await rToken.connect(addr1).transfer(furnaceAddr, meltAmt)
      await whileImpersonating(furnaceAddr, async (furnaceSigner) => {
        await rToken.connect(furnaceSigner).melt(meltAmt)
=======
        // With 0 baskets needed - Returns correct value at 1:1 rate, without the 10%
        expect(await facade.callStatic.maxIssuable(rToken.address, addr2.address)).to.equal(
          bn('4e28')
        )
>>>>>>> c8752bcd
      })
      it('Should return maxIssuableByAmounts correctly', async () => {
        const [erc20Addrs] = await basketHandler.quote(fp('1'), 0)
        const erc20s = await Promise.all(
          erc20Addrs.map((a) => ethers.getContractAt('ERC20Mock', a))
        )
        const addr1Amounts = await Promise.all(erc20s.map((e) => e.balanceOf(addr1.address)))
        const addr2Amounts = await Promise.all(erc20s.map((e) => e.balanceOf(addr2.address)))
        const otherAmounts = await Promise.all(erc20s.map((e) => e.balanceOf(other.address)))

        // Regression test
        // April 2nd 2024 -- maxIssuableByAmounts did not account for appreciation
        // Cause RToken appreciation first to ensure basketsNeeded != totalSupply
        const meltAmt = issueAmount.div(10)
        const furnaceAddr = await main.furnace()
        await rToken.connect(addr1).transfer(furnaceAddr, meltAmt)
        await whileImpersonating(furnaceAddr, async (furnaceSigner) => {
          await rToken.connect(furnaceSigner).melt(meltAmt)
        })

        // Check values -- must reflect 10% appreciation
        expect(await facade.callStatic.maxIssuableByAmounts(rToken.address, addr1Amounts)).to.equal(
          bn('3.599999991e28')
        )
        expect(await facade.callStatic.maxIssuableByAmounts(rToken.address, addr2Amounts)).to.equal(
          bn('3.6e28')
        )
        expect(await facade.callStatic.maxIssuableByAmounts(rToken.address, otherAmounts)).to.equal(
          0
        )

        // Redeem all RTokens
        await rToken.connect(addr1).redeem(await rToken.totalSupply())
        expect(await rToken.totalSupply()).to.equal(0)
        expect(await rToken.basketsNeeded()).to.equal(0)
        const newAddr2Amounts = await Promise.all(erc20s.map((e) => e.balanceOf(addr2.address)))

        // With 0 baskets needed - Returns correct value at 1:1 rate, without the 10%
        expect(
          await facade.callStatic.maxIssuableByAmounts(rToken.address, newAddr2Amounts)
        ).to.equal(bn('4e28'))
      })

      it('Should revert maxIssuable when frozen', async () => {
        await main.connect(owner).freezeShort()
        await expect(
          facade.callStatic.maxIssuable(rToken.address, addr1.address)
        ).to.be.revertedWith('frozen')
      })
    })

    it('Should return issuable quantities correctly', async () => {
      const [toks, quantities, uoas] = await facade.callStatic.issue(rToken.address, issueAmount)
      expect(toks.length).to.equal(4)
      expect(toks[0]).to.equal(token.address)
      expect(toks[1]).to.equal(usdc.address)
      expect(toks[2]).to.equal(aToken.address)
      expect(toks[3]).to.equal(cToken.address)
      expect(quantities.length).to.equal(4)
      expect(quantities[0]).to.equal(issueAmount.div(4))
      expect(quantities[1]).to.equal(issueAmount.div(4).div(bn('1e12')))
      expect(quantities[2]).to.equal(issueAmount.div(4))
      expect(quantities[3]).to.equal(issueAmount.div(4).mul(50).div(bn('1e10')))
      expect(uoas.length).to.equal(4)
      expect(uoas[0]).to.equal(issueAmount.div(4))
      expect(uoas[1]).to.equal(issueAmount.div(4))
      expect(uoas[2]).to.equal(issueAmount.div(4))
      expect(uoas[3]).to.equal(issueAmount.div(4))
    })

    it('Should handle UNPRICED when returning issuable quantities', async () => {
      // Set unpriced assets, should return UoA = 0
      await advanceTime(DECAY_DELAY.add(PRICE_TIMEOUT).toString())
      const [toks, quantities, uoas] = await facade.callStatic.issue(rToken.address, issueAmount)
      expect(toks.length).to.equal(4)
      expect(toks[0]).to.equal(token.address)
      expect(toks[1]).to.equal(usdc.address)
      expect(toks[2]).to.equal(aToken.address)
      expect(toks[3]).to.equal(cToken.address)
      expect(quantities.length).to.equal(4)
      expect(quantities[0]).to.equal(issueAmount.div(4))
      expect(quantities[1]).to.equal(issueAmount.div(4).div(bn('1e12')))
      expect(quantities[2]).to.equal(issueAmount.div(4))
      expect(quantities[3]).to.equal(issueAmount.div(4).mul(50).div(bn('1e10')))
      expect(uoas.length).to.equal(4)
      // Assets are unpriced
      expect(uoas[0]).to.equal(0)
      expect(uoas[1]).to.equal(0)
      expect(uoas[2]).to.equal(0)
      expect(uoas[3]).to.equal(0)
    })

    it('Should revert when returning issuable quantities if frozen', async () => {
      await main.connect(owner).freezeShort()
      await expect(facade.callStatic.issue(rToken.address, issueAmount)).to.be.revertedWith(
        'frozen'
      )
    })

    it('Should return redeemable quantities correctly', async () => {
      const [toks, quantities, available] = await facade.callStatic.redeem(
        rToken.address,
        issueAmount
      )
      expect(toks.length).to.equal(4)
      expect(toks[0]).to.equal(token.address)
      expect(toks[1]).to.equal(usdc.address)
      expect(toks[2]).to.equal(aToken.address)
      expect(toks[3]).to.equal(cToken.address)
      expect(quantities[0]).to.equal(issueAmount.div(4))
      expect(quantities[1]).to.equal(issueAmount.div(4).div(bn('1e12')))
      expect(quantities[2]).to.equal(issueAmount.div(4))
      expect(quantities[3]).to.equal(issueAmount.div(4).mul(50).div(bn('1e10')))
      expect(available[0]).to.equal(issueAmount.div(4))
      expect(available[1]).to.equal(issueAmount.div(4).div(bn('1e12')))
      expect(available[2]).to.equal(issueAmount.div(4))
      expect(available[3]).to.equal(issueAmount.div(4).mul(50).div(bn('1e10')))

      // redeemCustom
      const [toksCustom, quantitiesCustom] = await facade.callStatic.redeemCustom(
        rToken.address,
        issueAmount,
        [await basketHandler.nonce()],
        [fp('1')]
      )
      expect(toksCustom.length).to.equal(4)
      expect(toksCustom[0]).to.equal(token.address)
      expect(toksCustom[1]).to.equal(usdc.address)
      expect(toksCustom[2]).to.equal(aToken.address)
      expect(toksCustom[3]).to.equal(cToken.address)
      expect(quantitiesCustom[0]).to.equal(issueAmount.div(4))
      expect(quantitiesCustom[1]).to.equal(issueAmount.div(4).div(bn('1e12')))
      expect(quantitiesCustom[2]).to.equal(issueAmount.div(4))
      expect(quantitiesCustom[3]).to.equal(issueAmount.div(4).mul(50).div(bn('1e10')))

      // Prorata case -- burn half
      await token.burn(await main.backingManager(), issueAmount.div(8))
      const [newToks, newQuantities, newAvailable] = await facade.callStatic.redeem(
        rToken.address,
        issueAmount
      )
      expect(newToks[0]).to.equal(token.address)
      expect(newQuantities[0]).to.equal(issueAmount.div(4))
      expect(newAvailable[0]).to.equal(issueAmount.div(4).div(2))

      // redeemCustom
      const [newToksCustom, newQuantitiesCustom] = await facade.callStatic.redeemCustom(
        rToken.address,
        issueAmount,
        [await basketHandler.nonce()],
        [fp('1')]
      )
      expect(newToksCustom.length).to.equal(4)
      expect(newToksCustom[0]).to.equal(token.address)
      expect(newToksCustom[1]).to.equal(usdc.address)
      expect(newToksCustom[2]).to.equal(aToken.address)
      expect(newToksCustom[3]).to.equal(cToken.address)
      expect(newQuantitiesCustom[0]).to.equal(issueAmount.div(4).div(2))
      expect(newQuantitiesCustom[1]).to.equal(issueAmount.div(4).div(bn('1e12')))
      expect(newQuantitiesCustom[2]).to.equal(issueAmount.div(4))
      expect(newQuantitiesCustom[3]).to.equal(issueAmount.div(4).mul(50).div(bn('1e10')))

      // refreshBasket()
      await basketHandler.connect(owner).refreshBasket()
      await expect(facade.callStatic.redeem(rToken.address, issueAmount)).not.to.be.reverted
      const [prevBasketTokens, prevBasketQuantities] = await facade.callStatic.redeemCustom(
        rToken.address,
        issueAmount,
        [(await basketHandler.nonce()) - 1],
        [fp('1')]
      )
      expect(prevBasketTokens.length).to.equal(4)
      expect(prevBasketTokens[0]).to.equal(token.address)
      expect(prevBasketTokens[1]).to.equal(usdc.address)
      expect(prevBasketTokens[2]).to.equal(aToken.address)
      expect(prevBasketTokens[3]).to.equal(cToken.address)
      expect(prevBasketQuantities[0]).to.equal(issueAmount.div(4).div(2))
      expect(prevBasketQuantities[1]).to.equal(issueAmount.div(4).div(bn('1e12')))
      expect(prevBasketQuantities[2]).to.equal(issueAmount.div(4))
      expect(prevBasketQuantities[3]).to.equal(issueAmount.div(4).mul(50).div(bn('1e10')))
    })

    it('Should revert when returning redeemable quantities if frozen', async () => {
      await main.connect(owner).freezeShort()
      await expect(facade.callStatic.redeem(rToken.address, issueAmount)).to.be.revertedWith(
        'frozen'
      )

      await expect(
        facade.callStatic.redeemCustom(
          rToken.address,
          issueAmount,
          [await basketHandler.nonce()],
          [fp('1')]
        )
      ).to.be.revertedWith('frozen')
    })

    it('Should revert if portions do not sum to FIX_ONE in redeem custom', async function () {
      const nonce = await basketHandler.nonce()
      await expect(
        facade.callStatic.redeemCustom(
          rToken.address,
          issueAmount,
          [nonce, nonce],
          [fp('0.5'), fp('0.5').add(1)]
        )
      ).to.be.revertedWith('portions do not add up to FIX_ONE')
    })

    it('Should return backingOverview correctly', async () => {
      let [backing, overCollateralization] = await facade.callStatic.backingOverview(rToken.address)

      // Check values - Fully collateralized and no over-collateralization
      expect(backing).to.equal(fp('1'))
      expect(overCollateralization).to.equal(0)

      // Mint some RSR
      const stakeAmount = bn('50e18') // Half in value compared to issued RTokens
      await rsr.connect(owner).mint(addr1.address, stakeAmount.mul(2))

      // Stake some RSR
      await rsr.connect(addr1).approve(stRSR.address, stakeAmount)
      await stRSR.connect(addr1).stake(stakeAmount)
      ;[backing, overCollateralization] = await facade.callStatic.backingOverview(rToken.address)

      // Check values - Fully collateralized and fully over-collateralized
      expect(backing).to.equal(fp('1'))
      expect(overCollateralization).to.be.closeTo(fp('0.5'), 10)

      // Stake more RSR
      await rsr.connect(addr1).approve(stRSR.address, stakeAmount)
      await stRSR.connect(addr1).stake(stakeAmount)
      ;[backing, overCollateralization] = await facade.callStatic.backingOverview(rToken.address)

      expect(backing).to.equal(fp('1'))
      expect(overCollateralization).to.equal(fp('1'))

      // Redeem all RTokens
      await rToken.connect(addr1).redeem(issueAmount)

      // Check values = 0 (no supply)
      ;[backing, overCollateralization] = await facade.callStatic.backingOverview(rToken.address)

      // Check values - No supply, returns 0
      expect(backing).to.equal(0)
      expect(overCollateralization).to.equal(0)
    })

    it('Should return backingOverview backing correctly when undercollateralized', async () => {
      const backingManager = await main.backingManager()
      await usdc.burn(backingManager, (await usdc.balanceOf(backingManager)).div(2))
      await basketHandler.refreshBasket()
      const [backing, overCollateralization] = await facade.callStatic.backingOverview(
        rToken.address
      )

      // Check values - Fully collateralized and no over-collateralization
      expect(backing).to.equal(fp('0.875'))
      expect(overCollateralization).to.equal(0)
    })

    it('Should return backingOverview backing correctly when an asset price is 0', async () => {
      await setOraclePrice(tokenAsset.address, bn(0))
      const [backing, overCollateralization] = await facade.callStatic.backingOverview(
        rToken.address
      )

      // Check values - Fully collateralized and no over-collateralization
      expect(backing).to.equal(fp('1'))
      expect(overCollateralization).to.equal(0)
    })

    it('Should return backingOverview backing correctly when basket collateral is UNPRICED', async () => {
      await setOraclePrice(tokenAsset.address, MAX_UINT256.div(2).sub(1))
      await basketHandler.refreshBasket()
      const [backing, overCollateralization] = await facade.callStatic.backingOverview(
        rToken.address
      )

      // Check values - Fully collateralized and no over-collateralization
      expect(backing).to.equal(fp('1')) // since price is unknown for uoaHeldInBaskets
      expect(overCollateralization).to.equal(0)
    })

    it('Should return backingOverview over-collateralization correctly when RSR price is 0', async () => {
      // Mint some RSR
      const stakeAmount = bn('50e18') // Half in value compared to issued RTokens
      await rsr.connect(owner).mint(addr1.address, stakeAmount.mul(2))

      // Stake some RSR
      await rsr.connect(addr1).approve(stRSR.address, stakeAmount)
      await stRSR.connect(addr1).stake(stakeAmount)

      const [backing, overCollateralization] = await facade.callStatic.backingOverview(
        rToken.address
      )

      // Check values - Fully collateralized and no over-collateralization
      expect(backing).to.equal(fp('1'))
      expect(overCollateralization).to.equal(fp('0.5'))

      // Set price to 0
      await setOraclePrice(rsrAsset.address, bn(0))
      await advanceTime(DECAY_DELAY.add(PRICE_TIMEOUT).toString())
      await setOraclePrice(tokenAsset.address, bn('1e8'))
      await setOraclePrice(usdcAsset.address, bn('1e8'))
      await assetRegistry.refresh()

      const [backing2, overCollateralization2] = await facade.callStatic.backingOverview(
        rToken.address
      )

      // Check values - Fully collateralized and no over-collateralization
      expect(backing2).to.equal(fp('1'))
      expect(overCollateralization2).to.equal(0)
    })

    it('Should return backingOverview backing correctly when RSR is UNPRICED', async () => {
      // Mint some RSR
      const stakeAmount = bn('50e18') // Half in value compared to issued RTokens
      await rsr.connect(owner).mint(addr1.address, stakeAmount.mul(2))

      // Stake some RSR
      await rsr.connect(addr1).approve(stRSR.address, stakeAmount)
      await stRSR.connect(addr1).stake(stakeAmount)

      // Check values - Fully collateralized and with 50%-collateralization
      let [backing, overCollateralization] = await facade.callStatic.backingOverview(rToken.address)
      expect(backing).to.equal(fp('1'))
      expect(overCollateralization).to.equal(fp('0.5'))

      await advanceTime(DECAY_DELAY.add(PRICE_TIMEOUT).toString())
      await setOraclePrice(tokenAsset.address, bn('1e8'))
      await setOraclePrice(usdcAsset.address, bn('1e8'))
      await assetRegistry.refresh()
      ;[backing, overCollateralization] = await facade.callStatic.backingOverview(rToken.address)

      // Check values - Fully collateralized and no over-collateralization
      expect(backing).to.equal(fp('1'))
      expect(overCollateralization).to.equal(0)
    })

    it('Should return balancesAcrossAllTraders correctly', async () => {
      // Send 1 token to rTokenTrader; 2 to rsrTrader
      await token.connect(addr1).transfer(rTokenTrader.address, 1)
      await token.connect(addr1).transfer(rsrTrader.address, 2)
      await usdc.connect(addr1).transfer(rTokenTrader.address, 1)
      await usdc.connect(addr1).transfer(rsrTrader.address, 2)
      await aToken.connect(addr1).transfer(rTokenTrader.address, 1)
      await aToken.connect(addr1).transfer(rsrTrader.address, 2)
      await cToken.connect(addr1).transfer(rTokenTrader.address, 1)
      await cToken.connect(addr1).transfer(rsrTrader.address, 2)

      // Balances
      const [erc20s, balances, balancesNeededByBackingManager] =
        await facade.callStatic.balancesAcrossAllTraders(rToken.address)
      expect(erc20s.length).to.equal(8)
      expect(balances.length).to.equal(8)
      expect(balancesNeededByBackingManager.length).to.equal(8)

      for (let i = 0; i < 8; i++) {
        let bal = bn('0')
        if (erc20s[i] == token.address) bal = issueAmount.div(4)
        if (erc20s[i] == usdc.address) bal = issueAmount.div(4).div(bn('1e12'))
        if (erc20s[i] == aToken.address) bal = issueAmount.div(4)
        if (erc20s[i] == cToken.address) bal = issueAmount.div(4).mul(50).div(bn('1e10'))

        if ([token.address, usdc.address, aToken.address, cToken.address].indexOf(erc20s[i]) >= 0) {
          expect(balances[i]).to.equal(bal.add(3)) // expect 3 more
          expect(balancesNeededByBackingManager[i]).to.equal(bal)
        } else {
          expect(balances[i]).to.equal(0)
          expect(balancesNeededByBackingManager[i]).to.equal(0)
        }
      }
    })

    it('Should return revenue + chain into ActFacet.runRevenueAuctions', async () => {
      // Set low to 0 == revenueOverview() should not revert
      const minTradeVolume = await rsrTrader.minTradeVolume()
      const auctionLength = await broker.dutchAuctionLength()
      const tokenSurplus = bn('0.5e18')
      await token.connect(addr1).transfer(rsrTrader.address, tokenSurplus)

      await setOraclePrice(usdcAsset.address, bn('0'))
      await advanceTime(DECAY_DELAY.add(PRICE_TIMEOUT).toString())
      await setOraclePrice(tokenAsset.address, bn('1e8'))
      await setOraclePrice(rsrAsset.address, bn('1e8'))
      await assetRegistry.refresh()

      const [low] = await usdcAsset.price()
      expect(low).to.equal(0)

      // revenue
      let [erc20s, canStart, surpluses, minTradeAmounts] = await facade.callStatic.revenueOverview(
        rsrTrader.address
      )
      expect(erc20s.length).to.equal(8) // should be full set of registered ERC20s

      const erc20sToStart = []
      for (let i = 0; i < 8; i++) {
        if (erc20s[i] == token.address) {
          erc20sToStart.push(erc20s[i])
          expect(canStart[i]).to.equal(true)
          expect(surpluses[i]).to.equal(tokenSurplus)
        } else {
          expect(canStart[i]).to.equal(false)
          expect(surpluses[i]).to.equal(0)
        }
        const asset = await ethers.getContractAt('IAsset', await assetRegistry.toAsset(erc20s[i]))
        const [low] = await asset.price()
        expect(minTradeAmounts[i]).to.equal(
          low.gt(0) ? minTradeVolume.mul(bn('10').pow(await asset.erc20Decimals())).div(low) : 0
        ) // 1% oracleError
      }

      // Run revenue auctions via multicall
      const funcSig = ethers.utils.id('runRevenueAuctions(address,address[],address[],uint8[])')
      const args = ethers.utils.defaultAbiCoder.encode(
        ['address', 'address[]', 'address[]', 'uint8[]'],
        [rsrTrader.address, [], erc20sToStart, [TradeKind.DUTCH_AUCTION]]
      )
      const data = funcSig.substring(0, 10) + args.slice(2)
      const facadeAsActFacet = await ethers.getContractAt('ActFacet', facade.address)
      await expect(facadeAsActFacet.multicall([data])).to.emit(rsrTrader, 'TradeStarted')

      // Another call to revenueOverview should not propose any auction
      ;[erc20s, canStart, surpluses, minTradeAmounts] = await facade.callStatic.revenueOverview(
        rsrTrader.address
      )
      expect(canStart).to.eql(Array(8).fill(false))

      // Nothing should be settleable
      expect((await facade.auctionsSettleable(rsrTrader.address)).length).to.equal(0)

      // Advance time till auction is over
      await advanceToTimestamp((await getLatestBlockTimestamp()) + auctionLength + 13)

      // Now should be settleable
      const settleable = await facade.auctionsSettleable(rsrTrader.address)
      expect(settleable.length).to.equal(1)
      expect(settleable[0]).to.equal(token.address)

      // Another call to revenueOverview should settle and propose new auction
      ;[erc20s, canStart, surpluses, minTradeAmounts] = await facade.callStatic.revenueOverview(
        rsrTrader.address
      )

      // Should repeat the same auctions
      for (let i = 0; i < 8; i++) {
        if (erc20s[i] == token.address) {
          expect(canStart[i]).to.equal(true)
          expect(surpluses[i]).to.equal(tokenSurplus)
        } else {
          expect(canStart[i]).to.equal(false)
          expect(surpluses[i]).to.equal(0)
        }
      }

      // Settle and start new auction
      await facade.runRevenueAuctions(rsrTrader.address, erc20sToStart, erc20sToStart, [
        TradeKind.DUTCH_AUCTION,
      ])

      // Send additional revenues
      await token.connect(addr1).transfer(rsrTrader.address, tokenSurplus)

      // Call revenueOverview, cannot open new auctions
      ;[erc20s, canStart, surpluses, minTradeAmounts] = await facade.callStatic.revenueOverview(
        rsrTrader.address
      )
      expect(canStart).to.eql(Array(8).fill(false))
    })

    context('RevenueFacet', () => {
      it('Should return multiple revenues', async () => {
        const rsrTraderAmt = bn('0.6e18')
        const rTokenTraderAmt = bn('0.4e18')
        await token.connect(addr1).transfer(rsrTrader.address, rsrTraderAmt)
        await token.connect(addr1).transfer(rTokenTrader.address, rTokenTraderAmt)

        const revenues = await facade.callStatic.revenues([rToken.address, rToken.address]) // re-use same RToken since facade does not check for uniqueness
        const minTradeVolume = await backingManager.minTradeVolume() // same for revenue traders

        // Check surpluses
        for (let i = 0; i < revenues.length; i++) {
          expect(revenues[i].rToken).to.equal(rToken.address)
          if (i == 8 || i == 24) {
            expect(revenues[i].trader).to.equal(rTokenTrader.address)
            expect(revenues[i].buy).to.equal(rToken.address)
            expect(revenues[i].symbol).to.equal('DAI')
            expect(revenues[i].sellDecimals).to.equal(18)
            expect(revenues[i].volume).to.equal(rTokenTraderAmt.mul(99).div(100))
            expect(revenues[i].balance).to.equal(rTokenTraderAmt)
            expect(revenues[i].minTradeAmount).to.equal(minTradeVolume.mul(100).div(99))
          } else if (i == 9 || i == 25) {
            expect(revenues[i].trader).to.equal(rsrTrader.address)
            expect(revenues[i].buy).to.equal(rsr.address)
            expect(revenues[i].symbol).to.equal('DAI')
            expect(revenues[i].sellDecimals).to.equal(18)
            expect(revenues[i].volume).to.equal(rsrTraderAmt.mul(99).div(100))
            expect(revenues[i].balance).to.equal(rsrTraderAmt)
            expect(revenues[i].minTradeAmount).to.equal(minTradeVolume.mul(100).div(99))
          } else {
            expect(revenues[i].sellDecimals).to.not.equal(0)
            expect(revenues[i].volume).to.equal(0)
            expect(revenues[i].balance).to.equal(0)
            expect(revenues[i].minTradeAmount).to.not.equal(0)
          }
        }
      })
    })

    itP1('Should handle invalid versions when running revenueOverview', async () => {
      // Use P1 specific versions
      rsrTrader = <RevenueTraderP1>await ethers.getContractAt('RevenueTraderP1', rsrTrader.address)
      backingManager = <BackingManagerP1>(
        await ethers.getContractAt('BackingManagerP1', backingManager.address)
      )

      const bckMgrInvalidVer: BackingMgrInvalidVersion = <BackingMgrInvalidVersion>(
        await BackingMgrInvalidVerImplFactory.deploy()
      )

      await expect(facade.callStatic.revenueOverview(rsrTrader.address)).not.to.be.reverted

      await whileImpersonating(main.address, async (signer) => {
        await backingManager.connect(signer).upgradeTo(bckMgrInvalidVer.address)
      })

      // Reverts due to invalid version when forwarding revenue
      await expect(facade.callStatic.revenueOverview(rsrTrader.address)).to.be.revertedWith(
        'unrecognized version'
      )
    })

    it('Should return nextRecollateralizationAuction', async () => {
      // Confirm no auction to run yet - should not revert
      let [canStart, sell, buy, sellAmount] =
        await facade.callStatic.nextRecollateralizationAuction(
          backingManager.address,
          TradeKind.DUTCH_AUCTION
        )
      expect(canStart).to.equal(false)

      // Setup prime basket
      await basketHandler.connect(owner).setPrimeBasket([usdc.address], [fp('1')])

      // Switch Basket
      await expect(basketHandler.connect(owner).refreshBasket())
        .to.emit(basketHandler, 'BasketSet')
        .withArgs(2, [usdc.address], [fp('1')], false)

      // Trigger recollateralization
      const sellAmt: BigNumber = await token.balanceOf(backingManager.address)

      // Confirm nextRecollateralizationAuction is true
      ;[canStart, sell, buy, sellAmount] = await facade.callStatic.nextRecollateralizationAuction(
        backingManager.address,
        TradeKind.DUTCH_AUCTION
      )
      expect(canStart).to.equal(true)
      expect(sell).to.equal(token.address)
      expect(buy).to.equal(usdc.address)
      expect(sellAmount).to.equal(sellAmt)

      // Trigger auction
      await backingManager.rebalance(TradeKind.BATCH_AUCTION)

      const auctionTimestamp: number = await getLatestBlockTimestamp()

      // Check auction registered
      // token -> usdc Auction
      await expectTrade(backingManager, {
        sell: token.address,
        buy: usdc.address,
        endTime: auctionTimestamp + Number(config.batchAuctionLength),
        externalId: bn('0'),
      })

      // nextRecollateralizationAuction should return false (trade open)
      ;[canStart, sell, buy, sellAmount] = await facade.callStatic.nextRecollateralizationAuction(
        backingManager.address,
        TradeKind.DUTCH_AUCTION
      )
      expect(canStart).to.equal(false)
      expect(sell).to.equal(ZERO_ADDRESS)
      expect(buy).to.equal(ZERO_ADDRESS)
      expect(sellAmount).to.equal(0)

      //  Advance time till auction ended
      await advanceTime(config.batchAuctionLength.add(100).toString())

      // nextRecollateralizationAuction should return the next trade
      // In this case it will retry the same auction
      ;[canStart, sell, buy, sellAmount] = await facade.callStatic.nextRecollateralizationAuction(
        backingManager.address,
        TradeKind.DUTCH_AUCTION
      )
      expect(canStart).to.equal(true)
      expect(sell).to.equal(token.address)
      expect(buy).to.equal(usdc.address)
      expect(sellAmount).to.equal(sellAmt)
    })

    itP1('Should handle other versions for nextRecollateralizationAuction', async () => {
      // Use P1 specific versions
      backingManager = <BackingManagerP1>(
        await ethers.getContractAt('BackingManagerP1', backingManager.address)
      )

      const backingManagerV2: BackingMgrCompatibleV2 = <BackingMgrCompatibleV2>(
        await BackingMgrV2ImplFactory.deploy()
      )

      const backingManagerV1: BackingMgrCompatibleV1 = <BackingMgrCompatibleV1>(
        await BackingMgrV1ImplFactory.deploy()
      )

      const backingManagerInvalidVer: BackingMgrInvalidVersion = <BackingMgrInvalidVersion>(
        await BackingMgrInvalidVerImplFactory.deploy()
      )

      // Upgrade BackingManager to V2
      await whileImpersonating(main.address, async (signer) => {
        await backingManager.connect(signer).upgradeTo(backingManagerV2.address)
      })

      // Confirm no auction to run yet - should not revert
      let [canStart, sell, buy, sellAmount] =
        await facade.callStatic.nextRecollateralizationAuction(
          backingManager.address,
          TradeKind.BATCH_AUCTION
        )
      expect(canStart).to.equal(false)

      // Setup prime basket
      await basketHandler.connect(owner).setPrimeBasket([usdc.address], [fp('1')])

      // Switch Basket
      await expect(basketHandler.connect(owner).refreshBasket())
        .to.emit(basketHandler, 'BasketSet')
        .withArgs(2, [usdc.address], [fp('1')], false)

      // Trigger recollateralization
      const sellAmt: BigNumber = await token.balanceOf(backingManager.address)

      // Confirm nextRecollateralizationAuction is true
      ;[canStart, sell, buy, sellAmount] = await facade.callStatic.nextRecollateralizationAuction(
        backingManager.address,
        TradeKind.BATCH_AUCTION
      )
      expect(canStart).to.equal(true)
      expect(sell).to.equal(token.address)
      expect(buy).to.equal(usdc.address)
      expect(sellAmount).to.equal(sellAmt)

      // Trigger auction
      await backingManager.rebalance(TradeKind.BATCH_AUCTION)

      const auctionTimestamp: number = await getLatestBlockTimestamp()

      // Check auction registered
      // token -> usdc Auction
      await expectTrade(backingManager, {
        sell: token.address,
        buy: usdc.address,
        endTime: auctionTimestamp + Number(config.batchAuctionLength),
        externalId: bn('0'),
      })

      // Upgrade BackingManager to V1
      await whileImpersonating(main.address, async (signer) => {
        await backingManager.connect(signer).upgradeTo(backingManagerV1.address)
      })

      // nextRecollateralizationAuction should return false (trade open)
      ;[canStart, sell, buy, sellAmount] = await facade.callStatic.nextRecollateralizationAuction(
        backingManager.address,
        TradeKind.BATCH_AUCTION
      )
      expect(canStart).to.equal(false)
      expect(sell).to.equal(ZERO_ADDRESS)
      expect(buy).to.equal(ZERO_ADDRESS)
      expect(sellAmount).to.equal(0)

      //  Advance time till auction ended
      await advanceTime(config.batchAuctionLength.add(100).toString())

      // nextRecollateralizationAuction should return the next trade
      // In this case it will retry the same auction
      ;[canStart, sell, buy, sellAmount] = await facade.callStatic.nextRecollateralizationAuction(
        backingManager.address,
        TradeKind.BATCH_AUCTION
      )
      expect(canStart).to.equal(true)
      expect(sell).to.equal(token.address)
      expect(buy).to.equal(usdc.address)
      expect(sellAmount).to.equal(sellAmt)

      // Invalid versions are also handled
      await whileImpersonating(main.address, async (signer) => {
        await backingManager.connect(signer).upgradeTo(backingManagerInvalidVer.address)
      })

      await expect(
        facade.callStatic.nextRecollateralizationAuction(
          backingManager.address,
          TradeKind.BATCH_AUCTION
        )
      ).to.be.revertedWith('unrecognized version')
    })

    itP1('Should handle invalid versions for nextRecollateralizationAuction', async () => {
      // Use P1 specific versions
      backingManager = <BackingManagerP1>(
        await ethers.getContractAt('BackingManagerP1', backingManager.address)
      )

      const backingManagerInvalidVer: BackingMgrInvalidVersion = <BackingMgrInvalidVersion>(
        await BackingMgrInvalidVerImplFactory.deploy()
      )

      // Upgrade BackingManager to Invalid version
      await whileImpersonating(main.address, async (signer) => {
        await backingManager.connect(signer).upgradeTo(backingManagerInvalidVer.address)
      })

      // Setup prime basket
      await basketHandler.connect(owner).setPrimeBasket([usdc.address], [fp('1')])

      // Switch Basket
      await expect(basketHandler.connect(owner).refreshBasket())
        .to.emit(basketHandler, 'BasketSet')
        .withArgs(2, [usdc.address], [fp('1')], false)

      // Attempt to trigger recollateralization
      await expect(
        facade.callStatic.nextRecollateralizationAuction(
          backingManager.address,
          TradeKind.BATCH_AUCTION
        )
      ).to.be.revertedWith('unrecognized version')
    })

    it('Should return basketBreakdown correctly for paused token', async () => {
      await main.connect(owner).pauseTrading()
      await expectValidBasketBreakdown(rToken)
    })

    it('Should return basketBreakdown correctly when RToken supply = 0', async () => {
      // Redeem all RTokens
      await rToken.connect(addr1).redeem(issueAmount)

      expect(await rToken.totalSupply()).to.equal(bn(0))

      await expectValidBasketBreakdown(rToken)
    })

    it('Should return basketBreakdown correctly for tokens with (0, FIX_MAX) price', async () => {
      const chainlinkFeed: MockV3Aggregator = <MockV3Aggregator>(
        await ethers.getContractAt('MockV3Aggregator', await tokenAsset.chainlinkFeed())
      )
      // set price of dai to 0
      await chainlinkFeed.updateAnswer(0)
      await advanceTime(DECAY_DELAY.add(PRICE_TIMEOUT).toString())
      await setOraclePrice(usdcAsset.address, bn('1e8'))
      await assetRegistry.refresh()
      await main.connect(owner).pauseTrading()

      const [erc20s, breakdown, targets] = await facade.callStatic.basketBreakdown(rToken.address)
      expect(erc20s.length).to.equal(4)
      expect(breakdown.length).to.equal(4)
      expect(targets.length).to.equal(4)
      expect(erc20s[0]).to.equal(token.address)
      expect(erc20s[1]).to.equal(usdc.address)
      expect(erc20s[2]).to.equal(aToken.address)
      expect(erc20s[3]).to.equal(cToken.address)
      expect(breakdown[0]).to.equal(fp('0')) // dai
      expect(breakdown[1]).to.equal(fp('1')) // usdc
      expect(breakdown[2]).to.equal(fp('0')) // adai
      expect(breakdown[3]).to.equal(fp('0')) // cdai
      expect(targets[0]).to.equal(ethers.utils.formatBytes32String('USD'))
      expect(targets[1]).to.equal(ethers.utils.formatBytes32String('USD'))
      expect(targets[2]).to.equal(ethers.utils.formatBytes32String('USD'))
      expect(targets[3]).to.equal(ethers.utils.formatBytes32String('USD'))
    })

    it('Should return basketBreakdown correctly for tokens with different oracleErrors', async () => {
      const FiatCollateralFactory = await ethers.getContractFactory('FiatCollateral')
      const largeErrDai = await FiatCollateralFactory.deploy({
        priceTimeout: await tokenAsset.priceTimeout(),
        chainlinkFeed: await tokenAsset.chainlinkFeed(),
        oracleError: ORACLE_ERROR.mul(4),
        erc20: await tokenAsset.erc20(),
        maxTradeVolume: await tokenAsset.maxTradeVolume(),
        oracleTimeout: await tokenAsset.oracleTimeout(),
        targetName: ethers.utils.formatBytes32String('USD'),
        defaultThreshold: fp('0.01'),
        delayUntilDefault: await tokenAsset.delayUntilDefault(),
      })
      await assetRegistry.swapRegistered(largeErrDai.address)
      await basketHandler.connect(owner).refreshBasket()
      await expectValidBasketBreakdown(rToken) // should still be 25/25/25/25 split
    })

    it('Should return totalAssetValue correctly - FacadeTest', async () => {
      expect(await facadeTest.callStatic.totalAssetValue(rToken.address)).to.equal(issueAmount)
    })

    it('Should revert totalAssetValue when frozen - FacadeTest', async () => {
      await main.connect(owner).freezeShort()
      await expect(facadeTest.callStatic.totalAssetValue(rToken.address)).to.be.revertedWith(
        'frozen'
      )
    })

    it('Should return RToken price correctly', async () => {
      const avgPrice = fp('1')
      const [lowPrice, highPrice] = await facade.price(rToken.address)
      const delta = avgPrice.mul(ORACLE_ERROR).div(fp('1'))
      const expectedLow = avgPrice.sub(delta)
      const expectedHigh = avgPrice.add(delta)
      expect(lowPrice).to.equal(expectedLow)
      expect(highPrice).to.equal(expectedHigh)
    })

    // P1 only
    if (IMPLEMENTATION == Implementation.P1) {
      let stRSRP1: StRSRP1

      beforeEach(async () => {
        stRSRP1 = await ethers.getContractAt('StRSRP1', stRSR.address)
      })

      it('Should return pending unstakings', async () => {
        // Stake
        const unstakeAmount = bn('10000e18')
        await rsr.connect(owner).mint(addr1.address, unstakeAmount.mul(20))
        await rsr.connect(addr1).approve(stRSR.address, unstakeAmount.mul(20))
        await stRSRP1.connect(addr1).stake(unstakeAmount.mul(20))

        // Bump draftEra by seizing half the RSR when the withdrawal queue is empty
        let draftEra = await stRSRP1.getDraftEra()
        expect(draftEra).to.equal(1)
        await whileImpersonating(backingManager.address, async (signer) => {
          await stRSRP1.connect(signer).seizeRSR(unstakeAmount.mul(10)) // seize half
        })
        draftEra = await stRSRP1.getDraftEra()
        expect(draftEra).to.equal(2) // era bumps because queue is empty

        await stRSRP1.connect(addr1).unstake(unstakeAmount.mul(4)) // eventually 75% StRSR/RSR depreciation

        // Bump draftEra by seizing half the RSR when the queue is empty
        await whileImpersonating(backingManager.address, async (signer) => {
          await stRSRP1.connect(signer).seizeRSR(unstakeAmount.mul(5)) // seize half, again
        })
        draftEra = await stRSRP1.getDraftEra()
        expect(draftEra).to.equal(2) // no era bump

        await stRSRP1.connect(addr1).unstake(unstakeAmount.mul(4).add(1)) // test rounding

        const pendings = await facade.pendingUnstakings(rToken.address, draftEra, addr1.address)
        expect(pendings.length).to.eql(2)
        expect(pendings[0][0]).to.eql(bn(0)) // index
        expect(pendings[0][2]).to.eql(unstakeAmount) // RSR amount, not draft amount

        expect(pendings[1][0]).to.eql(bn(1)) // index
        expect(pendings[1][2]).to.eql(unstakeAmount) // RSR amount, not draft amount
      })

      it('Should return prime basket', async () => {
        const [erc20s, targetNames, targetAmts] = await facade.primeBasket(rToken.address)
        expect(erc20s.length).to.equal(4)
        expect(targetNames.length).to.equal(4)
        expect(targetAmts.length).to.equal(4)
        const expectedERC20s = [token.address, usdc.address, aToken.address, cToken.address]
        for (let i = 0; i < 4; i++) {
          expect(erc20s[i]).to.equal(expectedERC20s[i])
          expect(targetNames[i]).to.equal(ethers.utils.formatBytes32String('USD'))
          expect(targetAmts[i]).to.equal(fp('0.25'))
        }
      })

      it('Should return prime basket after a default', async () => {
        // Set a backup config
        await basketHandler
          .connect(owner)
          .setBackupConfig(ethers.utils.formatBytes32String('USD'), bn(1), [token.address])

        // Set up DISABLED collateral (USDC)
        await setOraclePrice(usdcAsset.address, bn('0.5'))
        const delayUntiDefault = await usdcAsset.delayUntilDefault()
        const currentTimestamp = await getLatestBlockTimestamp()
        await usdcAsset.refresh()
        await setNextBlockTimestamp(currentTimestamp + delayUntiDefault + 1)
        await usdcAsset.refresh()
        expect(await usdcAsset.status()).to.equal(CollateralStatus.DISABLED)

        // switch basket, removing USDC
        await basketHandler.refreshBasket()
        expect(await basketHandler.status()).to.equal(CollateralStatus.SOUND)

        // prime basket should still be all 4 tokens
        const [erc20s, targetNames, targetAmts] = await facade.primeBasket(rToken.address)
        expect(erc20s.length).to.equal(4)
        expect(targetNames.length).to.equal(4)
        expect(targetAmts.length).to.equal(4)
        const expectedERC20s = [token.address, usdc.address, aToken.address, cToken.address]
        for (let i = 0; i < 4; i++) {
          expect(erc20s[i]).to.equal(expectedERC20s[i])
          expect(targetNames[i]).to.equal(ethers.utils.formatBytes32String('USD'))
          expect(targetAmts[i]).to.equal(fp('0.25'))
        }
      })

      it('Should return backup config', async () => {
        // Set a backup config
        await basketHandler
          .connect(owner)
          .setBackupConfig(ethers.utils.formatBytes32String('USD'), bn(1), [
            token.address,
            usdc.address,
          ])

        // Expect that config
        let [erc20s, max] = await facade.backupConfig(
          rToken.address,
          ethers.utils.formatBytes32String('USD')
        )
        expect(erc20s.length).to.equal(2)
        expect(erc20s[0]).to.equal(token.address)
        expect(erc20s[1]).to.equal(usdc.address)
        expect(max).to.equal(1)

        // Expect empty config for non-USD
        ;[erc20s, max] = await facade.backupConfig(
          rToken.address,
          ethers.utils.formatBytes32String('EUR')
        )
        expect(erc20s.length).to.equal(0)
        expect(max).to.equal(0)
      })
    }
  })

  describe('FacadeMonitor', () => {
    const monitorParams: IMonitorParams = {
      AAVE_V2_DATA_PROVIDER_ADDR: ZERO_ADDRESS,
    }

    beforeEach(async () => {
      // Mint Tokens
      initialBal = bn('10000000000e18')
      await token.connect(owner).mint(addr1.address, initialBal)
      await usdc.connect(owner).mint(addr1.address, initialBal)
      await aToken.connect(owner).mint(addr1.address, initialBal)
      await cToken.connect(owner).mint(addr1.address, initialBal)

      // Provide approvals
      await token.connect(addr1).approve(rToken.address, initialBal)
      await usdc.connect(addr1).approve(rToken.address, initialBal)
      await aToken.connect(addr1).approve(rToken.address, initialBal)
      await cToken.connect(addr1).approve(rToken.address, initialBal)
    })

    it('should return batch auctions disabled correctly', async () => {
      expect(await facadeMonitor.batchAuctionsDisabled(rToken.address)).to.equal(false)

      // Disable Broker Batch Auctions
      await disableBatchTrade(broker)

      expect(await facadeMonitor.batchAuctionsDisabled(rToken.address)).to.equal(true)
    })

    it('should return dutch auctions disabled correctly', async () => {
      expect(await facadeMonitor.dutchAuctionsDisabled(rToken.address)).to.equal(false)

      // Disable Broker Dutch Auctions for token0
      await disableDutchTrade(broker, token.address)

      expect(await facadeMonitor.dutchAuctionsDisabled(rToken.address)).to.equal(true)
    })

    it('should return issuance available', async () => {
      expect(await rToken.issuanceAvailable()).to.equal(config.issuanceThrottle.amtRate)
      expect(await facadeMonitor.issuanceAvailable(rToken.address)).to.equal(fp('1'))
      expect(await facadeMonitor.redemptionAvailable(rToken.address)).to.equal(fp('1')) // no supply

      // Issue some RTokens (1%)
      const issueAmount = bn('10000e18')

      // Issue rTokens (1%)
      await rToken.connect(addr1).issue(issueAmount)

      // check throttles updated
      expect(await facadeMonitor.issuanceAvailable(rToken.address)).to.equal(fp('0.99'))
      expect(await facadeMonitor.redemptionAvailable(rToken.address)).to.equal(fp('1'))

      // Issue additional rTokens (another 1%)
      await rToken.connect(addr1).issue(issueAmount)

      // Should be 2% down minus some recharging
      expect(await facadeMonitor.issuanceAvailable(rToken.address)).to.be.closeTo(
        fp('0.98'),
        fp('0.001')
      )
      expect(await facadeMonitor.redemptionAvailable(rToken.address)).to.equal(fp('1'))

      // Advance time significantly
      await advanceTime(10000000)

      // Check new issuance available - fully recharged
      expect(await rToken.issuanceAvailable()).to.equal(config.issuanceThrottle.amtRate)
      expect(await facadeMonitor.issuanceAvailable(rToken.address)).to.equal(fp('1'))
      expect(await facadeMonitor.redemptionAvailable(rToken.address)).to.equal(fp('1'))

      // Issuance #2 - Consume all throttle
      const issueAmount2: BigNumber = config.issuanceThrottle.amtRate
      await setNextBlockTimestamp(Number(await getLatestBlockTimestamp()) + 12)
      await rToken.connect(addr1).issue(issueAmount2)

      // Check new issuance available - all consumed
      expect(await rToken.issuanceAvailable()).to.equal(bn(0))
      expect(await facadeMonitor.issuanceAvailable(rToken.address)).to.equal(bn(0))
      expect(await facadeMonitor.redemptionAvailable(rToken.address)).to.equal(fp('1'))
    })

    it('should return redemption available', async () => {
      const issueAmount = bn('100000e18')

      // Decrease redemption allowed amount
      const redeemThrottleParams = { amtRate: issueAmount.div(2), pctRate: fp('0.1') } // 50K
      await rToken.connect(owner).setRedemptionThrottleParams(redeemThrottleParams)

      // Check with no supply
      expect(await facadeMonitor.issuanceAvailable(rToken.address)).to.equal(fp('1'))
      expect(await rToken.redemptionAvailable()).to.equal(bn(0))
      expect(await facadeMonitor.redemptionAvailable(rToken.address)).to.equal(fp('1'))

      // Issue some RTokens
      await rToken.connect(addr1).issue(issueAmount)

      // check throttles - redemption still fully available
      expect(await facadeMonitor.issuanceAvailable(rToken.address)).to.equal(fp('0.9'))
      expect(await facadeMonitor.redemptionAvailable(rToken.address)).to.equal(fp('1'))

      // Redeem RTokens (50% of throttle)
      await rToken.connect(addr1).redeem(issueAmount.div(4))

      // check throttle - redemption allowed decreased to 50%
      expect(await rToken.redemptionAvailable()).to.equal(issueAmount.div(4))
      expect(await facadeMonitor.redemptionAvailable(rToken.address)).to.equal(fp('0.5'))

      // Advance time significantly
      await advanceTime(10000000)

      //  Check redemption available - fully recharged
      expect(await facadeMonitor.redemptionAvailable(rToken.address)).to.equal(fp('1'))

      // Redemption #2 - Consume all throttle
      await rToken.connect(addr1).redeem(issueAmount.div(2))

      // Check new redemption available - all consumed
      expect(await rToken.redemptionAvailable()).to.equal(bn(0))
      expect(await facadeMonitor.redemptionAvailable(rToken.address)).to.equal(bn(0))
    })

    it('Should handle issuance/redemption throttles correctly, using percent', async function () {
      // Full issuance available. Nothing to redeem
      expect(await rToken.issuanceAvailable()).to.equal(config.issuanceThrottle.amtRate)
      expect(await rToken.redemptionAvailable()).to.equal(bn(0))
      expect(await facadeMonitor.issuanceAvailable(rToken.address)).to.equal(fp('1'))
      expect(await facadeMonitor.redemptionAvailable(rToken.address)).to.equal(fp('1'))

      // Issue full throttle
      const issueAmount1: BigNumber = config.issuanceThrottle.amtRate
      await setNextBlockTimestamp(Number(await getLatestBlockTimestamp()) + 12)
      await rToken.connect(addr1).issue(issueAmount1)

      // Check redemption throttles updated
      expect(await facadeMonitor.issuanceAvailable(rToken.address)).to.equal(bn(0))
      expect(await facadeMonitor.redemptionAvailable(rToken.address)).to.equal(fp('1'))

      // Advance time significantly
      await advanceTime(1000000000)

      // Check new issuance available - fully recharged
      expect(await rToken.issuanceAvailable()).to.equal(config.issuanceThrottle.amtRate)
      expect(await rToken.redemptionAvailable()).to.equal(issueAmount1)

      expect(await facadeMonitor.issuanceAvailable(rToken.address)).to.equal(fp('1'))
      expect(await facadeMonitor.redemptionAvailable(rToken.address)).to.equal(fp('1'))

      // Issuance #2 - Full throttle again - will be processed
      const issueAmount2: BigNumber = config.issuanceThrottle.amtRate
      await setNextBlockTimestamp(Number(await getLatestBlockTimestamp()) + 12)
      await rToken.connect(addr1).issue(issueAmount2)

      // Check new issuance available - all consumed
      expect(await facadeMonitor.issuanceAvailable(rToken.address)).to.equal(bn(0))

      // Check redemption throttle updated - fixed in max (does not exceed)
      expect(await rToken.redemptionAvailable()).to.equal(config.redemptionThrottle.amtRate)
      expect(await facadeMonitor.redemptionAvailable(rToken.address)).to.equal(fp('1'))

      // Set issuance throttle to percent only
      const issuanceThrottleParams = { amtRate: fp('1'), pctRate: fp('0.1') } // 10%
      await rToken.connect(owner).setIssuanceThrottleParams(issuanceThrottleParams)

      // Advance time significantly
      await advanceTime(1000000000)

      // Check new issuance available - 10% of supply (2 M) = 200K
      const supplyThrottle = bn('200000e18')
      expect(await rToken.issuanceAvailable()).to.equal(supplyThrottle)
      expect(await facadeMonitor.issuanceAvailable(rToken.address)).to.equal(fp('1'))

      // Check redemption throttle unchanged
      expect(await rToken.redemptionAvailable()).to.equal(config.redemptionThrottle.amtRate)
      expect(await facadeMonitor.redemptionAvailable(rToken.address)).to.equal(fp('1'))

      // Issuance #3 - Should be allowed, does not exceed supply restriction
      const issueAmount3: BigNumber = bn('100000e18')
      await setNextBlockTimestamp(Number(await getLatestBlockTimestamp()) + 12)
      await rToken.connect(addr1).issue(issueAmount3)

      // Check issuance throttle updated - Previous issuances recharged
      expect(await rToken.issuanceAvailable()).to.equal(supplyThrottle.sub(issueAmount3))

      // Hourly Limit: 210K (10% of total supply of 2.1 M)
      // Available: 100 K / 201K (~ 0.47619)
      expect(await facadeMonitor.issuanceAvailable(rToken.address)).to.be.closeTo(
        fp('0.476'),
        fp('0.001')
      )

      // Check redemption throttle unchanged
      expect(await rToken.redemptionAvailable()).to.equal(config.redemptionThrottle.amtRate)
      expect(await facadeMonitor.redemptionAvailable(rToken.address)).to.equal(fp('1'))

      // Check all issuances are confirmed
      expect(await rToken.balanceOf(addr1.address)).to.equal(
        issueAmount1.add(issueAmount2).add(issueAmount3)
      )

      // Advance time, issuance will recharge a bit
      await advanceTime(100)

      // Now 50% of hourly limit available (~105.8K / 210 K)
      expect(await rToken.issuanceAvailable()).to.be.closeTo(fp('105800'), fp('100'))
      expect(await facadeMonitor.issuanceAvailable(rToken.address)).to.be.closeTo(
        fp('0.5'),
        fp('0.01')
      )
      expect(await facadeMonitor.redemptionAvailable(rToken.address)).to.equal(fp('1'))

      const issueAmount4: BigNumber = fp('105800')
      // Issuance #4 - almost all available
      await setNextBlockTimestamp(Number(await getLatestBlockTimestamp()) + 12)
      await rToken.connect(addr1).issue(issueAmount4)

      expect(await facadeMonitor.issuanceAvailable(rToken.address)).to.be.closeTo(
        fp('0.003'),
        fp('0.001')
      )
      expect(await facadeMonitor.redemptionAvailable(rToken.address)).to.equal(fp('1'))

      // Advance time significantly to fully recharge
      await advanceTime(1000000000)

      expect(await facadeMonitor.issuanceAvailable(rToken.address)).to.equal(fp('1'))
      expect(await facadeMonitor.redemptionAvailable(rToken.address)).to.equal(fp('1'))

      // Check redemptions
      // Set redemption throttle to percent only
      const redemptionThrottleParams = { amtRate: fp('1'), pctRate: fp('0.1') } // 10%
      await rToken.connect(owner).setRedemptionThrottleParams(redemptionThrottleParams)

      const totalSupply = await rToken.totalSupply()
      expect(await rToken.redemptionAvailable()).to.equal(totalSupply.div(10)) // 10%
      expect(await facadeMonitor.redemptionAvailable(rToken.address)).to.equal(fp('1'))

      // Redeem half of the available throttle
      await rToken.connect(addr1).redeem(totalSupply.div(10).div(2))

      // About 52% now used of redemption throttle
      expect(await facadeMonitor.redemptionAvailable(rToken.address)).to.be.closeTo(
        fp('0.52'),
        fp('0.01')
      )

      // Advance time significantly to fully recharge
      await advanceTime(1000000000)

      expect(await facadeMonitor.issuanceAvailable(rToken.address)).to.equal(fp('1'))
      expect(await facadeMonitor.redemptionAvailable(rToken.address)).to.equal(fp('1'))

      // Redeem all remaining
      await rToken.connect(addr1).redeem(await rToken.redemptionAvailable())

      // Check all consumed
      expect(await facadeMonitor.issuanceAvailable(rToken.address)).to.equal(fp('1'))
      expect(await rToken.redemptionAvailable()).to.equal(bn(0))
      expect(await facadeMonitor.redemptionAvailable(rToken.address)).to.equal(bn(0))
    })

    it('Should not allow empty owner on initialization', async () => {
      const FacadeMonitorFactory: ContractFactory = await ethers.getContractFactory('FacadeMonitor')

      const newFacadeMonitor = <FacadeMonitor>await upgrades.deployProxy(FacadeMonitorFactory, [], {
        constructorArgs: [monitorParams],
        kind: 'uups',
      })

      await expect(newFacadeMonitor.init(ZERO_ADDRESS)).to.be.revertedWith('invalid owner address')
    })

    it('Should allow owner to transfer ownership', async () => {
      expect(await facadeMonitor.owner()).to.equal(owner.address)

      // Attempt to transfer ownership with another account
      await expect(
        facadeMonitor.connect(addr1).transferOwnership(addr1.address)
      ).to.be.revertedWith('Ownable: caller is not the owner')

      // Owner remains the same
      expect(await facadeMonitor.owner()).to.equal(owner.address)

      // Transfer ownership with owner
      await expect(facadeMonitor.connect(owner).transferOwnership(addr1.address))
        .to.emit(facadeMonitor, 'OwnershipTransferred')
        .withArgs(owner.address, addr1.address)

      // Owner changed
      expect(await facadeMonitor.owner()).to.equal(addr1.address)
    })

    it('Should only allow owner to upgrade', async () => {
      const FacadeMonitorV2Factory: ContractFactory = await ethers.getContractFactory(
        'FacadeMonitorV2'
      )
      const facadeMonitorV2 = await FacadeMonitorV2Factory.deploy(monitorParams)

      await expect(
        facadeMonitor.connect(addr1).upgradeTo(facadeMonitorV2.address)
      ).to.be.revertedWith('Ownable: caller is not the owner')
      await expect(facadeMonitor.connect(owner).upgradeTo(facadeMonitorV2.address)).to.not.be
        .reverted
    })

    it('Should upgrade correctly', async () => {
      // Upgrading
      const FacadeMonitorV2Factory: ContractFactory = await ethers.getContractFactory(
        'FacadeMonitorV2'
      )
      const facadeMonitorV2: FacadeMonitorV2 = <FacadeMonitorV2>await upgrades.upgradeProxy(
        facadeMonitor.address,
        FacadeMonitorV2Factory,
        {
          constructorArgs: [monitorParams],
        }
      )

      // Check address is maintained
      expect(facadeMonitorV2.address).to.equal(facadeMonitor.address)

      // Check state is preserved
      expect(await facadeMonitorV2.owner()).to.equal(owner.address)

      // Check new version is implemented
      expect(await facadeMonitorV2.version()).to.equal('2.0.0')

      expect(await facadeMonitorV2.newValue()).to.equal(0)
      await facadeMonitorV2.connect(owner).setNewValue(bn(1000))
      expect(await facadeMonitorV2.newValue()).to.equal(bn(1000))
    })
  })

  // P1 only
  describeP1('ActFacet on P1', () => {
    let issueAmount: BigNumber

    beforeEach(async () => {
      // Mint Tokens
      initialBal = bn('10000000000e18')
      await token.connect(owner).mint(addr1.address, initialBal)
      await usdc.connect(owner).mint(addr1.address, initialBal)
      await aToken.connect(owner).mint(addr1.address, initialBal)
      await cToken.connect(owner).mint(addr1.address, initialBal)

      await token.connect(owner).mint(addr2.address, initialBal)
      await usdc.connect(owner).mint(addr2.address, initialBal)
      await aToken.connect(owner).mint(addr2.address, initialBal)
      await cToken.connect(owner).mint(addr2.address, initialBal)

      // Mint RSR
      await rsr.connect(owner).mint(addr1.address, initialBal)

      // Issue some RTokens
      issueAmount = bn('100e18')

      // Provide approvals
      await token.connect(addr1).approve(rToken.address, initialBal)
      await usdc.connect(addr1).approve(rToken.address, initialBal)
      await aToken.connect(addr1).approve(rToken.address, initialBal)
      await cToken.connect(addr1).approve(rToken.address, initialBal)

      // Issue rTokens
      await rToken.connect(addr1).issue(issueAmount)

      // Use P1 specific versions
      backingManager = <BackingManagerP1>(
        await ethers.getContractAt('BackingManagerP1', backingManager.address)
      )
      rTokenTrader = <RevenueTraderP1>(
        await ethers.getContractAt('RevenueTraderP1', rTokenTrader.address)
      )
      rsrTrader = <RevenueTraderP1>await ethers.getContractAt('RevenueTraderP1', rsrTrader.address)
    })

    it('Should claim rewards', async () => {
      const rewardAmountAAVE = bn('0.5e18')
      const rewardAmountCOMP = bn('0.8e18')

      expect(await aaveToken.balanceOf(backingManager.address)).to.equal(0)
      expect(await aaveToken.balanceOf(rTokenTrader.address)).to.equal(0)
      expect(await compToken.balanceOf(rsrTrader.address)).to.equal(0)

      // AAVE Rewards
      await aToken.setRewards(backingManager.address, rewardAmountAAVE)
      await aToken.setRewards(rTokenTrader.address, rewardAmountAAVE)

      // COMP Rewards
      await compoundMock.setRewards(rsrTrader.address, rewardAmountCOMP)

      // Via Facade, claim rewards from backingManager
      await expectEvents(facade.claimRewards(rToken.address), [
        {
          contract: aToken,
          name: 'RewardsClaimed',
          args: [aaveToken.address, rewardAmountAAVE],
          emitted: true,
        },
        {
          contract: backingManager,
          name: 'RewardsClaimed',
          args: [aaveToken.address, rewardAmountAAVE],
          emitted: true,
        },
        {
          contract: rsrTrader,
          name: 'RewardsClaimed',
          args: [compToken.address, rewardAmountCOMP],
          emitted: true,
        },
      ])

      expect(await aaveToken.balanceOf(backingManager.address)).to.equal(rewardAmountAAVE)
      expect(await aaveToken.balanceOf(rTokenTrader.address)).to.equal(rewardAmountAAVE)
      expect(await compToken.balanceOf(rsrTrader.address)).to.equal(rewardAmountCOMP)
    })

    it('Should run revenue auctions correctly', async () => {
      const auctionLength = await broker.dutchAuctionLength()
      const tokenSurplus = bn('0.5e18')
      await token.connect(addr1).transfer(rsrTrader.address, tokenSurplus)

      // Run revenue auctions
      await expect(
        facade.runRevenueAuctions(rsrTrader.address, [], [token.address], [TradeKind.DUTCH_AUCTION])
      )
        .to.emit(rsrTrader, 'TradeStarted')
        .withArgs(anyValue, token.address, rsr.address, anyValue, anyValue)

      // Nothing should be settleable
      expect((await facade.auctionsSettleable(rsrTrader.address)).length).to.equal(0)

      // Advance time till auction ended
      await advanceToTimestamp((await getLatestBlockTimestamp()) + auctionLength + 13)

      // Settle and start new auction - Will retry
      await expectEvents(
        facade.runRevenueAuctions(
          rsrTrader.address,
          [token.address],
          [token.address],
          [TradeKind.DUTCH_AUCTION]
        ),
        [
          {
            contract: rsrTrader,
            name: 'TradeSettled',
            args: [anyValue, token.address, rsr.address, anyValue, anyValue],
            emitted: true,
          },
          {
            contract: rsrTrader,
            name: 'TradeStarted',
            args: [anyValue, token.address, rsr.address, anyValue, anyValue],
            emitted: true,
          },
        ]
      )
    })

    it('Should handle other versions when running revenue auctions', async () => {
      const revTraderV2: RevenueTraderCompatibleV2 = <RevenueTraderCompatibleV2>(
        await RevenueTraderV2ImplFactory.deploy()
      )

      const revTraderV1: RevenueTraderCompatibleV1 = <RevenueTraderCompatibleV1>(
        await RevenueTraderV1ImplFactory.deploy()
      )

      const backingManagerV2: BackingMgrCompatibleV2 = <BackingMgrCompatibleV2>(
        await BackingMgrV2ImplFactory.deploy()
      )

      const backingManagerV1: BackingMgrCompatibleV1 = <BackingMgrCompatibleV1>(
        await BackingMgrV1ImplFactory.deploy()
      )

      const auctionLength = await broker.dutchAuctionLength()
      const tokenSurplus = bn('0.5e18')
      await token.connect(addr1).transfer(rTokenTrader.address, tokenSurplus)

      // Run revenue auctions
      await expect(
        facade.runRevenueAuctions(
          rTokenTrader.address,
          [],
          [token.address],
          [TradeKind.DUTCH_AUCTION]
        )
      )
        .to.emit(rTokenTrader, 'TradeStarted')
        .withArgs(anyValue, token.address, rToken.address, anyValue, anyValue)

      // Nothing should be settleable
      expect((await facade.auctionsSettleable(rTokenTrader.address)).length).to.equal(0)

      // Advance time till auction ended
      await advanceToTimestamp((await getLatestBlockTimestamp()) + auctionLength + 13)

      // Upgrade components to V2
      await whileImpersonating(main.address, async (signer) => {
        await backingManager.connect(signer).upgradeTo(backingManagerV2.address)
        await rTokenTrader.connect(signer).upgradeTo(revTraderV2.address)
      })

      // Settle and start new auction - Will retry
      await expectEvents(
        facade.runRevenueAuctions(
          rTokenTrader.address,
          [token.address],
          [token.address],
          [TradeKind.DUTCH_AUCTION]
        ),
        [
          {
            contract: rTokenTrader,
            name: 'TradeSettled',
            args: [anyValue, token.address, rToken.address, anyValue, anyValue],
            emitted: true,
          },
          {
            contract: rTokenTrader,
            name: 'TradeStarted',
            args: [anyValue, token.address, rToken.address, anyValue, anyValue],
            emitted: true,
          },
        ]
      )

      // Upgrade to V1
      await whileImpersonating(main.address, async (signer) => {
        await backingManager.connect(signer).upgradeTo(backingManagerV1.address)
        await rTokenTrader.connect(signer).upgradeTo(revTraderV1.address)
      })

      // Advance time till auction ended
      await advanceToTimestamp((await getLatestBlockTimestamp()) + auctionLength + 13)

      // Settle and start new auction - Will retry again
      await expectEvents(
        facade.runRevenueAuctions(
          rTokenTrader.address,
          [token.address],
          [token.address],
          [TradeKind.DUTCH_AUCTION]
        ),
        [
          {
            contract: rTokenTrader,
            name: 'TradeSettled',
            args: [anyValue, token.address, rToken.address, anyValue, anyValue],
            emitted: true,
          },
          {
            contract: rTokenTrader,
            name: 'TradeStarted',
            args: [anyValue, token.address, rToken.address, anyValue, anyValue],
            emitted: true,
          },
        ]
      )
    })

    it('Should handle invalid versions when running revenue auctions', async () => {
      const revTraderInvalidVer: RevenueTraderInvalidVersion = <RevenueTraderInvalidVersion>(
        await RevenueTraderInvalidVerImplFactory.deploy()
      )

      const backingManagerInvalidVer: BackingMgrInvalidVersion = <BackingMgrInvalidVersion>(
        await BackingMgrInvalidVerImplFactory.deploy()
      )

      // Upgrade RevenueTrader to invalid version - Use RSR as an example
      await whileImpersonating(main.address, async (signer) => {
        await rsrTrader.connect(signer).upgradeTo(revTraderInvalidVer.address)
      })

      const tokenSurplus = bn('0.5e18')
      await token.connect(addr1).transfer(rsrTrader.address, tokenSurplus)

      await expect(
        facade.runRevenueAuctions(rsrTrader.address, [], [token.address], [TradeKind.DUTCH_AUCTION])
      ).to.be.revertedWith('unrecognized version')

      // Also set BackingManager to invalid version
      await whileImpersonating(main.address, async (signer) => {
        await backingManager.connect(signer).upgradeTo(backingManagerInvalidVer.address)
      })

      await expect(
        facade.runRevenueAuctions(rsrTrader.address, [], [token.address], [TradeKind.DUTCH_AUCTION])
      ).to.be.revertedWith('unrecognized version')
    })
  })
})<|MERGE_RESOLUTION|>--- conflicted
+++ resolved
@@ -304,28 +304,10 @@
         expect(await rToken.totalSupply()).to.equal(0)
         expect(await rToken.basketsNeeded()).to.equal(0)
 
-<<<<<<< HEAD
-    it('Should return maxIssuableByAmounts correctly', async () => {
-      const [erc20Addrs] = await basketHandler.quote(fp('1'), false, 0)
-      const erc20s = await Promise.all(erc20Addrs.map((a) => ethers.getContractAt('ERC20Mock', a)))
-      const addr1Amounts = await Promise.all(erc20s.map((e) => e.balanceOf(addr1.address)))
-      const addr2Amounts = await Promise.all(erc20s.map((e) => e.balanceOf(addr2.address)))
-      const otherAmounts = await Promise.all(erc20s.map((e) => e.balanceOf(other.address)))
-
-      // Regression test
-      // April 2nd 2024 -- maxIssuableByAmounts did not account for appreciation
-      // Cause RToken appreciation first to ensure basketsNeeded != totalSupply
-      const meltAmt = issueAmount.div(10)
-      const furnaceAddr = await main.furnace()
-      await rToken.connect(addr1).transfer(furnaceAddr, meltAmt)
-      await whileImpersonating(furnaceAddr, async (furnaceSigner) => {
-        await rToken.connect(furnaceSigner).melt(meltAmt)
-=======
         // With 0 baskets needed - Returns correct value at 1:1 rate, without the 10%
         expect(await facade.callStatic.maxIssuable(rToken.address, addr2.address)).to.equal(
           bn('4e28')
         )
->>>>>>> c8752bcd
       })
       it('Should return maxIssuableByAmounts correctly', async () => {
         const [erc20Addrs] = await basketHandler.quote(fp('1'), 0)
