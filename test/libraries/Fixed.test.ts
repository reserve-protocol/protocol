--- conflicted
+++ resolved
@@ -761,8 +761,6 @@
         [fp('1.0001'), bn(1)],
         [fp('2'), bn(1)],
         [MAX_UINT192, bn(2)],
-<<<<<<< HEAD
-=======
       ]
 
       for (const [a, b] of table) {
@@ -782,7 +780,6 @@
         [fp('144'), fp('12')],
         [fp('38416'), fp('196')],
         [fp('1.21'), fp('1.1')],
->>>>>>> db72e404
       ]
 
       for (const [a, b] of table) {
