import { anyValue } from '@nomicfoundation/hardhat-chai-matchers/withArgs'
import { SignerWithAddress } from '@nomiclabs/hardhat-ethers/signers'
import { expect } from 'chai'
import { BigNumber, ContractFactory, Wallet } from 'ethers'
import { ethers, waffle } from 'hardhat'
import { IConfig } from '../common/configuration'
import { BN_SCALE_FACTOR, CollateralStatus, MAX_UINT256 } from '../common/constants'
import { expectEvents } from '../common/events'
import { bn, fp, pow10, toBNDecimals, divCeil } from '../common/numbers'
import {
  Asset,
  ATokenFiatCollateral,
  CTokenMock,
  ERC20Mock,
  FacadeRead,
  FacadeTest,
  FiatCollateral,
  GnosisMock,
  IAssetRegistry,
  IBasketHandler,
  MockV3Aggregator,
  RTokenAsset,
  StaticATokenMock,
  TestIBackingManager,
  TestIMain,
  TestIRToken,
  TestIStRSR,
  USDCMock,
} from '../typechain'
import { advanceTime, getLatestBlockTimestamp } from './utils/time'
import {
  Collateral,
  defaultFixture,
  Implementation,
  IMPLEMENTATION,
  ORACLE_ERROR,
  ORACLE_TIMEOUT,
  PRICE_TIMEOUT,
} from './fixtures'
import snapshotGasCost from './utils/snapshotGasCost'
import { expectTrade, getTrade } from './utils/trades'
import { withinQuad } from './utils/matchers'
import { expectPrice, expectRTokenPrice, setOraclePrice } from './utils/oracles'
import { useEnv } from '#/utils/env'

const DEFAULT_THRESHOLD = fp('0.05') // 5%

const createFixtureLoader = waffle.createFixtureLoader

const describeGas =
  IMPLEMENTATION == Implementation.P1 && useEnv('REPORT_GAS') ? describe : describe.skip

describe(`Recollateralization - P${IMPLEMENTATION}`, () => {
  let owner: SignerWithAddress
  let addr1: SignerWithAddress
  let addr2: SignerWithAddress

  // Assets
  let collateral: Collateral[]

  // Non-backing assets
  let rsr: ERC20Mock
  let aaveToken: ERC20Mock
  let aaveAsset: Asset

  // Trading
  let gnosis: GnosisMock

  // Tokens and Assets
  let initialBal: BigNumber
  let token0: ERC20Mock
  let token1: USDCMock
  let token2: StaticATokenMock
  let token3: CTokenMock
  let backupToken1: ERC20Mock
  let backupToken2: ERC20Mock
  let backupToken3: ERC20Mock
  let backupToken4: ERC20Mock
  let collateral0: FiatCollateral
  let collateral1: FiatCollateral
  // let collateral2: ATokenFiatCollateral
  // let collateral3: CTokenFiatCollateral
  let backupCollateral1: FiatCollateral
  let backupCollateral2: ATokenFiatCollateral
  let backupCollateral3: ATokenFiatCollateral
  let backupCollateral4: ATokenFiatCollateral
  let basket: Collateral[]
  let basketsNeededAmts: BigNumber[]
  let rTokenAsset: RTokenAsset

  // Config values
  let config: IConfig

  // Contracts to retrieve after deploy
  let rToken: TestIRToken
  let stRSR: TestIStRSR
  let facade: FacadeRead
  let facadeTest: FacadeTest
  let assetRegistry: IAssetRegistry
  let backingManager: TestIBackingManager
  let basketHandler: IBasketHandler
  let main: TestIMain

  let loadFixture: ReturnType<typeof createFixtureLoader>
  let wallet: Wallet

  interface IBackingInfo {
    tokens: string[]
    quantities: BigNumber[]
  }

  const expectCurrentBacking = async (backingInfo: Partial<IBackingInfo>) => {
    const tokens = await facade.basketTokens(rToken.address)
    expect(tokens).to.eql(backingInfo.tokens)

    for (let i = 0; i < tokens.length; i++) {
      const tok = await ethers.getContractAt('ERC20Mock', tokens[i])
      const q = backingInfo.quantities ? backingInfo.quantities[i] : 0
      expect(await tok.balanceOf(backingManager.address)).to.eql(q)
    }
  }

  // Computes the minBuyAmt for a sellAmt at two prices
  // sellPrice + buyPrice should not be the low and high estimates, but rather the oracle prices
  const toMinBuyAmt = async (
    sellAmt: BigNumber,
    sellPrice: BigNumber,
    buyPrice: BigNumber
  ): Promise<BigNumber> => {
    // do all muls first so we don't round unnecessarily
    // a = loss due to max trade slippage
    // b = loss due to selling token at the low price
    // c = loss due to buying token at the high price
    // mirrors the math from TradeLib ~L:57

    const lowSellPrice = sellPrice.mul(fp('1')).div(fp('1').add(ORACLE_ERROR))
    const highBuyPrice = divCeil(buyPrice.mul(fp('1')), fp('1').sub(ORACLE_ERROR))
    const product = sellAmt
      .mul(fp('1').sub(await backingManager.maxTradeSlippage())) // (a)
      .mul(lowSellPrice) // (b)

    return divCeil(divCeil(product, highBuyPrice), fp('1')) // (c)
  }

  before('create fixture loader', async () => {
    ;[wallet] = (await ethers.getSigners()) as unknown as Wallet[]
    loadFixture = createFixtureLoader([wallet])
  })

  beforeEach(async () => {
    ;[owner, addr1, addr2] = await ethers.getSigners()
    let erc20s: ERC20Mock[]

      // Deploy fixture
    ;({
      rsr,
      aaveToken,
      aaveAsset,
      erc20s,
      collateral,
      basket,
      basketsNeededAmts,
      config,
      rToken,
      stRSR,
      gnosis,
      facade,
      facadeTest,
      assetRegistry,
      backingManager,
      basketHandler,
      main,
      rTokenAsset,
    } = await loadFixture(defaultFixture))
    token0 = <ERC20Mock>erc20s[collateral.indexOf(basket[0])]
    token1 = <USDCMock>erc20s[collateral.indexOf(basket[1])]
    token2 = <StaticATokenMock>erc20s[collateral.indexOf(basket[2])]
    token3 = <CTokenMock>erc20s[collateral.indexOf(basket[3])]

    // Set Aave revenue token
    await token2.setAaveToken(aaveToken.address)

    collateral0 = <FiatCollateral>basket[0]
    collateral1 = <FiatCollateral>basket[1]
    // collateral2 = <ATokenFiatCollateral>basket[2]
    // collateral3 = <CTokenFiatCollateral>basket[3]

    // Backup tokens and collaterals - USDT - aUSDT - aUSDC - aBUSD
    backupToken1 = erc20s[2] // USDT
    backupCollateral1 = <FiatCollateral>collateral[2]
    backupToken2 = erc20s[9] // aUSDT
    backupCollateral2 = <ATokenFiatCollateral>collateral[9]
    backupToken3 = erc20s[8] // aUSDC
    backupCollateral3 = <ATokenFiatCollateral>collateral[8]
    backupToken4 = erc20s[10] // aBUSD
    backupCollateral4 = <ATokenFiatCollateral>collateral[10]

    // Mint initial balances
    initialBal = bn('1000000e18')
    await token0.connect(owner).mint(addr1.address, initialBal)
    await token1.connect(owner).mint(addr1.address, initialBal)
    await token2.connect(owner).mint(addr1.address, initialBal)
    await token3.connect(owner).mint(addr1.address, initialBal)
    await backupToken1.connect(owner).mint(addr1.address, initialBal)
    await backupToken2.connect(owner).mint(addr1.address, initialBal)
    await backupToken3.connect(owner).mint(addr1.address, initialBal)
    await backupToken4.connect(owner).mint(addr1.address, initialBal)

    await token0.connect(owner).mint(addr2.address, initialBal)
    await token1.connect(owner).mint(addr2.address, initialBal)
    await token2.connect(owner).mint(addr2.address, initialBal)
    await token3.connect(owner).mint(addr2.address, initialBal)
    await backupToken1.connect(owner).mint(addr1.address, initialBal)
    await backupToken2.connect(owner).mint(addr1.address, initialBal)
    await backupToken3.connect(owner).mint(addr1.address, initialBal)
    await backupToken4.connect(owner).mint(addr1.address, initialBal)
  })

  describe('Default Handling - Basket Selection', function () {
    context('With issued Rtokens', function () {
      let issueAmount: BigNumber
      let initialTokens: string[]
      let initialQuantities: BigNumber[]
      let initialQuotes: BigNumber[]
      let quotes: BigNumber[]

      beforeEach(async function () {
        issueAmount = bn('100e18')
        initialQuotes = [bn('0.25e18'), bn('0.25e6'), bn('0.25e18'), bn('1.25e9')]
        initialQuantities = initialQuotes.map((q) => {
          return q.mul(issueAmount).div(BN_SCALE_FACTOR)
        })

        initialTokens = await Promise.all(
          basket.map(async (c): Promise<string> => {
            return await c.erc20()
          })
        )

        // Provide approvals
        await token0.connect(addr1).approve(rToken.address, initialBal)
        await token1.connect(addr1).approve(rToken.address, initialBal)
        await token2.connect(addr1).approve(rToken.address, initialBal)
        await token3.connect(addr1).approve(rToken.address, initialBal)
        await backupToken1.connect(addr1).approve(rToken.address, initialBal)
        await backupToken2.connect(addr1).approve(rToken.address, initialBal)

        // Issue rTokens
        await rToken.connect(addr1).issue(issueAmount)
      })

      it('Should select backup config correctly - Single backup token', async () => {
        // Register Collateral
        await assetRegistry.connect(owner).register(backupCollateral1.address)

        // Set backup configuration - USDT as backup
        await basketHandler
          .connect(owner)
          .setBackupConfig(ethers.utils.formatBytes32String('USD'), bn(1), [backupToken1.address])

        // Check initial state
        expect(await basketHandler.status()).to.equal(CollateralStatus.SOUND)
        expect(await basketHandler.fullyCollateralized()).to.equal(true)
        await expectCurrentBacking({
          tokens: initialTokens,
          quantities: initialQuantities,
        })
        ;[, quotes] = await facade.connect(addr1).callStatic.issue(rToken.address, bn('1e18'))
        expect(quotes).to.eql(initialQuotes)

        // Set Token1 to default - 50% price reduction
        await setOraclePrice(collateral1.address, bn('0.5e8'))

        // Mark default as probable
        await collateral1.refresh()

        // Check state - No changes
        expect(await basketHandler.status()).to.equal(CollateralStatus.IFFY)
        expect(await basketHandler.fullyCollateralized()).to.equal(true)
        await expectCurrentBacking({
          tokens: initialTokens,
          quantities: initialQuantities,
        })

        // Basket should not switch yet
        await expect(basketHandler.refreshBasket())

        // Advance time post delayUntilDefault
        await advanceTime((await collateral1.delayUntilDefault()).toString())

        // Confirm default
        await collateral1.refresh()

        // Check state
        expect(await basketHandler.status()).to.equal(CollateralStatus.DISABLED)
        expect(await basketHandler.fullyCollateralized()).to.equal(false)
        expect(await facadeTest.callStatic.totalAssetValue(rToken.address)).to.equal(bn('87.5e18')) // 50% of 25% value lost
        await expectCurrentBacking({
          tokens: initialTokens,
          quantities: initialQuantities,
        })

        // Basket should switch
        const newTokens = [
          initialTokens[0],
          initialTokens[2],
          initialTokens[3],
          backupToken1.address,
        ]
        const newQuantities = [
          initialQuantities[0],
          initialQuantities[2],
          initialQuantities[3],
          bn('0'),
        ]
        await expect(basketHandler.refreshBasket())
          .to.emit(basketHandler, 'BasketSet')
          .withArgs(3, newTokens, basketsNeededAmts, false)

        // Check state - Basket switch
        expect(await basketHandler.status()).to.equal(CollateralStatus.SOUND)
        expect(await basketHandler.fullyCollateralized()).to.equal(false)
        await expectCurrentBacking({
          tokens: newTokens,
          quantities: newQuantities,
        })
        ;[, quotes] = await facade.connect(addr1).callStatic.issue(rToken.address, bn('1e18'))
        expect(quotes).to.eql([initialQuotes[0], initialQuotes[2], initialQuotes[3], bn('0.25e18')])
      })

      it('Should select backup config correctly - Multiple backup tokens', async () => {
        // Register Collateral
        await assetRegistry.connect(owner).register(backupCollateral1.address)
        await assetRegistry.connect(owner).register(backupCollateral2.address)

        // Set backup configuration - USDT and aUSDT as backup
        await basketHandler
          .connect(owner)
          .setBackupConfig(ethers.utils.formatBytes32String('USD'), bn(2), [
            backupToken1.address,
            backupToken2.address,
          ])

        // Check initial state
        expect(await basketHandler.status()).to.equal(CollateralStatus.SOUND)
        expect(await basketHandler.fullyCollateralized()).to.equal(true)
        await expectCurrentBacking({
          tokens: initialTokens,
          quantities: initialQuantities,
        })
        ;[, quotes] = await facade.connect(addr1).callStatic.issue(rToken.address, bn('1e18'))
        expect(quotes).to.eql(initialQuotes)

        // Set Token2 to hard default - Decrease rate
        await token2.setExchangeRate(fp('0.99'))

        // Basket should switch as default is detected immediately
        const newTokens = [
          initialTokens[0],
          initialTokens[1],
          initialTokens[3],
          backupToken1.address,
          backupToken2.address,
        ]
        const newQuantities = [
          initialQuantities[0],
          initialQuantities[1],
          initialQuantities[3],
          bn('0'),
          bn('0'),
        ]

        const newRefAmounts = [
          basketsNeededAmts[0],
          basketsNeededAmts[1],
          basketsNeededAmts[3],
          fp('0.125'),
          fp('0.125'),
        ]
        await assetRegistry.refresh()

        // Check state
        expect(await basketHandler.status()).to.equal(CollateralStatus.DISABLED)

        // Refresh basket
        await expect(basketHandler.refreshBasket())
          .to.emit(basketHandler, 'BasketSet')
          .withArgs(2, newTokens, newRefAmounts, false)

        // Check state - Basket switch
        expect(await basketHandler.status()).to.equal(CollateralStatus.SOUND)
        expect(await basketHandler.fullyCollateralized()).to.equal(false)
        await expectCurrentBacking({
          tokens: newTokens,
          quantities: newQuantities,
        })
        ;[, quotes] = await facade.connect(addr1).callStatic.issue(rToken.address, bn('1e18'))
        expect(quotes).to.eql([
          initialQuotes[0],
          initialQuotes[1],
          initialQuotes[3],
          bn('0.125e18'),
          bn('0.125e18'),
        ])
      })

      it('Should replace ATokens/CTokens if underlying erc20 defaults', async () => {
        // Register Collateral
        await assetRegistry.connect(owner).register(backupCollateral1.address)

        // Set backup configuration - USDT as backup
        await basketHandler
          .connect(owner)
          .setBackupConfig(ethers.utils.formatBytes32String('USD'), bn(1), [backupToken1.address])

        // Check initial state
        expect(await basketHandler.status()).to.equal(CollateralStatus.SOUND)
        expect(await basketHandler.fullyCollateralized()).to.equal(true)
        await expectCurrentBacking({
          tokens: initialTokens,
          quantities: initialQuantities,
        })
        ;[, quotes] = await facade.connect(addr1).callStatic.issue(rToken.address, bn('1e18'))
        expect(quotes).to.eql(initialQuotes)

        // Set Token0 to default - 50% price reduction
        await setOraclePrice(collateral0.address, bn('0.5e8'))

        // Mark default as probable
        await assetRegistry.refresh()

        // Check state - No changes
        expect(await basketHandler.status()).to.equal(CollateralStatus.IFFY)
        expect(await basketHandler.fullyCollateralized()).to.equal(true)
        await expectCurrentBacking({
          tokens: initialTokens,
          quantities: initialQuantities,
        })

        // Basket should not switch yet
        await expect(basketHandler.refreshBasket())

        // Advance time post delayUntilDefault
        await advanceTime((await collateral0.delayUntilDefault()).toString())

        // Basket should switch, default is confirmed
        const newTokens = [initialTokens[1], backupToken1.address]
        const newQuantities = [initialQuantities[1], bn('0')]
        const newRefAmounts = [basketsNeededAmts[1], fp('0.75')]

        await assetRegistry.refresh()
        await expect(basketHandler.refreshBasket())
          .to.emit(basketHandler, 'BasketSet')
          .withArgs(3, newTokens, newRefAmounts, false)

        // Check state - Basket switch
        expect(await basketHandler.status()).to.equal(CollateralStatus.SOUND)
        expect(await basketHandler.fullyCollateralized()).to.equal(false)
        await expectCurrentBacking({
          tokens: newTokens,
          quantities: newQuantities,
        })
        ;[, quotes] = await facade.connect(addr1).callStatic.issue(rToken.address, bn('1e18'))
        expect(quotes).to.eql([initialQuotes[1], bn('0.75e18')])
      })

      it('Should combine weights if collateral is merged in the new basket', async () => {
        // Set backup configuration - USDT and cDAI as backup (cDai will be ignored as will be defaulted later)
        await basketHandler
          .connect(owner)
          .setBackupConfig(ethers.utils.formatBytes32String('USD'), bn(2), [
            token0.address,
            token3.address,
          ])

        // Check initial state
        expect(await basketHandler.status()).to.equal(CollateralStatus.SOUND)
        expect(await basketHandler.fullyCollateralized()).to.equal(true)
        await expectCurrentBacking({
          tokens: initialTokens,
          quantities: initialQuantities,
        })
        ;[, quotes] = await facade.connect(addr1).callStatic.issue(rToken.address, bn('1e18'))
        expect(quotes).to.eql(initialQuotes)

        // Set Token3 to hard default - Decrease rate (cDai)
        await token3.setExchangeRate(fp('0.8'))

        // Basket should switch as default is detected immediately
        const newTokens = [initialTokens[0], initialTokens[1], initialTokens[2]]
        const newQuantities = [initialQuantities[0], initialQuantities[1], initialQuantities[2]]
        const newRefAmounts = [
          basketsNeededAmts[0].mul(2),
          basketsNeededAmts[1],
          basketsNeededAmts[2],
        ]
        await assetRegistry.refresh()
        await expect(basketHandler.refreshBasket())
          .to.emit(basketHandler, 'BasketSet')
          .withArgs(2, newTokens, newRefAmounts, false)

        // Check state - Basket switch
        expect(await basketHandler.status()).to.equal(CollateralStatus.SOUND)
        expect(await basketHandler.fullyCollateralized()).to.equal(false)
        await expectCurrentBacking({
          tokens: newTokens,
          quantities: newQuantities,
        })
        ;[, quotes] = await facade.connect(addr1).callStatic.issue(rToken.address, bn('1e18'))
        // Incremented the weight for token0
        expect(quotes).to.eql([bn('0.5e18'), initialQuotes[1], initialQuotes[2]])
      })

      it('Should handle not having a valid backup', async () => {
        // Check initial state
        expect(await basketHandler.status()).to.equal(CollateralStatus.SOUND)
        expect(await basketHandler.fullyCollateralized()).to.equal(true)
        await expectCurrentBacking({
          tokens: initialTokens,
          quantities: initialQuantities,
        })
        ;[, quotes] = await facade.connect(addr1).callStatic.issue(rToken.address, bn('1e18'))
        expect(quotes).to.eql(initialQuotes)

        // Set Token1 to default - 50% price reduction
        await setOraclePrice(collateral1.address, bn('0.5e8'))

        // Mark default as probable
        await collateral1.refresh()

        // Advance time post delayUntilDefault
        await advanceTime((await collateral1.delayUntilDefault()).toString())

        // Confirm default
        await collateral1.refresh()

        // Basket switches to empty basket
        await expect(basketHandler.refreshBasket())
          .to.emit(basketHandler, 'BasketSet')
          .withArgs(1, [], [], true)

        // Check state - Basket is disabled even though fully capitalized
        expect(await basketHandler.status()).to.equal(CollateralStatus.DISABLED)
        expect(await basketHandler.fullyCollateralized()).to.equal(false)

        // Cannot issue because collateral is not sound
        await expect(rToken.connect(addr1).issue(bn('1e18'))).to.be.revertedWith('basket unsound')
      })

      it('Should handle having invalid tokens in the backup configuration', async () => {
        // Register Collateral
        await assetRegistry.connect(owner).register(backupCollateral1.address)
        await assetRegistry.connect(owner).register(backupCollateral2.address)

        // Set backup configuration - USDT and aUSDT as backup
        await basketHandler
          .connect(owner)
          .setBackupConfig(ethers.utils.formatBytes32String('USD'), bn(2), [
            backupToken1.address,
            backupToken2.address,
          ])

        // Unregister one of the tokens
        await assetRegistry.connect(owner).unregister(backupCollateral1.address)
        await basketHandler.refreshBasket()

        // Check initial state
        expect(await basketHandler.status()).to.equal(CollateralStatus.SOUND)
        expect(await basketHandler.fullyCollateralized()).to.equal(true)
        await expectCurrentBacking({
          tokens: initialTokens,
          quantities: initialQuantities,
        })
        ;[, quotes] = await facade.connect(addr1).callStatic.issue(rToken.address, bn('1e18'))
        expect(quotes).to.eql(initialQuotes)

        // Set Token2 to hard default - Decrease rate
        await token2.setExchangeRate(fp('0.99'))

        // Basket should switch as default is detected immediately
        // Should ignore the unregistered one and skip use the valid one
        const newTokens = [
          initialTokens[0],
          initialTokens[1],
          initialTokens[3],
          backupToken2.address,
        ]
        const newQuantities = [
          initialQuantities[0],
          initialQuantities[1],
          initialQuantities[3],
          bn('0'),
        ]

        const newRefAmounts = [
          basketsNeededAmts[0],
          basketsNeededAmts[1],
          basketsNeededAmts[3],
          fp('0.25'),
        ]
        await assetRegistry.refresh()
        await expect(basketHandler.refreshBasket())
          .to.emit(basketHandler, 'BasketSet')
          .withArgs(3, newTokens, newRefAmounts, false)

        // Check state - Basket switch
        expect(await basketHandler.status()).to.equal(CollateralStatus.SOUND)
        expect(await basketHandler.fullyCollateralized()).to.equal(false)
        await expectCurrentBacking({
          tokens: newTokens,
          quantities: newQuantities,
        })
        ;[, quotes] = await facade.connect(addr1).callStatic.issue(rToken.address, bn('1e18'))
        expect(quotes).to.eql([initialQuotes[0], initialQuotes[1], initialQuotes[3], bn('0.25e18')])
      })
    })

    context('With multiple targets', function () {
      let issueAmount: BigNumber
      let newEURCollateral: FiatCollateral
      let backupEURCollateral: Collateral
      let initialTokens: string[]
      let initialQuantities: BigNumber[]
      let initialQuotes: BigNumber[]
      let quotes: BigNumber[]

      beforeEach(async function () {
        // Issue some RTokens to user
        issueAmount = bn('100e18')

        // Swap asset to have EUR target for token1
        const FiatCollateralFactory: ContractFactory = await ethers.getContractFactory(
          'FiatCollateral'
        )
        const ChainlinkFeedFactory = await ethers.getContractFactory('MockV3Aggregator')

        const newEURFeed = await ChainlinkFeedFactory.deploy(8, bn('1e8'))
        newEURCollateral = <FiatCollateral>await FiatCollateralFactory.deploy({
          priceTimeout: PRICE_TIMEOUT,
          chainlinkFeed: newEURFeed.address,
          oracleError: ORACLE_ERROR,
          erc20: token1.address,
          maxTradeVolume: config.rTokenMaxTradeVolume,
          oracleTimeout: ORACLE_TIMEOUT,
          targetName: ethers.utils.formatBytes32String('EUR'),
          defaultThreshold: DEFAULT_THRESHOLD,
          delayUntilDefault: await collateral1.delayUntilDefault(),
        })

        const backupEURFeed = await ChainlinkFeedFactory.deploy(8, bn('1e8'))
        backupEURCollateral = <Collateral>await FiatCollateralFactory.deploy({
          priceTimeout: PRICE_TIMEOUT,
          chainlinkFeed: backupEURFeed.address,
          oracleError: ORACLE_ERROR,
          erc20: backupToken1.address,
          maxTradeVolume: config.rTokenMaxTradeVolume,
          oracleTimeout: ORACLE_TIMEOUT,
          targetName: ethers.utils.formatBytes32String('EUR'),
          defaultThreshold: DEFAULT_THRESHOLD,
          delayUntilDefault: await backupCollateral1.delayUntilDefault(),
        })
        // Swap asset
        await assetRegistry.swapRegistered(newEURCollateral.address)

        // Setup new basket with two tokens with different targets
        initialTokens = [token0.address, token1.address]
        await basketHandler.connect(owner).setPrimeBasket(initialTokens, [fp('0.5'), fp('0.5')])
        await basketHandler.connect(owner).refreshBasket()

        // Set initial values
        initialQuotes = [bn('0.5e18'), bn('0.5e6')]
        initialQuantities = initialQuotes.map((q) => {
          return q.mul(issueAmount).div(BN_SCALE_FACTOR)
        })

        // Provide approvals
        await token0.connect(addr1).approve(rToken.address, initialBal)
        await token1.connect(addr1).approve(rToken.address, initialBal)
        await backupToken1.connect(addr1).approve(rToken.address, initialBal)

        // Issue rTokens
        await rToken.connect(addr1).issue(issueAmount)
      })

      it('Should select backup config correctly - EUR token', async () => {
        // Register Collateral
        await assetRegistry.connect(owner).register(backupEURCollateral.address)

        // Set backup configuration - Backup EUR Collateral as backup
        await basketHandler
          .connect(owner)
          .setBackupConfig(ethers.utils.formatBytes32String('EUR'), bn(1), [backupToken1.address])

        // Check initial state
        expect(await basketHandler.status()).to.equal(CollateralStatus.SOUND)
        expect(await basketHandler.fullyCollateralized()).to.equal(true)
        await expectCurrentBacking({
          tokens: initialTokens,
          quantities: initialQuantities,
        })
        ;[, quotes] = await facade.connect(addr1).callStatic.issue(rToken.address, bn('1e18'))
        expect(quotes).to.eql(initialQuotes)

        // Set new EUR Token to default - 50% price reduction
        await setOraclePrice(newEURCollateral.address, bn('0.5e8'))

        // Mark default as probable
        await newEURCollateral.refresh()

        // Advance time post delayUntilDefault
        await advanceTime((await newEURCollateral.delayUntilDefault()).toString())

        // Confirm default
        await newEURCollateral.refresh()

        // Check state
        expect(await basketHandler.status()).to.equal(CollateralStatus.DISABLED)
        expect(await basketHandler.fullyCollateralized()).to.equal(false)
        expect(await facadeTest.callStatic.totalAssetValue(rToken.address)).to.equal(bn('75e18')) // 50% of 50% retained
        await expectCurrentBacking({
          tokens: initialTokens,
          quantities: initialQuantities,
        })

        // Basket should switch
        const newTokens = [initialTokens[0], backupToken1.address]
        const newQuantities = [initialQuantities[0], bn('0')]
        const newRefAmounts = [fp('0.5'), fp('0.5')]
        await expect(basketHandler.refreshBasket())
          .to.emit(basketHandler, 'BasketSet')
          .withArgs(3, newTokens, newRefAmounts, false)

        // Check state - Basket switch in EUR targets
        expect(await basketHandler.status()).to.equal(CollateralStatus.SOUND)
        expect(await basketHandler.fullyCollateralized()).to.equal(false)
        await expectCurrentBacking({
          tokens: newTokens,
          quantities: newQuantities,
        })
        ;[, quotes] = await facade.connect(addr1).callStatic.issue(rToken.address, bn('1e18'))
        expect(quotes).to.eql([initialQuotes[0], bn('0.5e18')])
      })

      it('Should handle not having a valid backup for a specific target', async () => {
        // Register Collateral
        await assetRegistry.connect(owner).register(backupEURCollateral.address)

        // Set backup configuration - Backup EUR Collateral as backup
        await basketHandler
          .connect(owner)
          .setBackupConfig(ethers.utils.formatBytes32String('EUR'), bn(1), [backupToken1.address])

        // Check initial state
        expect(await basketHandler.status()).to.equal(CollateralStatus.SOUND)
        expect(await basketHandler.fullyCollateralized()).to.equal(true)
        await expectCurrentBacking({
          tokens: initialTokens,
          quantities: initialQuantities,
        })
        ;[, quotes] = await facade.connect(addr1).callStatic.issue(rToken.address, bn('1e18'))
        expect(quotes).to.eql(initialQuotes)

        // Set the USD Token to default - 50% price reduction
        await setOraclePrice(collateral0.address, bn('0.5e8'))

        // Mark default as probable
        await collateral0.refresh()

        // Advance time post delayUntilDefault
        await advanceTime((await collateral0.delayUntilDefault()).toString())

        // Confirm default
        await collateral0.refresh()

        // Check state
        expect(await basketHandler.status()).to.equal(CollateralStatus.DISABLED)
        expect(await basketHandler.fullyCollateralized()).to.equal(false)
        expect(await facadeTest.callStatic.totalAssetValue(rToken.address)).to.equal(bn('75e18')) // 50% of 50% retained
        await expectCurrentBacking({
          tokens: initialTokens,
          quantities: initialQuantities,
        })

        // Basket should switch to empty and defaulted
        await expect(basketHandler.refreshBasket())
          .to.emit(basketHandler, 'BasketSet')
          .withArgs(2, [], [], true)

        // Check state - Basket is disabled
        expect(await basketHandler.status()).to.equal(CollateralStatus.DISABLED)
        expect(await basketHandler.fullyCollateralized()).to.equal(false)

        // Cannot issue because collateral is not sound
        await expect(rToken.connect(addr1).issue(bn('1e18'))).to.be.revertedWith('basket unsound')
      })
    })
  })

  describe('Recollateralization', function () {
    context('With very simple Basket - Single stablecoin', function () {
      let issueAmount: BigNumber
      let stakeAmount: BigNumber

      beforeEach(async function () {
        // Issue some RTokens to user
        issueAmount = bn('100e18')
        stakeAmount = bn('10000e18')

        // Setup new basket with single token
        await basketHandler.connect(owner).setPrimeBasket([token0.address], [fp('1')])
        await basketHandler.connect(owner).refreshBasket()

        // Provide approvals
        await token0.connect(addr1).approve(rToken.address, initialBal)

        // Issue rTokens
        await rToken.connect(addr1).issue(issueAmount)

        // Stake some RSR
        await rsr.connect(owner).mint(addr1.address, initialBal)
        await rsr.connect(addr1).approve(stRSR.address, stakeAmount)
        await stRSR.connect(addr1).stake(stakeAmount)
      })

      it('Should not trade if paused', async () => {
        await main.connect(owner).pause()
        await expect(backingManager.manageTokens([])).to.be.revertedWith('paused or frozen')
        await expect(backingManager.manageTokensSortedOrder([])).to.be.revertedWith(
          'paused or frozen'
        )
      })

      it('Should not trade if frozen', async () => {
        await main.connect(owner).freezeShort()
        await expect(backingManager.manageTokens([])).to.be.revertedWith('paused or frozen')
        await expect(backingManager.manageTokensSortedOrder([])).to.be.revertedWith(
          'paused or frozen'
        )
      })

      it('Should not trade if UNPRICED', async () => {
        await advanceTime(ORACLE_TIMEOUT.toString())
        await expect(backingManager.manageTokens([])).to.be.revertedWith('basket not sound')
        await expect(backingManager.manageTokensSortedOrder([])).to.be.revertedWith(
          'basket not sound'
        )
      })

      it('Should skip start recollateralization after tradingDelay', async () => {
        // Set trading delay
        const newDelay = 3600
        await backingManager.connect(owner).setTradingDelay(newDelay) // 1 hour

        // Setup prime basket
        await basketHandler.connect(owner).setPrimeBasket([token1.address], [fp('1')])

        // Switch Basket
        await expect(basketHandler.connect(owner).refreshBasket())
          .to.emit(basketHandler, 'BasketSet')
          .withArgs(3, [token1.address], [fp('1')], false)

        // Trigger recollateralization
        const sellAmt: BigNumber = await token0.balanceOf(backingManager.address)
        const minBuyAmt: BigNumber = await toMinBuyAmt(sellAmt, fp('1'), fp('1'))

        // Attempt to trigger before trading delay - will not open auction
        await expect(facadeTest.runAuctionsForAllTraders(rToken.address)).to.not.emit(
          backingManager,
          'TradeStarted'
        )

        // Advance time post trading delay
        await advanceTime(newDelay + 1)

        // Auction can be run now
        await expect(facadeTest.runAuctionsForAllTraders(rToken.address))
          .to.emit(backingManager, 'TradeStarted')
          .withArgs(
            anyValue,
            token0.address,
            token1.address,
            sellAmt,
            toBNDecimals(minBuyAmt, 6).add(1)
          )

        const auctionTimestamp: number = await getLatestBlockTimestamp()

        // Check auction registered
        // Token0 -> Token1 Auction
        await expectTrade(backingManager, {
          sell: token0.address,
          buy: token1.address,
          endTime: auctionTimestamp + Number(config.auctionLength),
          externalId: bn('0'),
        })
      })

      it.skip('Should recollateralize correctly when switching basket - Full amount covered', async () => {
        // Setup prime basket
        await basketHandler.connect(owner).setPrimeBasket([token1.address], [fp('1')])

        // Check initial state
        expect(await basketHandler.status()).to.equal(CollateralStatus.SOUND)
        expect(await basketHandler.fullyCollateralized()).to.equal(true)
        expect(await facadeTest.callStatic.totalAssetValue(rToken.address)).to.equal(issueAmount)
        expect(await token0.balanceOf(backingManager.address)).to.equal(issueAmount)
        expect(await token1.balanceOf(backingManager.address)).to.equal(0)
        expect(await rToken.totalSupply()).to.equal(issueAmount)

        // Check price in USD of the current RToken
        await expectRTokenPrice(rTokenAsset.address, fp('1'), ORACLE_ERROR)

        // Switch Basket
        await expect(basketHandler.connect(owner).refreshBasket())
          .to.emit(basketHandler, 'BasketSet')
          .withArgs(3, [token1.address], [fp('1')], false)

        // Check state remains SOUND
        expect(await basketHandler.status()).to.equal(CollateralStatus.SOUND)
        expect(await basketHandler.fullyCollateralized()).to.equal(false)
        expect(await facadeTest.callStatic.totalAssetValue(rToken.address)).to.equal(issueAmount)
        expect(await token0.balanceOf(backingManager.address)).to.equal(issueAmount)
        expect(await token1.balanceOf(backingManager.address)).to.equal(0)

        // Check price in USD of the current redemption basket
        await expectRTokenPrice(rTokenAsset.address, fp('1'), ORACLE_ERROR)

        // Trigger recollateralization
        const sellAmt: BigNumber = await token0.balanceOf(backingManager.address)
        const minBuyAmt: BigNumber = await toMinBuyAmt(sellAmt, fp('1'), fp('1'))

        await expect(facadeTest.runAuctionsForAllTraders(rToken.address))
          .to.emit(backingManager, 'TradeStarted')
          .withArgs(anyValue, token0.address, token1.address, sellAmt, toBNDecimals(minBuyAmt, 6))

        const auctionTimestamp: number = await getLatestBlockTimestamp()

        // Check auction registered
        // Token0 -> Token1 Auction
        await expectTrade(backingManager, {
          sell: token0.address,
          buy: token1.address,
          endTime: auctionTimestamp + Number(config.auctionLength),
          externalId: bn('0'),
        })

        // Check state
        expect(await basketHandler.status()).to.equal(CollateralStatus.SOUND)
        expect(await basketHandler.fullyCollateralized()).to.equal(false)
        // Asset value is zero, everything was moved to the Market
        expect(await facadeTest.callStatic.totalAssetValue(rToken.address)).to.equal(0)
        expect(await token0.balanceOf(backingManager.address)).to.equal(0)
        expect(await token1.balanceOf(backingManager.address)).to.equal(0)
        expect(await rToken.totalSupply()).to.equal(issueAmount)

        // Check price in USD of the current redemption basket
        await expectRTokenPrice(rTokenAsset.address, fp('1'), ORACLE_ERROR)

        // Check Gnosis
        expect(await token0.balanceOf(gnosis.address)).to.equal(issueAmount)

        // Another call should not create any new auctions if still ongoing
        await expect(facadeTest.runAuctionsForAllTraders(rToken.address)).to.not.emit(
          backingManager,
          'TradeStarted'
        )

        // Perform Mock Bids for the new Token (addr1 has balance)
        // Get fair price - all tokens
        await token1.connect(addr1).approve(gnosis.address, toBNDecimals(sellAmt, 6))
        await gnosis.placeBid(0, {
          bidder: addr1.address,
          sellAmount: sellAmt,
          buyAmount: toBNDecimals(sellAmt, 6),
        })

        // If we attempt to settle before auction ended it reverts
        await expect(backingManager.settleTrade(token0.address)).to.be.revertedWith(
          'cannot settle yet'
        )

        // Nothing occurs if we attempt to settle for a token that is not being traded
        await expect(backingManager.settleTrade(token3.address)).to.not.emit

        // Advance time till auction ended
        await advanceTime(config.auctionLength.add(100).toString())

        // End current auction, should  not start any new auctions
        await expectEvents(facadeTest.runAuctionsForAllTraders(rToken.address), [
          {
            contract: backingManager,
            name: 'TradeSettled',
            args: [anyValue, token0.address, token1.address, sellAmt, toBNDecimals(sellAmt, 6)],
            emitted: true,
          },
          { contract: backingManager, name: 'TradeStarted', emitted: false },
        ])

        // Check state - Order restablished
        expect(await basketHandler.status()).to.equal(CollateralStatus.SOUND)
        expect(await basketHandler.fullyCollateralized()).to.equal(true)
        expect(await facadeTest.callStatic.totalAssetValue(rToken.address)).to.equal(issueAmount)
        expect(await token0.balanceOf(backingManager.address)).to.equal(0)
        expect(await token1.balanceOf(backingManager.address)).to.equal(
          toBNDecimals(issueAmount, 6)
        )
        expect(await rToken.totalSupply()).to.equal(issueAmount)

        // Check price in USD of the current RToken
        await expectRTokenPrice(rTokenAsset.address, fp('1'), ORACLE_ERROR)
      })

      it.skip('Should recollateralize correctly when switching basket - Using lot price', async () => {
        // Set price to unpriced (will use fallback to size trade)
        await setOraclePrice(collateral0.address, MAX_UINT256.div(2))

        // Setup prime basket
        await basketHandler.connect(owner).setPrimeBasket([token1.address], [fp('1')])

        // Switch Basket
        await expect(basketHandler.connect(owner).refreshBasket())
          .to.emit(basketHandler, 'BasketSet')
          .withArgs(3, [token1.address], [fp('1')], false)

        // Check state remains SOUND
        expect(await basketHandler.status()).to.equal(CollateralStatus.SOUND)
        expect(await basketHandler.fullyCollateralized()).to.equal(false)
        expect(await token0.balanceOf(backingManager.address)).to.equal(issueAmount)
        expect(await token1.balanceOf(backingManager.address)).to.equal(0)

        // Check price in USD of the current redemption basket
        await expectRTokenPrice(rTokenAsset.address, fp('1'), ORACLE_ERROR)

        // Trigger recollateralization
        const sellAmt: BigNumber = await token0.balanceOf(backingManager.address)

        await expect(facadeTest.runAuctionsForAllTraders(rToken.address))
          .to.emit(backingManager, 'TradeStarted')
          .withArgs(anyValue, token0.address, token1.address, sellAmt, bn(0))

        const auctionTimestamp: number = await getLatestBlockTimestamp()

        // Check auction registered
        // Token0 -> Token1 Auction
        await expectTrade(backingManager, {
          sell: token0.address,
          buy: token1.address,
          endTime: auctionTimestamp + Number(config.auctionLength),
          externalId: bn('0'),
        })

        // Check state
        expect(await basketHandler.status()).to.equal(CollateralStatus.SOUND)
        expect(await basketHandler.fullyCollateralized()).to.equal(false)
        expect(await token0.balanceOf(backingManager.address)).to.equal(0)
        expect(await token1.balanceOf(backingManager.address)).to.equal(0)
        expect(await rToken.totalSupply()).to.equal(issueAmount)

        // Check Gnosis
        expect(await token0.balanceOf(gnosis.address)).to.equal(issueAmount)

        // Perform Mock Bids for the new Token (addr1 has balance)
        // Get all tokens for simplification
        await token1.connect(addr1).approve(gnosis.address, toBNDecimals(sellAmt, 6))
        await gnosis.placeBid(0, {
          bidder: addr1.address,
          sellAmount: sellAmt,
          buyAmount: toBNDecimals(sellAmt, 6),
        })

        // Advance time till auction ended
        await advanceTime(config.auctionLength.add(100).toString())

        // End current auction, should  not start any new auctions
        await expectEvents(facadeTest.runAuctionsForAllTraders(rToken.address), [
          {
            contract: backingManager,
            name: 'TradeSettled',
            args: [anyValue, token0.address, token1.address, sellAmt, toBNDecimals(sellAmt, 6)],
            emitted: true,
          },
          { contract: backingManager, name: 'TradeStarted', emitted: false },
        ])

        // Check state - Order restablished
        expect(await basketHandler.status()).to.equal(CollateralStatus.SOUND)
        expect(await basketHandler.fullyCollateralized()).to.equal(true)
        expect(await token0.balanceOf(backingManager.address)).to.equal(0)
        expect(await token1.balanceOf(backingManager.address)).to.equal(
          toBNDecimals(issueAmount, 6)
        )
        expect(await rToken.totalSupply()).to.equal(issueAmount)

        // Check price in USD of the current RToken
        await expectRTokenPrice(rTokenAsset.address, fp('1'), ORACLE_ERROR)
      })

      it.skip('Should recollateralize correctly when switching basket - Taking Haircut - No RSR', async () => {
        // Empty out the staking pool
        await stRSR.connect(addr1).unstake(stakeAmount)
        await advanceTime(config.unstakingDelay.toString())
        await stRSR.connect(addr1).withdraw(addr1.address, 1)

        // Set prime basket
        await basketHandler.connect(owner).setPrimeBasket([token1.address], [fp('1')])

        // Check initial state
        expect(await basketHandler.status()).to.equal(CollateralStatus.SOUND)
        expect(await basketHandler.fullyCollateralized()).to.equal(true)
        expect(await facadeTest.callStatic.totalAssetValue(rToken.address)).to.equal(issueAmount)
        expect(await token0.balanceOf(backingManager.address)).to.equal(issueAmount)
        expect(await token1.balanceOf(backingManager.address)).to.equal(0)
        expect(await rToken.totalSupply()).to.equal(issueAmount)

        // Check price in USD of the current RToken
        await expectRTokenPrice(rTokenAsset.address, fp('1'), ORACLE_ERROR)

        // Switch Basket
        await expect(basketHandler.connect(owner).refreshBasket())
          .to.emit(basketHandler, 'BasketSet')
          .withArgs(3, [token1.address], [fp('1')], false)

        // Check state remains SOUND
        expect(await basketHandler.status()).to.equal(CollateralStatus.SOUND)
        expect(await basketHandler.fullyCollateralized()).to.equal(false)
        expect(await facadeTest.callStatic.totalAssetValue(rToken.address)).to.equal(issueAmount)
        expect(await token0.balanceOf(backingManager.address)).to.equal(issueAmount)
        expect(await token1.balanceOf(backingManager.address)).to.equal(0)

        // Check price in USD of the current RToken -- no backing swapped in yet
        await expectRTokenPrice(
          rTokenAsset.address,
          fp('1'),
          ORACLE_ERROR,
          await backingManager.maxTradeSlippage(),
          config.minTradeVolume.mul((await assetRegistry.erc20s()).length)
        )

        // Trigger recollateralization
        const minBuyAmt: BigNumber = issueAmount
          .sub(bn(2).mul(config.minTradeVolume))
          .sub(issueAmount.div(100))
        const sellAmt: BigNumber = minBuyAmt.mul(100).div(99).add(1)
        // const minBuyAmt: BigNumber = sellAmt.sub(sellAmt.div(100)) // based on trade slippage 1%

        await expect(facadeTest.runAuctionsForAllTraders(rToken.address))
          .to.emit(backingManager, 'TradeStarted')
          .withArgs(anyValue, token0.address, token1.address, sellAmt, toBNDecimals(minBuyAmt, 6))

        const auctionTimestamp: number = await getLatestBlockTimestamp()

        // Check auction registered
        // Token0 -> Token1 Auction
        await expectTrade(backingManager, {
          sell: token0.address,
          buy: token1.address,
          endTime: auctionTimestamp + Number(config.auctionLength),
          externalId: bn('0'),
        })

        // Check state
        expect(await basketHandler.status()).to.equal(CollateralStatus.SOUND)
        expect(await basketHandler.fullyCollateralized()).to.equal(false)
        // Asset value is zero, everything was moved to the Market
        const leftover = issueAmount.sub(sellAmt)
        expect(await facadeTest.callStatic.totalAssetValue(rToken.address)).to.equal(leftover)
        expect(await token0.balanceOf(backingManager.address)).to.equal(leftover)
        expect(await token1.balanceOf(backingManager.address)).to.equal(0)

        // Check price in USD of the current RToken -- no backing currently
        await expectRTokenPrice(rTokenAsset.address, fp('0'), bn('0')) // no RSR

        // Check Gnosis
        expect(await token0.balanceOf(gnosis.address)).to.equal(sellAmt)

        // Another call should not create any new auctions if still ongoing
        await expect(facadeTest.runAuctionsForAllTraders(rToken.address)).to.not.emit(
          backingManager,
          'TradeStarted'
        )

        // Perform Mock Bids for the new Token (addr1 has balance)
        // Only cover minBuyAmount - 10% less
        await token1.connect(addr1).approve(gnosis.address, toBNDecimals(sellAmt, 6))
        await gnosis.placeBid(0, {
          bidder: addr1.address,
          sellAmount: sellAmt,
          buyAmount: toBNDecimals(minBuyAmt, 6),
        })

        // Advance time till auction ended
        await advanceTime(config.auctionLength.add(100).toString())

        // End current auction, should not start any new auctions
        await expectEvents(facadeTest.runAuctionsForAllTraders(rToken.address), [
          {
            contract: backingManager,
            name: 'TradeSettled',
            args: [anyValue, token0.address, token1.address, sellAmt, toBNDecimals(minBuyAmt, 6)],
            emitted: true,
          },
          { contract: backingManager, name: 'TradeStarted', emitted: false },
        ])

        // Check state - Haircut taken, price of RToken has been reduced
        expect(await basketHandler.status()).to.equal(CollateralStatus.SOUND)
        expect(await basketHandler.fullyCollateralized()).to.equal(true)
        expect(await facadeTest.callStatic.totalAssetValue(rToken.address)).to.equal(
          minBuyAmt.add(leftover)
        )
        expect(await token0.balanceOf(backingManager.address)).to.equal(leftover)
        expect(await token1.balanceOf(backingManager.address)).to.equal(toBNDecimals(minBuyAmt, 6))
        expect(await rToken.totalSupply()).to.equal(issueAmount) // Supply remains constant

        // Check price in USD of the current RToken - Haircut of 1%+dust taken
        const dustPriceImpact = fp('1').mul(config.minTradeVolume).div(issueAmount)
        await expectPrice(
          rTokenAsset.address,
          fp('0.99').sub(dustPriceImpact.mul(2)),
          ORACLE_ERROR,
          true
        )
      })

      it.only('Should recollateralize correctly when switching basket - Using RSR for remainder', async () => {
        // Set prime basket
        await basketHandler.connect(owner).setPrimeBasket([token1.address], [fp('1')])

        // Check initial state
        expect(await basketHandler.status()).to.equal(CollateralStatus.SOUND)
        expect(await basketHandler.fullyCollateralized()).to.equal(true)
        expect(await facadeTest.callStatic.totalAssetValue(rToken.address)).to.equal(issueAmount)
        expect(await token0.balanceOf(backingManager.address)).to.equal(issueAmount)
        expect(await token1.balanceOf(backingManager.address)).to.equal(0)
        expect(await rToken.totalSupply()).to.equal(issueAmount)

        // Check price in USD of the current
        await expectRTokenPrice(rTokenAsset.address, fp('1'), ORACLE_ERROR)

        // Check stakes
        expect(await rsr.balanceOf(stRSR.address)).to.equal(stakeAmount)
        expect(await stRSR.balanceOf(addr1.address)).to.equal(stakeAmount)

        // Switch Basket
        await expect(basketHandler.connect(owner).refreshBasket())
          .to.emit(basketHandler, 'BasketSet')
          .withArgs(3, [token1.address], [fp('1')], false)

        // Check state remains SOUND
        expect(await basketHandler.status()).to.equal(CollateralStatus.SOUND)
        expect(await basketHandler.fullyCollateralized()).to.equal(false)
        expect(await facadeTest.callStatic.totalAssetValue(rToken.address)).to.equal(issueAmount)
        expect(await token0.balanceOf(backingManager.address)).to.equal(issueAmount)
        expect(await token1.balanceOf(backingManager.address)).to.equal(0)
        expect(await rToken.totalSupply()).to.equal(issueAmount)

        // Check price in USD of the current RToken -- retains price because of insurance
        await expectRTokenPrice(rTokenAsset.address, fp('1'), ORACLE_ERROR)
        // TODO

        // Trigger recollateralization
        const sellAmt: BigNumber = await token0.balanceOf(backingManager.address)
        const minBuyAmt: BigNumber = sellAmt.sub(sellAmt.div(100)) // based on trade slippage 1%

        await expect(facadeTest.runAuctionsForAllTraders(rToken.address))
          .to.emit(backingManager, 'TradeStarted')
          .withArgs(anyValue, token0.address, token1.address, sellAmt, toBNDecimals(minBuyAmt, 6))

        let auctionTimestamp: number = await getLatestBlockTimestamp()

        // Check auction registered
        // Token0 -> Token1 Auction
        await expectTrade(backingManager, {
          sell: token0.address,
          buy: token1.address,
          endTime: auctionTimestamp + Number(config.auctionLength),
          externalId: bn('0'),
        })

        // Check state
        expect(await basketHandler.status()).to.equal(CollateralStatus.SOUND)
        expect(await basketHandler.fullyCollateralized()).to.equal(false)
        // Asset value is zero, everything was moved to the Market
        expect(await facadeTest.callStatic.totalAssetValue(rToken.address)).to.equal(0)
        expect(await token0.balanceOf(backingManager.address)).to.equal(0)
        expect(await token1.balanceOf(backingManager.address)).to.equal(0)
        expect(await rToken.totalSupply()).to.equal(issueAmount)

        // Check price in USD of the current RToken -- retains price because of insurance
        await expectRTokenPrice(rTokenAsset.address, fp('1'), ORACLE_ERROR)

        // Check Gnosis
        expect(await token0.balanceOf(gnosis.address)).to.equal(issueAmount)

        // Another call should not create any new auctions if still ongoing
        await expect(facadeTest.runAuctionsForAllTraders(rToken.address)).to.not.emit(
          backingManager,
          'TradeStarted'
        )

        // Perform Mock Bids for the new Token (addr1 has balance)
        // Get fair price - minBuyAmt
        await token1.connect(addr1).approve(gnosis.address, toBNDecimals(sellAmt, 6))
        await gnosis.placeBid(0, {
          bidder: addr1.address,
          sellAmount: sellAmt,
          buyAmount: toBNDecimals(minBuyAmt, 6),
        })

        // Advance time till auction ended
        await advanceTime(config.auctionLength.add(100).toString())

        // End current auction, should start a new one to sell RSR for collateral
        // Only 1e18 Tokens left to buy - Sets Buy amount as independent value
        const buyAmtBidRSR: BigNumber = sellAmt.sub(minBuyAmt)
        const sellAmtRSR: BigNumber = buyAmtBidRSR.mul(100).div(99).add(1) // Due to trade slippage 1%
        await expectEvents(facadeTest.runAuctionsForAllTraders(rToken.address), [
          {
            contract: backingManager,
            name: 'TradeSettled',
            args: [anyValue, token0.address, token1.address, sellAmt, toBNDecimals(minBuyAmt, 6)],
            emitted: true,
          },
          {
            contract: backingManager,
            name: 'TradeStarted',
            args: [
              anyValue,
              rsr.address,
              token1.address,
              sellAmtRSR,
              toBNDecimals(buyAmtBidRSR, 6).add(1),
            ],
            emitted: true,
          },
        ])

        auctionTimestamp = await getLatestBlockTimestamp()

        // RSR -> Token1 Auction
        await expectTrade(backingManager, {
          sell: rsr.address,
          buy: token1.address,
          endTime: auctionTimestamp + Number(config.auctionLength),
          externalId: bn('1'),
        })

        // Check state
        expect(await basketHandler.status()).to.equal(CollateralStatus.SOUND)
        expect(await basketHandler.fullyCollateralized()).to.equal(false)
        expect(await token0.balanceOf(backingManager.address)).to.equal(0)
        expect(await token1.balanceOf(backingManager.address)).to.equal(toBNDecimals(minBuyAmt, 6))
        expect(await rToken.totalSupply()).to.equal(issueAmount)

        // Check price in USD of the current RToken -- retains price because of insurance
        await expectRTokenPrice(rTokenAsset.address, fp('1'), ORACLE_ERROR)

        // Check Gnosis
        expect(await rsr.balanceOf(gnosis.address)).to.equal(sellAmtRSR)

        // Another call should not create any new auctions if still ongoing
        await expect(facadeTest.runAuctionsForAllTraders(rToken.address)).to.not.emit(
          backingManager,
          'TradeStarted'
        )

        // Perform Mock Bids for the new Token (addr1 has balance)
        // Cover buyAmtBidRSR which is all the RSR required
        await token1.connect(addr1).approve(gnosis.address, toBNDecimals(sellAmtRSR, 6))
        await gnosis.placeBid(1, {
          bidder: addr1.address,
          sellAmount: sellAmtRSR,
          buyAmount: toBNDecimals(buyAmtBidRSR, 6),
        })

        // Advance time till auction ended
        await advanceTime(config.auctionLength.add(100).toString())

        // End current auction, should start final dust auction
        await expectEvents(facadeTest.runAuctionsForAllTraders(rToken.address), [
          {
            contract: backingManager,
            name: 'TradeSettled',
            args: [
              anyValue,
              rsr.address,
              token1.address,
              sellAmtRSR,
              toBNDecimals(buyAmtBidRSR, 6),
            ],
            emitted: true,
          },
          {
            contract: backingManager,
            name: 'TradeStarted',
            emitted: false,
          },
        ])

        // Check state - Order restablished
        expect(await basketHandler.status()).to.equal(CollateralStatus.SOUND)
        expect(await basketHandler.fullyCollateralized()).to.equal(true)
        expect(await token0.balanceOf(backingManager.address)).to.equal(0)
        expect(await token1.balanceOf(backingManager.address)).to.equal(
          toBNDecimals(issueAmount, 6)
        )
        expect(await rToken.totalSupply()).to.equal(issueAmount)

        // Check price in USD of the current RToken
        await expectRTokenPrice(rTokenAsset.address, fp('1'), ORACLE_ERROR)
      })

      it.skip('Should recollateralize correctly when switching basket - Using revenue asset token for remainder', async () => {
        // Set prime basket
        await basketHandler.connect(owner).setPrimeBasket([token1.address], [fp('1')])

        // Switch Basket
        await expect(basketHandler.connect(owner).refreshBasket())
          .to.emit(basketHandler, 'BasketSet')
          .withArgs(3, [token1.address], [fp('1')], false)

        // Check state remains SOUND
        expect(await basketHandler.status()).to.equal(CollateralStatus.SOUND)
        expect(await basketHandler.fullyCollateralized()).to.equal(false)
        expect(await facadeTest.callStatic.totalAssetValue(rToken.address)).to.equal(issueAmount)
        expect(await token0.balanceOf(backingManager.address)).to.equal(issueAmount)
        expect(await token1.balanceOf(backingManager.address)).to.equal(0)
        expect(await rToken.totalSupply()).to.equal(issueAmount)

        // Check price in USD of the current RToken -- retains price because of insurance
        await expectRTokenPrice(rTokenAsset.address, fp('1'), ORACLE_ERROR)

        // Trigger recollateralization
        const sellAmt: BigNumber = await token0.balanceOf(backingManager.address)
        const minBuyAmt: BigNumber = sellAmt.sub(sellAmt.div(100)) // based on trade slippage 1%

        await expect(facadeTest.runAuctionsForAllTraders(rToken.address))
          .to.emit(backingManager, 'TradeStarted')
          .withArgs(anyValue, token0.address, token1.address, sellAmt, toBNDecimals(minBuyAmt, 6))

        let auctionTimestamp: number = await getLatestBlockTimestamp()

        // Check auction registered
        // Token0 -> Token1 Auction
        await expectTrade(backingManager, {
          sell: token0.address,
          buy: token1.address,
          endTime: auctionTimestamp + Number(config.auctionLength),
          externalId: bn('0'),
        })

        // Check state
        expect(await basketHandler.status()).to.equal(CollateralStatus.SOUND)
        expect(await basketHandler.fullyCollateralized()).to.equal(false)
        // Asset value is zero, everything was moved to the Market
        expect(await facadeTest.callStatic.totalAssetValue(rToken.address)).to.equal(0)
        expect(await token0.balanceOf(backingManager.address)).to.equal(0)
        expect(await token1.balanceOf(backingManager.address)).to.equal(0)
        expect(await rToken.totalSupply()).to.equal(issueAmount)

        // Check price in USD of the current RToken -- retains price because of insurance
        await expectRTokenPrice(rTokenAsset.address, fp('1'), ORACLE_ERROR)

        // Check Gnosis
        expect(await token0.balanceOf(gnosis.address)).to.equal(issueAmount)

        // Perform Mock Bids for the new Token (addr1 has balance)
        // Get fair price - minBuyAmt
        await token1.connect(addr1).approve(gnosis.address, toBNDecimals(sellAmt, 6))
        await gnosis.placeBid(0, {
          bidder: addr1.address,
          sellAmount: sellAmt,
          buyAmount: toBNDecimals(minBuyAmt, 6),
        })

        // Advance time till auction ended
        await advanceTime(config.auctionLength.add(100).toString())

        // End current auction, should start a new one to sell a new revenue token instead of RSR
        // Only 1e18 Tokens left to buy - Sets Buy amount as independent value - assume price of $1 for simplification
        const buyAmtBidRevToken: BigNumber = sellAmt.sub(minBuyAmt)
        const sellAmtRevToken: BigNumber = buyAmtBidRevToken.mul(100).div(99).add(1) // Due to trade slippage 1%

        // Send the expected revenue tokens to backing manager - should be used before RSR
        // Set price = $1 as expected
        await aaveToken.connect(owner).mint(backingManager.address, sellAmtRevToken)
        await setOraclePrice(aaveAsset.address, bn('1e8'))

        await expectEvents(facadeTest.runAuctionsForAllTraders(rToken.address), [
          {
            contract: backingManager,
            name: 'TradeSettled',
            args: [anyValue, token0.address, token1.address, sellAmt, toBNDecimals(minBuyAmt, 6)],
            emitted: true,
          },
          {
            contract: backingManager,
            name: 'TradeStarted',
            args: [
              anyValue,
              aaveToken.address,
              token1.address,
              sellAmtRevToken,
              toBNDecimals(buyAmtBidRevToken, 6).add(1),
            ],
            emitted: true,
          },
        ])

        auctionTimestamp = await getLatestBlockTimestamp()

        // Aave Token -> Token1 Auction
        await expectTrade(backingManager, {
          sell: aaveToken.address,
          buy: token1.address,
          endTime: auctionTimestamp + Number(config.auctionLength),
          externalId: bn('1'),
        })

        // Check state
        expect(await basketHandler.status()).to.equal(CollateralStatus.SOUND)
        expect(await basketHandler.fullyCollateralized()).to.equal(false)
        expect(await token0.balanceOf(backingManager.address)).to.equal(0)
        expect(await token1.balanceOf(backingManager.address)).to.equal(toBNDecimals(minBuyAmt, 6))
        expect(await aaveToken.balanceOf(backingManager.address)).to.equal(0)
        expect(await rToken.totalSupply()).to.equal(issueAmount)

        // Check Gnosis
        expect(await aaveToken.balanceOf(gnosis.address)).to.equal(sellAmtRevToken)

        // Perform Mock Bids for the new Token (addr1 has balance)
        // Cover buyAmtBidRevToken which is all the amount required
        await token1.connect(addr1).approve(gnosis.address, toBNDecimals(sellAmtRevToken, 6))
        await gnosis.placeBid(1, {
          bidder: addr1.address,
          sellAmount: sellAmtRevToken,
          buyAmount: toBNDecimals(buyAmtBidRevToken, 6).add(1),
        })

        // Advance time till auction ended
        await advanceTime(config.auctionLength.add(100).toString())

        // End current auction
        await expectEvents(facadeTest.runAuctionsForAllTraders(rToken.address), [
          {
            contract: backingManager,
            name: 'TradeSettled',
            args: [
              anyValue,
              aaveToken.address,
              token1.address,
              sellAmtRevToken,
              toBNDecimals(buyAmtBidRevToken, 6).add(1),
            ],
            emitted: true,
          },
          {
            contract: backingManager,
            name: 'TradeStarted',
            emitted: false,
          },
        ])

        //  Check state - Order restablished
        expect(await basketHandler.status()).to.equal(CollateralStatus.SOUND)
        expect(await basketHandler.fullyCollateralized()).to.equal(true)
        expect(await token0.balanceOf(backingManager.address)).to.equal(0)
        expect(await token1.balanceOf(backingManager.address)).to.equal(
          toBNDecimals(issueAmount, 6).add(1)
        )
        expect(await aaveToken.balanceOf(backingManager.address)).to.equal(0)
        expect(await rToken.totalSupply()).to.be.closeTo(issueAmount, fp('0.000001')) // we have a bit more

        // Check price in USD of the current RToken
        await expectRTokenPrice(rTokenAsset.address, fp('1'), ORACLE_ERROR)

        // Stakes unchanged
        expect(await rsr.balanceOf(stRSR.address)).to.equal(stakeAmount)
        expect(await stRSR.balanceOf(addr1.address)).to.equal(stakeAmount)
      })

      it.skip('Should not trade if skip held asset is DISABLED and no RSR available', async () => {
        // Undo the RSR stake
        await stRSR.connect(addr1).unstake(stakeAmount)
        await advanceTime(config.unstakingDelay.toString())
        await stRSR.connect(addr1).withdraw(addr1.address, 1)

        // Register Collateral
        await assetRegistry.connect(owner).register(backupCollateral1.address)

        // Set backup configuration - USDT as backup
        await basketHandler
          .connect(owner)
          .setBackupConfig(ethers.utils.formatBytes32String('USD'), bn(1), [backupToken1.address])

        // Check initial state
        expect(await basketHandler.status()).to.equal(CollateralStatus.SOUND)
        expect(await basketHandler.fullyCollateralized()).to.equal(true)
        expect(await facadeTest.callStatic.totalAssetValue(rToken.address)).to.equal(issueAmount)
        expect(await token0.balanceOf(backingManager.address)).to.equal(issueAmount)
        expect(await backupToken1.balanceOf(backingManager.address)).to.equal(0)
        expect(await rToken.totalSupply()).to.equal(issueAmount)

        // Check price in USD of the current RToken
        await expectRTokenPrice(rTokenAsset.address, fp('1'), ORACLE_ERROR)

        // Set Token0 to default - 50% price reduction
        await setOraclePrice(collateral0.address, bn('0.5e8'))

        // Running auctions will not trigger recollateralization until collateral defauls
        await expect(facadeTest.runAuctionsForAllTraders(rToken.address)).to.be.revertedWith(
          'basket not sound'
        )

        // Mark default as probable
        await collateral0.refresh()
        expect(await basketHandler.status()).to.equal(CollateralStatus.IFFY)

        // Advance time post delayUntilDefault
        await advanceTime((await collateral0.delayUntilDefault()).toString())

        // Confirm default
        await collateral0.refresh()
        expect(await basketHandler.status()).to.equal(CollateralStatus.DISABLED)

        // Ensure valid basket
        await basketHandler.refreshBasket()

        // Check new state after basket switch
        expect(await basketHandler.status()).to.equal(CollateralStatus.SOUND)
        expect(await basketHandler.fullyCollateralized()).to.equal(false)
        expect(await facadeTest.callStatic.totalAssetValue(rToken.address)).to.equal(fp('62.5')) // 50% loss in 3 of the 4 collateral
        expect(await token0.balanceOf(backingManager.address)).to.equal(issueAmount)
        expect(await backupToken1.balanceOf(backingManager.address)).to.equal(0)
        expect(await rToken.totalSupply()).to.equal(issueAmount)

        // Check price in USD of the current RToken - about half value expected to be retained
        expect(await rTokenAsset.price()).to.be.closeTo(fp('0.5'), fp('0.01'))

        // Running auctions should trigger recollateralization
        await expect(facadeTest.runAuctionsForAllTraders(rToken.address)).to.emit(
          backingManager,
          'TradeStarted'
        )

        const auctionTimestamp = await getLatestBlockTimestamp()

        // Expect token0 -> backupToken1
        await expectTrade(backingManager, {
          sell: token0.address,
          buy: backupToken1.address,
          endTime: auctionTimestamp + Number(config.auctionLength),
          externalId: bn('0'),
        })
      })

      it.skip('Should recollateralize correctly in case of default - Using RSR for remainder', async () => {
        // Register Collateral
        await assetRegistry.connect(owner).register(backupCollateral1.address)

        // Set backup configuration - USDT as backup
        await basketHandler
          .connect(owner)
          .setBackupConfig(ethers.utils.formatBytes32String('USD'), bn(1), [backupToken1.address])

        // Set new max auction size for asset (will require 2 auctions)
        const chainlinkFeed = <MockV3Aggregator>(
          await (await ethers.getContractFactory('MockV3Aggregator')).deploy(8, bn('1e8'))
        )
        const CollateralFactory: ContractFactory = await ethers.getContractFactory('FiatCollateral')
<<<<<<< HEAD
        const newCollateral0: FiatCollateral = <FiatCollateral>(
          await CollateralFactory.deploy(
            fp('1'),
            chainlinkFeed.address,
            token0.address,
            bn('25e18'),
            ORACLE_TIMEOUT,
            ethers.utils.formatBytes32String('USD'),
            await backupCollateral1.defaultThreshold(),
            await backupCollateral1.delayUntilDefault()
          )
        )
=======
        const newCollateral0: FiatCollateral = <FiatCollateral>await CollateralFactory.deploy({
          priceTimeout: PRICE_TIMEOUT,
          chainlinkFeed: chainlinkFeed.address,
          oracleError: ORACLE_ERROR,
          erc20: token0.address,
          maxTradeVolume: fp('25'),
          oracleTimeout: ORACLE_TIMEOUT,
          targetName: ethers.utils.formatBytes32String('USD'),
          defaultThreshold: DEFAULT_THRESHOLD,
          delayUntilDefault: await backupCollateral1.delayUntilDefault(),
        })
>>>>>>> fa6d8fe7

        // Perform swap
        await assetRegistry.connect(owner).swapRegistered(newCollateral0.address)
        expect(await basketHandler.status()).to.equal(CollateralStatus.DISABLED)
        await basketHandler.refreshBasket()
        expect(await basketHandler.status()).to.equal(CollateralStatus.SOUND)

        // Check initial state
        expect(await basketHandler.status()).to.equal(CollateralStatus.SOUND)
        expect(await basketHandler.fullyCollateralized()).to.equal(true)
        expect(await facadeTest.callStatic.totalAssetValue(rToken.address)).to.equal(issueAmount)
        expect(await token0.balanceOf(backingManager.address)).to.equal(issueAmount)
        expect(await backupToken1.balanceOf(backingManager.address)).to.equal(0)
        expect(await rToken.totalSupply()).to.equal(issueAmount)

        // Check price in USD of the current RToken
        await expectRTokenPrice(rTokenAsset.address, fp('1'), ORACLE_ERROR)

        // Check stakes
        expect(await rsr.balanceOf(stRSR.address)).to.equal(stakeAmount)
        expect(await stRSR.balanceOf(addr1.address)).to.equal(stakeAmount)

        // Set Token0 to default - 50% price reduction
        await setOraclePrice(newCollateral0.address, bn('0.5e8'))

        // Mark default as probable
        await assetRegistry.refresh()
        expect(await basketHandler.status()).to.equal(CollateralStatus.IFFY)

        // Advance time post collateral's default delay
        await advanceTime((await newCollateral0.delayUntilDefault()).toString())

        // Confirm default and trigger basket switch
        await assetRegistry.refresh()
        await basketHandler.refreshBasket()

        // Check new state after basket switch
        expect(await basketHandler.status()).to.equal(CollateralStatus.SOUND)
        expect(await basketHandler.fullyCollateralized()).to.equal(false)
        // Asset value is zero, the skip collateral held is defaulted
        expect(await facadeTest.callStatic.totalAssetValue(rToken.address)).to.equal(0)
        expect(await token0.balanceOf(backingManager.address)).to.equal(issueAmount)
        expect(await backupToken1.balanceOf(backingManager.address)).to.equal(0)
        expect(await rToken.totalSupply()).to.equal(issueAmount)
        await expectRTokenPrice(rTokenAsset.address, fp('1'), ORACLE_ERROR)

        // Running auctions will trigger recollateralization - skip half of the balance is available
        const sellAmt: BigNumber = (await token0.balanceOf(backingManager.address)).div(2)

        await expect(facadeTest.runAuctionsForAllTraders(rToken.address))
          .to.emit(backingManager, 'TradeStarted')
          .withArgs(anyValue, token0.address, backupToken1.address, sellAmt, bn('0'))

        let auctionTimestamp = await getLatestBlockTimestamp()

        // Token0 -> Backup Token Auction
        await expectTrade(backingManager, {
          sell: token0.address,
          buy: backupToken1.address,
          endTime: auctionTimestamp + Number(config.auctionLength),
          externalId: bn('0'),
        })

        // Check state
        expect(await basketHandler.status()).to.equal(CollateralStatus.SOUND)
        expect(await basketHandler.fullyCollateralized()).to.equal(false)
        // Asset value is zero, the skip collateral held is defaulted
        expect(await facadeTest.callStatic.totalAssetValue(rToken.address)).to.equal(0)
        expect(await token0.balanceOf(backingManager.address)).to.equal(issueAmount.sub(sellAmt))
        expect(await backupToken1.balanceOf(backingManager.address)).to.equal(0)
        expect(await rToken.totalSupply()).to.equal(issueAmount)

        // Check price in USD of the current RToken
        await expectRTokenPrice(rTokenAsset.address, fp('1'), ORACLE_ERROR)

        // Perform Mock Bids (addr1 has balance)
        // Assume fair price, get half of the tokens (because price reduction was 50%)
        const minBuyAmt: BigNumber = sellAmt.div(2)
        await backupToken1.connect(addr1).approve(gnosis.address, minBuyAmt)
        await gnosis.placeBid(0, {
          bidder: addr1.address,
          sellAmount: sellAmt,
          buyAmount: minBuyAmt,
        })

        // Advance time till auction ended
        await advanceTime(config.auctionLength.add(100).toString())

        // Run auctions - will end current, and will open a new auction for the other half
        await expectEvents(facadeTest.runAuctionsForAllTraders(rToken.address), [
          {
            contract: backingManager,
            name: 'TradeSettled',
            args: [anyValue, token0.address, backupToken1.address, sellAmt, minBuyAmt],
            emitted: true,
          },
          {
            contract: backingManager,
            name: 'TradeStarted',
            args: [anyValue, token0.address, backupToken1.address, sellAmt, bn('0')],
            emitted: true,
          },
        ])

        // Check new auction
        // Token0 -> Backup Token Auction
        await expectTrade(backingManager, {
          sell: token0.address,
          buy: backupToken1.address,
          endTime: (await getLatestBlockTimestamp()) + Number(config.auctionLength),
          externalId: bn('1'),
        })

        // Check state
        expect(await basketHandler.status()).to.equal(CollateralStatus.SOUND)
        expect(await basketHandler.fullyCollateralized()).to.equal(false)
        expect(await facadeTest.callStatic.totalAssetValue(rToken.address)).to.equal(minBuyAmt)
        expect(await token0.balanceOf(backingManager.address)).to.equal(0)
        expect(await backupToken1.balanceOf(backingManager.address)).to.equal(minBuyAmt)
        expect(await rToken.totalSupply()).to.equal(issueAmount)

        // Check price in USD of the current RToken
        await expectRTokenPrice(rTokenAsset.address, fp('1'), ORACLE_ERROR)

        // Perform Mock Bids (addr1 has balance)
        // Assume fair price, get half of the tokens (because price reduction was 50%)
        await backupToken1.connect(addr1).approve(gnosis.address, minBuyAmt)
        await gnosis.placeBid(1, {
          bidder: addr1.address,
          sellAmount: sellAmt,
          buyAmount: minBuyAmt,
        })

        // Advance time till auction ended
        await advanceTime(config.auctionLength.add(100).toString())

        // Check staking situation remains unchanged
        expect(await rsr.balanceOf(stRSR.address)).to.equal(stakeAmount)
        expect(await stRSR.balanceOf(addr1.address)).to.equal(stakeAmount)

        // End current auction, should start a new one to sell RSR for collateral
        // 50e18 Tokens left to buy - Sets Buy amount as independent value
        const buyAmtBidRSR: BigNumber = issueAmount.sub(sellAmt)
        const sellAmtRSR: BigNumber = buyAmtBidRSR.mul(100).div(99).add(1)
        await expectEvents(facadeTest.runAuctionsForAllTraders(rToken.address), [
          {
            contract: backingManager,
            name: 'TradeSettled',
            args: [anyValue, token0.address, backupToken1.address, sellAmt, minBuyAmt],
            emitted: true,
          },
          {
            contract: backingManager,
            name: 'TradeStarted',
            args: [anyValue, rsr.address, backupToken1.address, sellAmtRSR, buyAmtBidRSR],
            emitted: true,
          },
        ])

        auctionTimestamp = await getLatestBlockTimestamp()

        // Check new auction
        // RSR -> Backup Token Auction
        await expectTrade(backingManager, {
          sell: rsr.address,
          buy: backupToken1.address,
          endTime: auctionTimestamp + Number(config.auctionLength),
          externalId: bn('2'),
        })

        // Check state
        expect(await basketHandler.status()).to.equal(CollateralStatus.SOUND)
        expect(await basketHandler.fullyCollateralized()).to.equal(false)
        expect(await facadeTest.callStatic.totalAssetValue(rToken.address)).to.equal(
          minBuyAmt.mul(2)
        )
        expect(await token0.balanceOf(backingManager.address)).to.equal(0)
        expect(await backupToken1.balanceOf(backingManager.address)).to.equal(minBuyAmt.mul(2))
        expect(await rToken.totalSupply()).to.equal(issueAmount)

        // Check price in USD of the current RToken - half now
        await expectRTokenPrice(rTokenAsset.address, fp('1'), ORACLE_ERROR)

        // Should have seized RSR
        expect(await rsr.balanceOf(stRSR.address)).to.equal(stakeAmount.sub(sellAmtRSR)) // Sent to market (auction)

        // Perform Mock Bids for RSR (addr1 has balance)
        // Assume fair price RSR = 1 get all of them
        await backupToken1.connect(addr1).approve(gnosis.address, buyAmtBidRSR)
        await gnosis.placeBid(2, {
          bidder: addr1.address,
          sellAmount: sellAmtRSR,
          buyAmount: buyAmtBidRSR,
        })

        // Advance time till auction ended
        await advanceTime(config.auctionLength.add(100).toString())

        // End current auction; should not start a new one
        await expectEvents(facadeTest.runAuctionsForAllTraders(rToken.address), [
          {
            contract: backingManager,
            name: 'TradeSettled',
            args: [anyValue, rsr.address, backupToken1.address, sellAmtRSR, buyAmtBidRSR],
            emitted: true,
          },
          {
            contract: backingManager,
            name: 'TradeStarted',
            emitted: false,
          },
        ])

        // Check state
        expect(await basketHandler.status()).to.equal(CollateralStatus.SOUND)
        expect(await basketHandler.fullyCollateralized()).to.equal(true)
        expect(await token0.balanceOf(backingManager.address)).to.equal(0) // no dust

        // Should have small excess now
        expect(await facadeTest.callStatic.totalAssetValue(rToken.address)).to.equal(issueAmount)
        expect(await backupToken1.balanceOf(backingManager.address)).to.equal(issueAmount)
        expect(await rToken.totalSupply()).to.equal(issueAmount)

        // Check price in USD of the current RToken - Remains the same
        await expectRTokenPrice(rTokenAsset.address, fp('1'), ORACLE_ERROR)
      })

      it.skip('Should recollateralize correctly in case of default - MinTradeVolume too large', async () => {
        // Register Collateral
        await assetRegistry.connect(owner).register(backupCollateral1.address)

        // Set backup configuration - USDT as backup
        await basketHandler
          .connect(owner)
          .setBackupConfig(ethers.utils.formatBytes32String('USD'), bn(1), [backupToken1.address])

        // Check initial state
        expect(await basketHandler.status()).to.equal(CollateralStatus.SOUND)
        expect(await basketHandler.fullyCollateralized()).to.equal(true)
        expect(await facadeTest.callStatic.totalAssetValue(rToken.address)).to.equal(issueAmount)
        expect(await token0.balanceOf(backingManager.address)).to.equal(issueAmount)
        expect(await backupToken1.balanceOf(backingManager.address)).to.equal(0)
        expect(await rToken.totalSupply()).to.equal(issueAmount)

        // Check price in USD of the current RToken
        await expectRTokenPrice(rTokenAsset.address, fp('1'), ORACLE_ERROR)

        // Check stakes
        //expect(await rsr.balanceOf(stRSR.address)).to.equal(await rsrAsset.minTradeSize())
        //expect(await stRSR.balanceOf(addr1.address)).to.equal(await rsrAsset.minTradeSize())
        expect(await rsr.balanceOf(stRSR.address)).to.equal(stakeAmount)
        expect(await stRSR.balanceOf(addr1.address)).to.equal(stakeAmount)

        // Set Token0 to default - 50% price reduction
        await setOraclePrice(collateral0.address, bn('0.5e8'))

        // Mark default as probable
        await assetRegistry.refresh()
        expect(await basketHandler.status()).to.equal(CollateralStatus.IFFY)

        // Advance time post collateral's default delay
        await advanceTime((await collateral0.delayUntilDefault()).toString())

        // Confirm default and trigger basket switch
        await assetRegistry.refresh()
        await basketHandler.refreshBasket()

        // Check new state after basket switch
        expect(await basketHandler.status()).to.equal(CollateralStatus.SOUND)
        expect(await basketHandler.fullyCollateralized()).to.equal(false)
        // Asset value is zero, the skip collateral held is defaulted
        expect(await facadeTest.callStatic.totalAssetValue(rToken.address)).to.equal(0)
        expect(await token0.balanceOf(backingManager.address)).to.equal(issueAmount)
        expect(await backupToken1.balanceOf(backingManager.address)).to.equal(0)
        expect(await rToken.totalSupply()).to.equal(issueAmount)
        await expectRTokenPrice(rTokenAsset.address, fp('1'), ORACLE_ERROR) // retains value because insuranc, truee

        // Running auctions will trigger recollateralization
        const sellAmt: BigNumber = await token0.balanceOf(backingManager.address)

        await expect(facadeTest.runAuctionsForAllTraders(rToken.address))
          .to.emit(backingManager, 'TradeStarted')
          .withArgs(anyValue, token0.address, backupToken1.address, sellAmt, bn('0'))

        const auctionTimestamp = await getLatestBlockTimestamp()

        // Token0 -> Backup Token Auction
        await expectTrade(backingManager, {
          sell: token0.address,
          buy: backupToken1.address,
          endTime: auctionTimestamp + Number(config.auctionLength),
          externalId: bn('0'),
        })

        // Check state
        expect(await basketHandler.status()).to.equal(CollateralStatus.SOUND)
        expect(await basketHandler.fullyCollateralized()).to.equal(false)
        // Asset value is zero, the skip collateral held is defaulted
        expect(await facadeTest.callStatic.totalAssetValue(rToken.address)).to.equal(0)
        expect(await token0.balanceOf(backingManager.address)).to.equal(issueAmount.sub(sellAmt))
        expect(await backupToken1.balanceOf(backingManager.address)).to.equal(0)
        expect(await rToken.totalSupply()).to.equal(issueAmount)

        // Check price in USD of the current RToken - retains value from insurance
        await expectRTokenPrice(rTokenAsset.address, fp('1'), ORACLE_ERROR)

        // Perform Mock Bids (addr1 has balance)
        // Assume fair price, get half of the tokens (because price reduction was 50%)
        const minBuyAmt: BigNumber = sellAmt.div(2)
        await backupToken1.connect(addr1).approve(gnosis.address, minBuyAmt)
        await gnosis.placeBid(0, {
          bidder: addr1.address,
          sellAmount: sellAmt,
          buyAmount: minBuyAmt,
        })

        // Advance time till auction ended
        await advanceTime(config.auctionLength.add(100).toString())

        // Raise minTradeVolume
        await backingManager.connect(owner).setMinTradeVolume(stakeAmount.div(2).sub(1))

        // Run auctions - NO RSR Auction launched but haircut taken
        await expectEvents(facadeTest.runAuctionsForAllTraders(rToken.address), [
          {
            contract: backingManager,
            name: 'TradeSettled',
            args: [anyValue, token0.address, backupToken1.address, sellAmt, minBuyAmt],
            emitted: true,
          },
          {
            contract: backingManager,
            name: 'TradeStarted',
            emitted: false,
          },
          {
            contract: rToken,
            name: 'BasketsNeededChanged',
            emitted: true,
          },
        ])

        // Should not have seized RSR
        expect(await rsr.balanceOf(stRSR.address)).to.equal(stakeAmount)

        // Check state
        expect(await basketHandler.status()).to.equal(CollateralStatus.SOUND)
        expect(await basketHandler.fullyCollateralized()).to.equal(true)
        expect(await token0.balanceOf(backingManager.address)).to.equal(0) // no dust

        // Should have half of the value
        expect(await facadeTest.callStatic.totalAssetValue(rToken.address)).to.equal(
          issueAmount.div(2)
        )
        expect(await backupToken1.balanceOf(backingManager.address)).to.equal(minBuyAmt)
        expect(await rToken.totalSupply()).to.equal(issueAmount)

        // Check price in USD of the current RToken - haircut of 50%
        await expectRTokenPrice(rTokenAsset.address, fp('0.5'), ORACLE_ERROR)
      })

      it.skip('Should recollateralize correctly in case of default - Using RSR for remainder - Multiple tokens and auctions - No overshoot', async () => {
        // Set backing buffer and max slippage to zero for simplification
        await backingManager.connect(owner).setMaxTradeSlippage(0)
        await backingManager.connect(owner).setBackingBuffer(0)

        // Register Collateral
        await assetRegistry.connect(owner).register(backupCollateral1.address)
        await assetRegistry.connect(owner).register(backupCollateral2.address)
        await assetRegistry.connect(owner).register(backupCollateral3.address)
        await assetRegistry.connect(owner).register(backupCollateral4.address)

        // Set backup configuration - USDT as backup
        await basketHandler
          .connect(owner)
          .setBackupConfig(ethers.utils.formatBytes32String('USD'), bn(4), [
            backupToken1.address,
            backupToken2.address,
            backupToken3.address,
            backupToken4.address,
          ])

        // Check initial state
        expect(await basketHandler.status()).to.equal(CollateralStatus.SOUND)
        expect(await basketHandler.fullyCollateralized()).to.equal(true)
        expect(await facadeTest.callStatic.totalAssetValue(rToken.address)).to.equal(issueAmount)
        expect(await token0.balanceOf(backingManager.address)).to.equal(issueAmount)
        expect(await backupToken1.balanceOf(backingManager.address)).to.equal(0)
        expect(await backupToken2.balanceOf(backingManager.address)).to.equal(0)
        expect(await backupToken3.balanceOf(backingManager.address)).to.equal(0)
        expect(await backupToken4.balanceOf(backingManager.address)).to.equal(0)
        expect(await rToken.totalSupply()).to.equal(issueAmount)

        // Check price in USD of the current RToken
        await expectRTokenPrice(rTokenAsset.address, fp('1'), ORACLE_ERROR)

        // Check stakes
        expect(await rsr.balanceOf(stRSR.address)).to.equal(stakeAmount)
        expect(await stRSR.balanceOf(addr1.address)).to.equal(stakeAmount)

        // Set Token0 to default - 50% price reduction
        await setOraclePrice(collateral0.address, bn('0.5e8'))

        // Mark default as probable
        await assetRegistry.refresh()
        expect(await basketHandler.status()).to.equal(CollateralStatus.IFFY)

        // Advance time post collateral's default delay
        await advanceTime((await collateral0.delayUntilDefault()).toString())

        // Confirm default and trigger basket switch
        const newTokens = [
          backupToken1.address,
          backupToken2.address,
          backupToken3.address,
          backupToken4.address,
        ]
        const bkpTokenRefAmt: BigNumber = bn('0.25e18')
        const newRefAmounts = [bkpTokenRefAmt, bkpTokenRefAmt, bkpTokenRefAmt, bkpTokenRefAmt]

        await assetRegistry.refresh()
        await expect(basketHandler.refreshBasket())
          .to.emit(basketHandler, 'BasketSet')
          .withArgs(3, newTokens, newRefAmounts, false)

        // Check new state after basket switch
        expect(await basketHandler.status()).to.equal(CollateralStatus.SOUND)
        expect(await basketHandler.fullyCollateralized()).to.equal(false)
        expect(await facadeTest.callStatic.totalAssetValue(rToken.address)).to.equal(fp('62.5')) // 50% loss for 3 of the collateral
        await expectCurrentBacking({
          tokens: newTokens,
          quantities: [bn('0'), bn('0'), bn('0'), bn('0')],
        })

        expect(await token0.balanceOf(backingManager.address)).to.equal(issueAmount)
        expect(await backupToken1.balanceOf(backingManager.address)).to.equal(0)
        expect(await rToken.totalSupply()).to.equal(issueAmount)

        // Running auctions will trigger recollateralization - All token balance can be redeemed
        const sellAmt: BigNumber = await token0.balanceOf(backingManager.address)

        await expect(facadeTest.runAuctionsForAllTraders(rToken.address))
          .to.emit(backingManager, 'TradeStarted')
          .withArgs(anyValue, token0.address, backupToken1.address, sellAmt, bn('0'))

        let auctionTimestamp = await getLatestBlockTimestamp()

        // Token0 -> Backup Token Auction
        await expectTrade(backingManager, {
          sell: token0.address,
          buy: backupToken1.address,
          endTime: auctionTimestamp + Number(config.auctionLength),
          externalId: bn('0'),
        })

        // Perform Mock Bids (addr1 has balance)
        // Assume fair price, get 80% the tokens - More than what we need for this token
        const minBuyAmt: BigNumber = sellAmt.mul(80).div(100)
        await backupToken1.connect(addr1).approve(gnosis.address, minBuyAmt)
        await gnosis.placeBid(0, {
          bidder: addr1.address,
          sellAmount: sellAmt,
          buyAmount: minBuyAmt,
        })

        // Advance time till auction ended
        await advanceTime(config.auctionLength.add(100).toString())

        // Run auctions - will end current, and will open a new auction to buy the remaining backup tokens
        const requiredBkpToken: BigNumber = issueAmount.mul(bkpTokenRefAmt).div(BN_SCALE_FACTOR)
        const sellAmtBkp: BigNumber = requiredBkpToken // Will auction skip what is required
        const minBuyAmtBkp: BigNumber = sellAmtBkp // No trade slippage

        await expectEvents(facadeTest.runAuctionsForAllTraders(rToken.address), [
          {
            contract: backingManager,
            name: 'TradeSettled',
            args: [anyValue, token0.address, backupToken1.address, sellAmt, minBuyAmt],
            emitted: true,
          },
          {
            contract: backingManager,
            name: 'TradeStarted',
            args: [anyValue, backupToken1.address, backupToken2.address, sellAmtBkp, minBuyAmtBkp],
            emitted: true,
          },
        ])

        // Check new auction
        // Backup Token 1 -> Backup Token 2 Auction
        await expectTrade(backingManager, {
          sell: backupToken1.address,
          buy: backupToken2.address,
          endTime: (await getLatestBlockTimestamp()) + Number(config.auctionLength),
          externalId: bn('1'),
        })

        // Check backing changed
        await expectCurrentBacking({
          tokens: newTokens,
          quantities: [minBuyAmt.sub(sellAmtBkp), bn('0'), bn('0'), bn('0')],
        })

        // Perform Mock Bids (addr1 has balance)
        // Assume fair price, get all the required tokens
        await backupToken2.connect(addr1).approve(gnosis.address, minBuyAmt)
        await gnosis.placeBid(1, {
          bidder: addr1.address,
          sellAmount: sellAmtBkp,
          buyAmount: minBuyAmtBkp,
        })

        // Advance time till auction ended
        await advanceTime(config.auctionLength.add(100).toString())

        // Check staking situation remains unchanged
        expect(await rsr.balanceOf(stRSR.address)).to.equal(stakeAmount)
        expect(await stRSR.balanceOf(addr1.address)).to.equal(stakeAmount)

        // Run auctions - will end current, and will open a new auction to buy the remaining backup tokens
        // We still have funds of backup Token 1 to trade for the other tokens
        await expectEvents(facadeTest.runAuctionsForAllTraders(rToken.address), [
          {
            contract: backingManager,
            name: 'TradeSettled',
            args: [anyValue, backupToken1.address, backupToken2.address, sellAmtBkp, minBuyAmtBkp],
            emitted: true,
          },
          {
            contract: backingManager,
            name: 'TradeStarted',
            args: [anyValue, backupToken1.address, backupToken3.address, sellAmtBkp, minBuyAmtBkp],
            emitted: true,
          },
        ])

        // Check new auction
        // Backup Token 1 -> Backup Token 3 Auction
        await expectTrade(backingManager, {
          sell: backupToken1.address,
          buy: backupToken3.address,
          endTime: (await getLatestBlockTimestamp()) + Number(config.auctionLength),
          externalId: bn('2'),
        })

        // Check backing changed
        await expectCurrentBacking({
          tokens: newTokens,
          quantities: [minBuyAmt.sub(requiredBkpToken.mul(2)), requiredBkpToken, bn('0'), bn('0')],
        })

        // Perform Mock Bids (addr1 has balance)
        // Assume fair price, get all the required tokens
        await backupToken3.connect(addr1).approve(gnosis.address, minBuyAmt)
        await gnosis.placeBid(2, {
          bidder: addr1.address,
          sellAmount: sellAmtBkp,
          buyAmount: minBuyAmtBkp,
        })

        // Advance time till auction ended
        await advanceTime(config.auctionLength.add(100).toString())

        // Check staking situation remains unchanged
        expect(await rsr.balanceOf(stRSR.address)).to.equal(stakeAmount)
        expect(await stRSR.balanceOf(addr1.address)).to.equal(stakeAmount)

        // Run auctions - will end current, and will open a new auction to buy the remaining backup tokens
        // We still have a small portionn of funds of backup Token 1 to trade for the other tokens (skip 5e18)
        const sellAmtBkp1Remainder: BigNumber = minBuyAmt.sub(sellAmtBkp.mul(3))
        const minBuyAmtBkp1Remainder: BigNumber = sellAmtBkp1Remainder // No trade splippage

        await expectEvents(facadeTest.runAuctionsForAllTraders(rToken.address), [
          {
            contract: backingManager,
            name: 'TradeSettled',
            args: [anyValue, backupToken1.address, backupToken3.address, sellAmtBkp, minBuyAmtBkp],
            emitted: true,
          },
          {
            contract: backingManager,
            name: 'TradeStarted',
            args: [
              anyValue,
              backupToken1.address,
              backupToken4.address,
              sellAmtBkp1Remainder,
              minBuyAmtBkp1Remainder,
            ],
            emitted: true,
          },
        ])

        // Check new auction
        // Backup Token 1 -> Backup Token 4 Auction
        await expectTrade(backingManager, {
          sell: backupToken1.address,
          buy: backupToken4.address,
          endTime: (await getLatestBlockTimestamp()) + Number(config.auctionLength),
          externalId: bn('3'),
        })

        // Check backing changed
        await expectCurrentBacking({
          tokens: newTokens,
          quantities: [
            minBuyAmt.sub(requiredBkpToken.mul(2).add(sellAmtBkp1Remainder)),
            requiredBkpToken,
            requiredBkpToken,
            bn('0'),
          ],
        })

        // Perform Mock Bids (addr1 has balance)
        // Assume fair price, get all the required tokens
        await backupToken4.connect(addr1).approve(gnosis.address, minBuyAmt)
        await gnosis.placeBid(3, {
          bidder: addr1.address,
          sellAmount: sellAmtBkp1Remainder,
          buyAmount: minBuyAmtBkp1Remainder,
        })

        // Advance time till auction ended
        await advanceTime(config.auctionLength.add(100).toString())

        // Check staking situation remains unchanged
        expect(await rsr.balanceOf(stRSR.address)).to.equal(stakeAmount)
        expect(await stRSR.balanceOf(addr1.address)).to.equal(stakeAmount)

        // End current auction, should start a new one to sell RSR for collateral
        // 20e18 Tokens of Backup Token 4 left to buy - Sets Buy amount as independent value
        const buyAmtBidRSR: BigNumber = requiredBkpToken.sub(minBuyAmtBkp1Remainder)
        const sellAmtRSR: BigNumber = buyAmtBidRSR // No trade slippage

        await expectEvents(facadeTest.runAuctionsForAllTraders(rToken.address), [
          {
            contract: backingManager,
            name: 'TradeSettled',
            args: [
              anyValue,
              backupToken1.address,
              backupToken4.address,
              sellAmtBkp1Remainder,
              minBuyAmtBkp1Remainder,
            ],
            emitted: true,
          },
          {
            contract: backingManager,
            name: 'TradeStarted',
            args: [anyValue, rsr.address, backupToken4.address, sellAmtRSR, buyAmtBidRSR],
            emitted: true,
          },
        ])

        auctionTimestamp = await getLatestBlockTimestamp()

        // Check new auction
        // RSR -> Backup Token 4 Auction
        await expectTrade(backingManager, {
          sell: rsr.address,
          buy: backupToken4.address,
          endTime: auctionTimestamp + Number(config.auctionLength),
          externalId: bn('4'),
        })

        // Check backing changed
        await expectCurrentBacking({
          tokens: newTokens,
          quantities: [
            minBuyAmt.sub(requiredBkpToken.mul(2).add(sellAmtBkp1Remainder)),
            requiredBkpToken,
            requiredBkpToken,
            minBuyAmtBkp1Remainder,
          ],
        })

        // Should have seized RSR
        expect(await rsr.balanceOf(stRSR.address)).to.equal(stakeAmount.sub(sellAmtRSR)) // Sent to market (auction)

        // Perform Mock Bids for RSR (addr1 has balance)
        // Assume fair price RSR = 1 get all of them
        await backupToken4.connect(addr1).approve(gnosis.address, buyAmtBidRSR)
        await gnosis.placeBid(4, {
          bidder: addr1.address,
          sellAmount: sellAmtRSR,
          buyAmount: buyAmtBidRSR,
        })

        // Advance time till auction ended
        await advanceTime(config.auctionLength.add(100).toString())

        // End current auction
        await expectEvents(facadeTest.runAuctionsForAllTraders(rToken.address), [
          {
            contract: backingManager,
            name: 'TradeSettled',
            args: [anyValue, rsr.address, backupToken4.address, sellAmtRSR, buyAmtBidRSR],
            emitted: true,
          },
          {
            contract: backingManager,
            name: 'TradeStarted',
            emitted: false,
          },
        ])

        // Check final state - All back to normal
        expect(await basketHandler.status()).to.equal(CollateralStatus.SOUND)
        expect(await basketHandler.fullyCollateralized()).to.equal(true)
        expect(await facadeTest.callStatic.totalAssetValue(rToken.address)).to.equal(issueAmount)
        expect(await facadeTest.callStatic.totalAssetValue(rToken.address)).to.equal(issueAmount)
        expect(await token0.balanceOf(backingManager.address)).to.equal(0)
        expect(await backupToken1.balanceOf(backingManager.address)).to.equal(requiredBkpToken)
        expect(await backupToken2.balanceOf(backingManager.address)).to.equal(requiredBkpToken)
        expect(await backupToken3.balanceOf(backingManager.address)).to.equal(requiredBkpToken)
        expect(await backupToken4.balanceOf(backingManager.address)).to.equal(requiredBkpToken)
        expect(await rToken.totalSupply()).to.equal(issueAmount)

        // Check backing changed
        await expectCurrentBacking({
          tokens: newTokens,
          quantities: [
            minBuyAmt.sub(requiredBkpToken.mul(2).add(sellAmtBkp1Remainder)),
            requiredBkpToken,
            requiredBkpToken,
            requiredBkpToken,
          ],
        })

        // Check price in USD of the current RToken - Remains the same
        await expectRTokenPrice(rTokenAsset.address, fp('1'), ORACLE_ERROR)
      })

      it.skip('Should use exceeding RSR in Backing Manager before seizing - Using RSR', async () => {
        // Set backing buffer and max slippage to zero for simplification
        await backingManager.connect(owner).setMaxTradeSlippage(0)
        await backingManager.connect(owner).setBackingBuffer(0)

        // Register Collateral
        await assetRegistry.connect(owner).register(backupCollateral1.address)

        // Set backup configuration - USDT as backup
        await basketHandler
          .connect(owner)
          .setBackupConfig(ethers.utils.formatBytes32String('USD'), bn(1), [backupToken1.address])

        // Check initial state
        expect(await basketHandler.status()).to.equal(CollateralStatus.SOUND)
        expect(await basketHandler.fullyCollateralized()).to.equal(true)
        expect(await facadeTest.callStatic.totalAssetValue(rToken.address)).to.equal(issueAmount)
        expect(await token0.balanceOf(backingManager.address)).to.equal(issueAmount)
        expect(await backupToken1.balanceOf(backingManager.address)).to.equal(0)
        expect(await rToken.totalSupply()).to.equal(issueAmount)

        // Check price in USD of the current RToken
        await expectRTokenPrice(rTokenAsset.address, fp('1'), ORACLE_ERROR)

        // Check stakes
        expect(await rsr.balanceOf(stRSR.address)).to.equal(stakeAmount)
        expect(await stRSR.balanceOf(addr1.address)).to.equal(stakeAmount)

        // Set Token0 to default - 50% price reduction
        await setOraclePrice(collateral0.address, bn('0.5e8'))

        // Mark default as probable
        await assetRegistry.refresh()
        expect(await basketHandler.status()).to.equal(CollateralStatus.IFFY)

        // Advance time post collateral's default delay
        await advanceTime((await collateral0.delayUntilDefault()).toString())

        // Confirm default and trigger basket switch
        await assetRegistry.refresh()
        await basketHandler.refreshBasket()

        // Running auctions will trigger recollateralization - All balance can be redeemed
        const sellAmt: BigNumber = await token0.balanceOf(backingManager.address)

        const minBuyAmt: BigNumber = await toMinBuyAmt(sellAmt, fp('0.5'), fp('1'))
        await expect(facadeTest.runAuctionsForAllTraders(rToken.address))
          .to.emit(backingManager, 'TradeStarted')
          .withArgs(anyValue, token0.address, backupToken1.address, sellAmt, minBuyAmt)

        let auctionTimestamp = await getLatestBlockTimestamp()

        // Token0 -> Backup Token Auction
        await expectTrade(backingManager, {
          sell: token0.address,
          buy: backupToken1.address,
          endTime: auctionTimestamp + Number(config.auctionLength),
          externalId: bn('0'),
        })

        // Perform Mock Bids (addr1 has balance)
        await backupToken1.connect(addr1).approve(gnosis.address, minBuyAmt)
        await gnosis.placeBid(0, {
          bidder: addr1.address,
          sellAmount: sellAmt,
          buyAmount: minBuyAmt,
        })

        // Advance time till auction ended
        await advanceTime(config.auctionLength.add(100).toString())

        // Run auctions - will end current, and will open a new auction to sell RSR for collateral
        // 50e18 Tokens left to buy - Sets Buy amount as independent value
        const buyAmtBidRSR: BigNumber = sellAmt.div(2)
        const sellAmtRSR: BigNumber = buyAmtBidRSR // No trade slippage

        await expectEvents(facadeTest.runAuctionsForAllTraders(rToken.address), [
          {
            contract: backingManager,
            name: 'TradeSettled',
            args: [anyValue, token0.address, backupToken1.address, sellAmt, minBuyAmt],
            emitted: true,
          },
          {
            contract: backingManager,
            name: 'TradeStarted',
            args: [anyValue, rsr.address, backupToken1.address, sellAmtRSR, buyAmtBidRSR],
            emitted: true,
          },
        ])

        auctionTimestamp = await getLatestBlockTimestamp()

        // Check new auction
        // RSR -> Backup Token Auction
        await expectTrade(backingManager, {
          sell: rsr.address,
          buy: backupToken1.address,
          endTime: auctionTimestamp + Number(config.auctionLength),
          externalId: bn('1'),
        })

        // Check state
        expect(await basketHandler.status()).to.equal(CollateralStatus.SOUND)
        expect(await basketHandler.fullyCollateralized()).to.equal(false)
        expect(await facadeTest.callStatic.totalAssetValue(rToken.address)).to.equal(minBuyAmt) // Reduced 50%
        expect(await token0.balanceOf(backingManager.address)).to.equal(0)
        expect(await backupToken1.balanceOf(backingManager.address)).to.equal(minBuyAmt)
        expect(await rToken.totalSupply()).to.equal(issueAmount)

        // Check price in USD of the current RToken - 1 with insurance
        await expectRTokenPrice(rTokenAsset.address, fp('1'), ORACLE_ERROR)

        // Should have seized RSR  - Nothing in backing manager so far
        expect(await rsr.balanceOf(stRSR.address)).to.equal(stakeAmount.sub(sellAmtRSR)) // Sent to market (auction)
        expect(await rsr.balanceOf(backingManager.address)).to.equal(0)

        // Settle auction with no bids - will return RSR to Backing Manager
        // Advance time till auction ended
        await advanceTime(config.auctionLength.add(100).toString())

        // End current auction
        await expectEvents(facadeTest.runAuctionsForAllTraders(rToken.address), [
          {
            contract: backingManager,
            name: 'TradeSettled',
            args: [anyValue, rsr.address, backupToken1.address, bn('0'), bn('0')],
            emitted: true,
          },
          {
            contract: backingManager,
            name: 'TradeStarted',
            args: [anyValue, rsr.address, backupToken1.address, sellAmtRSR, buyAmtBidRSR],

            emitted: true,
          },
        ])

        auctionTimestamp = await getLatestBlockTimestamp()

        // Check new auction
        // RSR -> Backup Token Auction
        await expectTrade(backingManager, {
          sell: rsr.address,
          buy: backupToken1.address,
          endTime: auctionTimestamp + Number(config.auctionLength),
          externalId: bn('2'),
        })

        // Funds were reused. No more seizures
        expect(await rsr.balanceOf(stRSR.address)).to.equal(stakeAmount.sub(sellAmtRSR)) // Sent to market (auction)

        // Perform Mock Bids (addr1 has balance)
        // Assume fair price, get all the RSR required
        await backupToken1.connect(addr1).approve(gnosis.address, buyAmtBidRSR)
        await gnosis.placeBid(2, {
          bidder: addr1.address,
          sellAmount: sellAmtRSR,
          buyAmount: buyAmtBidRSR,
        })

        // Advance time till auction ended
        await advanceTime(config.auctionLength.add(100).toString())

        // Run auctions again - Will close the pending auction
        await expectEvents(facadeTest.runAuctionsForAllTraders(rToken.address), [
          {
            contract: backingManager,
            name: 'TradeSettled',
            args: [anyValue, rsr.address, backupToken1.address, sellAmtRSR, buyAmtBidRSR],
            emitted: true,
          },
          { contract: backingManager, name: 'TradeStarted', emitted: false },
        ])

        // Check final state - All back to normal
        expect(await basketHandler.status()).to.equal(CollateralStatus.SOUND)
        expect(await basketHandler.fullyCollateralized()).to.equal(true)
        expect(await facadeTest.callStatic.totalAssetValue(rToken.address)).to.equal(
          minBuyAmt.add(buyAmtBidRSR)
        )
        expect(await facadeTest.callStatic.totalAssetValue(rToken.address)).to.equal(issueAmount)
        expect(await token0.balanceOf(backingManager.address)).to.equal(0)
        expect(await backupToken1.balanceOf(backingManager.address)).to.equal(issueAmount)
        expect(await rToken.totalSupply()).to.equal(issueAmount)

        // Check price in USD of the current RToken - Remains the same
        await expectRTokenPrice(rTokenAsset.address, fp('1'), ORACLE_ERROR)
      })
    })

    context('With issued Rtokens', function () {
      let issueAmount: BigNumber
      let initialTokens: string[]
      let initialQuantities: BigNumber[]
      let initialQuotes: BigNumber[]
      let quotes: BigNumber[]

      beforeEach(async function () {
        issueAmount = bn('100e18')
        initialQuotes = [bn('0.25e18'), bn('0.25e6'), bn('0.25e18'), bn('1.25e9')]
        initialQuantities = initialQuotes.map((q) => {
          return q.mul(issueAmount).div(BN_SCALE_FACTOR)
        })

        initialTokens = await Promise.all(
          basket.map(async (c): Promise<string> => {
            return await c.erc20()
          })
        )

        // Set backing buffer to zero for simplification
        await backingManager.connect(owner).setMaxTradeSlippage(0)
        await backingManager.connect(owner).setBackingBuffer(0)

        // Provide approvals
        await token0.connect(addr1).approve(rToken.address, initialBal)
        await token1.connect(addr1).approve(rToken.address, initialBal)
        await token2.connect(addr1).approve(rToken.address, initialBal)
        await token3.connect(addr1).approve(rToken.address, initialBal)
        await backupToken1.connect(addr1).approve(rToken.address, initialBal)
        await backupToken2.connect(addr1).approve(rToken.address, initialBal)

        // Issue rTokens
        await rToken.connect(addr1).issue(issueAmount)

        // Mint some RSR
        await rsr.connect(owner).mint(addr1.address, initialBal)
      })

      it.skip('Should recollateralize correctly in case of default - Using RSR', async () => {
        // Register Collateral
        await assetRegistry.connect(owner).register(backupCollateral1.address)

        // Set backup configuration - USDT as backup
        await basketHandler
          .connect(owner)
          .setBackupConfig(ethers.utils.formatBytes32String('USD'), bn(1), [backupToken1.address])

        // Perform stake
        const stakeAmount: BigNumber = bn('100e18')
        await rsr.connect(addr1).approve(stRSR.address, stakeAmount)
        await stRSR.connect(addr1).stake(stakeAmount)

        // Check stakes
        expect(await rsr.balanceOf(stRSR.address)).to.equal(stakeAmount)
        expect(await stRSR.balanceOf(addr1.address)).to.equal(stakeAmount)

        // Check initial state
        expect(await basketHandler.status()).to.equal(CollateralStatus.SOUND)
        expect(await basketHandler.fullyCollateralized()).to.equal(true)
        expect(await facadeTest.callStatic.totalAssetValue(rToken.address)).to.equal(issueAmount)
        await expectCurrentBacking({
          tokens: initialTokens,
          quantities: initialQuantities,
        })
        expect(await rToken.totalSupply()).to.equal(issueAmount)

        // Check price in USD of the current RToken
        await expectRTokenPrice(rTokenAsset.address, fp('1'), ORACLE_ERROR)

        // Check quotes
        ;[, quotes] = await facade.connect(addr1).callStatic.issue(rToken.address, bn('1e18'))
        expect(quotes).to.eql(initialQuotes)

        // Check no Backup tokens available
        expect(await backupToken1.balanceOf(backingManager.address)).to.equal(0)

        // Set Token2 to hard default - Reducing rate
        await token2.setExchangeRate(fp('0.99'))

        // Confirm default and ensure valid basket
        const newTokens = [
          initialTokens[0],
          initialTokens[1],
          initialTokens[3],
          backupToken1.address,
        ]
        const newQuantities = [
          initialQuantities[0],
          initialQuantities[1],
          initialQuantities[3],
          bn('0'),
        ]
        const newQuotes = [initialQuotes[0], initialQuotes[1], initialQuotes[3], bn('0.25e18')]
        const newRefAmounts = [
          basketsNeededAmts[0],
          basketsNeededAmts[1],
          basketsNeededAmts[3],
          bn('0.25e18'),
        ]

        // Mark Default - Perform basket switch
        await assetRegistry.refresh()
        await expect(basketHandler.refreshBasket())
          .to.emit(basketHandler, 'BasketSet')
          .withArgs(2, newTokens, newRefAmounts, false)

        // Check state - After basket switch
        expect(await basketHandler.status()).to.equal(CollateralStatus.SOUND)
        expect(await basketHandler.fullyCollateralized()).to.equal(false)
        expect(await facadeTest.callStatic.totalAssetValue(rToken.address)).to.equal(fp('99.75')) // 1% loss for 1 of the 4 tokens
        await expectCurrentBacking({
          tokens: newTokens,
          quantities: newQuantities,
        })
        expect(await rToken.totalSupply()).to.equal(issueAmount)

        // Check price in USD of the current RToken - because of RSR stake is worth full $1
        await expectRTokenPrice(rTokenAsset.address, fp('1'), ORACLE_ERROR)

        // Check quotes
        ;[, quotes] = await facade.connect(addr1).callStatic.issue(rToken.address, bn('1e18'))
        expect(quotes).to.eql(newQuotes)

        // Running auctions will trigger recollateralization - All balance will be redeemed
        const sellAmt2: BigNumber = await token2.balanceOf(backingManager.address)
        const minBuyAmt2 = await toMinBuyAmt(sellAmt2, fp('0.99'), fp('1'))

        // Run auctions
        await expectEvents(facadeTest.runAuctionsForAllTraders(rToken.address), [
          {
            contract: backingManager,
            name: 'TradeStarted',
            args: [
              anyValue,
              token2.address,
              backupToken1.address,
              sellAmt2,
              withinQuad(minBuyAmt2),
            ],
            emitted: true,
          },
        ])

        let auctionTimestamp = await getLatestBlockTimestamp()

        // Token2 -> Backup Token 1 Auction
        await expectTrade(backingManager, {
          sell: token2.address,
          buy: backupToken1.address,
          endTime: auctionTimestamp + Number(config.auctionLength),
          externalId: bn('0'),
        })

        // Another call should not create any new auctions if still ongoing
        await expect(facadeTest.runAuctionsForAllTraders(rToken.address)).to.not.emit(
          backingManager,
          'TradeStarted'
        )

        // Perform Mock Bids for the new Token (addr1 has balance)
        // Assume fair price, get half of the tokens (50%)
        await backupToken1.connect(addr1).approve(gnosis.address, minBuyAmt2)
        await gnosis.placeBid(0, {
          bidder: addr1.address,
          sellAmount: sellAmt2,
          buyAmount: minBuyAmt2,
        })

        // Advance time till auction ended
        await advanceTime(config.auctionLength.add(100).toString())

        // End current auction, should start a new one to sell RSR for collateral
        // 12.5e18 Tokens left to buy - Sets Buy amount as independent value
        const buyAmtBidRSR: BigNumber = minBuyAmt2
        const sellAmtRSR: BigNumber = buyAmtBidRSR // No trade slippage

        await expectEvents(facadeTest.runAuctionsForAllTraders(rToken.address), [
          {
            contract: backingManager,
            name: 'TradeSettled',
            args: [anyValue, token2.address, backupToken1.address, sellAmt2, minBuyAmt2],
            emitted: true,
          },
          {
            contract: backingManager,
            name: 'TradeStarted',
            args: [anyValue, rsr.address, backupToken1.address, sellAmtRSR, buyAmtBidRSR],
            emitted: true,
          },
        ])

        auctionTimestamp = await getLatestBlockTimestamp()

        // Check new auction
        // RSR -> Backup Token Auction
        await expectTrade(backingManager, {
          sell: rsr.address,
          buy: backupToken1.address,
          endTime: auctionTimestamp + Number(config.auctionLength),
          externalId: bn('1'),
        })

        // Check state - After first auction
        expect(await basketHandler.status()).to.equal(CollateralStatus.SOUND)
        expect(await basketHandler.fullyCollateralized()).to.equal(false)
        expect(await facadeTest.callStatic.totalAssetValue(rToken.address)).to.equal(
          issueAmount.mul(75).div(100).add(minBuyAmt2)
        ) // adding the obtained tokens

        await expectCurrentBacking({
          tokens: newTokens,
          quantities: [newQuantities[0], newQuantities[1], newQuantities[2], minBuyAmt2],
        })
        expect(await rToken.totalSupply()).to.equal(issueAmount)

        // Check price in USD of the current RToken
        await expectRTokenPrice(rTokenAsset.address, fp('1'), ORACLE_ERROR)

        // Check quotes
        ;[, quotes] = await facade.connect(addr1).callStatic.issue(rToken.address, bn('1e18'))
        expect(quotes).to.eql(newQuotes)

        // Check Backup tokens available
        expect(await backupToken1.balanceOf(backingManager.address)).to.equal(minBuyAmt2)

        // Should have seized RSR
        expect(await rsr.balanceOf(stRSR.address)).to.equal(stakeAmount.sub(sellAmtRSR)) // Sent to market (auction)

        // Perform Mock Bids for RSR (addr1 has balance)
        // Assume fair price RSR = 1 get all of them
        await backupToken1.connect(addr1).approve(gnosis.address, buyAmtBidRSR)
        await gnosis.placeBid(1, {
          bidder: addr1.address,
          sellAmount: sellAmtRSR,
          buyAmount: buyAmtBidRSR,
        })

        // \Advance time till auction ended
        await advanceTime(config.auctionLength.add(100).toString())

        // End current auction
        await expectEvents(facadeTest.runAuctionsForAllTraders(rToken.address), [
          {
            contract: backingManager,
            name: 'TradeSettled',
            args: [anyValue, rsr.address, backupToken1.address, sellAmtRSR, buyAmtBidRSR],
            emitted: true,
          },
          {
            contract: backingManager,
            name: 'TradeStarted',
            emitted: false,
          },
        ])

        // Check final state - All back to normal
        expect(await basketHandler.status()).to.equal(CollateralStatus.SOUND)
        expect(await basketHandler.fullyCollateralized()).to.equal(true)
        expect(await facadeTest.callStatic.totalAssetValue(rToken.address)).to.equal(
          issueAmount.mul(75).div(100).add(minBuyAmt2).add(buyAmtBidRSR)
        ) // adding the obtained tokens
        expect(await facadeTest.callStatic.totalAssetValue(rToken.address)).to.equal(issueAmount)

        await expectCurrentBacking({
          tokens: newTokens,
          quantities: [
            newQuantities[0],
            newQuantities[1],
            newQuantities[2],
            minBuyAmt2.add(buyAmtBidRSR),
          ],
        })
        expect(await rToken.totalSupply()).to.equal(issueAmount)

        // Check price in USD of the current RToken - Remains the same
        await expectRTokenPrice(rTokenAsset.address, fp('1'), ORACLE_ERROR)

        // Check quotes
        ;[, quotes] = await facade.connect(addr1).callStatic.issue(rToken.address, bn('1e18'))
        expect(quotes).to.eql(newQuotes)

        // Check Backup tokens available
        expect(await backupToken1.balanceOf(backingManager.address)).to.equal(
          minBuyAmt2.add(buyAmtBidRSR)
        )
        expect(await token2.balanceOf(backingManager.address)).to.equal(0)
      })

      it.skip('Should recollateralize correctly in case of default - Using RSR - Multiple Backup tokens - Returns surplus', async () => {
        // Register Collateral
        await assetRegistry.connect(owner).register(backupCollateral1.address)
        await assetRegistry.connect(owner).register(backupCollateral2.address)

        // Set backup configuration - USDT and aUSDT as backup
        await basketHandler
          .connect(owner)
          .setBackupConfig(ethers.utils.formatBytes32String('USD'), bn(2), [
            backupToken1.address,
            backupToken2.address,
          ])

        // Perform stake
        const stakeAmount: BigNumber = bn('10000e18')
        await rsr.connect(addr1).approve(stRSR.address, stakeAmount)
        await stRSR.connect(addr1).stake(stakeAmount)

        // Check stakes
        expect(await rsr.balanceOf(stRSR.address)).to.equal(stakeAmount)
        expect(await stRSR.balanceOf(addr1.address)).to.equal(stakeAmount)

        // Check initial state
        expect(await basketHandler.status()).to.equal(CollateralStatus.SOUND)
        expect(await basketHandler.fullyCollateralized()).to.equal(true)
        expect(await facadeTest.callStatic.totalAssetValue(rToken.address)).to.equal(issueAmount)
        await expectCurrentBacking({
          tokens: initialTokens,
          quantities: initialQuantities,
        })
        expect(await rToken.totalSupply()).to.equal(issueAmount)

        // Check price in USD of the current RToken
        await expectRTokenPrice(rTokenAsset.address, fp('1'), ORACLE_ERROR)

        // Check quotes
        ;[, quotes] = await facade.connect(addr1).callStatic.issue(rToken.address, bn('1e18'))
        expect(quotes).to.eql(initialQuotes)

        // Check no Backup tokens available
        expect(await backupToken1.balanceOf(backingManager.address)).to.equal(0)
        expect(await backupToken2.balanceOf(backingManager.address)).to.equal(0)

        // Set Token2 to hard default - Reducing rate
        await token2.setExchangeRate(fp('0.99'))

        // Confirm default and ensure valid basket
        const newTokens = [
          initialTokens[0],
          initialTokens[1],
          initialTokens[3],
          backupToken1.address,
          backupToken2.address,
        ]
        const newQuantities = [
          initialQuantities[0],
          initialQuantities[1],
          initialQuantities[3],
          bn('0'),
          bn('0'),
        ]
        const newQuotes = [
          initialQuotes[0],
          initialQuotes[1],
          initialQuotes[3],
          bn('0.125e18'),
          bn('0.125e18'),
        ]
        const bkpTokenRefAmt: BigNumber = bn('0.125e18')
        const newRefAmounts = [
          basketsNeededAmts[0],
          basketsNeededAmts[1],
          basketsNeededAmts[3],
          bkpTokenRefAmt,
          bkpTokenRefAmt,
        ]

        // Mark Default - Perform basket switch
        await assetRegistry.refresh()
        await expect(basketHandler.refreshBasket())
          .to.emit(basketHandler, 'BasketSet')
          .withArgs(2, newTokens, newRefAmounts, false)

        // Check state - After basket switch
        expect(await basketHandler.status()).to.equal(CollateralStatus.SOUND)
        expect(await basketHandler.fullyCollateralized()).to.equal(false)
        expect(await facadeTest.callStatic.totalAssetValue(rToken.address)).to.equal(fp('99.75')) // 1% loss for 1 of the 4 tokens
        await expectCurrentBacking({
          tokens: newTokens,
          quantities: newQuantities,
        })
        expect(await rToken.totalSupply()).to.equal(issueAmount)

        // Check price in USD of the current RToken - because of RSR insurance it is worth full $1
        await expectRTokenPrice(rTokenAsset.address, fp('1'), ORACLE_ERROR)

        // Check quotes
        ;[, quotes] = await facade.connect(addr1).callStatic.issue(rToken.address, bn('1e18'))
        expect(quotes).to.eql(newQuotes)

        // Running auctions will trigger recollateralization - All balance will be redeemed
        const sellAmt2: BigNumber = await token2.balanceOf(backingManager.address)
        const minBuyAmt2 = await toMinBuyAmt(sellAmt2, fp('0.99'), fp('1'))

        // Run auctions
        await expectEvents(facadeTest.runAuctionsForAllTraders(rToken.address), [
          {
            contract: backingManager,
            name: 'TradeStarted',
            args: [
              anyValue,
              token2.address,
              backupToken1.address,
              sellAmt2,
              withinQuad(minBuyAmt2),
            ],
            emitted: true,
          },
        ])

        let auctionTimestamp = await getLatestBlockTimestamp()

        // Token2 -> Backup Token 1 Auction
        await expectTrade(backingManager, {
          sell: token2.address,
          buy: backupToken1.address,
          endTime: auctionTimestamp + Number(config.auctionLength),
          externalId: bn('0'),
        })

        // Another call should not create any new auctions if still ongoing
        await expect(facadeTest.runAuctionsForAllTraders(rToken.address)).to.not.emit(
          backingManager,
          'TradeStarted'
        )

        // Perform Mock Bids for the new Token (addr1 has balance)
        // Assume fair price, get 80% of tokens (20e18), which is more than what we need
        await backupToken1.connect(addr1).approve(gnosis.address, sellAmt2)
        await gnosis.placeBid(0, {
          bidder: addr1.address,
          sellAmount: sellAmt2,
          buyAmount: sellAmt2,
        })

        // Advance time till auction ended
        await advanceTime(config.auctionLength.add(100).toString())

        // End current auction, should start a new one to sell the new surplus of Backup Token 1
        // We have an extra 7.5e18 to sell
        const requiredBkpToken: BigNumber = issueAmount.mul(bkpTokenRefAmt).div(BN_SCALE_FACTOR)
        const sellAmtBkp1: BigNumber = sellAmt2.sub(requiredBkpToken)
        const minBuyAmtBkp1: BigNumber = await toMinBuyAmt(sellAmtBkp1, fp('1'), fp('1'))

        console.log(sellAmt2, sellAmtBkp1, minBuyAmtBkp1)
        await expectEvents(facadeTest.runAuctionsForAllTraders(rToken.address), [
          {
            contract: backingManager,
            name: 'TradeSettled',
            args: [anyValue, token2.address, backupToken1.address, sellAmt2, sellAmt2],
            emitted: true,
          },
          {
            contract: backingManager,
            name: 'TradeStarted',
            args: [
              anyValue,
              backupToken1.address,
              backupToken2.address,
              sellAmtBkp1,
              minBuyAmtBkp1,
            ],
            emitted: true,
          },
        ])

        auctionTimestamp = await getLatestBlockTimestamp()

        // Check new auction
        // Backup Token 1 -> Backup Token 2 Auction
        await expectTrade(backingManager, {
          sell: backupToken1.address,
          buy: backupToken2.address,
          endTime: auctionTimestamp + Number(config.auctionLength),
          externalId: bn('1'),
        })

        // Check state - After first auction
        expect(await basketHandler.status()).to.equal(CollateralStatus.SOUND)
        expect(await basketHandler.fullyCollateralized()).to.equal(false)
        expect(await facadeTest.callStatic.totalAssetValue(rToken.address)).to.equal(
          issueAmount.mul(75).div(100).add(requiredBkpToken)
        ) // adding the obtained tokens - skip the required ones

        await expectCurrentBacking({
          tokens: newTokens,
          quantities: [
            newQuantities[0],
            newQuantities[1],
            newQuantities[2],
            requiredBkpToken,
            bn('0'),
          ],
        })
        expect(await rToken.totalSupply()).to.equal(issueAmount)

        // Check price in USD of the current RToken - Remains the same
        await expectRTokenPrice(rTokenAsset.address, fp('1'), ORACLE_ERROR)

        // Check quotes
        ;[, quotes] = await facade.connect(addr1).callStatic.issue(rToken.address, bn('1e18'))
        expect(quotes).to.eql(newQuotes)

        // Check Backup tokens available
        expect(await backupToken1.balanceOf(backingManager.address)).to.equal(requiredBkpToken)
        expect(await backupToken2.balanceOf(backingManager.address)).to.equal(0)

        // Perform Mock Bids for the new Token (addr1 has balance)
        // Assume fair price, get all of them
        await backupToken2.connect(addr1).approve(gnosis.address, sellAmtBkp1)
        await gnosis.placeBid(1, {
          bidder: addr1.address,
          sellAmount: sellAmtBkp1,
          buyAmount: sellAmtBkp1,
        })

        // Advance time till auction ended
        await advanceTime(config.auctionLength.add(100).toString())

        // End current auction, should start a new one to sell RSR for collateral
        // Only 5e18 Tokens left to buy - Sets Buy amount as independent value
        const buyAmtBidRSR: BigNumber = requiredBkpToken.sub(minBuyAmtBkp1)
        const sellAmtRSR: BigNumber = buyAmtBidRSR // No trade slippage

        await expectEvents(facadeTest.runAuctionsForAllTraders(rToken.address), [
          {
            contract: backingManager,
            name: 'TradeSettled',
            args: [anyValue, backupToken1.address, backupToken2.address, sellAmtBkp1, sellAmtBkp1],
            emitted: true,
          },
          {
            contract: backingManager,
            name: 'TradeStarted',
            args: [anyValue, rsr.address, backupToken2.address, sellAmtRSR, buyAmtBidRSR],
            emitted: true,
          },
        ])

        auctionTimestamp = await getLatestBlockTimestamp()

        // Check new auction
        // RSR -> Backup Token Auction
        await expectTrade(backingManager, {
          sell: rsr.address,
          buy: backupToken2.address,
          endTime: auctionTimestamp + Number(config.auctionLength),
          externalId: bn('2'),
        })

        // Check state - After second auction
        expect(await basketHandler.status()).to.equal(CollateralStatus.SOUND)
        expect(await basketHandler.fullyCollateralized()).to.equal(false)
        expect(await facadeTest.callStatic.totalAssetValue(rToken.address)).to.equal(
          issueAmount.mul(75).div(100).add(requiredBkpToken).add(minBuyAmtBkp1)
        ) // adding the obtained tokens

        await expectCurrentBacking({
          tokens: newTokens,
          quantities: [
            newQuantities[0],
            newQuantities[1],
            newQuantities[2],
            requiredBkpToken,
            minBuyAmtBkp1,
          ],
        })
        expect(await rToken.totalSupply()).to.equal(issueAmount)

        // Check price in USD of the current RToken - still 1
        expect(await rTokenAsset.price()).to.equal(fp('1'))

        // Check quotes
        ;[, quotes] = await facade.connect(addr1).callStatic.issue(rToken.address, bn('1e18'))
        expect(quotes).to.eql(newQuotes)

        // Check Backup tokens available
        expect(await backupToken1.balanceOf(backingManager.address)).to.equal(requiredBkpToken)
        expect(await backupToken2.balanceOf(backingManager.address)).to.equal(minBuyAmtBkp1)

        // Should have seized RSR
        expect(await rsr.balanceOf(stRSR.address)).to.equal(stakeAmount.sub(sellAmtRSR)) // Sent to market (auction)

        // Perform Mock Bids for RSR (addr1 has balance)
        // Assume fair price RSR = 1 get all of them - Leave a surplus of RSR to be returned
        await backupToken2.connect(addr1).approve(gnosis.address, buyAmtBidRSR)
        await gnosis.placeBid(2, {
          bidder: addr1.address,
          sellAmount: sellAmtRSR.sub(1000),
          buyAmount: buyAmtBidRSR,
        })

        // Advance time till auction ended
        await advanceTime(config.auctionLength.add(100).toString())

        // End current auction
        await expectEvents(facadeTest.runAuctionsForAllTraders(rToken.address), [
          {
            contract: backingManager,
            name: 'TradeSettled',
            args: [anyValue, rsr.address, backupToken2.address, sellAmtRSR.sub(1000), buyAmtBidRSR],
            emitted: true,
          },
          {
            contract: backingManager,
            name: 'TradeStarted',
            emitted: false,
          },
        ])

        // Check final state - All back to normal
        expect(await basketHandler.status()).to.equal(CollateralStatus.SOUND)
        expect(await basketHandler.fullyCollateralized()).to.equal(true)
        expect(await facadeTest.callStatic.totalAssetValue(rToken.address)).to.equal(
          issueAmount.mul(75).div(100).add(requiredBkpToken).add(minBuyAmtBkp1).add(buyAmtBidRSR)
        ) // adding the obtained tokens

        expect(await facadeTest.callStatic.totalAssetValue(rToken.address)).to.equal(issueAmount)

        await expectCurrentBacking({
          tokens: newTokens,
          quantities: [
            newQuantities[0],
            newQuantities[1],
            newQuantities[2],
            requiredBkpToken,
            minBuyAmtBkp1.add(buyAmtBidRSR),
          ],
        })
        expect(await rToken.totalSupply()).to.equal(issueAmount)

        // Check price in USD of the current RToken - Remains the same
        await expectRTokenPrice(rTokenAsset.address, fp('1'), ORACLE_ERROR)

        // Check quotes
        ;[, quotes] = await facade.connect(addr1).callStatic.issue(rToken.address, bn('1e18'))
        expect(quotes).to.eql(newQuotes)

        // Check Backup tokens available
        expect(await backupToken1.balanceOf(backingManager.address)).to.equal(requiredBkpToken)
        expect(await backupToken2.balanceOf(backingManager.address)).to.equal(
          minBuyAmtBkp1.add(buyAmtBidRSR)
        )
        expect(await token2.balanceOf(backingManager.address)).to.equal(0)
      })

      it('Should recollateralize correctly in case of default - Taking Haircut - Single backup token', async () => {
        // Register Collateral
        await assetRegistry.connect(owner).register(backupCollateral1.address)

        // Set backup configuration - USDT
        await basketHandler
          .connect(owner)
          .setBackupConfig(ethers.utils.formatBytes32String('USD'), bn(1), [backupToken1.address])

        // Check initial state
        expect(await basketHandler.status()).to.equal(CollateralStatus.SOUND)
        expect(await basketHandler.fullyCollateralized()).to.equal(true)
        expect(await facadeTest.callStatic.totalAssetValue(rToken.address)).to.equal(issueAmount)
        await expectCurrentBacking({
          tokens: initialTokens,
          quantities: initialQuantities,
        })
        expect(await rToken.totalSupply()).to.equal(issueAmount)

        // Check price in USD of the current RToken
        await expectRTokenPrice(rTokenAsset.address, fp('1'), ORACLE_ERROR)

        // Check quotes
        ;[, quotes] = await facade.connect(addr1).callStatic.issue(rToken.address, bn('1e18'))
        expect(quotes).to.eql(initialQuotes)

        // Check no Backup tokens available
        expect(await backupToken1.balanceOf(backingManager.address)).to.equal(0)
        expect(await backupToken2.balanceOf(backingManager.address)).to.equal(0)

        // Set Token0 to default - 20% price reduction - Will also default tokens 2 and 3
        await setOraclePrice(collateral0.address, bn('0.8e8'))

        // Mark default as probable
        await assetRegistry.refresh()
        expect(await basketHandler.status()).to.equal(CollateralStatus.IFFY)

        // Advance time post delayUntilDefault
        await advanceTime((await collateral0.delayUntilDefault()).toString())

        // Confirm default and ensure valid basket
        const newTokens = [initialTokens[1], backupToken1.address]
        const newQuantities = [initialQuantities[1], bn('0')]
        const newQuotes = [initialQuotes[1], bn('0.75e18')]
        const newRefAmounts = [basketsNeededAmts[1], bn('0.75e18')]

        // Perform basket switch
        await expect(basketHandler.refreshBasket())
          .to.emit(basketHandler, 'BasketSet')
          .withArgs(2, newTokens, newRefAmounts, false)

        // Check state - After basket switch
        expect(await basketHandler.status()).to.equal(CollateralStatus.SOUND)
        expect(await basketHandler.fullyCollateralized()).to.equal(false)

        const initialAssetValue = await facadeTest.callStatic.totalAssetValue(rToken.address)
        expect(initialAssetValue).to.equal(fp('85')) // 20% loss for 3 of the 4 collateral
        await expectCurrentBacking({
          tokens: newTokens,
          quantities: newQuantities,
        })
        expect(await rToken.totalSupply()).to.equal(issueAmount)

        // Check price in USD of the current RToken
        await expectRTokenPrice(
          rTokenAsset.address,
          fp('0.85'),
          ORACLE_ERROR,
          await backingManager.maxTradeSlippage(),
          config.minTradeVolume.mul((await assetRegistry.erc20s()).length)
        )

        // Check quotes
        ;[, quotes] = await facade.connect(addr1).callStatic.issue(rToken.address, bn('1e18'))
        expect(quotes).to.eql(newQuotes)

        // Running auctions will trigger recollateralization - All balance will be redeemed
        const sellAmt0: BigNumber = await token0.balanceOf(backingManager.address)
        const sellAmt2: BigNumber = await token2.balanceOf(backingManager.address)
        const sellAmt3: BigNumber = (await token3.balanceOf(backingManager.address)).mul(pow10(10)) // convert to 18 decimals for simplification
        const minBuyAmt0 = await toMinBuyAmt(sellAmt0, fp('0.8'), fp('1'))

        // Run auctions - Will start with token0
        await expectEvents(facadeTest.runAuctionsForAllTraders(rToken.address), [
          {
            contract: backingManager,
            name: 'TradeStarted',
            args: [anyValue, token0.address, backupToken1.address, sellAmt0, minBuyAmt0],
            emitted: true,
          },
        ])

        let auctionTimestamp = await getLatestBlockTimestamp()

        // Token0 -> Backup Token 1 Auction
        await expectTrade(backingManager, {
          sell: token0.address,
          buy: backupToken1.address,
          endTime: auctionTimestamp + Number(config.auctionLength),
          externalId: bn('0'),
        })

        // Another call should not create any new auctions if still ongoing
        await expect(facadeTest.runAuctionsForAllTraders(rToken.address)).to.not.emit(
          backingManager,
          'TradeStarted'
        )

        // Perform Mock Bids for the new Token (addr1 has balance)
        await backupToken1.connect(addr1).approve(gnosis.address, minBuyAmt0)
        await gnosis.placeBid(0, {
          bidder: addr1.address,
          sellAmount: sellAmt0,
          buyAmount: minBuyAmt0,
        })

        // Advance time till auction ended
        await advanceTime(config.auctionLength.add(100).toString())

        // Run auctions - will end current and open a new auction for another token
        const minBuyAmt2 = await toMinBuyAmt(sellAmt2, fp('0.8'), fp('1'))
        await expectEvents(facadeTest.runAuctionsForAllTraders(rToken.address), [
          {
            contract: backingManager,
            name: 'TradeSettled',
            args: [anyValue, token0.address, backupToken1.address, sellAmt0, minBuyAmt0],
            emitted: true,
          },
          {
            contract: backingManager,
            name: 'TradeStarted',
            args: [anyValue, token2.address, backupToken1.address, sellAmt2, minBuyAmt2],
            emitted: true,
          },
        ])

        auctionTimestamp = await getLatestBlockTimestamp()

        // Check new auction
        // Token2 -> Backup Token 1 Auction
        await expectTrade(backingManager, {
          sell: token2.address,
          buy: backupToken1.address,
          endTime: auctionTimestamp + Number(config.auctionLength),
          externalId: bn('1'),
        })

        // Check state after first auction
        expect(await basketHandler.status()).to.equal(CollateralStatus.SOUND)
        expect(await basketHandler.fullyCollateralized()).to.equal(false)

        await expectCurrentBacking({
          tokens: newTokens,
          quantities: [newQuantities[0], minBuyAmt0],
        })
        expect(await rToken.totalSupply()).to.equal(issueAmount)

        // Check quotes
        ;[, quotes] = await facade.connect(addr1).callStatic.issue(rToken.address, bn('1e18'))
        expect(quotes).to.eql(newQuotes)

        // Check Backup tokens available
        expect(await backupToken1.balanceOf(backingManager.address)).to.equal(minBuyAmt0)

        // Perform Mock Bids for the new Token (addr1 has balance)
        await backupToken1.connect(addr1).approve(gnosis.address, minBuyAmt2)
        await gnosis.placeBid(1, {
          bidder: addr1.address,
          sellAmount: sellAmt2,
          buyAmount: minBuyAmt2,
        })

        // Advance time till auction ended
        await advanceTime(config.auctionLength.add(100).toString())

        // Run auctions - will end current and open a new auction
        const minBuyAmt3 = await toMinBuyAmt(sellAmt3, fp('0.8').div(50), fp('1'))
        await expectEvents(facadeTest.runAuctionsForAllTraders(rToken.address), [
          {
            contract: backingManager,
            name: 'TradeSettled',
            args: [anyValue, token2.address, backupToken1.address, sellAmt2, minBuyAmt2],
            emitted: true,
          },
          {
            contract: backingManager,
            name: 'TradeStarted',
            args: [
              anyValue,
              token3.address,
              backupToken1.address,
              toBNDecimals(sellAmt3, 8),
              minBuyAmt3,
            ],
            emitted: true,
          },
        ])

        auctionTimestamp = await getLatestBlockTimestamp()

        // Check new auction
        // Token3 -> Backup Token 1 Auction
        await expectTrade(backingManager, {
          sell: token3.address,
          buy: backupToken1.address,
          endTime: auctionTimestamp + Number(config.auctionLength),
          externalId: bn('2'),
        })

        // Check state after second auction
        expect(await basketHandler.status()).to.equal(CollateralStatus.SOUND)
        expect(await basketHandler.fullyCollateralized()).to.equal(false)

        await expectCurrentBacking({
          tokens: newTokens,
          quantities: [newQuantities[0], minBuyAmt0.add(minBuyAmt2)],
        })
        expect(await rToken.totalSupply()).to.equal(issueAmount)

        // Check quotes
        ;[, quotes] = await facade.connect(addr1).callStatic.issue(rToken.address, bn('1e18'))
        expect(quotes).to.eql(newQuotes)

        // Check Backup tokens available
        expect(await backupToken1.balanceOf(backingManager.address)).to.equal(
          minBuyAmt0.add(minBuyAmt2)
        )

        await backupToken1.connect(addr1).approve(gnosis.address, minBuyAmt3)
        await gnosis.placeBid(2, {
          bidder: addr1.address,
          sellAmount: toBNDecimals(sellAmt3, 8),
          buyAmount: minBuyAmt3,
        })

        // Advance time till auction ended
        await advanceTime(config.auctionLength.add(100).toString())

        // Run auctions - will end current and open a new auction with the rebalancing
        await expectEvents(facadeTest.runAuctionsForAllTraders(rToken.address), [
          {
            contract: backingManager,
            name: 'TradeSettled',
            args: [
              anyValue,
              token3.address,
              backupToken1.address,
              toBNDecimals(sellAmt3, 8),
              minBuyAmt3,
            ],
            emitted: true,
          },
          {
            contract: backingManager,
            name: 'TradeStarted',
            args: [anyValue, token1.address, backupToken1.address, anyValue, anyValue],
            emitted: true,
          },
        ])

        auctionTimestamp = await getLatestBlockTimestamp()

        // Check new auction
        // Token1 -> Backup Token 1 Auction
        await expectTrade(backingManager, {
          sell: token1.address,
          buy: backupToken1.address,
          endTime: auctionTimestamp + Number(config.auctionLength),
          externalId: bn('3'),
        })
        const t = await getTrade(backingManager, token1.address)
        const sellAmt4 = await t.initBal() // 6 decimals token
        const minBuyAmt4 = await toMinBuyAmt(
          sellAmt4.mul(bn('1e12')), // because of decimals difference
          fp('1'),
          fp('1')
        )

        // Check state after third auction
        expect(await basketHandler.status()).to.equal(CollateralStatus.SOUND)
        expect(await basketHandler.fullyCollateralized()).to.equal(false)

        await expectCurrentBacking({
          tokens: newTokens,
          quantities: [newQuantities[0].sub(sellAmt4), minBuyAmt0.add(minBuyAmt2).add(minBuyAmt3)],
        })
        expect(await rToken.totalSupply()).to.equal(issueAmount)

        // Check quotes
        ;[, quotes] = await facade.connect(addr1).callStatic.issue(rToken.address, bn('1e18'))
        expect(quotes).to.eql(newQuotes)

        // Check Backup tokens available
        expect(await backupToken1.balanceOf(backingManager.address)).to.equal(
          minBuyAmt0.add(minBuyAmt2).add(minBuyAmt3)
        )

        // Perform Mock Bids for the new Token (addr1 has balance)
        // Assume fair price, get all tokens
        await backupToken1.connect(addr1).approve(gnosis.address, minBuyAmt4)
        await gnosis.placeBid(3, {
          bidder: addr1.address,
          sellAmount: sellAmt4,
          buyAmount: minBuyAmt4,
        })

        // Advance time till auction ended
        await advanceTime(config.auctionLength.add(100).toString())

        // Close final auction - Haircut will be taken
        await expectEvents(facadeTest.runAuctionsForAllTraders(rToken.address), [
          {
            contract: backingManager,
            name: 'TradeSettled',
            args: [anyValue, token1.address, backupToken1.address, sellAmt4, minBuyAmt4],
            emitted: true,
          },
          {
            contract: backingManager,
            name: 'TradeStarted',
            emitted: false,
          },
        ])

        // Check final state - Haircut taken, stable but price of RToken has been reduced
        expect(await basketHandler.status()).to.equal(CollateralStatus.SOUND)
        expect(await basketHandler.fullyCollateralized()).to.equal(true)
        const valLostInFinalTrade = sellAmt4.mul(bn('1e12')).sub(minBuyAmt4)
        expect(await facadeTest.callStatic.totalAssetValue(rToken.address)).to.equal(
          issueAmount
            .div(4)
            .sub(valLostInFinalTrade) // the issueAmount.div(4) is an overestimate by this amount
            .add(minBuyAmt0)
            .add(minBuyAmt2)
            .add(minBuyAmt3)
        )

        await expectCurrentBacking({
          tokens: newTokens,
          quantities: [
            newQuantities[0].sub(sellAmt4),
            minBuyAmt0.add(minBuyAmt2).add(minBuyAmt3).add(minBuyAmt4),
          ],
        })
        expect(await rToken.totalSupply()).to.equal(issueAmount)

        // Check price in USD of the current RToken
        // Without slippage, haircut of 15.02%
        // With slippage, haircut of ~17.87%
        const newPrice = fp('0.82133')
        await expectRTokenPrice(rTokenAsset.address, newPrice, ORACLE_ERROR)

        // Check quotes - reduced by 15.01% as well (less collateral is required to match the new price)
        ;[, quotes] = await facade.connect(addr1).callStatic.issue(rToken.address, bn('1e18'))
        const finalQuotes = newQuotes.map((q) => {
          return q.mul(newPrice).div(fp('1'))
        })
        expect(quotes[0]).to.be.closeTo(finalQuotes[0], finalQuotes[0].div(bn('1e5'))) // 1 part in 100k
        expect(quotes[1]).to.be.closeTo(finalQuotes[1], finalQuotes[1].div(bn('1e5'))) // 1 part in 100k

        // Check Backup tokens available
        expect(await backupToken1.balanceOf(backingManager.address)).to.equal(
          minBuyAmt0.add(minBuyAmt2).add(minBuyAmt3).add(minBuyAmt4)
        )
      })

      it.skip('Should recollateralize correctly in case of default - Taking Haircut - Multiple Backup tokens', async () => {
        // Register Collateral
        await assetRegistry.connect(owner).register(backupCollateral1.address)
        await assetRegistry.connect(owner).register(backupCollateral2.address)

        // Set backup configuration - USDT and aUSDT backup
        await basketHandler
          .connect(owner)
          .setBackupConfig(ethers.utils.formatBytes32String('USD'), bn(2), [
            backupToken1.address,
            backupToken2.address,
          ])

        // Check initial state
        expect(await basketHandler.status()).to.equal(CollateralStatus.SOUND)
        expect(await basketHandler.fullyCollateralized()).to.equal(true)
        expect(await facadeTest.callStatic.totalAssetValue(rToken.address)).to.equal(issueAmount)
        await expectCurrentBacking({
          tokens: initialTokens,
          quantities: initialQuantities,
        })
        expect(await rToken.totalSupply()).to.equal(issueAmount)

        // Check price in USD of the current RToken
        await expectRTokenPrice(rTokenAsset.address, fp('1'), ORACLE_ERROR)

        // Check quotes
        ;[, quotes] = await facade.connect(addr1).callStatic.issue(rToken.address, bn('1e18'))
        expect(quotes).to.eql(initialQuotes)

        // Check no Backup tokens available
        expect(await backupToken1.balanceOf(backingManager.address)).to.equal(0)
        expect(await backupToken2.balanceOf(backingManager.address)).to.equal(0)

        // Set Token0 to default - 50% price reduction - Will also default tokens 2 and 3
        await setOraclePrice(collateral0.address, bn('0.5e8'))

        // Mark default as probable
        await assetRegistry.refresh()
        expect(await basketHandler.status()).to.equal(CollateralStatus.IFFY)

        // Advance time post delayUntilDefault
        await advanceTime((await collateral0.delayUntilDefault()).toString())

        // Confirm default and ensure valid basket
        const newTokens = [initialTokens[1], backupToken1.address, backupToken2.address]
        const newQuantities = [initialQuantities[1], bn('0'), bn('0')]
        const newQuotes = [initialQuotes[1], bn('0.375e18'), bn('0.375e18')]
        const newRefAmounts = [basketsNeededAmts[1], bn('0.375e18'), bn('0.375e18')]

        // Perform basket switch
        await expect(basketHandler.refreshBasket())
          .to.emit(basketHandler, 'BasketSet')
          .withArgs(2, newTokens, newRefAmounts, false)

        // Check state - After basket switch
        expect(await basketHandler.status()).to.equal(CollateralStatus.SOUND)
        expect(await basketHandler.fullyCollateralized()).to.equal(false)
        expect(await facadeTest.callStatic.totalAssetValue(rToken.address)).to.equal(fp('62.5')) // 3 of the 4 tokens have lost 50% of their value
        await expectCurrentBacking({
          tokens: newTokens,
          quantities: newQuantities,
        })
        expect(await rToken.totalSupply()).to.equal(issueAmount)

        // Check price in USD of the current RToken
        await expectRTokenPrice(
          rTokenAsset.address,
          fp('0.625'),
          ORACLE_ERROR,
          await backingManager.maxTradeSlippage(),
          config.minTradeVolume.mul((await assetRegistry.erc20s()).length)
        )

        // Check quotes
        ;[, quotes] = await facade.connect(addr1).callStatic.issue(rToken.address, bn('1e18'))
        expect(quotes).to.eql(newQuotes)

        // Running auctions will trigger recollateralization - All balance will be redeemed
        const sellAmt0: BigNumber = await token0.balanceOf(backingManager.address)
        const sellAmt2: BigNumber = await token2.balanceOf(backingManager.address)
        const sellAmt3: BigNumber = (await token3.balanceOf(backingManager.address)).mul(pow10(10)) // convert to 18 decimals for simplification

        // Run auctions - will start with token0 and backuptoken1
        const minBuyAmt = await toMinBuyAmt(sellAmt0, fp('0.5'), fp('1'))
        await expectEvents(facadeTest.runAuctionsForAllTraders(rToken.address), [
          {
            contract: backingManager,
            name: 'TradeStarted',
            args: [anyValue, token0.address, backupToken1.address, sellAmt0, minBuyAmt],
            emitted: true,
          },
        ])

        // Check price in USD of the current RToken - capital out on auction
        await expectRTokenPrice(
          rTokenAsset.address,
          fp('0.5'),
          ORACLE_ERROR,
          await backingManager.maxTradeSlippage(),
          config.minTradeVolume.mul((await assetRegistry.erc20s()).length)
        )

        let auctionTimestamp = await getLatestBlockTimestamp()

        // Token0 -> Backup Token 1 Auction
        await expectTrade(backingManager, {
          sell: token0.address,
          buy: backupToken1.address,
          endTime: auctionTimestamp + Number(config.auctionLength),
          externalId: bn('0'),
        })

        // Perform Mock Bids for the new Token (addr1 has balance)
        // Assume fair price, get half of the tokens (because price reduction was 50%)
        const minBuyAmt0: BigNumber = await toMinBuyAmt(sellAmt0, fp('0.5'), fp('1'))
        await backupToken1.connect(addr1).approve(gnosis.address, minBuyAmt0)
        await gnosis.placeBid(0, {
          bidder: addr1.address,
          sellAmount: sellAmt0,
          buyAmount: minBuyAmt0,
        })

        // Advance time till auction ended
        await advanceTime(config.auctionLength.add(100).toString())

        // Run auctions - will end current and open a new auction
        await expectEvents(facadeTest.runAuctionsForAllTraders(rToken.address), [
          {
            contract: backingManager,
            name: 'TradeSettled',
            args: [anyValue, token0.address, backupToken1.address, sellAmt0, minBuyAmt0],
            emitted: true,
          },
          {
            contract: backingManager,
            name: 'TradeStarted',
            args: [anyValue, token2.address, backupToken2.address, sellAmt2, minBuyAmt],
            emitted: true,
          },
        ])

        auctionTimestamp = await getLatestBlockTimestamp()

        // Check new auction
        // Token2 -> Backup Token 2 Auction
        await expectTrade(backingManager, {
          sell: token2.address,
          buy: backupToken2.address,
          endTime: auctionTimestamp + Number(config.auctionLength),
          externalId: bn('1'),
        })

        // Check state after first auction
        expect(await basketHandler.status()).to.equal(CollateralStatus.SOUND)
        expect(await basketHandler.fullyCollateralized()).to.equal(false)
        await expectCurrentBacking({
          tokens: newTokens,
          quantities: [newQuantities[0], minBuyAmt0, bn('0')],
        })
        expect(await rToken.totalSupply()).to.equal(issueAmount)

        // Check quotes
        ;[, quotes] = await facade.connect(addr1).callStatic.issue(rToken.address, bn('1e18'))
        expect(quotes).to.eql(newQuotes)

        // Check Backup tokens available
        expect(await backupToken1.balanceOf(backingManager.address)).to.equal(minBuyAmt0)
        expect(await backupToken2.balanceOf(backingManager.address)).to.equal(0)

        // Perform Mock Bids for the new Token (addr1 has balance)
        // Assume fair price, get half of the tokens (because price reduction was 50%)
        const minBuyAmt2: BigNumber = await toMinBuyAmt(sellAmt2, fp('0.5'), fp('1'))
        await backupToken2.connect(addr1).approve(gnosis.address, minBuyAmt2)
        await gnosis.placeBid(1, {
          bidder: addr1.address,
          sellAmount: sellAmt2,
          buyAmount: minBuyAmt2,
        })

        // Advance time till auction ended
        await advanceTime(config.auctionLength.add(100).toString())

        // Run auctions - will end current and open a new auction
        const minBuyAmt3: BigNumber = await toMinBuyAmt(sellAmt3, fp('0.5').div(50), fp('1')) // sell cToken
        await expectEvents(facadeTest.runAuctionsForAllTraders(rToken.address), [
          {
            contract: backingManager,
            name: 'TradeSettled',
            args: [anyValue, token2.address, backupToken2.address, sellAmt2, minBuyAmt2],
            emitted: true,
          },
          {
            contract: backingManager,
            name: 'TradeStarted',
            args: [
              anyValue,
              token3.address,
              backupToken1.address,
              toBNDecimals(sellAmt3, 8),
              minBuyAmt3,
            ],
            emitted: true,
          },
        ])

        auctionTimestamp = await getLatestBlockTimestamp()

        // Check new auction
        // Token3 -> Backup Token 1 Auction
        await expectTrade(backingManager, {
          sell: token3.address,
          buy: backupToken1.address,
          endTime: auctionTimestamp + Number(config.auctionLength),
          externalId: bn('2'),
        })

        //  Check state after second auction
        expect(await basketHandler.status()).to.equal(CollateralStatus.SOUND)
        expect(await basketHandler.fullyCollateralized()).to.equal(false)
        expect(await facadeTest.callStatic.totalAssetValue(rToken.address)).to.equal(
          issueAmount.div(4).add(minBuyAmt0).add(minBuyAmt2)
        ) // Adding the collateral just traded

        await expectCurrentBacking({
          tokens: newTokens,
          quantities: [newQuantities[0], minBuyAmt0, minBuyAmt2],
        })
        expect(await rToken.totalSupply()).to.equal(issueAmount)

        // Check quotes
        ;[, quotes] = await facade.connect(addr1).callStatic.issue(rToken.address, bn('1e18'))
        expect(quotes).to.eql(newQuotes)

        // Check Backup tokens available
        expect(await backupToken1.balanceOf(backingManager.address)).to.equal(minBuyAmt0)
        expect(await backupToken2.balanceOf(backingManager.address)).to.equal(minBuyAmt2)

        await backupToken1.connect(addr1).approve(gnosis.address, minBuyAmt3)
        await gnosis.placeBid(2, {
          bidder: addr1.address,
          sellAmount: toBNDecimals(sellAmt3, 8),
          buyAmount: minBuyAmt3,
        })

        // Advance time till auction ended
        await advanceTime(config.auctionLength.add(100).toString())

        // Run auctions - will end current and open a new auction
        // We need to rebalance our backing, we have an excess of Token1 now and we need more backupToken2
        // All can be allocated to backup token 2
        await expectEvents(facadeTest.runAuctionsForAllTraders(rToken.address), [
          {
            contract: backingManager,
            name: 'TradeSettled',
            args: [
              anyValue,
              token3.address,
              backupToken1.address,
              toBNDecimals(sellAmt3, 8),
              minBuyAmt3,
            ],
            emitted: true,
          },
          {
            contract: backingManager,
            name: 'TradeStarted',
            args: [anyValue, token1.address, backupToken2.address, anyValue, anyValue],
            emitted: true,
          },
        ])

        auctionTimestamp = await getLatestBlockTimestamp()

        // Check new auction
        // Token1 -> Backup Token 2 Auction
        await expectTrade(backingManager, {
          sell: token1.address,
          buy: backupToken2.address,
          endTime: auctionTimestamp + Number(config.auctionLength),
          externalId: bn('3'),
        })
        const t = await getTrade(backingManager, token1.address)
        const sellAmtRebalance = await t.initBal() // 6 decimal token
        const minBuyAmtRebalance = await toMinBuyAmt(
          sellAmtRebalance.mul(bn('1e12')), // because of decimal differences
          fp('1'),
          fp('1')
        )

        // Check state after third auction
        expect(await basketHandler.status()).to.equal(CollateralStatus.SOUND)
        expect(await basketHandler.fullyCollateralized()).to.equal(false)
        expect(await facadeTest.callStatic.totalAssetValue(rToken.address)).to.be.gt(fp('51.5'))
        await expectCurrentBacking({
          tokens: newTokens,
          quantities: [
            newQuantities[0].sub(sellAmtRebalance),
            minBuyAmt0.add(minBuyAmt3),
            minBuyAmt2,
          ],
        })
        expect(await rToken.totalSupply()).to.equal(issueAmount)

        // Check quotes
        ;[, quotes] = await facade.connect(addr1).callStatic.issue(rToken.address, bn('1e18'))
        expect(quotes).to.eql(newQuotes)

        // Check Backup tokens available
        expect(await backupToken1.balanceOf(backingManager.address)).to.equal(
          minBuyAmt0.add(minBuyAmt3)
        )
        expect(await backupToken2.balanceOf(backingManager.address)).to.equal(minBuyAmt2)

        // Perform Mock Bids for the new Token (addr1 has balance)
        // Assume fair price, get all tokens
        await backupToken2.connect(addr1).approve(gnosis.address, minBuyAmtRebalance)
        await gnosis.placeBid(3, {
          bidder: addr1.address,
          sellAmount: sellAmtRebalance,
          buyAmount: minBuyAmtRebalance,
        })

        // Advance time till auction ended
        await advanceTime(config.auctionLength.add(100).toString())
        await expectEvents(facadeTest.runAuctionsForAllTraders(rToken.address), [
          {
            contract: backingManager,
            name: 'TradeSettled',
            args: [
              anyValue,
              token1.address,
              backupToken2.address,
              sellAmtRebalance,
              minBuyAmtRebalance,
            ],
            emitted: true,
          },
          {
            contract: backingManager,
            name: 'TradeStarted',
            args: [anyValue, backupToken1.address, backupToken2.address, anyValue, anyValue],
            emitted: true,
          },
        ])

        auctionTimestamp = await getLatestBlockTimestamp()

        // Check new auction
        // Backup Token 1 ->  Backup Token 2 Auction
        await expectTrade(backingManager, {
          sell: backupToken1.address,
          buy: backupToken2.address,
          endTime: auctionTimestamp + Number(config.auctionLength),
          externalId: bn('4'),
        })
        const t2 = await getTrade(backingManager, backupToken1.address)
        const penultimateSellAmt = await t2.initBal()
        const penultimateMinBuyAmt = penultimateSellAmt // at exact price, not worst

        // Check state after fourth auction
        expect(await basketHandler.status()).to.equal(CollateralStatus.SOUND)
        expect(await basketHandler.fullyCollateralized()).to.equal(false)
        await expectCurrentBacking({
          tokens: newTokens,
          quantities: [
            newQuantities[0].sub(sellAmtRebalance),
            minBuyAmt0.add(minBuyAmt3).sub(penultimateSellAmt),
            minBuyAmt2.add(minBuyAmtRebalance),
          ],
        })
        expect(await rToken.totalSupply()).to.equal(issueAmount)

        // Check quotes
        ;[, quotes] = await facade.connect(addr1).callStatic.issue(rToken.address, bn('1e18'))
        expect(quotes).to.eql(newQuotes)

        // Check Backup tokens available
        expect(await backupToken1.balanceOf(backingManager.address)).to.equal(
          minBuyAmt0.add(minBuyAmt3).sub(penultimateSellAmt)
        )
        expect(await backupToken2.balanceOf(backingManager.address)).to.equal(
          minBuyAmt2.add(minBuyAmtRebalance)
        )

        // Perform Mock Bids for the new Token (addr1 has balance)
        // Assume fair price, get all tokens
        await backupToken2.connect(addr1).approve(gnosis.address, penultimateMinBuyAmt)
        await gnosis.placeBid(4, {
          bidder: addr1.address,
          sellAmount: penultimateSellAmt,
          buyAmount: penultimateMinBuyAmt,
        })

        // Advance time till auction ended
        await advanceTime(config.auctionLength.add(100).toString())

        // Close penultimate auction - starts final auction
        await expectEvents(facadeTest.runAuctionsForAllTraders(rToken.address), [
          {
            contract: backingManager,
            name: 'TradeSettled',
            args: [
              anyValue,
              backupToken1.address,
              backupToken2.address,
              penultimateSellAmt,
              penultimateMinBuyAmt,
            ],
            emitted: true,
          },
          {
            contract: backingManager,
            name: 'TradeStarted',
            args: [anyValue, token1.address, backupToken2.address, anyValue, anyValue],
            emitted: true,
          },
        ])

        auctionTimestamp = await getLatestBlockTimestamp()

        // Check final auction
        // Token 1 ->  Backup Token 2 Auction
        await expectTrade(backingManager, {
          sell: token1.address,
          buy: backupToken2.address,
          endTime: auctionTimestamp + Number(config.auctionLength),
          externalId: bn('5'),
        })

        const t3 = await getTrade(backingManager, token1.address)
        const finalSellAmt = await t3.initBal()
        const finalMinBuyAmt = finalSellAmt.mul(bn('1e12')) // decimal differece

        // Perform Mock Bids for the new Token (addr1 has balance)
        // Assume fair price, get all tokens
        await backupToken2.connect(addr1).approve(gnosis.address, finalMinBuyAmt)
        await gnosis.placeBid(5, {
          bidder: addr1.address,
          sellAmount: finalSellAmt,
          buyAmount: finalMinBuyAmt,
        })

        // Advance time till auction ended
        await advanceTime(config.auctionLength.add(100).toString())

        await expectEvents(facadeTest.runAuctionsForAllTraders(rToken.address), [
          {
            contract: backingManager,
            name: 'TradeSettled',
            args: [anyValue, token1.address, backupToken2.address, finalSellAmt, finalMinBuyAmt],
            emitted: true,
          },
          {
            contract: backingManager,
            name: 'TradeStarted',
            emitted: false,
          },
        ])

        // Check final state - Haircut taken, stable but price of RToken has been reduced
        expect(await basketHandler.status()).to.equal(CollateralStatus.SOUND)
        expect(await basketHandler.fullyCollateralized()).to.equal(true)
        expect(await facadeTest.callStatic.totalAssetValue(rToken.address)).to.be.closeTo(
          fp('61.57'), // messy math after all the losses due to trades at bad prices + maxTradeSlippage
          fp('0.01')
        )

        await expectCurrentBacking({
          tokens: newTokens,
          quantities: [
            newQuantities[0].sub(sellAmtRebalance).sub(finalSellAmt),
            minBuyAmt0.add(minBuyAmt3).sub(penultimateSellAmt),
            minBuyAmt2.add(minBuyAmtRebalance).add(penultimateMinBuyAmt).add(finalMinBuyAmt),
          ],
        })

        expect(await rToken.totalSupply()).to.equal(issueAmount)

        // Check price in USD of the current RToken - Haircut of ~38.46% taken
        // Haircut trading at even prices would have been 37.53%.
        const exactRTokenPrice = fp('0.61539742132013199240')
        await expectRTokenPrice(
          rTokenAsset.address,
          exactRTokenPrice,
          ORACLE_ERROR,
          await backingManager.maxTradeSlippage(),
          config.minTradeVolume.mul((await assetRegistry.erc20s()).length)
        )

        // Check quotes - reduced by ~38.46% as well (less collateral is required to match the new price)
        ;[, quotes] = await facade.connect(addr1).callStatic.issue(rToken.address, bn('1e18'))
        const finalQuotes = newQuotes.map((q) => {
          return divCeil(q.mul(exactRTokenPrice), fp('1'))
        })
        expect(quotes).to.eql(finalQuotes)

        // Check Backup tokens available
        expect(await backupToken1.balanceOf(backingManager.address)).to.equal(
          minBuyAmt0.add(minBuyAmt3).sub(penultimateSellAmt)
        )
        expect(await backupToken2.balanceOf(backingManager.address)).to.equal(
          minBuyAmt2.add(minBuyAmtRebalance).add(penultimateMinBuyAmt).add(finalMinBuyAmt)
        )
      })
    })
  })

  describeGas('Gas Reporting', () => {
    let issueAmount: BigNumber

    beforeEach(async function () {
      issueAmount = bn('100e18')

      // Set backing buffer and max slippage to zero for simplification
      await backingManager.connect(owner).setMaxTradeSlippage(0)
      await backingManager.connect(owner).setBackingBuffer(0)

      // Provide approvals
      await token0.connect(addr1).approve(rToken.address, initialBal)
      await token1.connect(addr1).approve(rToken.address, initialBal)
      await token2.connect(addr1).approve(rToken.address, initialBal)
      await token3.connect(addr1).approve(rToken.address, initialBal)
      await backupToken1.connect(addr1).approve(rToken.address, initialBal)
      await backupToken2.connect(addr1).approve(rToken.address, initialBal)

      // Issue rTokens
      await rToken.connect(addr1).issue(issueAmount)

      // Mint some RSR
      await rsr.connect(owner).mint(addr1.address, initialBal)
    })

    it('Settle Trades / Manage Funds', async () => {
      // Register Collateral
      await assetRegistry.connect(owner).register(backupCollateral1.address)
      await assetRegistry.connect(owner).register(backupCollateral2.address)
      const registeredERC20s = await assetRegistry.erc20s()

      // Set backup configuration - USDT and aUSDT as backup
      await basketHandler
        .connect(owner)
        .setBackupConfig(ethers.utils.formatBytes32String('USD'), bn(2), [
          backupToken1.address,
          backupToken2.address,
        ])

      // Perform stake
      const stakeAmount: BigNumber = bn('10000e18')
      await rsr.connect(addr1).approve(stRSR.address, stakeAmount)
      await stRSR.connect(addr1).stake(stakeAmount)

      // Set Token2 to hard default - Reducing rate
      await token2.setExchangeRate(fp('0.99'))

      const bkpTokenRefAmt: BigNumber = bn('0.125e18')

      // Mark Default - Perform basket switch
      await assetRegistry.refresh()
      await expect(basketHandler.refreshBasket()).to.emit(basketHandler, 'BasketSet')

      // Running auctions will trigger recollateralization - All balance will be redeemed
      const sellAmt2: BigNumber = await token2.balanceOf(backingManager.address)

      // Run auctions - First Settle trades then Manage Funds
      await snapshotGasCost(backingManager.settleTrade(token2.address))
      await snapshotGasCost(backingManager.manageTokens(registeredERC20s))

      // Another call should not create any new auctions if still ongoing
      await expect(backingManager.settleTrade(token2.address)).to.be.revertedWith(
        'cannot settle yet'
      )
      await snapshotGasCost(backingManager.manageTokens(registeredERC20s))

      // Perform Mock Bids for the new Token (addr1 has balance)
      // Assume fair price, get 80% of tokens (20e18), which is more than what we need
      const minBuyAmt2: BigNumber = sellAmt2.mul(80).div(100)
      await backupToken1.connect(addr1).approve(gnosis.address, minBuyAmt2)
      await gnosis.placeBid(0, {
        bidder: addr1.address,
        sellAmount: sellAmt2,
        buyAmount: minBuyAmt2,
      })

      // Advance time till auction ended
      await advanceTime(config.auctionLength.add(100).toString())

      // End current auction, should start a new one to sell the new surplus of Backup Token 1
      // We have an extra 7.5e18 to sell
      const requiredBkpToken: BigNumber = issueAmount.mul(bkpTokenRefAmt).div(BN_SCALE_FACTOR)
      const sellAmtBkp1: BigNumber = minBuyAmt2.sub(requiredBkpToken)
      const minBuyAmtBkp1: BigNumber = sellAmtBkp1 // No trade slippage

      // Run auctions - First Settle trades then Manage Funds
      await snapshotGasCost(backingManager.settleTrade(token2.address))
      await snapshotGasCost(backingManager.manageTokens(registeredERC20s))

      // Perform Mock Bids for the new Token (addr1 has balance)
      // Assume fair price, get all of them
      await backupToken2.connect(addr1).approve(gnosis.address, minBuyAmtBkp1)
      await gnosis.placeBid(1, {
        bidder: addr1.address,
        sellAmount: sellAmtBkp1,
        buyAmount: minBuyAmtBkp1,
      })

      // Advance time till auction ended
      await advanceTime(config.auctionLength.add(100).toString())

      // End current auction, should start a new one to sell RSR for collateral
      // Only 5e18 Tokens left to buy - Sets Buy amount as independent value
      const buyAmtBidRSR: BigNumber = requiredBkpToken.sub(minBuyAmtBkp1)
      const sellAmtRSR: BigNumber = buyAmtBidRSR // No trade slippage

      // Run auctions - First Settle trades then Manage Funds
      await snapshotGasCost(backingManager.settleTrade(backupToken1.address))
      await snapshotGasCost(backingManager.manageTokens(registeredERC20s))

      // Perform Mock Bids for RSR (addr1 has balance)
      // Assume fair price RSR = 1 get all of them - Leave a surplus of RSR to be returned
      await backupToken2.connect(addr1).approve(gnosis.address, buyAmtBidRSR)
      await gnosis.placeBid(2, {
        bidder: addr1.address,
        sellAmount: sellAmtRSR.sub(1000),
        buyAmount: buyAmtBidRSR,
      })

      // Advance time till auction ended
      await advanceTime(config.auctionLength.add(100).toString())

      expect(await backingManager.tradesOpen()).to.equal(1)
      // End current auction
      await snapshotGasCost(backingManager.settleTrade(rsr.address))
      expect(await backingManager.tradesOpen()).to.equal(0)
    })
  })
})<|MERGE_RESOLUTION|>--- conflicted
+++ resolved
@@ -1668,20 +1668,6 @@
           await (await ethers.getContractFactory('MockV3Aggregator')).deploy(8, bn('1e8'))
         )
         const CollateralFactory: ContractFactory = await ethers.getContractFactory('FiatCollateral')
-<<<<<<< HEAD
-        const newCollateral0: FiatCollateral = <FiatCollateral>(
-          await CollateralFactory.deploy(
-            fp('1'),
-            chainlinkFeed.address,
-            token0.address,
-            bn('25e18'),
-            ORACLE_TIMEOUT,
-            ethers.utils.formatBytes32String('USD'),
-            await backupCollateral1.defaultThreshold(),
-            await backupCollateral1.delayUntilDefault()
-          )
-        )
-=======
         const newCollateral0: FiatCollateral = <FiatCollateral>await CollateralFactory.deploy({
           priceTimeout: PRICE_TIMEOUT,
           chainlinkFeed: chainlinkFeed.address,
@@ -1693,7 +1679,6 @@
           defaultThreshold: DEFAULT_THRESHOLD,
           delayUntilDefault: await backupCollateral1.delayUntilDefault(),
         })
->>>>>>> fa6d8fe7
 
         // Perform swap
         await assetRegistry.connect(owner).swapRegistered(newCollateral0.address)
