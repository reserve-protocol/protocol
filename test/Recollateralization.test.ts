--- conflicted
+++ resolved
@@ -39,17 +39,12 @@
 } from './fixtures'
 import snapshotGasCost from './utils/snapshotGasCost'
 import { expectTrade } from './utils/trades'
-<<<<<<< HEAD
-import { setOraclePrice } from './utils/oracles'
-import { useEnv } from '#/utils/env'
-=======
 import { expectPrice, setOraclePrice } from './utils/oracles'
->>>>>>> ef8f6141
 
 const createFixtureLoader = waffle.createFixtureLoader
 
 const describeGas =
-  IMPLEMENTATION == Implementation.P1 && useEnv('REPORT_GAS') ? describe : describe.skip
+  IMPLEMENTATION == Implementation.P1 && process.env.REPORT_GAS ? describe : describe.skip
 
 describe(`Recollateralization - P${IMPLEMENTATION}`, () => {
   let owner: SignerWithAddress
