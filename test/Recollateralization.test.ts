import { loadFixture } from '@nomicfoundation/hardhat-network-helpers'
import { anyValue } from '@nomicfoundation/hardhat-chai-matchers/withArgs'
import { SignerWithAddress } from '@nomiclabs/hardhat-ethers/signers'
import { expect } from 'chai'
import { BigNumber, ContractFactory } from 'ethers'
import { ethers } from 'hardhat'
import { IConfig } from '../common/configuration'
import {
  BN_SCALE_FACTOR,
  CollateralStatus,
  TradeKind,
  MAX_UINT256,
  ZERO_ADDRESS,
} from '../common/constants'
import { expectEvents } from '../common/events'
import { bn, fp, pow10, toBNDecimals, divCeil } from '../common/numbers'
import {
  Asset,
  ATokenFiatCollateral,
  CTokenMock,
<<<<<<< HEAD
  DutchTrade,
=======
  CTokenVaultMock,
>>>>>>> e234148d
  ERC20Mock,
  FacadeRead,
  FacadeTest,
  FiatCollateral,
  GnosisMock,
  IAssetRegistry,
  MockV3Aggregator,
  RTokenAsset,
  StaticATokenMock,
  TestIBackingManager,
  TestIBasketHandler,
  TestIBroker,
  TestIMain,
  TestIRToken,
  TestIStRSR,
  USDCMock,
} from '../typechain'
import { advanceTime, advanceToTimestamp, getLatestBlockTimestamp } from './utils/time'
import {
  Collateral,
  defaultFixture,
  Implementation,
  IMPLEMENTATION,
  ORACLE_ERROR,
  ORACLE_TIMEOUT,
  PRICE_TIMEOUT,
} from './fixtures'
import snapshotGasCost from './utils/snapshotGasCost'
import { expectTrade, getTrade, dutchBuyAmount } from './utils/trades'
import { withinQuad } from './utils/matchers'
import { expectRTokenPrice, setOraclePrice } from './utils/oracles'
import { useEnv } from '#/utils/env'
import { mintCollaterals } from './utils/tokens'

const DEFAULT_THRESHOLD = fp('0.01') // 1%

const describeGas =
  IMPLEMENTATION == Implementation.P1 && useEnv('REPORT_GAS') ? describe.only : describe.skip

describe(`Recollateralization - P${IMPLEMENTATION}`, () => {
  let owner: SignerWithAddress
  let addr1: SignerWithAddress
  let addr2: SignerWithAddress

  // Assets
  let collateral: Collateral[]

  // Non-backing assets
  let rsr: ERC20Mock
  let aaveToken: ERC20Mock
  let aaveAsset: Asset

  // Trading
  let gnosis: GnosisMock

  // Tokens and Assets
  let initialBal: BigNumber
  let token0: ERC20Mock
  let token1: USDCMock
  let token2: StaticATokenMock
  let token3Vault: CTokenVaultMock
  let token3: CTokenMock
  let backupToken1: ERC20Mock
  let backupToken2: ERC20Mock
  let collateral0: FiatCollateral
  let collateral1: FiatCollateral
  let backupCollateral1: FiatCollateral
  let backupCollateral2: ATokenFiatCollateral
  let basket: Collateral[]
  let basketsNeededAmts: BigNumber[]
  let rTokenAsset: RTokenAsset

  // Config values
  let config: IConfig

  // Contracts to retrieve after deploy
  let rToken: TestIRToken
  let stRSR: TestIStRSR
  let facade: FacadeRead
  let facadeTest: FacadeTest
  let assetRegistry: IAssetRegistry
  let backingManager: TestIBackingManager
  let basketHandler: TestIBasketHandler
  let main: TestIMain
  let broker: TestIBroker

  interface IBackingInfo {
    tokens: string[]
    quantities: BigNumber[]
  }

  const expectCurrentBacking = async (backingInfo: Partial<IBackingInfo>) => {
    const tokens = await facade.basketTokens(rToken.address)
    expect(tokens).to.eql(backingInfo.tokens)

    for (let i = 0; i < tokens.length; i++) {
      const tok = await ethers.getContractAt('ERC20Mock', tokens[i])
      const q = backingInfo.quantities ? backingInfo.quantities[i] : 0
      expect(await tok.balanceOf(backingManager.address)).to.eql(q)
    }
  }

  // Computes the minBuyAmt for a sellAmt at two prices
  // sellPrice + buyPrice should not be the low and high estimates, but rather the oracle prices
  const toMinBuyAmt = async (
    sellAmt: BigNumber,
    sellPrice: BigNumber,
    buyPrice: BigNumber
  ): Promise<BigNumber> => {
    // do all muls first so we don't round unnecessarily
    // a = loss due to max trade slippage
    // b = loss due to selling token at the low price
    // c = loss due to buying token at the high price
    // mirrors the math from TradeLib ~L:57

    const lowSellPrice = sellPrice.sub(sellPrice.mul(ORACLE_ERROR).div(BN_SCALE_FACTOR))
    const highBuyPrice = buyPrice.add(buyPrice.mul(ORACLE_ERROR).div(BN_SCALE_FACTOR))
    const product = sellAmt
      .mul(fp('1').sub(await backingManager.maxTradeSlippage())) // (a)
      .mul(lowSellPrice) // (b)

    return divCeil(divCeil(product, highBuyPrice), BN_SCALE_FACTOR) // (c)
  }

  beforeEach(async () => {
    ;[owner, addr1, addr2] = await ethers.getSigners()
    let erc20s: ERC20Mock[]

      // Deploy fixture
    ;({
      rsr,
      aaveToken,
      aaveAsset,
      erc20s,
      collateral,
      basket,
      basketsNeededAmts,
      config,
      rToken,
      stRSR,
      gnosis,
      facade,
      facadeTest,
      assetRegistry,
      backingManager,
      basketHandler,
      main,
      rTokenAsset,
      broker,
    } = await loadFixture(defaultFixture))
    token0 = <ERC20Mock>erc20s[collateral.indexOf(basket[0])]
    token1 = <USDCMock>erc20s[collateral.indexOf(basket[1])]
    token2 = <StaticATokenMock>erc20s[collateral.indexOf(basket[2])]
    token3Vault = <CTokenVaultMock>(
      await ethers.getContractAt('CTokenVaultMock', await basket[3].erc20())
    )
    token3 = <CTokenMock>await ethers.getContractAt('CTokenMock', await token3Vault.asset())

    // Set Aave revenue token
    await token2.setAaveToken(aaveToken.address)

    collateral0 = <FiatCollateral>basket[0]
    collateral1 = <FiatCollateral>basket[1]
    // collateral2 = <ATokenFiatCollateral>basket[2]
    // collateral3 = <CTokenFiatCollateral>basket[3]

    // Backup tokens and collaterals - USDT - aUSDT - aUSDC - aBUSD
    backupToken1 = erc20s[2] // USDT
    backupCollateral1 = <FiatCollateral>collateral[2]
    backupToken2 = erc20s[9] // aUSDT
    backupCollateral2 = <ATokenFiatCollateral>collateral[9]

    // Mint initial balances
    initialBal = bn('1000000e18')
    await mintCollaterals(owner, [addr1, addr2], initialBal, basket)

    await backupToken1.connect(owner).mint(addr1.address, initialBal)
    await backupToken2.connect(owner).mint(addr1.address, initialBal)

    await backupToken1.connect(owner).mint(addr2.address, initialBal)
    await backupToken2.connect(owner).mint(addr2.address, initialBal)
  })

  describe('Default Handling - Basket Selection', function () {
    context('With issued Rtokens', function () {
      let issueAmount: BigNumber
      let initialTokens: string[]
      let initialQuantities: BigNumber[]
      let initialQuotes: BigNumber[]
      let quotes: BigNumber[]

      beforeEach(async function () {
        issueAmount = bn('100e18')
        initialQuotes = [bn('0.25e18'), bn('0.25e6'), bn('0.25e18'), bn('1.25e9')]
        initialQuantities = initialQuotes.map((q) => {
          return q.mul(issueAmount).div(BN_SCALE_FACTOR)
        })

        initialTokens = await Promise.all(
          basket.map(async (c): Promise<string> => {
            return await c.erc20()
          })
        )

        // Provide approvals
        await token0.connect(addr1).approve(rToken.address, initialBal)
        await token1.connect(addr1).approve(rToken.address, initialBal)
        await token2.connect(addr1).approve(rToken.address, initialBal)
        await token3Vault.connect(addr1).approve(rToken.address, initialBal)
        await backupToken1.connect(addr1).approve(rToken.address, initialBal)
        await backupToken2.connect(addr1).approve(rToken.address, initialBal)

        // Issue rTokens
        await rToken.connect(addr1).issue(issueAmount)
      })

      it('Should select backup config correctly - Single backup token', async () => {
        // Register Collateral
        await assetRegistry.connect(owner).register(backupCollateral1.address)

        // Set backup configuration - USDT as backup
        await basketHandler
          .connect(owner)
          .setBackupConfig(ethers.utils.formatBytes32String('USD'), bn(1), [backupToken1.address])

        // Check initial state
        expect(await basketHandler.status()).to.equal(CollateralStatus.SOUND)
        expect(await basketHandler.fullyCollateralized()).to.equal(true)
        await expectCurrentBacking({
          tokens: initialTokens,
          quantities: initialQuantities,
        })
        ;[, quotes] = await facade.connect(addr1).callStatic.issue(rToken.address, bn('1e18'))
        expect(quotes).to.eql(initialQuotes)

        // Set Token1 to default - 50% price reduction
        await setOraclePrice(collateral1.address, bn('0.5e8'))

        // Mark default as probable
        await collateral1.refresh()

        // Check state - No changes
        expect(await basketHandler.status()).to.equal(CollateralStatus.IFFY)
        expect(await basketHandler.fullyCollateralized()).to.equal(true)
        await expectCurrentBacking({
          tokens: initialTokens,
          quantities: initialQuantities,
        })

        // Advance time post delayUntilDefault
        await advanceTime((await collateral1.delayUntilDefault()).toString())

        // Confirm default
        await collateral1.refresh()

        // Check state
        expect(await basketHandler.status()).to.equal(CollateralStatus.DISABLED)
        expect(await basketHandler.fullyCollateralized()).to.equal(false)
        expect(await facadeTest.callStatic.totalAssetValue(rToken.address)).to.equal(bn('87.5e18')) // 50% of 25% value lost
        await expectCurrentBacking({
          tokens: initialTokens,
          quantities: initialQuantities,
        })

        // Basket should switch
        const newTokens = [
          initialTokens[0],
          initialTokens[2],
          initialTokens[3],
          backupToken1.address,
        ]
        const newQuantities = [
          initialQuantities[0],
          initialQuantities[2],
          initialQuantities[3],
          bn('0'),
        ]
        await expect(basketHandler.refreshBasket())
          .to.emit(basketHandler, 'BasketSet')
          .withArgs(2, newTokens, basketsNeededAmts, false)

        // Check state - Basket switch
        expect(await basketHandler.status()).to.equal(CollateralStatus.SOUND)
        expect(await basketHandler.fullyCollateralized()).to.equal(false)
        await expectCurrentBacking({
          tokens: newTokens,
          quantities: newQuantities,
        })
        ;[, quotes] = await facade.connect(addr1).callStatic.issue(rToken.address, bn('1e18'))
        expect(quotes).to.eql([initialQuotes[0], initialQuotes[2], initialQuotes[3], bn('0.25e18')])
      })

      it('Should select backup config correctly - Multiple backup tokens', async () => {
        // Register Collateral
        await assetRegistry.connect(owner).register(backupCollateral1.address)
        await assetRegistry.connect(owner).register(backupCollateral2.address)

        // Set backup configuration - USDT and aUSDT as backup
        await basketHandler
          .connect(owner)
          .setBackupConfig(ethers.utils.formatBytes32String('USD'), bn(2), [
            backupToken1.address,
            backupToken2.address,
          ])

        // Check initial state
        expect(await basketHandler.status()).to.equal(CollateralStatus.SOUND)
        expect(await basketHandler.fullyCollateralized()).to.equal(true)
        await expectCurrentBacking({
          tokens: initialTokens,
          quantities: initialQuantities,
        })
        ;[, quotes] = await facade.connect(addr1).callStatic.issue(rToken.address, bn('1e18'))
        expect(quotes).to.eql(initialQuotes)

        // Set Token2 to hard default - Decrease rate
        await token2.setExchangeRate(fp('0.99'))

        // Basket should switch as default is detected immediately
        const newTokens = [
          initialTokens[0],
          initialTokens[1],
          initialTokens[3],
          backupToken1.address,
          backupToken2.address,
        ]
        const newQuantities = [
          initialQuantities[0],
          initialQuantities[1],
          initialQuantities[3],
          bn('0'),
          bn('0'),
        ]

        const newRefAmounts = [
          basketsNeededAmts[0],
          basketsNeededAmts[1],
          basketsNeededAmts[3],
          fp('0.125'),
          fp('0.125'),
        ]
        await assetRegistry.refresh()

        // Check state
        expect(await basketHandler.status()).to.equal(CollateralStatus.DISABLED)

        // Refresh basket
        await expect(basketHandler.refreshBasket())
          .to.emit(basketHandler, 'BasketSet')
          .withArgs(2, newTokens, newRefAmounts, false)

        // Check state - Basket switch
        expect(await basketHandler.status()).to.equal(CollateralStatus.SOUND)
        expect(await basketHandler.fullyCollateralized()).to.equal(false)
        await expectCurrentBacking({
          tokens: newTokens,
          quantities: newQuantities,
        })
        ;[, quotes] = await facade.connect(addr1).callStatic.issue(rToken.address, bn('1e18'))
        expect(quotes).to.eql([
          initialQuotes[0],
          initialQuotes[1],
          initialQuotes[3],
          bn('0.125e18'),
          bn('0.125e18'),
        ])
      })

      it('Should replace ATokens/CTokens if underlying erc20 defaults', async () => {
        // Register Collateral
        await assetRegistry.connect(owner).register(backupCollateral1.address)

        // Set backup configuration - USDT as backup
        await basketHandler
          .connect(owner)
          .setBackupConfig(ethers.utils.formatBytes32String('USD'), bn(1), [backupToken1.address])

        // Check initial state
        expect(await basketHandler.status()).to.equal(CollateralStatus.SOUND)
        expect(await basketHandler.fullyCollateralized()).to.equal(true)
        await expectCurrentBacking({
          tokens: initialTokens,
          quantities: initialQuantities,
        })
        ;[, quotes] = await facade.connect(addr1).callStatic.issue(rToken.address, bn('1e18'))
        expect(quotes).to.eql(initialQuotes)

        // Set Token0 to default - 50% price reduction
        await setOraclePrice(collateral0.address, bn('0.5e8'))

        // Mark default as probable
        await assetRegistry.refresh()

        // Check state - No changes
        expect(await basketHandler.status()).to.equal(CollateralStatus.IFFY)
        expect(await basketHandler.fullyCollateralized()).to.equal(true)
        await expectCurrentBacking({
          tokens: initialTokens,
          quantities: initialQuantities,
        })

        // Basket should not switch yet
        await expect(basketHandler.refreshBasket())

        // Advance time post delayUntilDefault
        await advanceTime((await collateral0.delayUntilDefault()).toString())

        // Basket should switch, default is confirmed
        const newTokens = [initialTokens[1], backupToken1.address]
        const newQuantities = [initialQuantities[1], bn('0')]
        const newRefAmounts = [basketsNeededAmts[1], fp('0.75')]

        await assetRegistry.refresh()
        await expect(basketHandler.refreshBasket())
          .to.emit(basketHandler, 'BasketSet')
          .withArgs(3, newTokens, newRefAmounts, false)

        // Check state - Basket switch
        expect(await basketHandler.status()).to.equal(CollateralStatus.SOUND)
        expect(await basketHandler.fullyCollateralized()).to.equal(false)
        await expectCurrentBacking({
          tokens: newTokens,
          quantities: newQuantities,
        })
        ;[, quotes] = await facade.connect(addr1).callStatic.issue(rToken.address, bn('1e18'))
        expect(quotes).to.eql([initialQuotes[1], bn('0.75e18')])
      })

      it('Should combine weights if collateral is merged in the new basket', async () => {
        // Set backup configuration - USDT and cDAI as backup (cDai will be ignored as will be defaulted later)
        await basketHandler
          .connect(owner)
          .setBackupConfig(ethers.utils.formatBytes32String('USD'), bn(2), [
            token0.address,
            token3Vault.address,
          ])

        // Check initial state
        expect(await basketHandler.status()).to.equal(CollateralStatus.SOUND)
        expect(await basketHandler.fullyCollateralized()).to.equal(true)
        await expectCurrentBacking({
          tokens: initialTokens,
          quantities: initialQuantities,
        })
        ;[, quotes] = await facade.connect(addr1).callStatic.issue(rToken.address, bn('1e18'))
        expect(quotes).to.eql(initialQuotes)

        // Set Token3 to hard default - Decrease rate (cDai)
        await token3.setExchangeRate(fp('0.8'))

        // Basket should switch as default is detected immediately
        const newTokens = [initialTokens[0], initialTokens[1], initialTokens[2]]
        const newQuantities = [initialQuantities[0], initialQuantities[1], initialQuantities[2]]
        const newRefAmounts = [
          basketsNeededAmts[0].mul(2),
          basketsNeededAmts[1],
          basketsNeededAmts[2],
        ]
        await assetRegistry.refresh()
        await expect(basketHandler.refreshBasket())
          .to.emit(basketHandler, 'BasketSet')
          .withArgs(2, newTokens, newRefAmounts, false)

        // Check state - Basket switch
        expect(await basketHandler.status()).to.equal(CollateralStatus.SOUND)
        expect(await basketHandler.fullyCollateralized()).to.equal(false)
        await expectCurrentBacking({
          tokens: newTokens,
          quantities: newQuantities,
        })
        ;[, quotes] = await facade.connect(addr1).callStatic.issue(rToken.address, bn('1e18'))
        // Incremented the weight for token0
        expect(quotes).to.eql([bn('0.5e18'), initialQuotes[1], initialQuotes[2]])
      })

      it('Should handle not having a valid backup', async () => {
        // Check initial state
        expect(await basketHandler.status()).to.equal(CollateralStatus.SOUND)
        expect(await basketHandler.fullyCollateralized()).to.equal(true)
        await expectCurrentBacking({
          tokens: initialTokens,
          quantities: initialQuantities,
        })
        ;[, quotes] = await facade.connect(addr1).callStatic.issue(rToken.address, bn('1e18'))
        expect(quotes).to.eql(initialQuotes)

        // Set Token1 to default - 50% price reduction
        await setOraclePrice(collateral1.address, bn('0.5e8'))

        // Mark default as probable
        await collateral1.refresh()

        // Advance time post delayUntilDefault
        await advanceTime((await collateral1.delayUntilDefault()).toString())

        // Confirm default
        await collateral1.refresh()

        // Basket switches to empty basket
        await expect(basketHandler.refreshBasket())
          .to.emit(basketHandler, 'BasketSet')
          .withArgs(1, [], [], true)

        // Check state - Basket is disabled even though fully collateralized
        expect(await basketHandler.status()).to.equal(CollateralStatus.DISABLED)
        expect(await basketHandler.fullyCollateralized()).to.equal(false)

        // Cannot issue because collateral is not sound
        await expect(rToken.connect(addr1).issue(bn('1e18'))).to.be.revertedWith('basket not ready')
      })

      it('Should handle having invalid tokens in the backup configuration', async () => {
        // Register Collateral
        await assetRegistry.connect(owner).register(backupCollateral1.address)
        await assetRegistry.connect(owner).register(backupCollateral2.address)

        // Set backup configuration - USDT and aUSDT as backup
        await basketHandler
          .connect(owner)
          .setBackupConfig(ethers.utils.formatBytes32String('USD'), bn(2), [
            backupToken1.address,
            backupToken2.address,
          ])

        // Unregister one of the tokens
        await assetRegistry.connect(owner).unregister(backupCollateral1.address)
        await basketHandler.refreshBasket()

        // Check initial state
        expect(await basketHandler.status()).to.equal(CollateralStatus.SOUND)
        expect(await basketHandler.fullyCollateralized()).to.equal(true)
        await expectCurrentBacking({
          tokens: initialTokens,
          quantities: initialQuantities,
        })
        ;[, quotes] = await facade.connect(addr1).callStatic.issue(rToken.address, bn('1e18'))
        expect(quotes).to.eql(initialQuotes)

        // Set Token2 to hard default - Decrease rate
        await token2.setExchangeRate(fp('0.99'))

        // Basket should switch as default is detected immediately
        // Should ignore the unregistered one and skip use the valid one
        const newTokens = [
          initialTokens[0],
          initialTokens[1],
          initialTokens[3],
          backupToken2.address,
        ]
        const newQuantities = [
          initialQuantities[0],
          initialQuantities[1],
          initialQuantities[3],
          bn('0'),
        ]

        const newRefAmounts = [
          basketsNeededAmts[0],
          basketsNeededAmts[1],
          basketsNeededAmts[3],
          fp('0.25'),
        ]
        await assetRegistry.refresh()
        await expect(basketHandler.refreshBasket())
          .to.emit(basketHandler, 'BasketSet')
          .withArgs(3, newTokens, newRefAmounts, false)

        // Check state - Basket switch
        expect(await basketHandler.status()).to.equal(CollateralStatus.SOUND)
        expect(await basketHandler.fullyCollateralized()).to.equal(false)
        await expectCurrentBacking({
          tokens: newTokens,
          quantities: newQuantities,
        })
        ;[, quotes] = await facade.connect(addr1).callStatic.issue(rToken.address, bn('1e18'))
        expect(quotes).to.eql([initialQuotes[0], initialQuotes[1], initialQuotes[3], bn('0.25e18')])
      })
    })

    context('With multiple targets', function () {
      let issueAmount: BigNumber
      let newEURCollateral: FiatCollateral
      let backupEURCollateral: Collateral
      let initialTokens: string[]
      let initialQuantities: BigNumber[]
      let initialQuotes: BigNumber[]
      let quotes: BigNumber[]

      beforeEach(async function () {
        // Issue some RTokens to user
        issueAmount = bn('100e18')

        // Swap asset to have EUR target for token1
        const FiatCollateralFactory: ContractFactory = await ethers.getContractFactory(
          'FiatCollateral'
        )
        const ChainlinkFeedFactory = await ethers.getContractFactory('MockV3Aggregator')

        const newEURFeed = await ChainlinkFeedFactory.deploy(8, bn('1e8'))
        newEURCollateral = <FiatCollateral>await FiatCollateralFactory.deploy({
          priceTimeout: PRICE_TIMEOUT,
          chainlinkFeed: newEURFeed.address,
          oracleError: ORACLE_ERROR,
          erc20: token1.address,
          maxTradeVolume: config.rTokenMaxTradeVolume,
          oracleTimeout: ORACLE_TIMEOUT,
          targetName: ethers.utils.formatBytes32String('EUR'),
          defaultThreshold: DEFAULT_THRESHOLD,
          delayUntilDefault: await collateral1.delayUntilDefault(),
        })

        const backupEURFeed = await ChainlinkFeedFactory.deploy(8, bn('1e8'))
        backupEURCollateral = <Collateral>await FiatCollateralFactory.deploy({
          priceTimeout: PRICE_TIMEOUT,
          chainlinkFeed: backupEURFeed.address,
          oracleError: ORACLE_ERROR,
          erc20: backupToken1.address,
          maxTradeVolume: config.rTokenMaxTradeVolume,
          oracleTimeout: ORACLE_TIMEOUT,
          targetName: ethers.utils.formatBytes32String('EUR'),
          defaultThreshold: DEFAULT_THRESHOLD,
          delayUntilDefault: await backupCollateral1.delayUntilDefault(),
        })
        // Swap asset
        await assetRegistry.swapRegistered(newEURCollateral.address)

        // Setup new basket with two tokens with different targets
        initialTokens = [token0.address, token1.address]
        await basketHandler.connect(owner).setPrimeBasket(initialTokens, [fp('0.5'), fp('0.5')])
        await basketHandler.connect(owner).refreshBasket()

        // Advance time post warmup period - SOUND just regained
        await advanceTime(Number(config.warmupPeriod) + 1)

        // Set initial values
        initialQuotes = [bn('0.5e18'), bn('0.5e6')]
        initialQuantities = initialQuotes.map((q) => {
          return q.mul(issueAmount).div(BN_SCALE_FACTOR)
        })

        // Provide approvals
        await token0.connect(addr1).approve(rToken.address, initialBal)
        await token1.connect(addr1).approve(rToken.address, initialBal)
        await backupToken1.connect(addr1).approve(rToken.address, initialBal)

        // Issue rTokens
        await rToken.connect(addr1).issue(issueAmount)
      })

      it('Should select backup config correctly - EUR token', async () => {
        // Register Collateral
        await assetRegistry.connect(owner).register(backupEURCollateral.address)

        // Set backup configuration - Backup EUR Collateral as backup
        await basketHandler
          .connect(owner)
          .setBackupConfig(ethers.utils.formatBytes32String('EUR'), bn(1), [backupToken1.address])

        // Check initial state
        expect(await basketHandler.status()).to.equal(CollateralStatus.SOUND)
        expect(await basketHandler.fullyCollateralized()).to.equal(true)
        await expectCurrentBacking({
          tokens: initialTokens,
          quantities: initialQuantities,
        })
        ;[, quotes] = await facade.connect(addr1).callStatic.issue(rToken.address, bn('1e18'))
        expect(quotes).to.eql(initialQuotes)

        // Set new EUR Token to default - 50% price reduction
        await setOraclePrice(newEURCollateral.address, bn('0.5e8'))

        // Mark default as probable
        await newEURCollateral.refresh()

        // Advance time post delayUntilDefault
        await advanceTime((await newEURCollateral.delayUntilDefault()).toString())

        // Confirm default
        await newEURCollateral.refresh()

        // Check state
        expect(await basketHandler.status()).to.equal(CollateralStatus.DISABLED)
        expect(await basketHandler.fullyCollateralized()).to.equal(false)
        expect(await facadeTest.callStatic.totalAssetValue(rToken.address)).to.equal(bn('75e18')) // 50% of 50% retained
        await expectCurrentBacking({
          tokens: initialTokens,
          quantities: initialQuantities,
        })

        // Basket should switch
        const newTokens = [initialTokens[0], backupToken1.address]
        const newQuantities = [initialQuantities[0], bn('0')]
        const newRefAmounts = [fp('0.5'), fp('0.5')]
        await expect(basketHandler.refreshBasket())
          .to.emit(basketHandler, 'BasketSet')
          .withArgs(3, newTokens, newRefAmounts, false)

        // Check state - Basket switch in EUR targets
        expect(await basketHandler.status()).to.equal(CollateralStatus.SOUND)
        expect(await basketHandler.fullyCollateralized()).to.equal(false)
        await expectCurrentBacking({
          tokens: newTokens,
          quantities: newQuantities,
        })
        ;[, quotes] = await facade.connect(addr1).callStatic.issue(rToken.address, bn('1e18'))
        expect(quotes).to.eql([initialQuotes[0], bn('0.5e18')])
      })

      it('Should handle not having a valid backup for a specific target', async () => {
        // Register Collateral
        await assetRegistry.connect(owner).register(backupEURCollateral.address)

        // Set backup configuration - Backup EUR Collateral as backup
        await basketHandler
          .connect(owner)
          .setBackupConfig(ethers.utils.formatBytes32String('EUR'), bn(1), [backupToken1.address])

        // Check initial state
        expect(await basketHandler.status()).to.equal(CollateralStatus.SOUND)
        expect(await basketHandler.fullyCollateralized()).to.equal(true)
        await expectCurrentBacking({
          tokens: initialTokens,
          quantities: initialQuantities,
        })
        ;[, quotes] = await facade.connect(addr1).callStatic.issue(rToken.address, bn('1e18'))
        expect(quotes).to.eql(initialQuotes)

        // Set the USD Token to default - 50% price reduction
        await setOraclePrice(collateral0.address, bn('0.5e8'))

        // Mark default as probable
        await collateral0.refresh()

        // Advance time post delayUntilDefault
        await advanceTime((await collateral0.delayUntilDefault()).toString())

        // Confirm default
        await collateral0.refresh()

        // Check state
        expect(await basketHandler.status()).to.equal(CollateralStatus.DISABLED)
        expect(await basketHandler.fullyCollateralized()).to.equal(false)
        expect(await facadeTest.callStatic.totalAssetValue(rToken.address)).to.equal(bn('75e18')) // 50% of 50% retained
        await expectCurrentBacking({
          tokens: initialTokens,
          quantities: initialQuantities,
        })

        // Basket should switch to empty and defaulted
        await expect(basketHandler.refreshBasket())
          .to.emit(basketHandler, 'BasketSet')
          .withArgs(2, [], [], true)

        // Check state - Basket is disabled
        expect(await basketHandler.status()).to.equal(CollateralStatus.DISABLED)
        expect(await basketHandler.fullyCollateralized()).to.equal(false)

        // Cannot issue because collateral is not sound
        await expect(rToken.connect(addr1).issue(bn('1e18'))).to.be.revertedWith('basket not ready')
      })
    })
  })

  describe('Recollateralization', function () {
    context('With very simple Basket - Single stablecoin', function () {
      let issueAmount: BigNumber
      let stakeAmount: BigNumber

      beforeEach(async function () {
        // Issue some RTokens to user
        issueAmount = bn('100e18')
        stakeAmount = bn('10000e18')

        // Setup new basket with single token
        await basketHandler.connect(owner).setPrimeBasket([token0.address], [fp('1')])
        await basketHandler.connect(owner).refreshBasket()

        // Provide approvals
        await token0.connect(addr1).approve(rToken.address, initialBal)

        // Issue rTokens
        await rToken.connect(addr1).issue(issueAmount)

        // Stake some RSR
        await rsr.connect(owner).mint(addr1.address, initialBal)
        await rsr.connect(addr1).approve(stRSR.address, stakeAmount)
        await stRSR.connect(addr1).stake(stakeAmount)
      })

      it('Should not trade if trading paused', async () => {
        await main.connect(owner).pauseTrading()
        await expect(backingManager.rebalance(TradeKind.BATCH_AUCTION)).to.be.revertedWith(
          'frozen or trading paused'
        )
      })

      it('Should not trade if frozen', async () => {
        await main.connect(owner).freezeShort()
        await expect(backingManager.rebalance(TradeKind.BATCH_AUCTION)).to.be.revertedWith(
          'frozen or trading paused'
        )
      })

      it('Should trade if issuance paused', async () => {
        // Setup new prime basket
        await basketHandler.connect(owner).setPrimeBasket([token1.address], [fp('1')])
        await basketHandler.refreshBasket()

        await main.connect(owner).pauseIssuance()
        await expect(backingManager.rebalance(TradeKind.BATCH_AUCTION)).to.emit(
          backingManager,
          'TradeStarted'
        )
      })

      it('Should not trade if UNPRICED', async () => {
        await advanceTime(ORACLE_TIMEOUT.toString())
        await expect(backingManager.rebalance(TradeKind.BATCH_AUCTION)).to.be.revertedWith(
          'basket not ready'
        )
      })

      it('Should not trade during warmup period', async () => {
        const warmupPeriod = bn('259200') // 3 days

        // Set warmup period
        await basketHandler.connect(owner).setWarmupPeriod(warmupPeriod)

        await expect(backingManager.rebalance(TradeKind.BATCH_AUCTION)).to.be.revertedWith(
          'basket not ready'
        )
      })

      it('Should not apply warmup period when moving from SOUND -> SOUND', async () => {
        const warmupPeriod = bn('259200') // 3 days

        // Set warmup period and advance time
        await basketHandler.connect(owner).setWarmupPeriod(warmupPeriod)
        await advanceTime(warmupPeriod.add(1).toString())

        // Setup new prime basket
        await basketHandler.connect(owner).setPrimeBasket([token1.address], [fp('1')])

        // Switch Basket
        await expect(basketHandler.connect(owner).refreshBasket())
          .to.emit(basketHandler, 'BasketSet')
          .withArgs(3, [token1.address], [fp('1')], false)

        // Trigger recollateralization
        const sellAmt: BigNumber = await token0.balanceOf(backingManager.address)
        const minBuyAmt: BigNumber = await toMinBuyAmt(sellAmt, fp('1'), fp('1'))

        // Auction can be run even during warmupPeriod
        await expect(facadeTest.runAuctionsForAllTraders(rToken.address))
          .to.emit(backingManager, 'TradeStarted')
          .withArgs(
            anyValue,
            token0.address,
            token1.address,
            sellAmt,
            toBNDecimals(minBuyAmt, 6).add(1)
          )

        const auctionTimestamp: number = await getLatestBlockTimestamp()

        // Check auction registered
        // Token0 -> Token1 Auction
        await expectTrade(backingManager, {
          sell: token0.address,
          buy: token1.address,
          endTime: auctionTimestamp + Number(config.batchAuctionLength),
          externalId: bn('0'),
        })
      })

      it('Should skip start recollateralization after warmupPeriod, when regaining SOUND', async () => {
        const warmupPeriod = bn('259200') // 3 days

        // Set warmup period
        await basketHandler.connect(owner).setWarmupPeriod(warmupPeriod)

        // Set basket to IFFY
        await setOraclePrice(collateral0.address, bn('0.5e8'))
        await assetRegistry.refresh()

        // Setup new prime basket
        await basketHandler.connect(owner).setPrimeBasket([token1.address], [fp('1')])

        // Switch Basket
        await expect(basketHandler.connect(owner).refreshBasket())
          .to.emit(basketHandler, 'BasketSet')
          .withArgs(3, [token1.address], [fp('1')], false)

        // Trigger recollateralization
        const sellAmt: BigNumber = await token0.balanceOf(backingManager.address)
        const minBuyAmt: BigNumber = await toMinBuyAmt(sellAmt, fp('0.5'), fp('1'))

        // Attempt to trigger before warmup period - will revert
        await expect(backingManager.rebalance(TradeKind.BATCH_AUCTION)).to.be.revertedWith(
          'basket not ready'
        )

        // Advance time post warmup period
        await advanceTime(warmupPeriod.add(1).toString())

        // Auction can be run now
        await expect(facadeTest.runAuctionsForAllTraders(rToken.address))
          .to.emit(backingManager, 'TradeStarted')
          .withArgs(
            anyValue,
            token0.address,
            token1.address,
            sellAmt,
            toBNDecimals(minBuyAmt, 6).add(1)
          )

        const auctionTimestamp: number = await getLatestBlockTimestamp()

        // Check auction registered
        // Token0 -> Token1 Auction
        await expectTrade(backingManager, {
          sell: token0.address,
          buy: token1.address,
          endTime: auctionTimestamp + Number(config.batchAuctionLength),
          externalId: bn('0'),
        })
      })

      it('Should skip start recollateralization after tradingDelay', async () => {
        // Set trading delay
        const newDelay = 3600
        await backingManager.connect(owner).setTradingDelay(newDelay) // 1 hour

        // Setup prime basket
        await basketHandler.connect(owner).setPrimeBasket([token1.address], [fp('1')])

        // Switch Basket
        await expect(basketHandler.connect(owner).refreshBasket())
          .to.emit(basketHandler, 'BasketSet')
          .withArgs(3, [token1.address], [fp('1')], false)

        // Trigger recollateralization
        const sellAmt: BigNumber = await token0.balanceOf(backingManager.address)
        const minBuyAmt: BigNumber = await toMinBuyAmt(sellAmt, fp('1'), fp('1'))

        // Attempt to trigger before trading delay - Should revert
        await expect(backingManager.rebalance(TradeKind.BATCH_AUCTION)).to.be.revertedWith(
          'trading delayed'
        )

        // Advance time post trading delay
        await advanceTime(newDelay + 1)

        // Auction can be run now
        await expect(facadeTest.runAuctionsForAllTraders(rToken.address))
          .to.emit(backingManager, 'TradeStarted')
          .withArgs(
            anyValue,
            token0.address,
            token1.address,
            sellAmt,
            toBNDecimals(minBuyAmt, 6).add(1)
          )

        const auctionTimestamp: number = await getLatestBlockTimestamp()

        // Check auction registered
        // Token0 -> Token1 Auction
        await expectTrade(backingManager, {
          sell: token0.address,
          buy: token1.address,
          endTime: auctionTimestamp + Number(config.batchAuctionLength),
          externalId: bn('0'),
        })
      })

      it('Should recollateralize correctly when switching basket - Full amount covered', async () => {
        // Setup prime basket
        await basketHandler.connect(owner).setPrimeBasket([token1.address], [fp('1')])

        // Check initial state
        expect(await basketHandler.status()).to.equal(CollateralStatus.SOUND)
        expect(await basketHandler.fullyCollateralized()).to.equal(true)
        expect(await facadeTest.callStatic.totalAssetValue(rToken.address)).to.equal(issueAmount)
        expect(await token0.balanceOf(backingManager.address)).to.equal(issueAmount)
        expect(await token1.balanceOf(backingManager.address)).to.equal(0)
        expect(await rToken.totalSupply()).to.equal(issueAmount)

        // Check price in USD of the current RToken
        await expectRTokenPrice(rTokenAsset.address, fp('1'), ORACLE_ERROR)

        // Switch Basket
        await expect(basketHandler.connect(owner).refreshBasket())
          .to.emit(basketHandler, 'BasketSet')
          .withArgs(3, [token1.address], [fp('1')], false)

        // Check state remains SOUND
        expect(await basketHandler.status()).to.equal(CollateralStatus.SOUND)
        expect(await basketHandler.fullyCollateralized()).to.equal(false)
        expect(await facadeTest.callStatic.totalAssetValue(rToken.address)).to.equal(issueAmount)
        expect(await token0.balanceOf(backingManager.address)).to.equal(issueAmount)
        expect(await token1.balanceOf(backingManager.address)).to.equal(0)

        // Check price in USD of the current redemption basket
        await expectRTokenPrice(rTokenAsset.address, fp('1'), ORACLE_ERROR)

        // Trigger recollateralization
        const sellAmt: BigNumber = await token0.balanceOf(backingManager.address)
        const minBuyAmt: BigNumber = await toMinBuyAmt(sellAmt, fp('1'), fp('1'))

        await expect(facadeTest.runAuctionsForAllTraders(rToken.address))
          .to.emit(backingManager, 'TradeStarted')
          .withArgs(
            anyValue,
            token0.address,
            token1.address,
            sellAmt,
            toBNDecimals(minBuyAmt, 6).add(1)
          )

        const auctionTimestamp: number = await getLatestBlockTimestamp()

        // Check auction registered
        // Token0 -> Token1 Auction
        await expectTrade(backingManager, {
          sell: token0.address,
          buy: token1.address,
          endTime: auctionTimestamp + Number(config.batchAuctionLength),
          externalId: bn('0'),
        })

        // Check state
        expect(await basketHandler.status()).to.equal(CollateralStatus.SOUND)
        expect(await basketHandler.fullyCollateralized()).to.equal(false)
        // Asset value is zero, everything was moved to the Market
        expect(await facadeTest.callStatic.totalAssetValue(rToken.address)).to.equal(0)
        expect(await token0.balanceOf(backingManager.address)).to.equal(0)
        expect(await token1.balanceOf(backingManager.address)).to.equal(0)
        expect(await rToken.totalSupply()).to.equal(issueAmount)

        // Check price in USD of the current redemption basket
        await expectRTokenPrice(rTokenAsset.address, fp('1'), ORACLE_ERROR)

        // Check Gnosis
        expect(await token0.balanceOf(gnosis.address)).to.equal(issueAmount)

        // Another call should not create any new auctions if still ongoing
        await expect(facadeTest.runAuctionsForAllTraders(rToken.address)).to.not.emit(
          backingManager,
          'TradeStarted'
        )

        // Perform Mock Bids for the new Token (addr1 has balance)
        // Get fair price - all tokens
        await token1.connect(addr1).approve(gnosis.address, toBNDecimals(sellAmt, 6).add(1))
        await gnosis.placeBid(0, {
          bidder: addr1.address,
          sellAmount: sellAmt,
          buyAmount: toBNDecimals(sellAmt, 6).add(1),
        })

        // If we attempt to settle before auction ended it reverts
        await expect(backingManager.settleTrade(token0.address)).to.be.revertedWith(
          'cannot settle yet'
        )

        // Nothing occurs if we attempt to settle for a token that is not being traded
        await expect(backingManager.settleTrade(token3Vault.address)).to.not.emit

        // Advance time till auction ended
        await advanceTime(config.batchAuctionLength.add(100).toString())

        // End current auction, should  not start any new auctions
        await expectEvents(facadeTest.runAuctionsForAllTraders(rToken.address), [
          {
            contract: backingManager,
            name: 'TradeSettled',
            args: [
              anyValue,
              token0.address,
              token1.address,
              sellAmt,
              toBNDecimals(sellAmt, 6).add(1),
            ],
            emitted: true,
          },
          { contract: backingManager, name: 'TradeStarted', emitted: false },
        ])

        // Check state - Order restablished
        expect(await basketHandler.status()).to.equal(CollateralStatus.SOUND)
        expect(await basketHandler.fullyCollateralized()).to.equal(true)
        const totalValue = toBNDecimals(sellAmt, 6).add(1).mul(bn('1e12')) // small gain; decimal adjustment
        expect(await facadeTest.callStatic.totalAssetValue(rToken.address)).to.equal(totalValue)
        expect(await token0.balanceOf(backingManager.address)).to.equal(0)
        expect(await token1.balanceOf(backingManager.address)).to.equal(
          toBNDecimals(issueAmount, 6).add(1)
        )
        expect(await rToken.totalSupply()).to.equal(issueAmount) // assets kept in backing buffer

        // Check price in USD of the current RToken
        await expectRTokenPrice(rTokenAsset.address, fp('1'), ORACLE_ERROR)
      })

      it('Should recollateralize correctly when switching basket - Using lot price', async () => {
        // Set price to unpriced (will use lotPrice to size trade)
        await setOraclePrice(collateral0.address, MAX_UINT256.div(2))

        // Setup prime basket
        await basketHandler.connect(owner).setPrimeBasket([token1.address], [fp('1')])

        // Switch Basket
        await expect(basketHandler.connect(owner).refreshBasket())
          .to.emit(basketHandler, 'BasketSet')
          .withArgs(3, [token1.address], [fp('1')], false)

        // Advance time post warmup period - temporary IFFY->SOUND
        await advanceTime(Number(config.warmupPeriod) + 1)

        // Check state remains SOUND
        expect(await basketHandler.status()).to.equal(CollateralStatus.SOUND)
        expect(await basketHandler.fullyCollateralized()).to.equal(false)
        expect(await token0.balanceOf(backingManager.address)).to.equal(issueAmount)
        expect(await token1.balanceOf(backingManager.address)).to.equal(0)

        // Check price in USD of the current redemption basket
        await expectRTokenPrice(rTokenAsset.address, fp('1'), ORACLE_ERROR)

        // Trigger recollateralization
        const sellAmt: BigNumber = await token0.balanceOf(backingManager.address)

        await expect(facadeTest.runAuctionsForAllTraders(rToken.address))
          .to.emit(backingManager, 'TradeStarted')
          .withArgs(anyValue, token0.address, token1.address, sellAmt, bn(0))

        const auctionTimestamp: number = await getLatestBlockTimestamp()

        // Check auction registered
        // Token0 -> Token1 Auction
        await expectTrade(backingManager, {
          sell: token0.address,
          buy: token1.address,
          endTime: auctionTimestamp + Number(config.batchAuctionLength),
          externalId: bn('0'),
        })

        // Check state
        expect(await basketHandler.status()).to.equal(CollateralStatus.SOUND)
        expect(await basketHandler.fullyCollateralized()).to.equal(false)
        expect(await token0.balanceOf(backingManager.address)).to.equal(0)
        expect(await token1.balanceOf(backingManager.address)).to.equal(0)
        expect(await rToken.totalSupply()).to.equal(issueAmount)

        // Check Gnosis
        expect(await token0.balanceOf(gnosis.address)).to.equal(issueAmount)

        // Perform Mock Bids for the new Token (addr1 has balance)
        // Get all tokens for simplification
        await token1.connect(addr1).approve(gnosis.address, toBNDecimals(sellAmt, 6))
        await gnosis.placeBid(0, {
          bidder: addr1.address,
          sellAmount: sellAmt,
          buyAmount: toBNDecimals(sellAmt, 6),
        })

        // Advance time till auction ended
        await advanceTime(config.batchAuctionLength.add(100).toString())

        // End current auction, should  not start any new auctions
        await expectEvents(facadeTest.runAuctionsForAllTraders(rToken.address), [
          {
            contract: backingManager,
            name: 'TradeSettled',
            args: [anyValue, token0.address, token1.address, sellAmt, toBNDecimals(sellAmt, 6)],
            emitted: true,
          },
          { contract: backingManager, name: 'TradeStarted', emitted: false },
        ])

        // Check state - Order restablished
        expect(await basketHandler.status()).to.equal(CollateralStatus.SOUND)
        expect(await basketHandler.fullyCollateralized()).to.equal(true)
        expect(await token0.balanceOf(backingManager.address)).to.equal(0)
        expect(await token1.balanceOf(backingManager.address)).to.equal(
          toBNDecimals(issueAmount, 6)
        )
        expect(await rToken.totalSupply()).to.equal(issueAmount)

        // Check price in USD of the current RToken
        await expectRTokenPrice(rTokenAsset.address, fp('1'), ORACLE_ERROR)
      })

      it('Should recollateralize correctly when switching basket - Taking no Haircut - No RSR', async () => {
        await backingManager.connect(owner).setBackingBuffer(0)

        // Empty out the staking pool
        await stRSR.connect(addr1).unstake(stakeAmount)
        await advanceTime(config.unstakingDelay.toString())
        await stRSR.connect(addr1).withdraw(addr1.address, 1)

        // Set prime basket
        await basketHandler.connect(owner).setPrimeBasket([token1.address], [fp('1')])

        // Check initial state
        expect(await basketHandler.status()).to.equal(CollateralStatus.SOUND)
        expect(await basketHandler.fullyCollateralized()).to.equal(true)
        expect(await facadeTest.callStatic.totalAssetValue(rToken.address)).to.equal(issueAmount)
        expect(await token0.balanceOf(backingManager.address)).to.equal(issueAmount)
        expect(await token1.balanceOf(backingManager.address)).to.equal(0)
        expect(await rToken.totalSupply()).to.equal(issueAmount)

        // Check price in USD of the current RToken
        await expectRTokenPrice(rTokenAsset.address, fp('1'), ORACLE_ERROR)

        // Switch Basket
        await expect(basketHandler.connect(owner).refreshBasket())
          .to.emit(basketHandler, 'BasketSet')
          .withArgs(3, [token1.address], [fp('1')], false)

        // Check state remains SOUND
        expect(await basketHandler.status()).to.equal(CollateralStatus.SOUND)
        expect(await basketHandler.fullyCollateralized()).to.equal(false)
        expect(await facadeTest.callStatic.totalAssetValue(rToken.address)).to.equal(issueAmount)
        expect(await token0.balanceOf(backingManager.address)).to.equal(issueAmount)
        expect(await token1.balanceOf(backingManager.address)).to.equal(0)

        // Check price in USD of the current RToken -- no backing swapped in yet
        await expectRTokenPrice(
          rTokenAsset.address,
          fp('1'),
          ORACLE_ERROR,
          await backingManager.maxTradeSlippage(),
          config.minTradeVolume.mul((await assetRegistry.erc20s()).length)
        )

        // Trigger recollateralization
        await expect(facadeTest.runAuctionsForAllTraders(rToken.address))
          .to.emit(backingManager, 'TradeStarted')
          .withArgs(anyValue, token0.address, token1.address, anyValue, anyValue)

        const auctionTimestamp: number = await getLatestBlockTimestamp()

        // Check auction registered
        // Token0 -> Token1 Auction
        await expectTrade(backingManager, {
          sell: token0.address,
          buy: token1.address,
          endTime: auctionTimestamp + Number(config.batchAuctionLength),
          externalId: bn('0'),
        })

        const t = await getTrade(backingManager, token0.address)
        const sellAmt = await t.initBal()
        expect(sellAmt).to.be.closeTo(issueAmount, issueAmount.mul(5).div(1000)) // within 0.5%
        const remainder = issueAmount.sub(sellAmt)

        // Check state
        expect(await basketHandler.status()).to.equal(CollateralStatus.SOUND)
        expect(await basketHandler.fullyCollateralized()).to.equal(false)
        expect(await facadeTest.callStatic.totalAssetValue(rToken.address)).to.equal(remainder)
        expect(await token0.balanceOf(backingManager.address)).to.equal(remainder)
        expect(await token1.balanceOf(backingManager.address)).to.equal(0)

        // Check price in USD of the current RToken -- no backing currently
        const rTokenPrice = remainder.mul(BN_SCALE_FACTOR).div(issueAmount).add(2) // no RSR
        await expectRTokenPrice(
          rTokenAsset.address,
          rTokenPrice,
          ORACLE_ERROR,
          await backingManager.maxTradeSlippage(),
          config.minTradeVolume.mul((await assetRegistry.erc20s()).length)
        )

        // Check Gnosis
        expect(await token0.balanceOf(gnosis.address)).to.equal(sellAmt)

        // Another call should not create any new auctions if still ongoing
        await expect(facadeTest.runAuctionsForAllTraders(rToken.address)).to.not.emit(
          backingManager,
          'TradeStarted'
        )

        // Perform Mock Bids for the new Token (addr1 has balance)
        const buyAmt = sellAmt.mul(2) // give free tokens
        await token1.connect(addr1).approve(gnosis.address, toBNDecimals(buyAmt, 6))
        await gnosis.placeBid(0, {
          bidder: addr1.address,
          sellAmount: sellAmt,
          buyAmount: toBNDecimals(buyAmt, 6),
        })

        // Advance time till auction ended
        await advanceTime(config.batchAuctionLength.add(100).toString())

        // End current auction, should not start any new auctions
        await expectEvents(facadeTest.runAuctionsForAllTraders(rToken.address), [
          {
            contract: backingManager,
            name: 'TradeSettled',
            args: [anyValue, token0.address, token1.address, sellAmt, toBNDecimals(buyAmt, 6)],
            emitted: true,
          },
          { contract: backingManager, name: 'TradeStarted', emitted: false },
        ])

        // Check state - no Haircut taken; extra tokens sent to revenue traders
        expect(await basketHandler.status()).to.equal(CollateralStatus.SOUND)
        expect(await basketHandler.fullyCollateralized()).to.equal(true)
        expect(await facadeTest.callStatic.totalAssetValue(rToken.address)).to.be.gt(issueAmount)
        expect(await token0.balanceOf(backingManager.address)).to.be.closeTo(bn('0'), bn('100')) // up to 100 atto
        expect(await token1.balanceOf(backingManager.address)).to.equal(toBNDecimals(buyAmt, 6))
        expect(await rToken.totalSupply()).to.be.gt(issueAmount) // New RToken minting

        // Check price in USD of the current RToken
        expect(await rToken.basketsNeeded()).to.equal(await rToken.totalSupply()) // no haircut
        await expectRTokenPrice(rTokenAsset.address, fp('1'), ORACLE_ERROR)
      })

      it('Should recollateralize correctly when switching basket - Taking average Haircut - No RSR', async () => {
        // Empty out the staking pool
        await stRSR.connect(addr1).unstake(stakeAmount)
        await advanceTime(config.unstakingDelay.toString())
        await stRSR.connect(addr1).withdraw(addr1.address, 1)

        // Set prime basket
        await basketHandler.connect(owner).setPrimeBasket([token1.address], [fp('1')])

        // Check initial state
        expect(await basketHandler.status()).to.equal(CollateralStatus.SOUND)
        expect(await basketHandler.fullyCollateralized()).to.equal(true)
        expect(await facadeTest.callStatic.totalAssetValue(rToken.address)).to.equal(issueAmount)
        expect(await token0.balanceOf(backingManager.address)).to.equal(issueAmount)
        expect(await token1.balanceOf(backingManager.address)).to.equal(0)
        expect(await rToken.totalSupply()).to.equal(issueAmount)

        // Check price in USD of the current RToken
        await expectRTokenPrice(rTokenAsset.address, fp('1'), ORACLE_ERROR)

        // Switch Basket
        await expect(basketHandler.connect(owner).refreshBasket())
          .to.emit(basketHandler, 'BasketSet')
          .withArgs(3, [token1.address], [fp('1')], false)

        // Check state remains SOUND
        expect(await basketHandler.status()).to.equal(CollateralStatus.SOUND)
        expect(await basketHandler.fullyCollateralized()).to.equal(false)
        expect(await facadeTest.callStatic.totalAssetValue(rToken.address)).to.equal(issueAmount)
        expect(await token0.balanceOf(backingManager.address)).to.equal(issueAmount)
        expect(await token1.balanceOf(backingManager.address)).to.equal(0)

        // Check price in USD of the current RToken -- no backing swapped in yet
        await expectRTokenPrice(
          rTokenAsset.address,
          fp('1'),
          ORACLE_ERROR,
          await backingManager.maxTradeSlippage(),
          config.minTradeVolume.mul((await assetRegistry.erc20s()).length)
        )

        // Trigger recollateralization
        await expect(facadeTest.runAuctionsForAllTraders(rToken.address))
          .to.emit(backingManager, 'TradeStarted')
          .withArgs(anyValue, token0.address, token1.address, anyValue, anyValue)

        const auctionTimestamp: number = await getLatestBlockTimestamp()

        // Check auction registered
        // Token0 -> Token1 Auction
        await expectTrade(backingManager, {
          sell: token0.address,
          buy: token1.address,
          endTime: auctionTimestamp + Number(config.batchAuctionLength),
          externalId: bn('0'),
        })

        const t = await getTrade(backingManager, token0.address)
        const sellAmt = await t.initBal()
        expect(sellAmt).to.be.closeTo(issueAmount, issueAmount.mul(5).div(1000)) // within 0.5%
        const remainder = issueAmount.sub(sellAmt)

        // Check state
        expect(await basketHandler.status()).to.equal(CollateralStatus.SOUND)
        expect(await basketHandler.fullyCollateralized()).to.equal(false)
        expect(await facadeTest.callStatic.totalAssetValue(rToken.address)).to.equal(remainder)
        expect(await token0.balanceOf(backingManager.address)).to.equal(remainder)
        expect(await token1.balanceOf(backingManager.address)).to.equal(0)

        // Check price in USD of the current RToken -- no backing currently
        const rTokenPrice = remainder.mul(BN_SCALE_FACTOR).div(issueAmount).add(2) // no RSR
        await expectRTokenPrice(
          rTokenAsset.address,
          rTokenPrice,
          ORACLE_ERROR,
          await backingManager.maxTradeSlippage(),
          config.minTradeVolume.mul((await assetRegistry.erc20s()).length)
        )

        // Check Gnosis
        expect(await token0.balanceOf(gnosis.address)).to.equal(sellAmt)

        // Another call should not create any new auctions if still ongoing
        await expect(facadeTest.runAuctionsForAllTraders(rToken.address)).to.not.emit(
          backingManager,
          'TradeStarted'
        )

        // Perform Mock Bids for the new Token (addr1 has balance)
        // Pay at market price
        await token1.connect(addr1).approve(gnosis.address, toBNDecimals(sellAmt, 6))
        await gnosis.placeBid(0, {
          bidder: addr1.address,
          sellAmount: sellAmt,
          buyAmount: toBNDecimals(sellAmt, 6),
        })

        // Advance time till auction ended
        await advanceTime(config.batchAuctionLength.add(100).toString())

        // End current auction, should not start any new auctions
        await expectEvents(facadeTest.runAuctionsForAllTraders(rToken.address), [
          {
            contract: backingManager,
            name: 'TradeSettled',
            args: [anyValue, token0.address, token1.address, sellAmt, toBNDecimals(sellAmt, 6)],
            emitted: true,
          },
          { contract: backingManager, name: 'TradeStarted', emitted: false },
        ])

        // Check state - Haircut taken, price of RToken has been reduced
        expect(await basketHandler.status()).to.equal(CollateralStatus.SOUND)
        expect(await basketHandler.fullyCollateralized()).to.equal(true)
        expect(await facadeTest.callStatic.totalAssetValue(rToken.address)).to.be.closeTo(
          issueAmount,
          issueAmount.mul(520).div(100000) // 520 parts in 1 miliion
        )
        expect(await token0.balanceOf(backingManager.address)).to.be.closeTo(0, 10)
        expect(await token1.balanceOf(backingManager.address)).to.be.closeTo(
          0,
          toBNDecimals(sellAmt, 6)
        )
        expect(await rToken.totalSupply()).to.equal(issueAmount) // Supply remains constant

        // Check price in USD of the current RToken
        expect(await rToken.basketsNeeded()).to.be.closeTo(
          issueAmount,
          issueAmount.mul(520).div(1000000) // 520 parts in 1 million
        )
        await expectRTokenPrice(rTokenAsset.address, fp('1'), ORACLE_ERROR)
      })

      it('Should recollateralize correctly when switching basket - Taking maximum Haircut - No RSR', async () => {
        // Empty out the staking pool
        await stRSR.connect(addr1).unstake(stakeAmount)
        await advanceTime(config.unstakingDelay.toString())
        await stRSR.connect(addr1).withdraw(addr1.address, 1)

        // Set prime basket
        await basketHandler.connect(owner).setPrimeBasket([token1.address], [fp('1')])

        // Check initial state
        expect(await basketHandler.status()).to.equal(CollateralStatus.SOUND)
        expect(await basketHandler.fullyCollateralized()).to.equal(true)
        expect(await facadeTest.callStatic.totalAssetValue(rToken.address)).to.equal(issueAmount)
        expect(await token0.balanceOf(backingManager.address)).to.equal(issueAmount)
        expect(await token1.balanceOf(backingManager.address)).to.equal(0)
        expect(await rToken.totalSupply()).to.equal(issueAmount)

        // Check price in USD of the current RToken
        await expectRTokenPrice(rTokenAsset.address, fp('1'), ORACLE_ERROR)

        // Switch Basket
        await expect(basketHandler.connect(owner).refreshBasket())
          .to.emit(basketHandler, 'BasketSet')
          .withArgs(3, [token1.address], [fp('1')], false)

        // Check state remains SOUND
        expect(await basketHandler.status()).to.equal(CollateralStatus.SOUND)
        expect(await basketHandler.fullyCollateralized()).to.equal(false)
        expect(await facadeTest.callStatic.totalAssetValue(rToken.address)).to.equal(issueAmount)
        expect(await token0.balanceOf(backingManager.address)).to.equal(issueAmount)
        expect(await token1.balanceOf(backingManager.address)).to.equal(0)

        // Check price in USD of the current RToken -- no backing swapped in yet
        await expectRTokenPrice(
          rTokenAsset.address,
          fp('1'),
          ORACLE_ERROR,
          await backingManager.maxTradeSlippage(),
          config.minTradeVolume.mul((await assetRegistry.erc20s()).length)
        )

        // Trigger recollateralization
        await expect(facadeTest.runAuctionsForAllTraders(rToken.address))
          .to.emit(backingManager, 'TradeStarted')
          .withArgs(anyValue, token0.address, token1.address, anyValue, anyValue)

        const auctionTimestamp: number = await getLatestBlockTimestamp()

        // Check auction registered
        // Token0 -> Token1 Auction
        await expectTrade(backingManager, {
          sell: token0.address,
          buy: token1.address,
          endTime: auctionTimestamp + Number(config.batchAuctionLength),
          externalId: bn('0'),
        })

        const t = await getTrade(backingManager, token0.address)
        const sellAmt = await t.initBal()
        const minBuyAmt = await toMinBuyAmt(sellAmt, fp('1'), fp('1'))
        expect(sellAmt).to.be.closeTo(issueAmount, issueAmount.mul(5).div(1000)) // within 0.5%
        const remainder = issueAmount.sub(sellAmt)

        // Check state
        expect(await basketHandler.status()).to.equal(CollateralStatus.SOUND)
        expect(await basketHandler.fullyCollateralized()).to.equal(false)
        expect(await facadeTest.callStatic.totalAssetValue(rToken.address)).to.equal(remainder)
        expect(await token0.balanceOf(backingManager.address)).to.equal(remainder)
        expect(await token1.balanceOf(backingManager.address)).to.equal(0)

        // Check price in USD of the current RToken -- no backing currently
        const rTokenPrice = remainder.mul(BN_SCALE_FACTOR).div(issueAmount).add(2) // no RSR
        await expectRTokenPrice(
          rTokenAsset.address,
          rTokenPrice,
          ORACLE_ERROR,
          await backingManager.maxTradeSlippage(),
          config.minTradeVolume.mul((await assetRegistry.erc20s()).length)
        )

        // Check Gnosis
        expect(await token0.balanceOf(gnosis.address)).to.equal(sellAmt)

        // Another call should not create any new auctions if still ongoing
        await expect(facadeTest.runAuctionsForAllTraders(rToken.address)).to.not.emit(
          backingManager,
          'TradeStarted'
        )

        // Perform Mock Bids for the new Token (addr1 has balance)
        // Pay at worst-case price
        await token1.connect(addr1).approve(gnosis.address, toBNDecimals(sellAmt, 6))
        await gnosis.placeBid(0, {
          bidder: addr1.address,
          sellAmount: sellAmt,
          buyAmount: toBNDecimals(minBuyAmt, 6),
        })

        // Advance time till auction ended
        await advanceTime(config.batchAuctionLength.add(100).toString())

        // End current auction, should not start any new auctions
        await expectEvents(facadeTest.runAuctionsForAllTraders(rToken.address), [
          {
            contract: backingManager,
            name: 'TradeSettled',
            args: [anyValue, token0.address, token1.address, sellAmt, toBNDecimals(minBuyAmt, 6)],
            emitted: true,
          },
          { contract: backingManager, name: 'TradeStarted', emitted: false },
        ])

        // Check state - Haircut taken, price of RToken has been reduced
        expect(await basketHandler.status()).to.equal(CollateralStatus.SOUND)
        expect(await basketHandler.fullyCollateralized()).to.equal(true)
        const remainingValue = toBNDecimals(minBuyAmt, 6).mul(bn('1e12')).add(remainder)
        expect(await facadeTest.callStatic.totalAssetValue(rToken.address)).to.be.closeTo(
          remainingValue,
          remainingValue.div(bn('5e3'))
        )
        expect(await token0.balanceOf(backingManager.address)).to.be.closeTo(0, 10)
        expect(await token1.balanceOf(backingManager.address)).to.equal(toBNDecimals(minBuyAmt, 6))
        expect(await rToken.totalSupply()).to.equal(issueAmount) // Supply remains constant
        expect(await rToken.basketsNeeded()).to.be.closeTo(
          issueAmount,
          issueAmount.mul(31).div(1000) // within 3.1%
        )

        // Check price in USD of the current RToken
        const rTokenPrice2 = remainingValue.mul(BN_SCALE_FACTOR).div(issueAmount)
        expect(rTokenPrice2).to.be.gte(fp('0.97')) // less than 3% loss
        await expectRTokenPrice(rTokenAsset.address, rTokenPrice2, ORACLE_ERROR)
      })

      it('Should recollateralize correctly when switching basket - Necessary RSR overcollateralization', async () => {
        // Eliminate minTradeVolume
        await backingManager.connect(owner).setMinTradeVolume(0)

        // Reduce stake to just necessary overcollateralization
        const necessaryStake = issueAmount.mul(51).div(1000) // 5.1% of RToken supply
        await stRSR.connect(addr1).unstake(stakeAmount.sub(necessaryStake))
        await advanceTime(config.unstakingDelay.toString())
        await stRSR.withdraw(addr1.address, 1)
        expect(await rsr.balanceOf(stRSR.address)).to.equal(necessaryStake)

        // Set prime basket
        await basketHandler.connect(owner).setPrimeBasket([token1.address], [fp('1')])

        // Check initial state
        expect(await basketHandler.status()).to.equal(CollateralStatus.SOUND)
        expect(await basketHandler.fullyCollateralized()).to.equal(true)
        expect(await facadeTest.callStatic.totalAssetValue(rToken.address)).to.equal(issueAmount)
        expect(await token0.balanceOf(backingManager.address)).to.equal(issueAmount)
        expect(await token1.balanceOf(backingManager.address)).to.equal(0)
        expect(await rToken.totalSupply()).to.equal(issueAmount)

        // Check price in USD of the current
        await expectRTokenPrice(rTokenAsset.address, fp('1'), ORACLE_ERROR)

        // Check stakes
        expect(await rsr.balanceOf(stRSR.address)).to.equal(necessaryStake)
        expect(await stRSR.balanceOf(addr1.address)).to.equal(necessaryStake)

        // Switch Basket
        await expect(basketHandler.connect(owner).refreshBasket())
          .to.emit(basketHandler, 'BasketSet')
          .withArgs(3, [token1.address], [fp('1')], false)

        // Check state remains SOUND
        expect(await basketHandler.status()).to.equal(CollateralStatus.SOUND)
        expect(await basketHandler.fullyCollateralized()).to.equal(false)
        expect(await facadeTest.callStatic.totalAssetValue(rToken.address)).to.equal(issueAmount)
        expect(await token0.balanceOf(backingManager.address)).to.equal(issueAmount)
        expect(await token1.balanceOf(backingManager.address)).to.equal(0)
        expect(await rToken.totalSupply()).to.equal(issueAmount)

        // Check price in USD of the current RToken -- retains price because of
        // over-collateralization
        await expectRTokenPrice(rTokenAsset.address, fp('1'), ORACLE_ERROR)

        // Trigger recollateralization
        const sellAmt: BigNumber = await token0.balanceOf(backingManager.address)
        const minBuyAmt: BigNumber = await toMinBuyAmt(sellAmt, fp('1'), fp('1'))

        await expect(facadeTest.runAuctionsForAllTraders(rToken.address))
          .to.emit(backingManager, 'TradeStarted')
          .withArgs(
            anyValue,
            token0.address,
            token1.address,
            sellAmt,
            toBNDecimals(minBuyAmt, 6).add(1)
          )

        let auctionTimestamp: number = await getLatestBlockTimestamp()

        // Check auction registered
        // Token0 -> Token1 Auction
        await expectTrade(backingManager, {
          sell: token0.address,
          buy: token1.address,
          endTime: auctionTimestamp + Number(config.batchAuctionLength),
          externalId: bn('0'),
        })

        // Check state
        expect(await basketHandler.status()).to.equal(CollateralStatus.SOUND)
        expect(await basketHandler.fullyCollateralized()).to.equal(false)
        // Asset value is zero, everything was moved to the Market
        expect(await facadeTest.callStatic.totalAssetValue(rToken.address)).to.equal(0)
        expect(await token0.balanceOf(backingManager.address)).to.equal(0)
        expect(await token1.balanceOf(backingManager.address)).to.equal(0)
        expect(await rToken.totalSupply()).to.equal(issueAmount)

        // Check Gnosis
        expect(await token0.balanceOf(gnosis.address)).to.equal(issueAmount)

        // Another call should not create any new auctions if still ongoing
        await expect(facadeTest.runAuctionsForAllTraders(rToken.address)).to.not.emit(
          backingManager,
          'TradeStarted'
        )

        // Perform Mock Bids for the new Token (addr1 has balance)
        // Pay at worst-case price
        await token1.connect(addr1).approve(gnosis.address, toBNDecimals(sellAmt, 6).add(1))
        await gnosis.placeBid(0, {
          bidder: addr1.address,
          sellAmount: sellAmt,
          buyAmount: toBNDecimals(minBuyAmt, 6).add(1),
        })

        // Advance time till auction ended
        await advanceTime(config.batchAuctionLength.add(100).toString())

        // End current auction, should start a new one to sell RSR for collateral
        // ~3e18 Tokens left to buy - Sets Buy amount as independent value
        const buyAmtBidRSR: BigNumber = sellAmt.sub(minBuyAmt)
        await expectEvents(facadeTest.runAuctionsForAllTraders(rToken.address), [
          {
            contract: backingManager,
            name: 'TradeSettled',
            args: [
              anyValue,
              token0.address,
              token1.address,
              sellAmt,
              toBNDecimals(minBuyAmt, 6).add(1),
            ],
            emitted: true,
          },
          {
            contract: backingManager,
            name: 'TradeStarted',
            args: [
              anyValue,
              rsr.address,
              token1.address,
              anyValue,
              toBNDecimals(buyAmtBidRSR, 6).add(1),
            ],
            emitted: true,
          },
        ])

        auctionTimestamp = await getLatestBlockTimestamp()

        // RSR -> Token1 Auction
        await expectTrade(backingManager, {
          sell: rsr.address,
          buy: token1.address,
          endTime: auctionTimestamp + Number(config.batchAuctionLength),
          externalId: bn('1'),
        })

        const t = await getTrade(backingManager, rsr.address)
        const sellAmtRSR = await t.initBal()
        expect(toBNDecimals(buyAmtBidRSR, 6)).to.equal(
          toBNDecimals(await toMinBuyAmt(sellAmtRSR, fp('1'), fp('1')), 6)
        )

        // Check state
        expect(await basketHandler.status()).to.equal(CollateralStatus.SOUND)
        expect(await basketHandler.fullyCollateralized()).to.equal(false)
        expect(await token0.balanceOf(backingManager.address)).to.equal(0)
        expect(await token1.balanceOf(backingManager.address)).to.equal(
          toBNDecimals(minBuyAmt, 6).add(1)
        )
        expect(await rToken.totalSupply()).to.equal(issueAmount)

        // Check Gnosis
        expect(await rsr.balanceOf(gnosis.address)).to.equal(sellAmtRSR)

        // Another call should not create any new auctions if still ongoing
        await expect(facadeTest.runAuctionsForAllTraders(rToken.address)).to.not.emit(
          backingManager,
          'TradeStarted'
        )

        // Perform Mock Bids for the new Token (addr1 has balance)
        // Cover buyAmtBidRSR which is all the RSR required
        await token1.connect(addr1).approve(gnosis.address, toBNDecimals(sellAmtRSR, 6))
        await gnosis.placeBid(1, {
          bidder: addr1.address,
          sellAmount: sellAmtRSR,
          buyAmount: toBNDecimals(buyAmtBidRSR, 6),
        })

        // Advance time till auction ended
        await advanceTime(config.batchAuctionLength.add(100).toString())

        // End current auction, should start final dust auction
        await expectEvents(facadeTest.runAuctionsForAllTraders(rToken.address), [
          {
            contract: backingManager,
            name: 'TradeSettled',
            args: [
              anyValue,
              rsr.address,
              token1.address,
              sellAmtRSR,
              toBNDecimals(buyAmtBidRSR, 6),
            ],
            emitted: true,
          },
          {
            contract: backingManager,
            name: 'TradeStarted',
            emitted: false,
          },
        ])

        // Check state - Order restablished
        expect(await basketHandler.status()).to.equal(CollateralStatus.SOUND)
        expect(await basketHandler.fullyCollateralized()).to.equal(true)
        expect(await token0.balanceOf(backingManager.address)).to.equal(0)
        expect(await token1.balanceOf(backingManager.address)).to.equal(
          toBNDecimals(issueAmount, 6)
        )
        expect(await rToken.totalSupply()).to.equal(issueAmount)
        expect(await rToken.basketsNeeded()).to.equal(issueAmount) // no haircut

        // Check price in USD of the current RToken
        await expectRTokenPrice(rTokenAsset.address, fp('1'), ORACLE_ERROR)
      })

      it('Should recollateralize correctly when switching basket - Using revenue asset token for remainder', async () => {
        // Set prime basket
        await basketHandler.connect(owner).setPrimeBasket([token1.address], [fp('1')])

        // Switch Basket
        await expect(basketHandler.connect(owner).refreshBasket())
          .to.emit(basketHandler, 'BasketSet')
          .withArgs(3, [token1.address], [fp('1')], false)

        // Check state remains SOUND
        expect(await basketHandler.status()).to.equal(CollateralStatus.SOUND)
        expect(await basketHandler.fullyCollateralized()).to.equal(false)
        expect(await facadeTest.callStatic.totalAssetValue(rToken.address)).to.equal(issueAmount)
        expect(await token0.balanceOf(backingManager.address)).to.equal(issueAmount)
        expect(await token1.balanceOf(backingManager.address)).to.equal(0)
        expect(await rToken.totalSupply()).to.equal(issueAmount)

        // Check price in USD of the current RToken -- retains price because of
        // over-collateralization
        await expectRTokenPrice(rTokenAsset.address, fp('1'), ORACLE_ERROR)

        // Trigger recollateralization
        const sellAmt: BigNumber = await token0.balanceOf(backingManager.address)
        const minBuyAmt: BigNumber = await toMinBuyAmt(sellAmt, fp('1'), fp('1'))

        await expect(facadeTest.runAuctionsForAllTraders(rToken.address))
          .to.emit(backingManager, 'TradeStarted')
          .withArgs(
            anyValue,
            token0.address,
            token1.address,
            sellAmt,
            toBNDecimals(minBuyAmt, 6).add(1)
          )

        let auctionTimestamp: number = await getLatestBlockTimestamp()

        // Check auction registered
        // Token0 -> Token1 Auction
        await expectTrade(backingManager, {
          sell: token0.address,
          buy: token1.address,
          endTime: auctionTimestamp + Number(config.batchAuctionLength),
          externalId: bn('0'),
        })

        // Check state
        expect(await basketHandler.status()).to.equal(CollateralStatus.SOUND)
        expect(await basketHandler.fullyCollateralized()).to.equal(false)
        // Asset value is zero, everything was moved to the Market
        expect(await facadeTest.callStatic.totalAssetValue(rToken.address)).to.equal(0)
        expect(await token0.balanceOf(backingManager.address)).to.equal(0)
        expect(await token1.balanceOf(backingManager.address)).to.equal(0)
        expect(await rToken.totalSupply()).to.equal(issueAmount)

        // Check price in USD of the current RToken -- retains price because of
        // over-collateralization
        await expectRTokenPrice(rTokenAsset.address, fp('1'), ORACLE_ERROR)

        // Check Gnosis
        expect(await token0.balanceOf(gnosis.address)).to.equal(issueAmount)

        // Perform Mock Bids for the new Token (addr1 has balance)
        // Get fair price - minBuyAmt
        await token1.connect(addr1).approve(gnosis.address, toBNDecimals(sellAmt, 6).add(1))
        await gnosis.placeBid(0, {
          bidder: addr1.address,
          sellAmount: sellAmt,
          buyAmount: toBNDecimals(minBuyAmt, 6).add(1),
        })

        // Advance time till auction ended
        await advanceTime(config.batchAuctionLength.add(100).toString())

        // End current auction, should start a new one to sell a new revenue token instead of RSR
        // About 3e18 Tokens left to buy - Sets Buy amount as independent value
        const buyAmtBidRevToken: BigNumber = sellAmt.sub(minBuyAmt)

        // Send the excess revenue tokens to backing manager - should be used instead of RSR
        // Set price = $1 as expected
        await aaveToken.connect(owner).mint(backingManager.address, buyAmtBidRevToken.mul(2))
        await setOraclePrice(aaveAsset.address, bn('1e8'))
        await expectEvents(facadeTest.runAuctionsForAllTraders(rToken.address), [
          {
            contract: backingManager,
            name: 'TradeSettled',
            args: [
              anyValue,
              token0.address,
              token1.address,
              sellAmt,
              toBNDecimals(minBuyAmt, 6).add(1),
            ],
            emitted: true,
          },
          {
            contract: backingManager,
            name: 'TradeStarted',
            args: [
              anyValue,
              aaveToken.address,
              token1.address,
              anyValue,
              toBNDecimals(buyAmtBidRevToken, 6).add(1),
            ],
            emitted: true,
          },
        ])

        auctionTimestamp = await getLatestBlockTimestamp()

        // Aave Token -> Token1 Auction
        await expectTrade(backingManager, {
          sell: aaveToken.address,
          buy: token1.address,
          endTime: auctionTimestamp + Number(config.batchAuctionLength),
          externalId: bn('1'),
        })

        const t = await getTrade(backingManager, aaveToken.address)
        const sellAmtRevToken = await t.initBal()
        expect(toBNDecimals(buyAmtBidRevToken, 6).add(1)).to.equal(
          toBNDecimals(await toMinBuyAmt(sellAmtRevToken, fp('1'), fp('1')), 6).add(1)
        )

        // Check state
        expect(await basketHandler.status()).to.equal(CollateralStatus.SOUND)
        expect(await basketHandler.fullyCollateralized()).to.equal(false)
        expect(await token0.balanceOf(backingManager.address)).to.equal(0)
        expect(await token1.balanceOf(backingManager.address)).to.equal(
          toBNDecimals(minBuyAmt, 6).add(1)
        )
        expect(await aaveToken.balanceOf(backingManager.address)).to.equal(
          buyAmtBidRevToken.mul(2).sub(sellAmtRevToken)
        )
        expect(await rToken.totalSupply()).to.equal(issueAmount)

        // Check Gnosis
        expect(await aaveToken.balanceOf(gnosis.address)).to.equal(sellAmtRevToken)

        // Perform Mock Bids for the new Token (addr1 has balance)
        // Cover buyAmtBidRevToken which is all the amount required
        await token1.connect(addr1).approve(gnosis.address, toBNDecimals(sellAmtRevToken, 6))
        await gnosis.placeBid(1, {
          bidder: addr1.address,
          sellAmount: sellAmtRevToken,
          buyAmount: toBNDecimals(buyAmtBidRevToken, 6).add(1),
        })

        // Advance time till auction ended
        await advanceTime(config.batchAuctionLength.add(100).toString())

        // End current auction
        await expectEvents(facadeTest.runAuctionsForAllTraders(rToken.address), [
          {
            contract: backingManager,
            name: 'TradeSettled',
            args: [
              anyValue,
              aaveToken.address,
              token1.address,
              sellAmtRevToken,
              toBNDecimals(buyAmtBidRevToken, 6).add(1),
            ],
            emitted: true,
          },
          {
            contract: backingManager,
            name: 'TradeStarted',
            emitted: false,
          },
        ])

        //  Check state - Order restablished
        expect(await basketHandler.status()).to.equal(CollateralStatus.SOUND)
        expect(await basketHandler.fullyCollateralized()).to.equal(true)
        expect(await token0.balanceOf(backingManager.address)).to.equal(0)
        expect(await token1.balanceOf(backingManager.address)).to.equal(
          toBNDecimals(issueAmount, 6).add(1)
        )
        expect(await aaveToken.balanceOf(backingManager.address)).to.be.closeTo(bn('0'), 100) // distributor leaves some
        expect(await rToken.totalSupply()).to.be.closeTo(issueAmount, fp('0.000001')) // we have a bit more

        // Check price in USD of the current RToken
        await expectRTokenPrice(rTokenAsset.address, fp('1'), ORACLE_ERROR)

        // Stakes unchanged
        expect(await rsr.balanceOf(stRSR.address)).to.equal(stakeAmount)
        expect(await stRSR.balanceOf(addr1.address)).to.equal(stakeAmount)
      })

      it('Should recollateralize correctly in case of default - Using RSR for remainder', async () => {
        // Register Collateral
        await assetRegistry.connect(owner).register(backupCollateral1.address)

        // Set backup configuration - USDT as backup
        await basketHandler
          .connect(owner)
          .setBackupConfig(ethers.utils.formatBytes32String('USD'), bn(1), [backupToken1.address])

        // Set new max auction size for asset (will require 2 auctions)
        const chainlinkFeed = <MockV3Aggregator>(
          await (await ethers.getContractFactory('MockV3Aggregator')).deploy(8, bn('1e8'))
        )
        const CollateralFactory: ContractFactory = await ethers.getContractFactory('FiatCollateral')
        const newCollateral0: FiatCollateral = <FiatCollateral>await CollateralFactory.deploy({
          priceTimeout: PRICE_TIMEOUT,
          chainlinkFeed: chainlinkFeed.address,
          oracleError: ORACLE_ERROR,
          erc20: token0.address,
          maxTradeVolume: fp('25'),
          oracleTimeout: ORACLE_TIMEOUT,
          targetName: ethers.utils.formatBytes32String('USD'),
          defaultThreshold: DEFAULT_THRESHOLD,
          delayUntilDefault: await backupCollateral1.delayUntilDefault(),
        })

        // Perform swap
        await assetRegistry.connect(owner).swapRegistered(newCollateral0.address)
        expect(await basketHandler.status()).to.equal(CollateralStatus.DISABLED)
        await basketHandler.refreshBasket()
        expect(await basketHandler.status()).to.equal(CollateralStatus.SOUND)

        // Advance time post warmup period - SOUND just regained
        await advanceTime(Number(config.warmupPeriod) + 1)

        // Check initial state
        expect(await basketHandler.status()).to.equal(CollateralStatus.SOUND)
        expect(await basketHandler.fullyCollateralized()).to.equal(true)
        expect(await facadeTest.callStatic.totalAssetValue(rToken.address)).to.equal(issueAmount)
        expect(await token0.balanceOf(backingManager.address)).to.equal(issueAmount)
        expect(await backupToken1.balanceOf(backingManager.address)).to.equal(0)
        expect(await rToken.totalSupply()).to.equal(issueAmount)

        // Check price in USD of the current RToken
        await expectRTokenPrice(rTokenAsset.address, fp('1'), ORACLE_ERROR)

        // Check stakes
        expect(await rsr.balanceOf(stRSR.address)).to.equal(stakeAmount)
        expect(await stRSR.balanceOf(addr1.address)).to.equal(stakeAmount)

        // Set Token0 to default - 50% price reduction
        await setOraclePrice(newCollateral0.address, bn('0.5e8'))

        // Mark default as probable
        await assetRegistry.refresh()
        expect(await basketHandler.status()).to.equal(CollateralStatus.IFFY)

        // Advance time post collateral's default delay
        await advanceTime((await newCollateral0.delayUntilDefault()).toString())

        // Confirm default and trigger basket switch
        await basketHandler.refreshBasket()

        // Advance time post warmup period - SOUND just regained
        await advanceTime(Number(config.warmupPeriod) + 1)

        // Check new state after basket switch
        expect(await basketHandler.status()).to.equal(CollateralStatus.SOUND)
        expect(await basketHandler.fullyCollateralized()).to.equal(false)
        expect(await facadeTest.callStatic.totalAssetValue(rToken.address)).to.equal(
          issueAmount.div(2)
        )
        expect(await token0.balanceOf(backingManager.address)).to.equal(issueAmount)
        expect(await backupToken1.balanceOf(backingManager.address)).to.equal(0)
        expect(await rToken.totalSupply()).to.equal(issueAmount)
        await expectRTokenPrice(rTokenAsset.address, fp('1'), ORACLE_ERROR)

        // Running auctions will trigger recollateralization - skip half of the balance is available
        // maxTradeVolume is 25
        const sellAmtBeforeSlippage: BigNumber = (
          await token0.balanceOf(backingManager.address)
        ).div(2)
        const sellAmt = sellAmtBeforeSlippage
          .mul(BN_SCALE_FACTOR)
          .div(BN_SCALE_FACTOR.add(ORACLE_ERROR))
        const minBuyAmt = await toMinBuyAmt(sellAmt, fp('0.5'), fp('1'))

        await expect(facadeTest.runAuctionsForAllTraders(rToken.address))
          .to.emit(backingManager, 'TradeStarted')
          .withArgs(anyValue, token0.address, backupToken1.address, sellAmt, minBuyAmt)

        let auctionTimestamp = await getLatestBlockTimestamp()

        // Token0 -> Backup Token Auction
        await expectTrade(backingManager, {
          sell: token0.address,
          buy: backupToken1.address,
          endTime: auctionTimestamp + Number(config.batchAuctionLength),
          externalId: bn('0'),
        })

        // Check state
        expect(await basketHandler.status()).to.equal(CollateralStatus.SOUND)
        expect(await basketHandler.fullyCollateralized()).to.equal(false)
        expect(await facadeTest.callStatic.totalAssetValue(rToken.address)).to.equal(
          issueAmount.div(2).sub(sellAmt.div(2))
        )
        expect(await token0.balanceOf(backingManager.address)).to.equal(issueAmount.sub(sellAmt))
        expect(await backupToken1.balanceOf(backingManager.address)).to.equal(0)
        expect(await rToken.totalSupply()).to.equal(issueAmount)

        // Check price in USD of the current RToken
        await expectRTokenPrice(rTokenAsset.address, fp('1'), ORACLE_ERROR)

        // Perform Mock Bids (addr1 has balance)
        // Pay at worst-case price
        await backupToken1.connect(addr1).approve(gnosis.address, minBuyAmt)
        await gnosis.placeBid(0, {
          bidder: addr1.address,
          sellAmount: sellAmt,
          buyAmount: minBuyAmt,
        })

        // Advance time till auction ended
        await advanceTime(config.batchAuctionLength.add(100).toString())

        // Run auctions - will end current, and will open a new auction for the same amount
        await expectEvents(facadeTest.runAuctionsForAllTraders(rToken.address), [
          {
            contract: backingManager,
            name: 'TradeSettled',
            args: [anyValue, token0.address, backupToken1.address, sellAmt, minBuyAmt],
            emitted: true,
          },
          {
            contract: backingManager,
            name: 'TradeStarted',
            args: [anyValue, token0.address, backupToken1.address, sellAmt, minBuyAmt],
            emitted: true,
          },
        ])
        const leftoverSellAmt = issueAmount.sub(sellAmt.mul(2))

        // Check new auction
        // Token0 -> Backup Token Auction
        await expectTrade(backingManager, {
          sell: token0.address,
          buy: backupToken1.address,
          endTime: (await getLatestBlockTimestamp()) + Number(config.batchAuctionLength),
          externalId: bn('1'),
        })

        // Check state
        expect(await basketHandler.status()).to.equal(CollateralStatus.SOUND)
        expect(await basketHandler.fullyCollateralized()).to.equal(false)
        expect(await facadeTest.callStatic.totalAssetValue(rToken.address)).to.equal(
          minBuyAmt.add(leftoverSellAmt.div(2))
        )
        expect(await token0.balanceOf(backingManager.address)).to.equal(leftoverSellAmt)
        expect(await backupToken1.balanceOf(backingManager.address)).to.equal(minBuyAmt)
        expect(await rToken.totalSupply()).to.equal(issueAmount)

        // Check price in USD of the current RToken
        await expectRTokenPrice(rTokenAsset.address, fp('1'), ORACLE_ERROR)

        // Perform Mock Bids (addr1 has balance)
        // Pay at worst-case price
        await backupToken1.connect(addr1).approve(gnosis.address, minBuyAmt)
        await gnosis.placeBid(1, {
          bidder: addr1.address,
          sellAmount: sellAmt,
          buyAmount: minBuyAmt,
        })

        // Advance time till auction ended
        await advanceTime(config.batchAuctionLength.add(100).toString())

        // Check staking situation remains unchanged
        expect(await rsr.balanceOf(stRSR.address)).to.equal(stakeAmount)
        expect(await stRSR.balanceOf(addr1.address)).to.equal(stakeAmount)

        // Advance time till auction ended
        await advanceTime(config.batchAuctionLength.add(100).toString())

        // Run auctions - will end current, and will open a new auction for the same amount
        const leftoverMinBuyAmt = await toMinBuyAmt(leftoverSellAmt, fp('0.5'), fp('1'))
        await expectEvents(facadeTest.runAuctionsForAllTraders(rToken.address), [
          {
            contract: backingManager,
            name: 'TradeSettled',
            args: [anyValue, token0.address, backupToken1.address, sellAmt, minBuyAmt],
            emitted: true,
          },
          {
            contract: backingManager,
            name: 'TradeStarted',
            args: [
              anyValue,
              token0.address,
              backupToken1.address,
              leftoverSellAmt,
              leftoverMinBuyAmt,
            ],
            emitted: true,
          },
        ])

        // Check new auction
        // Token0 -> Backup Token Auction
        await expectTrade(backingManager, {
          sell: token0.address,
          buy: backupToken1.address,
          endTime: (await getLatestBlockTimestamp()) + Number(config.batchAuctionLength),
          externalId: bn('2'),
        })

        // Check state
        expect(await basketHandler.status()).to.equal(CollateralStatus.SOUND)
        expect(await basketHandler.fullyCollateralized()).to.equal(false)
        expect(await facadeTest.callStatic.totalAssetValue(rToken.address)).to.equal(
          minBuyAmt.mul(2)
        )
        expect(await token0.balanceOf(backingManager.address)).to.equal(0)
        expect(await backupToken1.balanceOf(backingManager.address)).to.equal(minBuyAmt.mul(2))
        expect(await rToken.totalSupply()).to.equal(issueAmount)

        // Check price in USD of the current RToken
        await expectRTokenPrice(rTokenAsset.address, fp('1'), ORACLE_ERROR)

        // Perform Mock Bids (addr1 has balance)
        // Pay at worst-case price
        await backupToken1.connect(addr1).approve(gnosis.address, minBuyAmt)
        await gnosis.placeBid(2, {
          bidder: addr1.address,
          sellAmount: leftoverSellAmt,
          buyAmount: leftoverMinBuyAmt,
        })

        // Advance time till auction ended
        await advanceTime(config.batchAuctionLength.add(100).toString())

        // Check staking situation remains unchanged
        expect(await rsr.balanceOf(stRSR.address)).to.equal(stakeAmount)
        expect(await stRSR.balanceOf(addr1.address)).to.equal(stakeAmount)

        // End current auction, should start a new one to sell RSR for collateral
        // ~51e18 Tokens left to buy - Sets Buy amount as independent value
        const buyAmtBidRSR: BigNumber = issueAmount
          .sub(minBuyAmt.mul(2).add(leftoverMinBuyAmt))
          .add(1)
        await expectEvents(facadeTest.runAuctionsForAllTraders(rToken.address), [
          {
            contract: backingManager,
            name: 'TradeSettled',
            args: [
              anyValue,
              token0.address,
              backupToken1.address,
              leftoverSellAmt,
              leftoverMinBuyAmt,
            ],
            emitted: true,
          },
          {
            contract: backingManager,
            name: 'TradeStarted',
            args: [anyValue, rsr.address, backupToken1.address, anyValue, buyAmtBidRSR],
            emitted: true,
          },
        ])

        auctionTimestamp = await getLatestBlockTimestamp()

        // Check new auction
        // RSR -> Backup Token Auction
        await expectTrade(backingManager, {
          sell: rsr.address,
          buy: backupToken1.address,
          endTime: auctionTimestamp + Number(config.batchAuctionLength),
          externalId: bn('3'),
        })

        const t = await getTrade(backingManager, rsr.address)
        const sellAmtRSR = await t.initBal()
        expect(buyAmtBidRSR).to.equal(await toMinBuyAmt(sellAmtRSR, fp('1'), fp('1')))

        // Check state
        expect(await basketHandler.status()).to.equal(CollateralStatus.SOUND)
        expect(await basketHandler.fullyCollateralized()).to.equal(false)
        expect(await facadeTest.callStatic.totalAssetValue(rToken.address)).to.equal(
          minBuyAmt.mul(2).add(leftoverMinBuyAmt)
        )
        expect(await token0.balanceOf(backingManager.address)).to.equal(0)
        expect(await backupToken1.balanceOf(backingManager.address)).to.equal(
          minBuyAmt.mul(2).add(leftoverMinBuyAmt)
        )
        expect(await rToken.totalSupply()).to.equal(issueAmount)

        // Check price in USD of the current RToken - half now
        await expectRTokenPrice(rTokenAsset.address, fp('1'), ORACLE_ERROR)

        // Should have seized RSR
        expect(await rsr.balanceOf(stRSR.address)).to.equal(stakeAmount.sub(sellAmtRSR)) // Sent to market (auction)

        // Perform Mock Bids for RSR (addr1 has balance)
        // Pay at worst-case price
        await backupToken1.connect(addr1).approve(gnosis.address, buyAmtBidRSR)
        await gnosis.placeBid(3, {
          bidder: addr1.address,
          sellAmount: sellAmtRSR,
          buyAmount: buyAmtBidRSR,
        })

        // Advance time till auction ended
        await advanceTime(config.batchAuctionLength.add(100).toString())

        // End current auction; should not start a new one
        await expectEvents(facadeTest.runAuctionsForAllTraders(rToken.address), [
          {
            contract: backingManager,
            name: 'TradeSettled',
            args: [anyValue, rsr.address, backupToken1.address, sellAmtRSR, buyAmtBidRSR],
            emitted: true,
          },
          {
            contract: backingManager,
            name: 'TradeStarted',
            emitted: false,
          },
        ])

        // Check state
        expect(await basketHandler.status()).to.equal(CollateralStatus.SOUND)
        expect(await basketHandler.fullyCollateralized()).to.equal(true)
        expect(await token0.balanceOf(backingManager.address)).to.equal(0) // no dust

        // Should have small excess now
        expect(await facadeTest.callStatic.totalAssetValue(rToken.address)).to.equal(
          issueAmount.add(1)
        )
        expect(await backupToken1.balanceOf(backingManager.address)).to.equal(issueAmount.add(1))
        expect(await rToken.totalSupply()).to.equal(issueAmount)

        // Check price in USD of the current RToken - Remains the same
        await expectRTokenPrice(rTokenAsset.address, fp('1'), ORACLE_ERROR)
      })

      it('Should overcollateralize when minTradeVolume is larger than the collateral deficit', async () => {
        // Register Collateral
        await assetRegistry.connect(owner).register(backupCollateral1.address)

        // Set backup configuration - USDT as backup
        await basketHandler
          .connect(owner)
          .setBackupConfig(ethers.utils.formatBytes32String('USD'), bn(1), [backupToken1.address])

        // Check initial state
        expect(await basketHandler.status()).to.equal(CollateralStatus.SOUND)
        expect(await basketHandler.fullyCollateralized()).to.equal(true)
        expect(await facadeTest.callStatic.totalAssetValue(rToken.address)).to.equal(issueAmount)
        expect(await token0.balanceOf(backingManager.address)).to.equal(issueAmount)
        expect(await backupToken1.balanceOf(backingManager.address)).to.equal(0)
        expect(await rToken.totalSupply()).to.equal(issueAmount)

        // Check price in USD of the current RToken
        await expectRTokenPrice(rTokenAsset.address, fp('1'), ORACLE_ERROR)

        // Check stakes
        expect(await rsr.balanceOf(stRSR.address)).to.equal(stakeAmount)
        expect(await stRSR.balanceOf(addr1.address)).to.equal(stakeAmount)

        // Set Token0 to default - 50% price reduction
        await setOraclePrice(collateral0.address, bn('0.5e8'))

        // Mark default as probable
        await assetRegistry.refresh()
        expect(await basketHandler.status()).to.equal(CollateralStatus.IFFY)

        // Advance time post collateral's default delay
        await advanceTime((await collateral0.delayUntilDefault()).toString())

        // Confirm default and trigger basket switch
        await assetRegistry.refresh()
        await basketHandler.refreshBasket()

        // Advance time post warmup period - SOUND just regained
        await advanceTime(Number(config.warmupPeriod) + 1)

        // Check new state after basket switch
        expect(await basketHandler.status()).to.equal(CollateralStatus.SOUND)
        expect(await basketHandler.fullyCollateralized()).to.equal(false)
        // Asset value is half
        expect(await facadeTest.callStatic.totalAssetValue(rToken.address)).to.equal(
          issueAmount.div(2)
        )
        expect(await token0.balanceOf(backingManager.address)).to.equal(issueAmount)
        expect(await backupToken1.balanceOf(backingManager.address)).to.equal(0)
        expect(await rToken.totalSupply()).to.equal(issueAmount)
        // retains value because over-collateralization, true
        await expectRTokenPrice(rTokenAsset.address, fp('1'), ORACLE_ERROR)

        // Running auctions will trigger recollateralization
        const sellAmt: BigNumber = await token0.balanceOf(backingManager.address)
        const minBuyAmt = await toMinBuyAmt(sellAmt, fp('0.5'), fp('1'))

        await expect(facadeTest.runAuctionsForAllTraders(rToken.address))
          .to.emit(backingManager, 'TradeStarted')
          .withArgs(anyValue, token0.address, backupToken1.address, sellAmt, minBuyAmt)

        const auctionTimestamp = await getLatestBlockTimestamp()

        // Token0 -> Backup Token Auction
        await expectTrade(backingManager, {
          sell: token0.address,
          buy: backupToken1.address,
          endTime: auctionTimestamp + Number(config.batchAuctionLength),
          externalId: bn('0'),
        })

        // Check state
        expect(await basketHandler.status()).to.equal(CollateralStatus.SOUND)
        expect(await basketHandler.fullyCollateralized()).to.equal(false)
        // Asset value is zero, the skip collateral held is defaulted
        expect(await facadeTest.callStatic.totalAssetValue(rToken.address)).to.equal(0)
        expect(await token0.balanceOf(backingManager.address)).to.equal(issueAmount.sub(sellAmt))
        expect(await backupToken1.balanceOf(backingManager.address)).to.equal(0)
        expect(await rToken.totalSupply()).to.equal(issueAmount)

        // Check price in USD of the current RToken - retains value from over-collateralization
        await expectRTokenPrice(rTokenAsset.address, fp('1'), ORACLE_ERROR)

        // Perform Mock Bids (addr1 has balance)
        // Assume fair price, get half of the tokens (because price reduction was 50%)
        await backupToken1.connect(addr1).approve(gnosis.address, sellAmt.div(2))
        await gnosis.placeBid(0, {
          bidder: addr1.address,
          sellAmount: sellAmt,
          buyAmount: sellAmt.div(2),
        })

        // Advance time till auction ended
        await advanceTime(config.batchAuctionLength.add(100).toString())

        // Raise minTradeVolume to the whole issueAmount
        await backingManager.connect(owner).setMinTradeVolume(issueAmount)

        // Run auctions - RSR Auction launched for minTradeVolume
        const minBuyAmt2 = issueAmount.mul(100).div(101).add(3)
        await expectEvents(facadeTest.runAuctionsForAllTraders(rToken.address), [
          {
            contract: backingManager,
            name: 'TradeSettled',
            args: [anyValue, token0.address, backupToken1.address, sellAmt, sellAmt.div(2)],
            emitted: true,
          },
          {
            contract: backingManager,
            name: 'TradeStarted',
            args: [anyValue, rsr.address, backupToken1.address, anyValue, minBuyAmt2],
            emitted: true,
          },
        ])

        const t = await getTrade(backingManager, rsr.address)
        const sellAmt2 = await t.initBal()
        expect(minBuyAmt2).to.equal(await toMinBuyAmt(sellAmt2, fp('1'), fp('1')))
        expect(await rsr.balanceOf(stRSR.address)).to.equal(stakeAmount.sub(sellAmt2))

        // Check state
        expect(await basketHandler.status()).to.equal(CollateralStatus.SOUND)
        expect(await basketHandler.fullyCollateralized()).to.equal(false)
        expect(await token0.balanceOf(backingManager.address)).to.equal(0) // no dust

        // Should have half of the value
        expect(await facadeTest.callStatic.totalAssetValue(rToken.address)).to.equal(
          issueAmount.div(2)
        )
        expect(await backupToken1.balanceOf(backingManager.address)).to.equal(sellAmt.div(2))
        expect(await rToken.totalSupply()).to.equal(issueAmount)

        // Check price in USD of the current RToken - overcollateralized and still targeting 1
        await expectRTokenPrice(rTokenAsset.address, fp('1'), ORACLE_ERROR)

        // Perform Mock Bids (addr1 has balance)
        // Assume fair price, get half of the tokens (because price reduction was 50%)
        await backupToken1.connect(addr1).approve(gnosis.address, minBuyAmt2)
        await gnosis.placeBid(1, {
          bidder: addr1.address,
          sellAmount: sellAmt2,
          buyAmount: minBuyAmt2,
        })

        // Advance time till auction ended
        await advanceTime(config.batchAuctionLength.add(100).toString())

        // Run auctions - NO RSR Auction launched but haircut taken
        await expectEvents(facadeTest.runAuctionsForAllTraders(rToken.address), [
          {
            contract: backingManager,
            name: 'TradeSettled',
            args: [anyValue, rsr.address, backupToken1.address, sellAmt2, minBuyAmt2],
            emitted: true,
          },
          {
            contract: backingManager,
            name: 'TradeStarted',
            emitted: false,
          },
          {
            contract: rToken,
            name: 'BasketsNeededChanged',
            emitted: true,
          },
        ])

        // Check state
        expect(await rsr.balanceOf(stRSR.address)).to.equal(stakeAmount.sub(sellAmt2))
        expect(await basketHandler.status()).to.equal(CollateralStatus.SOUND)
        expect(await basketHandler.fullyCollateralized()).to.equal(true)
        expect(await token0.balanceOf(backingManager.address)).to.equal(0) // no dust

        // Should have 1.5x starting amounts due to minTradeVolume
        const bonus = issueAmount.div(2).add(minBuyAmt2)
        expect(await facadeTest.callStatic.totalAssetValue(rToken.address)).to.equal(bonus)
        expect(await backupToken1.balanceOf(backingManager.address)).to.equal(bonus)

        const supply = bonus.sub(bonus.mul(config.backingBuffer).div(fp('1')))
        // Should mint the excess in order to re-handout to RToken holders and stakers
        expect(await rToken.totalSupply()).to.be.closeTo(supply, supply.div(bn('1e6')))
        expect(await rToken.totalSupply()).to.be.gte(supply)

        // Check price in USD of the current RToken - overcollateralized and still targeting 1
        await expectRTokenPrice(rTokenAsset.address, fp('1'), ORACLE_ERROR)
      })

      it('Should recollateralize correctly in case of default - Using RSR for remainder - Multiple tokens and auctions - No overshoot', async () => {
        // Set backing buffer to zero for simplification
        await backingManager.connect(owner).setBackingBuffer(0)

        // Register Collateral
        await assetRegistry.connect(owner).register(backupCollateral1.address)
        await assetRegistry.connect(owner).register(backupCollateral2.address)

        // Set backup configuration - USDT as backup
        await basketHandler
          .connect(owner)
          .setBackupConfig(ethers.utils.formatBytes32String('USD'), bn(4), [
            backupToken1.address,
            backupToken2.address,
          ])

        // Check initial state
        expect(await basketHandler.status()).to.equal(CollateralStatus.SOUND)
        expect(await basketHandler.fullyCollateralized()).to.equal(true)
        expect(await facadeTest.callStatic.totalAssetValue(rToken.address)).to.equal(issueAmount)
        expect(await token0.balanceOf(backingManager.address)).to.equal(issueAmount)
        expect(await backupToken1.balanceOf(backingManager.address)).to.equal(0)
        expect(await backupToken2.balanceOf(backingManager.address)).to.equal(0)
        expect(await rToken.totalSupply()).to.equal(issueAmount)

        // Check price in USD of the current RToken
        await expectRTokenPrice(rTokenAsset.address, fp('1'), ORACLE_ERROR)

        // Check stakes
        expect(await rsr.balanceOf(stRSR.address)).to.equal(stakeAmount)
        expect(await stRSR.balanceOf(addr1.address)).to.equal(stakeAmount)

        // Set Token0 to default - 50% price reduction in 100% of the basket
        await setOraclePrice(collateral0.address, bn('0.5e8'))

        // Mark default as probable
        await assetRegistry.refresh()
        expect(await basketHandler.status()).to.equal(CollateralStatus.IFFY)

        // Advance time post collateral's default delay
        await advanceTime((await collateral0.delayUntilDefault()).toString())

        // Confirm default and trigger basket switch
        const newTokens = [backupToken1.address, backupToken2.address]
        const bkpTokenRefAmt: BigNumber = fp('0.5')
        const newRefAmounts = [bkpTokenRefAmt, bkpTokenRefAmt]

        await assetRegistry.refresh()
        await expect(basketHandler.refreshBasket())
          .to.emit(basketHandler, 'BasketSet')
          .withArgs(3, newTokens, newRefAmounts, false)

        // Advance time post warmup period - SOUND just regained
        await advanceTime(Number(config.warmupPeriod) + 1)

        // Check new state after basket switch
        expect(await basketHandler.status()).to.equal(CollateralStatus.SOUND)
        expect(await basketHandler.fullyCollateralized()).to.equal(false)
        expect(await facadeTest.callStatic.totalAssetValue(rToken.address)).to.equal(
          issueAmount.div(2)
        ) // 50% loss
        await expectCurrentBacking({
          tokens: newTokens,
          quantities: [bn('0'), bn('0')],
        })

        expect(await token0.balanceOf(backingManager.address)).to.equal(issueAmount)
        expect(await backupToken1.balanceOf(backingManager.address)).to.equal(0)
        expect(await rToken.totalSupply()).to.equal(issueAmount)

        // Running auctions will trigger recollateralization - All token balance can be redeemed
        const sellAmt: BigNumber = await token0.balanceOf(backingManager.address)
        const minBuyAmt = await toMinBuyAmt(sellAmt, fp('0.5'), fp('1'))
        await expect(facadeTest.runAuctionsForAllTraders(rToken.address))
          .to.emit(backingManager, 'TradeStarted')
          .withArgs(anyValue, token0.address, backupToken1.address, sellAmt, minBuyAmt)

        let auctionTimestamp = await getLatestBlockTimestamp()

        // Token0 -> Backup Token Auction
        await expectTrade(backingManager, {
          sell: token0.address,
          buy: backupToken1.address,
          endTime: auctionTimestamp + Number(config.batchAuctionLength),
          externalId: bn('0'),
        })

        // Perform Mock Bids (addr1 has balance)
        // Pay at fair price: 100 token0 -> 50 backupToken1
        await backupToken1.connect(addr1).approve(gnosis.address, sellAmt.div(2))
        await gnosis.placeBid(0, {
          bidder: addr1.address,
          sellAmount: sellAmt,
          buyAmount: sellAmt.div(2),
        })

        // Advance time till auction ended
        await advanceTime(config.batchAuctionLength.add(100).toString())

        // Run auctions - will end current, and will open a new auction to buy the remaining backup tokens
        const buyAmtBidRSR: BigNumber = issueAmount.div(2).add(1) // other half to buy
        await expectEvents(facadeTest.runAuctionsForAllTraders(rToken.address), [
          {
            contract: backingManager,
            name: 'TradeSettled',
            args: [anyValue, token0.address, backupToken1.address, sellAmt, sellAmt.div(2)],
            emitted: true,
          },
          {
            contract: backingManager,
            name: 'TradeStarted',
            args: [anyValue, rsr.address, backupToken2.address, anyValue, buyAmtBidRSR],
            emitted: true,
          },
        ])

        auctionTimestamp = await getLatestBlockTimestamp()

        // Check new auction
        // RSR -> Backup Token 2
        await expectTrade(backingManager, {
          sell: rsr.address,
          buy: backupToken2.address,
          endTime: auctionTimestamp + Number(config.batchAuctionLength),
          externalId: bn('1'),
        })

        // Check backing changed
        await expectCurrentBacking({
          tokens: newTokens,
          quantities: [sellAmt.div(2), bn('0')],
        })

        const t = await getTrade(backingManager, rsr.address)
        const sellAmtRSR = await t.initBal()
        expect(await toMinBuyAmt(sellAmtRSR, fp('1'), fp('1'))).to.equal(buyAmtBidRSR.add(1))

        // Should have seized RSR
        expect(await rsr.balanceOf(stRSR.address)).to.equal(stakeAmount.sub(sellAmtRSR)) // Sent to market (auction)

        // Perform Mock Bids for RSR (addr1 has balance)
        // Assume fair price RSR = 1 get all of them
        await backupToken2.connect(addr1).approve(gnosis.address, buyAmtBidRSR)
        await gnosis.placeBid(1, {
          bidder: addr1.address,
          sellAmount: sellAmtRSR,
          buyAmount: buyAmtBidRSR,
        })

        // Advance time till auction ended
        await advanceTime(config.batchAuctionLength.add(100).toString())

        // End current auction
        await expectEvents(facadeTest.runAuctionsForAllTraders(rToken.address), [
          {
            contract: backingManager,
            name: 'TradeSettled',
            args: [anyValue, rsr.address, backupToken2.address, sellAmtRSR, buyAmtBidRSR],
            emitted: true,
          },
          {
            contract: backingManager,
            name: 'TradeStarted',
            emitted: false,
          },
        ])

        // Check final state - All back to normal
        expect(await basketHandler.status()).to.equal(CollateralStatus.SOUND)
        expect(await basketHandler.fullyCollateralized()).to.equal(true)
        expect(await facadeTest.callStatic.totalAssetValue(rToken.address)).to.equal(
          issueAmount.add(1)
        )
        expect(await token0.balanceOf(backingManager.address)).to.equal(0)
        expect(await backupToken1.balanceOf(backingManager.address)).to.equal(issueAmount.div(2))
        expect(await backupToken2.balanceOf(backingManager.address)).to.equal(
          issueAmount.div(2).add(1)
        )
        expect(await rToken.totalSupply()).to.equal(issueAmount)

        // Check backing changed
        await expectCurrentBacking({
          tokens: newTokens,
          quantities: [issueAmount.div(2), issueAmount.div(2).add(1)],
        })

        // Check price in USD of the current RToken - Remains the same
        await expectRTokenPrice(rTokenAsset.address, fp('1'), ORACLE_ERROR)
      })

      it('Should use exceeding RSR in Backing Manager before seizing - Using RSR', async () => {
        // Set backing buffer to zero for simplification
        await backingManager.connect(owner).setBackingBuffer(0)

        // Register Collateral
        await assetRegistry.connect(owner).register(backupCollateral1.address)

        // Set backup configuration - USDT as backup
        await basketHandler
          .connect(owner)
          .setBackupConfig(ethers.utils.formatBytes32String('USD'), bn(1), [backupToken1.address])

        // Check initial state
        expect(await basketHandler.status()).to.equal(CollateralStatus.SOUND)
        expect(await basketHandler.fullyCollateralized()).to.equal(true)
        expect(await facadeTest.callStatic.totalAssetValue(rToken.address)).to.equal(issueAmount)
        expect(await token0.balanceOf(backingManager.address)).to.equal(issueAmount)
        expect(await backupToken1.balanceOf(backingManager.address)).to.equal(0)
        expect(await rToken.totalSupply()).to.equal(issueAmount)

        // Check price in USD of the current RToken
        await expectRTokenPrice(rTokenAsset.address, fp('1'), ORACLE_ERROR)

        // Check stakes
        expect(await rsr.balanceOf(stRSR.address)).to.equal(stakeAmount)
        expect(await stRSR.balanceOf(addr1.address)).to.equal(stakeAmount)

        // Set Token0 to default - 50% price reduction
        await setOraclePrice(collateral0.address, bn('0.5e8'))

        // Mark default as probable
        await assetRegistry.refresh()
        expect(await basketHandler.status()).to.equal(CollateralStatus.IFFY)

        // Advance time post collateral's default delay
        await advanceTime((await collateral0.delayUntilDefault()).toString())

        // Confirm default and trigger basket switch
        await assetRegistry.refresh()
        await basketHandler.refreshBasket()

        // Advance time post warmup period - SOUND just regained
        await advanceTime(Number(config.warmupPeriod) + 1)

        // Running auctions will trigger recollateralization - All balance can be redeemed
        const sellAmt: BigNumber = await token0.balanceOf(backingManager.address)
        const minBuyAmt: BigNumber = await toMinBuyAmt(sellAmt, fp('0.5'), fp('1'))
        await expect(facadeTest.runAuctionsForAllTraders(rToken.address))
          .to.emit(backingManager, 'TradeStarted')
          .withArgs(anyValue, token0.address, backupToken1.address, sellAmt, minBuyAmt)

        let auctionTimestamp = await getLatestBlockTimestamp()

        // Token0 -> Backup Token Auction
        await expectTrade(backingManager, {
          sell: token0.address,
          buy: backupToken1.address,
          endTime: auctionTimestamp + Number(config.batchAuctionLength),
          externalId: bn('0'),
        })

        // Perform Mock Bids (addr1 has balance)
        // Pay at fair price: no slippage
        await backupToken1.connect(addr1).approve(gnosis.address, sellAmt.div(2))
        await gnosis.placeBid(0, {
          bidder: addr1.address,
          sellAmount: sellAmt,
          buyAmount: sellAmt.div(2),
        })

        // Advance time till auction ended
        await advanceTime(config.batchAuctionLength.add(100).toString())

        // Run auctions - will end current, and will open a new auction to sell RSR for collateral
        // 50e18 Tokens left to buy - Sets Buy amount as independent value
        const buyAmtBidRSR: BigNumber = sellAmt.div(2).add(1)
        await expectEvents(facadeTest.runAuctionsForAllTraders(rToken.address), [
          {
            contract: backingManager,
            name: 'TradeSettled',
            args: [anyValue, token0.address, backupToken1.address, sellAmt, sellAmt.div(2)],
            emitted: true,
          },
          {
            contract: backingManager,
            name: 'TradeStarted',
            args: [anyValue, rsr.address, backupToken1.address, anyValue, buyAmtBidRSR],
            emitted: true,
          },
        ])

        auctionTimestamp = await getLatestBlockTimestamp()

        // Check new auction
        // RSR -> Backup Token Auction
        await expectTrade(backingManager, {
          sell: rsr.address,
          buy: backupToken1.address,
          endTime: auctionTimestamp + Number(config.batchAuctionLength),
          externalId: bn('1'),
        })

        const t = await getTrade(backingManager, rsr.address)
        const sellAmtRSR = await t.initBal()
        expect(await toMinBuyAmt(sellAmtRSR, fp('1'), fp('1'))).to.equal(buyAmtBidRSR.add(1))

        // Check state
        expect(await basketHandler.status()).to.equal(CollateralStatus.SOUND)
        expect(await basketHandler.fullyCollateralized()).to.equal(false)
        expect(await facadeTest.callStatic.totalAssetValue(rToken.address)).to.equal(sellAmt.div(2)) // Reduced 50%
        expect(await token0.balanceOf(backingManager.address)).to.equal(0)
        expect(await backupToken1.balanceOf(backingManager.address)).to.equal(sellAmt.div(2))
        expect(await rToken.totalSupply()).to.equal(issueAmount)

        // Check price in USD of the current RToken - 1 with over-collateralization
        await expectRTokenPrice(rTokenAsset.address, fp('1'), ORACLE_ERROR)

        // Should have seized RSR  - Nothing in backing manager so far
        expect(await rsr.balanceOf(stRSR.address)).to.equal(stakeAmount.sub(sellAmtRSR)) // Sent to market (auction)
        expect(await rsr.balanceOf(backingManager.address)).to.equal(0)

        // Settle auction with no bids - will return RSR to Backing Manager
        // Advance time till auction ended
        await advanceTime(config.batchAuctionLength.add(100).toString())

        // End current auction
        await expectEvents(facadeTest.runAuctionsForAllTraders(rToken.address), [
          {
            contract: backingManager,
            name: 'TradeSettled',
            args: [anyValue, rsr.address, backupToken1.address, bn('0'), bn('0')],
            emitted: true,
          },
          {
            contract: backingManager,
            name: 'TradeStarted',
            args: [anyValue, rsr.address, backupToken1.address, sellAmtRSR, buyAmtBidRSR],

            emitted: true,
          },
        ])

        auctionTimestamp = await getLatestBlockTimestamp()

        // Check new auction
        // RSR -> Backup Token Auction
        await expectTrade(backingManager, {
          sell: rsr.address,
          buy: backupToken1.address,
          endTime: auctionTimestamp + Number(config.batchAuctionLength),
          externalId: bn('2'),
        })

        // Funds were reused. No more seizures
        expect(await rsr.balanceOf(stRSR.address)).to.equal(stakeAmount.sub(sellAmtRSR)) // Sent to market (auction)

        // Perform Mock Bids (addr1 has balance)
        // Assume fair price, get all the RSR required
        await backupToken1.connect(addr1).approve(gnosis.address, buyAmtBidRSR)
        await gnosis.placeBid(2, {
          bidder: addr1.address,
          sellAmount: sellAmtRSR,
          buyAmount: buyAmtBidRSR,
        })

        // Advance time till auction ended
        await advanceTime(config.batchAuctionLength.add(100).toString())

        // Run auctions again - Will close the pending auction
        await expectEvents(facadeTest.runAuctionsForAllTraders(rToken.address), [
          {
            contract: backingManager,
            name: 'TradeSettled',
            args: [anyValue, rsr.address, backupToken1.address, sellAmtRSR, buyAmtBidRSR],
            emitted: true,
          },
          { contract: backingManager, name: 'TradeStarted', emitted: false },
        ])

        // Check final state - All back to normal
        expect(await basketHandler.status()).to.equal(CollateralStatus.SOUND)
        expect(await basketHandler.fullyCollateralized()).to.equal(true)
        expect(await facadeTest.callStatic.totalAssetValue(rToken.address)).to.equal(
          issueAmount.add(1) // 1 attoTokens accumulated
        )
        expect(await token0.balanceOf(backingManager.address)).to.equal(0)
        expect(await backupToken1.balanceOf(backingManager.address)).to.equal(issueAmount.add(1))
        expect(await rToken.totalSupply()).to.equal(issueAmount.add(1)) // free minting

        // Check price in USD of the current RToken - Remains the same
        await expectRTokenPrice(rTokenAsset.address, fp('1'), ORACLE_ERROR)
      })

      it('Should not sell worthless asset when doing recollateralization- Use RSR directly for remainder', async () => {
        // Set prime basket
        await basketHandler.connect(owner).setPrimeBasket([token1.address], [fp('1')])

        // Switch Basket
        await expect(basketHandler.connect(owner).refreshBasket())
          .to.emit(basketHandler, 'BasketSet')
          .withArgs(3, [token1.address], [fp('1')], false)

        // Check state remains SOUND
        expect(await basketHandler.status()).to.equal(CollateralStatus.SOUND)
        expect(await basketHandler.fullyCollateralized()).to.equal(false)
        expect(await facadeTest.callStatic.totalAssetValue(rToken.address)).to.equal(issueAmount)
        expect(await token0.balanceOf(backingManager.address)).to.equal(issueAmount)
        expect(await token1.balanceOf(backingManager.address)).to.equal(0)
        expect(await rToken.totalSupply()).to.equal(issueAmount)

        // Check price in USD of the current RToken -- retains price because of over-collateralization
        await expectRTokenPrice(rTokenAsset.address, fp('1'), ORACLE_ERROR)

        // Trigger recollateralization
        const sellAmt: BigNumber = await token0.balanceOf(backingManager.address)
        const minBuyAmt: BigNumber = await toMinBuyAmt(sellAmt, fp('1'), fp('1'))

        await expect(facadeTest.runAuctionsForAllTraders(rToken.address))
          .to.emit(backingManager, 'TradeStarted')
          .withArgs(
            anyValue,
            token0.address,
            token1.address,
            sellAmt,
            toBNDecimals(minBuyAmt, 6).add(1)
          )

        let auctionTimestamp: number = await getLatestBlockTimestamp()

        // Check auction registered
        // Token0 -> Token1 Auction
        await expectTrade(backingManager, {
          sell: token0.address,
          buy: token1.address,
          endTime: auctionTimestamp + Number(config.batchAuctionLength),
          externalId: bn('0'),
        })

        // Check state
        expect(await basketHandler.status()).to.equal(CollateralStatus.SOUND)
        expect(await basketHandler.fullyCollateralized()).to.equal(false)
        // Asset value is zero, everything was moved to the Market
        expect(await facadeTest.callStatic.totalAssetValue(rToken.address)).to.equal(0)
        expect(await token0.balanceOf(backingManager.address)).to.equal(0)
        expect(await token1.balanceOf(backingManager.address)).to.equal(0)
        expect(await rToken.totalSupply()).to.equal(issueAmount)

        // Check price in USD of the current RToken -- retains price because of
        // over-collateralization
        await expectRTokenPrice(rTokenAsset.address, fp('1'), ORACLE_ERROR)

        // Check Gnosis
        expect(await token0.balanceOf(gnosis.address)).to.equal(issueAmount)

        // Perform Mock Bids for the new Token (addr1 has balance)
        // Get fair price - minBuyAmt
        await token1.connect(addr1).approve(gnosis.address, toBNDecimals(sellAmt, 6).add(1))
        await gnosis.placeBid(0, {
          bidder: addr1.address,
          sellAmount: sellAmt,
          buyAmount: toBNDecimals(minBuyAmt, 6).add(1),
        })

        // Advance time till auction ended
        await advanceTime(config.batchAuctionLength.add(100).toString())

        // End current auction, should start a new one to sell a new revenue token instead of RSR
        // But the revenue token will have price = 0 so it wont be sold, will use RSR
        // About 3e18 Tokens left to buy - Sets Buy amount as independent value
        const buyAmtBidRemToken: BigNumber = sellAmt.sub(minBuyAmt)

        // Send the excess revenue tokens to backing manager - should try to use it instead of RSR
        // But we set price = $0, so it wont be sold -Will use RSR for remainder
        await aaveToken.connect(owner).mint(backingManager.address, buyAmtBidRemToken.mul(2))
        await setOraclePrice(aaveAsset.address, bn('0'))
        await expectEvents(facadeTest.runAuctionsForAllTraders(rToken.address), [
          {
            contract: backingManager,
            name: 'TradeSettled',
            args: [
              anyValue,
              token0.address,
              token1.address,
              sellAmt,
              toBNDecimals(minBuyAmt, 6).add(1),
            ],
            emitted: true,
          },
          {
            contract: backingManager,
            name: 'TradeStarted',
            args: [
              anyValue,
              rsr.address,
              token1.address,
              anyValue,
              toBNDecimals(buyAmtBidRemToken, 6).add(1),
            ],
            emitted: true,
          },
        ])

        auctionTimestamp = await getLatestBlockTimestamp()

        // RSR Token -> Token1 Auction
        await expectTrade(backingManager, {
          sell: rsr.address,
          buy: token1.address,
          endTime: auctionTimestamp + Number(config.batchAuctionLength),
          externalId: bn('1'),
        })

        const t = await getTrade(backingManager, rsr.address)
        const sellAmtRemToken = await t.initBal()
        expect(toBNDecimals(buyAmtBidRemToken, 6).add(1)).to.equal(
          toBNDecimals(await toMinBuyAmt(sellAmtRemToken, fp('1'), fp('1')), 6).add(1)
        )

        // Check state
        expect(await basketHandler.status()).to.equal(CollateralStatus.SOUND)
        expect(await basketHandler.fullyCollateralized()).to.equal(false)
        expect(await token0.balanceOf(backingManager.address)).to.equal(0)
        expect(await token1.balanceOf(backingManager.address)).to.equal(
          toBNDecimals(minBuyAmt, 6).add(1)
        )
        // Aave token balance remains unchanged
        expect(await aaveToken.balanceOf(backingManager.address)).to.equal(buyAmtBidRemToken.mul(2))

        expect(await rToken.totalSupply()).to.equal(issueAmount)

        // Check Gnosis- using RSR
        expect(await rsr.balanceOf(gnosis.address)).to.equal(sellAmtRemToken)

        // Perform Mock Bids for the new Token (addr1 has balance)
        // Cover buyAmtBidRevToken which is all the amount required
        await token1.connect(addr1).approve(gnosis.address, toBNDecimals(sellAmtRemToken, 6))
        await gnosis.placeBid(1, {
          bidder: addr1.address,
          sellAmount: sellAmtRemToken,
          buyAmount: toBNDecimals(buyAmtBidRemToken, 6).add(1),
        })

        // Advance time till auction ended
        await advanceTime(config.batchAuctionLength.add(100).toString())

        // End current auction
        await expectEvents(facadeTest.runAuctionsForAllTraders(rToken.address), [
          {
            contract: backingManager,
            name: 'TradeSettled',
            args: [
              anyValue,
              rsr.address,
              token1.address,
              sellAmtRemToken,
              toBNDecimals(buyAmtBidRemToken, 6).add(1),
            ],
            emitted: true,
          },
          {
            contract: backingManager,
            name: 'TradeStarted',
            emitted: false,
          },
        ])

        //  Check state - Order restablished
        expect(await basketHandler.status()).to.equal(CollateralStatus.SOUND)
        expect(await basketHandler.fullyCollateralized()).to.equal(true)
        expect(await token0.balanceOf(backingManager.address)).to.equal(0)
        expect(await token1.balanceOf(backingManager.address)).to.equal(
          toBNDecimals(issueAmount, 6).add(1)
        )
        expect(await aaveToken.balanceOf(backingManager.address)).to.be.closeTo(bn('0'), 100) // distributor leaves some
        expect(await rToken.totalSupply()).to.be.closeTo(issueAmount, fp('0.000001')) // we have a bit more

        // Check price in USD of the current RToken
        await expectRTokenPrice(rTokenAsset.address, fp('1'), ORACLE_ERROR)

        // Stakes used in this case
        expect(await rsr.balanceOf(stRSR.address)).to.equal(stakeAmount.sub(sellAmtRemToken))
        expect(await stRSR.balanceOf(addr1.address)).to.equal(stakeAmount)
      })

      context('DutchTrade', () => {
        const auctionLength = 300
        beforeEach(async () => {
          await broker.connect(owner).setDutchAuctionLength(auctionLength)

          // Set up rebalancing scenario
          await basketHandler.connect(owner).setPrimeBasket([token1.address], [fp('1')])
          await basketHandler.refreshBasket()
        })

        it('Should not trade when paused', async () => {
          await main.connect(owner).pauseTrading()
          await expect(backingManager.rebalance(TradeKind.DUTCH_AUCTION)).to.be.revertedWith(
            'frozen or trading paused'
          )
        })

        it('Should not trade when frozen', async () => {
          await main.connect(owner).freezeLong()
          await expect(backingManager.rebalance(TradeKind.DUTCH_AUCTION)).to.be.revertedWith(
            'frozen or trading paused'
          )
        })

        it('Should trade if issuance paused', async () => {
          await main.connect(owner).pauseIssuance()
          await expect(backingManager.rebalance(TradeKind.DUTCH_AUCTION)).to.emit(
            backingManager,
            'TradeStarted'
          )
        })

        it('Should only run 1 trade at a time, including into the empty buffer block', async () => {
          await backingManager.rebalance(TradeKind.DUTCH_AUCTION)
          await expect(backingManager.rebalance(TradeKind.DUTCH_AUCTION)).to.be.revertedWith(
            'already rebalancing'
          )
          await expect(backingManager.rebalance(TradeKind.BATCH_AUCTION)).to.be.revertedWith(
            'trade open'
          )

          // Check the empty buffer block as well
          await advanceToTimestamp((await getLatestBlockTimestamp()) + auctionLength)
          await expect(backingManager.rebalance(TradeKind.DUTCH_AUCTION)).to.be.revertedWith(
            'already rebalancing'
          )
          await expect(backingManager.rebalance(TradeKind.BATCH_AUCTION)).to.be.revertedWith(
            'trade open'
          )
        })

        it('Should quote piecewise-falling price correctly throughout entirety of auction', async () => {
          await backingManager.rebalance(TradeKind.DUTCH_AUCTION)
          const trade = await ethers.getContractAt(
            'DutchTrade',
            await backingManager.trades(token0.address)
          )
          await token1.connect(addr1).approve(trade.address, initialBal)

          const start = await trade.startTime()
          const end = await trade.endTime()

          // Simulate 5 minutes of blocks, should swap at right price each time
          for (let now = await getLatestBlockTimestamp(); now < end; now += 12) {
            const actual = await trade.connect(addr1).bidAmount(now)
            const expected = divCeil(
              await dutchBuyAmount(
                fp(now - start).div(end - start),
                rTokenAsset.address,
                collateral0.address,
                issueAmount,
                config.minTradeVolume,
                config.maxTradeSlippage
              ),
              bn('1e12') // fix for decimals
            )
            expect(actual).to.equal(expected)

            const staticResult = await trade.connect(addr1).callStatic.bid()
            expect(staticResult).to.equal(expected)
            await advanceToTimestamp((await getLatestBlockTimestamp()) + 12)
          }
        })

        it('Should handle no bid case correctly', async () => {
          await backingManager.rebalance(TradeKind.DUTCH_AUCTION)
          const trade = await ethers.getContractAt(
            'DutchTrade',
            await backingManager.trades(token0.address)
          )
          await token1.connect(addr1).approve(trade.address, initialBal)
          await advanceToTimestamp((await getLatestBlockTimestamp()) + auctionLength - 1)
          await expect(
            trade.connect(addr1).bidAmount(await getLatestBlockTimestamp())
          ).to.be.revertedWith('auction over')
          await expect(trade.connect(addr1).bid()).be.revertedWith('auction over')

          // Should be able to settle
          await expect(trade.settle()).to.be.revertedWith('only origin can settle')
          await expect(backingManager.settleTrade(token0.address))
            .to.emit(backingManager, 'TradeSettled')
            .withArgs(trade.address, token0.address, token1.address, 0, 0)

          // Should NOT start another auction, since caller was not DutchTrade
          expect(await backingManager.tradesOpen()).to.equal(0)
        })

        context('Should successfully recollateralize after default', () => {
          let trade1: DutchTrade // token0 -> token1
          let trade2: DutchTrade // RSR -> token1

          beforeEach(async () => {
            await backingManager.rebalance(TradeKind.DUTCH_AUCTION)
            trade1 = await ethers.getContractAt(
              'DutchTrade',
              await backingManager.trades(token0.address)
            )
            await token1.connect(addr1).approve(trade1.address, initialBal)

            // Snipe auction at 1s left
            await advanceToTimestamp((await getLatestBlockTimestamp()) + auctionLength - 3)
            await trade1.connect(addr1).bid()
            expect(await trade1.canSettle()).to.equal(false)
            expect(await trade1.status()).to.equal(2) // Status.CLOSED
            expect(await trade1.bidder()).to.equal(addr1.address)
            expect(await token0.balanceOf(addr1.address)).to.equal(initialBal)

            const expected = divCeil(
              await dutchBuyAmount(
                fp('299').div(300), // after all txs so far, at 299/300s
                collateral0.address,
                collateral1.address,
                issueAmount,
                config.minTradeVolume,
                config.maxTradeSlippage
              ),
              bn('1e12') // decimals
            )
            expect(await backingManager.tradesOpen()).to.equal(1)
            expect(await token1.balanceOf(backingManager.address)).to.equal(expected)

            // Should launch RSR recapitalization auction to fill ~3%
            expect(await backingManager.trades(token0.address)).to.equal(ZERO_ADDRESS)
            trade2 = await ethers.getContractAt(
              'DutchTrade',
              await backingManager.trades(rsr.address)
            )
            expect(trade2.address).to.not.equal(ZERO_ADDRESS)
          })

          afterEach(async () => {
            // Should be fully capitalized again
            expect(await basketHandler.fullyCollateralized()).to.equal(true)
            expect(await backingManager.tradesOpen()).to.equal(0)
          })

          it('even under worst-possible bids', async () => {
            // Advance to final second of auction
            await advanceToTimestamp((await getLatestBlockTimestamp()) + auctionLength - 3)
            expect(await trade2.status()).to.equal(1) // TradeStatus.OPEN
            expect(await trade2.canSettle()).to.equal(false)

            // Bid + settle RSR auction
            await token1.connect(addr1).approve(trade2.address, initialBal)
            await expect(trade2.connect(addr1).bid()).to.emit(backingManager, 'TradeSettled')
          })

          it('via fallback to Batch Auction', async () => {
            // Advance past auction timeout
            await advanceToTimestamp((await getLatestBlockTimestamp()) + auctionLength)
            expect(await trade2.status()).to.equal(1) // TradeStatus.OPEN
            expect(await trade2.canSettle()).to.equal(true)

            // Settle trade
            await backingManager.settleTrade(rsr.address)
            expect(await backingManager.tradesOpen()).to.equal(0)
            expect(await rsr.balanceOf(trade2.address)).to.equal(0)
            expect(await token0.balanceOf(trade2.address)).to.equal(0)
            expect(await token1.balanceOf(trade2.address)).to.equal(0)

            // Only BATCH_AUCTION can be launched
            await expect(backingManager.rebalance(TradeKind.DUTCH_AUCTION)).to.be.revertedWith(
              'already rebalancing'
            )
            await backingManager.rebalance(TradeKind.BATCH_AUCTION)
            expect(await backingManager.tradesOpen()).to.equal(1)

            // Bid in Gnosis
            const t = await getTrade(backingManager, rsr.address)
            const sellAmt = await t.initBal()
            const minBuyAmt = await toMinBuyAmt(sellAmt, fp('1'), fp('1'))
            expect(await t.KIND()).to.equal(TradeKind.BATCH_AUCTION)
            await token1.connect(addr1).approve(gnosis.address, minBuyAmt)
            await gnosis.placeBid(0, {
              bidder: addr1.address,
              sellAmount: sellAmt,
              buyAmount: minBuyAmt,
            })
            await advanceTime(config.batchAuctionLength.toNumber())
            await expect(backingManager.settleTrade(rsr.address)).not.to.emit(
              backingManager,
              'TradeStarted'
            )
          })
        })
      })
    })

    context('With issued Rtokens', function () {
      let issueAmount: BigNumber
      let initialTokens: string[]
      let initialQuantities: BigNumber[]
      let initialQuotes: BigNumber[]
      let quotes: BigNumber[]

      beforeEach(async function () {
        issueAmount = bn('100e18')
        initialQuotes = [bn('0.25e18'), bn('0.25e6'), bn('0.25e18'), bn('1.25e9')]
        initialQuantities = initialQuotes.map((q) => {
          return q.mul(issueAmount).div(BN_SCALE_FACTOR)
        })

        initialTokens = await Promise.all(
          basket.map(async (c): Promise<string> => {
            return await c.erc20()
          })
        )

        // Set backing buffer to zero for simplification
        await backingManager.connect(owner).setMaxTradeSlippage(0)
        await backingManager.connect(owner).setBackingBuffer(0)

        // Provide approvals
        await token0.connect(addr1).approve(rToken.address, initialBal)
        await token1.connect(addr1).approve(rToken.address, initialBal)
        await token2.connect(addr1).approve(rToken.address, initialBal)
        await token3Vault.connect(addr1).approve(rToken.address, initialBal)
        await backupToken1.connect(addr1).approve(rToken.address, initialBal)
        await backupToken2.connect(addr1).approve(rToken.address, initialBal)

        // Issue rTokens
        await rToken.connect(addr1).issue(issueAmount)

        // Mint some RSR
        await rsr.connect(owner).mint(addr1.address, initialBal)
      })

      it('Should recollateralize correctly in case of default - Using RSR', async () => {
        // Register Collateral
        await assetRegistry.connect(owner).register(backupCollateral1.address)

        // Set backup configuration - USDT as backup
        // Hmm this comment says USDT, but the tests have been set up to expect a token with 18 decimals,
        // but it's too late for me to change this everywhere...
        await basketHandler
          .connect(owner)
          .setBackupConfig(ethers.utils.formatBytes32String('USD'), bn(1), [backupToken1.address])

        // Perform stake
        const stakeAmount: BigNumber = bn('100e18')
        await rsr.connect(addr1).approve(stRSR.address, stakeAmount)
        await stRSR.connect(addr1).stake(stakeAmount)

        // Check stakes
        expect(await rsr.balanceOf(stRSR.address)).to.equal(stakeAmount)
        expect(await stRSR.balanceOf(addr1.address)).to.equal(stakeAmount)

        // Check initial state
        expect(await basketHandler.status()).to.equal(CollateralStatus.SOUND)
        expect(await basketHandler.fullyCollateralized()).to.equal(true)
        expect(await facadeTest.callStatic.totalAssetValue(rToken.address)).to.equal(issueAmount)
        await expectCurrentBacking({
          tokens: initialTokens,
          quantities: initialQuantities,
        })
        expect(await rToken.totalSupply()).to.equal(issueAmount)

        // Check price in USD of the current RToken
        await expectRTokenPrice(rTokenAsset.address, fp('1'), ORACLE_ERROR)

        // Check quotes
        ;[, quotes] = await facade.connect(addr1).callStatic.issue(rToken.address, bn('1e18'))
        expect(quotes).to.eql(initialQuotes)

        // Check no Backup tokens available
        expect(await backupToken1.balanceOf(backingManager.address)).to.equal(0)

        // Set Token2 to hard default - Reducing rate
        await token2.setExchangeRate(fp('0.99'))

        // Confirm default and ensure valid basket
        const newTokens = [
          initialTokens[0],
          initialTokens[1],
          initialTokens[3],
          backupToken1.address,
        ]
        const newQuantities = [
          initialQuantities[0],
          initialQuantities[1],
          initialQuantities[3],
          bn('0'),
        ]
        const newQuotes = [initialQuotes[0], initialQuotes[1], initialQuotes[3], bn('0.25e18')]
        const newRefAmounts = [
          basketsNeededAmts[0],
          basketsNeededAmts[1],
          basketsNeededAmts[3],
          bn('0.25e18'),
        ]

        // Mark Default - Perform basket switch
        await assetRegistry.refresh()
        await expect(basketHandler.refreshBasket())
          .to.emit(basketHandler, 'BasketSet')
          .withArgs(2, newTokens, newRefAmounts, false)

        // Advance time post warmup period - SOUND just regained
        await advanceTime(Number(config.warmupPeriod) + 1)

        // Check state - After basket switch
        expect(await basketHandler.status()).to.equal(CollateralStatus.SOUND)
        expect(await basketHandler.fullyCollateralized()).to.equal(false)
        expect(await facadeTest.callStatic.totalAssetValue(rToken.address)).to.equal(fp('99.75')) // 1% loss for 1 of the 4 tokens
        await expectCurrentBacking({
          tokens: newTokens,
          quantities: newQuantities,
        })
        expect(await rToken.totalSupply()).to.equal(issueAmount)

        // Check price in USD of the current RToken - because of RSR stake is worth full $1
        await expectRTokenPrice(rTokenAsset.address, fp('1'), ORACLE_ERROR)

        // Check quotes
        ;[, quotes] = await facade.connect(addr1).callStatic.issue(rToken.address, bn('1e18'))
        expect(quotes).to.eql(newQuotes)

        // Running auctions will trigger recollateralization - All balance will be redeemed
        const sellAmt2: BigNumber = await token2.balanceOf(backingManager.address)
        const minBuyAmt2 = await toMinBuyAmt(sellAmt2, fp('0.99'), fp('1'))

        // Run auctions
        await expectEvents(facadeTest.runAuctionsForAllTraders(rToken.address), [
          {
            contract: backingManager,
            name: 'TradeStarted',
            args: [
              anyValue,
              token2.address,
              backupToken1.address,
              sellAmt2,
              withinQuad(minBuyAmt2),
            ],
            emitted: true,
          },
        ])

        let auctionTimestamp = await getLatestBlockTimestamp()

        // Token2 -> Backup Token 1 Auction
        await expectTrade(backingManager, {
          sell: token2.address,
          buy: backupToken1.address,
          endTime: auctionTimestamp + Number(config.batchAuctionLength),
          externalId: bn('0'),
        })

        // Another call should not create any new auctions if still ongoing
        await expect(facadeTest.runAuctionsForAllTraders(rToken.address)).to.not.emit(
          backingManager,
          'TradeStarted'
        )

        // Perform Mock Bids for the new Token (addr1 has balance)
        // Assume maximally slipped price, 25 token2 -> a bit less than 24.75 backupToken1
        await backupToken1.connect(addr1).approve(gnosis.address, minBuyAmt2)
        await gnosis.placeBid(0, {
          bidder: addr1.address,
          sellAmount: sellAmt2,
          buyAmount: minBuyAmt2,
        })

        // Advance time till auction ended
        await advanceTime(config.batchAuctionLength.add(100).toString())

        // End current auction, should start a new one to sell RSR for collateral
        // ~0.25 Tokens left to buy - Sets Buy amount as independent value
        const buyAmtBidRSR: BigNumber = sellAmt2.sub(minBuyAmt2).add(1)

        await expectEvents(facadeTest.runAuctionsForAllTraders(rToken.address), [
          {
            contract: backingManager,
            name: 'TradeSettled',
            args: [anyValue, token2.address, backupToken1.address, sellAmt2, minBuyAmt2],
            emitted: true,
          },
          {
            contract: backingManager,
            name: 'TradeStarted',
            args: [anyValue, rsr.address, backupToken1.address, anyValue, buyAmtBidRSR],
            emitted: true,
          },
        ])

        auctionTimestamp = await getLatestBlockTimestamp()

        // Check new auction
        // RSR -> Backup Token Auction
        await expectTrade(backingManager, {
          sell: rsr.address,
          buy: backupToken1.address,
          endTime: auctionTimestamp + Number(config.batchAuctionLength),
          externalId: bn('1'),
        })

        // Check state - After first auction
        expect(await basketHandler.status()).to.equal(CollateralStatus.SOUND)
        expect(await basketHandler.fullyCollateralized()).to.equal(false)
        expect(await facadeTest.callStatic.totalAssetValue(rToken.address)).to.equal(
          issueAmount.div(4).mul(3).add(minBuyAmt2)
        ) // 75 base value + max slippage on a trade for 24.75
        await expectCurrentBacking({
          tokens: newTokens,
          quantities: [newQuantities[0], newQuantities[1], newQuantities[2], minBuyAmt2],
        })
        expect(await rToken.totalSupply()).to.equal(issueAmount)

        // Check price in USD of the current RToken
        await expectRTokenPrice(rTokenAsset.address, fp('1'), ORACLE_ERROR)

        // Check quotes
        ;[, quotes] = await facade.connect(addr1).callStatic.issue(rToken.address, bn('1e18'))
        expect(quotes).to.eql(newQuotes)

        // Check Backup tokens available
        expect(await backupToken1.balanceOf(backingManager.address)).to.equal(minBuyAmt2)

        const t = await getTrade(backingManager, rsr.address)
        const sellAmtRSR = await t.initBal()
        expect(await toMinBuyAmt(sellAmtRSR, fp('1'), fp('1'))).to.equal(buyAmtBidRSR)

        // Should have seized RSR
        expect(await rsr.balanceOf(stRSR.address)).to.equal(stakeAmount.sub(sellAmtRSR)) // Sent to market (auction)

        // Perform Mock Bids for RSR (addr1 has balance)
        // Assume fair price RSR = 1 get all of them
        await backupToken1.connect(addr1).approve(gnosis.address, buyAmtBidRSR)
        await gnosis.placeBid(1, {
          bidder: addr1.address,
          sellAmount: sellAmtRSR,
          buyAmount: buyAmtBidRSR,
        })

        // Advance time till auction ended
        await advanceTime(config.batchAuctionLength.add(100).toString())

        // End current auction
        await expectEvents(facadeTest.runAuctionsForAllTraders(rToken.address), [
          {
            contract: backingManager,
            name: 'TradeSettled',
            args: [anyValue, rsr.address, backupToken1.address, sellAmtRSR, buyAmtBidRSR],
            emitted: true,
          },
          {
            contract: backingManager,
            name: 'TradeStarted',
            emitted: false,
          },
        ])

        // Check final state - All back to normal
        expect(await basketHandler.status()).to.equal(CollateralStatus.SOUND)
        expect(await basketHandler.fullyCollateralized()).to.equal(true)
        expect(await facadeTest.callStatic.totalAssetValue(rToken.address)).to.equal(
          issueAmount.add(1)
        ) // 1 attoUoA more, fine

        await expectCurrentBacking({
          tokens: newTokens,
          quantities: [
            newQuantities[0],
            newQuantities[1],
            newQuantities[2],
            minBuyAmt2.add(buyAmtBidRSR),
          ],
        })
        expect(await rToken.totalSupply()).to.equal(issueAmount)

        // Check price in USD of the current RToken - Remains the same
        await expectRTokenPrice(rTokenAsset.address, fp('1'), ORACLE_ERROR)

        // Check quotes
        ;[, quotes] = await facade.connect(addr1).callStatic.issue(rToken.address, bn('1e18'))
        expect(quotes).to.eql(newQuotes)

        // Check Backup tokens available
        expect(await backupToken1.balanceOf(backingManager.address)).to.equal(
          minBuyAmt2.add(buyAmtBidRSR)
        )
        expect(await token2.balanceOf(backingManager.address)).to.equal(0)
      })

      it('Should recollateralize correctly in case of default - Taking Haircut - Single backup token', async () => {
        // Register Collateral
        await assetRegistry.connect(owner).register(backupCollateral1.address)

        // Set backup configuration - USDT
        await basketHandler
          .connect(owner)
          .setBackupConfig(ethers.utils.formatBytes32String('USD'), bn(1), [backupToken1.address])

        // Check initial state
        expect(await basketHandler.status()).to.equal(CollateralStatus.SOUND)
        expect(await basketHandler.fullyCollateralized()).to.equal(true)
        expect(await facadeTest.callStatic.totalAssetValue(rToken.address)).to.equal(issueAmount)
        await expectCurrentBacking({
          tokens: initialTokens,
          quantities: initialQuantities,
        })
        expect(await rToken.totalSupply()).to.equal(issueAmount)

        // Check price in USD of the current RToken
        await expectRTokenPrice(rTokenAsset.address, fp('1'), ORACLE_ERROR)

        // Check quotes
        ;[, quotes] = await facade.connect(addr1).callStatic.issue(rToken.address, bn('1e18'))
        expect(quotes).to.eql(initialQuotes)

        // Check no Backup tokens available
        expect(await backupToken1.balanceOf(backingManager.address)).to.equal(0)
        expect(await backupToken2.balanceOf(backingManager.address)).to.equal(0)

        // Set Token0 to default - 20% price reduction - Will also default tokens 2 and 3
        await setOraclePrice(collateral0.address, bn('0.8e8'))

        // Mark default as probable
        await assetRegistry.refresh()
        expect(await basketHandler.status()).to.equal(CollateralStatus.IFFY)

        // Advance time post delayUntilDefault
        await advanceTime((await collateral0.delayUntilDefault()).toString())

        // Confirm default and ensure valid basket
        const newTokens = [initialTokens[1], backupToken1.address]
        const newQuantities = [initialQuantities[1], bn('0')]
        const newQuotes = [initialQuotes[1], bn('0.75e18')]
        const newRefAmounts = [basketsNeededAmts[1], bn('0.75e18')]

        // Perform basket switch
        await expect(basketHandler.refreshBasket())
          .to.emit(basketHandler, 'BasketSet')
          .withArgs(2, newTokens, newRefAmounts, false)

        // Advance time post warmup period - SOUND just regained
        await advanceTime(Number(config.warmupPeriod) + 1)

        // Check state - After basket switch
        expect(await basketHandler.status()).to.equal(CollateralStatus.SOUND)
        expect(await basketHandler.fullyCollateralized()).to.equal(false)

        const initialAssetValue = await facadeTest.callStatic.totalAssetValue(rToken.address)
        expect(initialAssetValue).to.equal(fp('85')) // 20% loss for 3 of the 4 collateral
        await expectCurrentBacking({
          tokens: newTokens,
          quantities: newQuantities,
        })
        expect(await rToken.totalSupply()).to.equal(issueAmount)

        // Check price in USD of the current RToken
        await expectRTokenPrice(
          rTokenAsset.address,
          fp('0.85'),
          ORACLE_ERROR,
          await backingManager.maxTradeSlippage(),
          config.minTradeVolume.mul((await assetRegistry.erc20s()).length)
        )

        // Check quotes
        ;[, quotes] = await facade.connect(addr1).callStatic.issue(rToken.address, bn('1e18'))
        expect(quotes).to.eql(newQuotes)

        // Running auctions will trigger recollateralization - All balance will be redeemed
        const sellAmt0: BigNumber = await token0.balanceOf(backingManager.address)
        const sellAmt2: BigNumber = await token2.balanceOf(backingManager.address)
        const sellAmt3: BigNumber = (await token3Vault.balanceOf(backingManager.address)).mul(
          pow10(10)
        ) // convert to 18 decimals for simplification
        const minBuyAmt0 = await toMinBuyAmt(sellAmt0, fp('0.8'), fp('1'))

        // Run auctions - Will start with token0
        await expectEvents(facadeTest.runAuctionsForAllTraders(rToken.address), [
          {
            contract: backingManager,
            name: 'TradeStarted',
            args: [anyValue, token0.address, backupToken1.address, sellAmt0, minBuyAmt0],
            emitted: true,
          },
        ])

        let auctionTimestamp = await getLatestBlockTimestamp()

        // Token0 -> Backup Token 1 Auction
        await expectTrade(backingManager, {
          sell: token0.address,
          buy: backupToken1.address,
          endTime: auctionTimestamp + Number(config.batchAuctionLength),
          externalId: bn('0'),
        })

        // Another call should not create any new auctions if still ongoing
        await expect(facadeTest.runAuctionsForAllTraders(rToken.address)).to.not.emit(
          backingManager,
          'TradeStarted'
        )

        // Perform Mock Bids for the new Token (addr1 has balance)
        await backupToken1.connect(addr1).approve(gnosis.address, minBuyAmt0)
        await gnosis.placeBid(0, {
          bidder: addr1.address,
          sellAmount: sellAmt0,
          buyAmount: minBuyAmt0,
        })

        // Advance time till auction ended
        await advanceTime(config.batchAuctionLength.add(100).toString())

        // Run auctions - will end current and open a new auction for another token
        const minBuyAmt2 = await toMinBuyAmt(sellAmt2, fp('0.8'), fp('1'))
        await expectEvents(facadeTest.runAuctionsForAllTraders(rToken.address), [
          {
            contract: backingManager,
            name: 'TradeSettled',
            args: [anyValue, token0.address, backupToken1.address, sellAmt0, minBuyAmt0],
            emitted: true,
          },
          {
            contract: backingManager,
            name: 'TradeStarted',
            args: [anyValue, token2.address, backupToken1.address, sellAmt2, minBuyAmt2],
            emitted: true,
          },
        ])

        auctionTimestamp = await getLatestBlockTimestamp()

        // Check new auction
        // Token2 -> Backup Token 1 Auction
        await expectTrade(backingManager, {
          sell: token2.address,
          buy: backupToken1.address,
          endTime: auctionTimestamp + Number(config.batchAuctionLength),
          externalId: bn('1'),
        })

        // Check state after first auction
        expect(await basketHandler.status()).to.equal(CollateralStatus.SOUND)
        expect(await basketHandler.fullyCollateralized()).to.equal(false)

        await expectCurrentBacking({
          tokens: newTokens,
          quantities: [newQuantities[0], minBuyAmt0],
        })
        expect(await rToken.totalSupply()).to.equal(issueAmount)

        // Check quotes
        ;[, quotes] = await facade.connect(addr1).callStatic.issue(rToken.address, bn('1e18'))
        expect(quotes).to.eql(newQuotes)

        // Check Backup tokens available
        expect(await backupToken1.balanceOf(backingManager.address)).to.equal(minBuyAmt0)

        // Perform Mock Bids for the new Token (addr1 has balance)
        await backupToken1.connect(addr1).approve(gnosis.address, minBuyAmt2)
        await gnosis.placeBid(1, {
          bidder: addr1.address,
          sellAmount: sellAmt2,
          buyAmount: minBuyAmt2,
        })

        // Advance time till auction ended
        await advanceTime(config.batchAuctionLength.add(100).toString())

        // Run auctions - will end current and open a new auction
        const minBuyAmt3 = await toMinBuyAmt(sellAmt3, fp('0.8').div(50), fp('1'))
        await expectEvents(facadeTest.runAuctionsForAllTraders(rToken.address), [
          {
            contract: backingManager,
            name: 'TradeSettled',
            args: [anyValue, token2.address, backupToken1.address, sellAmt2, minBuyAmt2],
            emitted: true,
          },
          {
            contract: backingManager,
            name: 'TradeStarted',
            args: [
              anyValue,
              token3Vault.address,
              backupToken1.address,
              toBNDecimals(sellAmt3, 8),
              minBuyAmt3,
            ],
            emitted: true,
          },
        ])

        auctionTimestamp = await getLatestBlockTimestamp()

        // Check new auction
        // Token3 -> Backup Token 1 Auction
        await expectTrade(backingManager, {
          sell: token3Vault.address,
          buy: backupToken1.address,
          endTime: auctionTimestamp + Number(config.batchAuctionLength),
          externalId: bn('2'),
        })

        // Check state after second auction
        expect(await basketHandler.status()).to.equal(CollateralStatus.SOUND)
        expect(await basketHandler.fullyCollateralized()).to.equal(false)

        await expectCurrentBacking({
          tokens: newTokens,
          quantities: [newQuantities[0], minBuyAmt0.add(minBuyAmt2)],
        })
        expect(await rToken.totalSupply()).to.equal(issueAmount)

        // Check quotes
        ;[, quotes] = await facade.connect(addr1).callStatic.issue(rToken.address, bn('1e18'))
        expect(quotes).to.eql(newQuotes)

        // Check Backup tokens available
        expect(await backupToken1.balanceOf(backingManager.address)).to.equal(
          minBuyAmt0.add(minBuyAmt2)
        )

        await backupToken1.connect(addr1).approve(gnosis.address, minBuyAmt3)
        await gnosis.placeBid(2, {
          bidder: addr1.address,
          sellAmount: toBNDecimals(sellAmt3, 8),
          buyAmount: minBuyAmt3,
        })

        // Advance time till auction ended
        await advanceTime(config.batchAuctionLength.add(100).toString())

        // Run auctions - will end current and open a new auction with the rebalancing
        await expectEvents(facadeTest.runAuctionsForAllTraders(rToken.address), [
          {
            contract: backingManager,
            name: 'TradeSettled',
            args: [
              anyValue,
              token3Vault.address,
              backupToken1.address,
              toBNDecimals(sellAmt3, 8),
              minBuyAmt3,
            ],
            emitted: true,
          },
          {
            contract: backingManager,
            name: 'TradeStarted',
            args: [anyValue, token1.address, backupToken1.address, anyValue, anyValue],
            emitted: true,
          },
        ])

        auctionTimestamp = await getLatestBlockTimestamp()

        // Check new auction
        // Token1 -> Backup Token 1 Auction
        await expectTrade(backingManager, {
          sell: token1.address,
          buy: backupToken1.address,
          endTime: auctionTimestamp + Number(config.batchAuctionLength),
          externalId: bn('3'),
        })
        const t = await getTrade(backingManager, token1.address)
        const sellAmt4 = await t.initBal() // 6 decimals token
        const minBuyAmt4 = await toMinBuyAmt(
          sellAmt4.add(1).mul(bn('1e12')), // because of decimals difference
          fp('1'),
          fp('1')
        )

        // Check state after third auction
        expect(await basketHandler.status()).to.equal(CollateralStatus.SOUND)
        expect(await basketHandler.fullyCollateralized()).to.equal(false)

        await expectCurrentBacking({
          tokens: newTokens,
          quantities: [newQuantities[0].sub(sellAmt4), minBuyAmt0.add(minBuyAmt2).add(minBuyAmt3)],
        })
        expect(await rToken.totalSupply()).to.equal(issueAmount)

        // Check quotes
        ;[, quotes] = await facade.connect(addr1).callStatic.issue(rToken.address, bn('1e18'))
        expect(quotes).to.eql(newQuotes)

        // Check Backup tokens available
        expect(await backupToken1.balanceOf(backingManager.address)).to.equal(
          minBuyAmt0.add(minBuyAmt2).add(minBuyAmt3)
        )

        // Perform Mock Bids for the new Token (addr1 has balance)
        // Assume fair price, get all tokens
        await backupToken1.connect(addr1).approve(gnosis.address, minBuyAmt4)
        await gnosis.placeBid(3, {
          bidder: addr1.address,
          sellAmount: sellAmt4,
          buyAmount: minBuyAmt4,
        })

        // Advance time till auction ended
        await advanceTime(config.batchAuctionLength.add(100).toString())

        // Close 2nd to final auction
        await expectEvents(facadeTest.runAuctionsForAllTraders(rToken.address), [
          {
            contract: backingManager,
            name: 'TradeSettled',
            args: [anyValue, token1.address, backupToken1.address, sellAmt4, minBuyAmt4],
            emitted: true,
          },
          {
            contract: backingManager,
            name: 'TradeStarted',
            args: [anyValue, token1.address, backupToken1.address, anyValue, anyValue],
            emitted: true,
          },
        ])

        auctionTimestamp = await getLatestBlockTimestamp()

        // Check new auction
        // Token1 -> Backup Token 1 Auction
        await expectTrade(backingManager, {
          sell: token1.address,
          buy: backupToken1.address,
          endTime: auctionTimestamp + Number(config.batchAuctionLength),
          externalId: bn('4'),
        })
        const t2 = await getTrade(backingManager, token1.address)
        const sellAmt5 = await t2.initBal() // 6 decimals token
        const minBuyAmt5 = await toMinBuyAmt(
          sellAmt5.mul(bn('1e12')), // because of decimals difference
          fp('1'),
          fp('1')
        )

        // Check state after third auction
        expect(await basketHandler.status()).to.equal(CollateralStatus.SOUND)
        expect(await basketHandler.fullyCollateralized()).to.equal(false)

        // Check quotes
        ;[, quotes] = await facade.connect(addr1).callStatic.issue(rToken.address, bn('1e18'))
        expect(quotes).to.eql(newQuotes)

        // Check Backup tokens available
        expect(await backupToken1.balanceOf(backingManager.address)).to.equal(
          minBuyAmt0.add(minBuyAmt2).add(minBuyAmt3).add(minBuyAmt4)
        )

        // Perform Mock Bids for the new Token (addr1 has balance)
        // Assume fair price, get all tokens
        await backupToken1.connect(addr1).approve(gnosis.address, minBuyAmt5)
        await gnosis.placeBid(4, {
          bidder: addr1.address,
          sellAmount: sellAmt5,
          buyAmount: minBuyAmt5,
        })

        // Advance time till auction ended
        await advanceTime(config.batchAuctionLength.add(100).toString())

        // Close final auction - should take haircut
        await expectEvents(facadeTest.runAuctionsForAllTraders(rToken.address), [
          {
            contract: backingManager,
            name: 'TradeSettled',
            args: [anyValue, token1.address, backupToken1.address, sellAmt5, minBuyAmt5],
            emitted: true,
          },
          {
            contract: backingManager,
            name: 'TradeStarted',
            emitted: false,
          },
        ])

        // Check final state - Haircut taken, stable but price of RToken has been reduced
        expect(await basketHandler.status()).to.equal(CollateralStatus.SOUND)
        expect(await basketHandler.fullyCollateralized()).to.equal(true)

        const expAmount = issueAmount
          .div(4)
          .add(minBuyAmt0)
          .add(minBuyAmt2)
          .add(minBuyAmt3)
          .sub(sellAmt4.mul(bn('1e12')).sub(minBuyAmt4))
          .sub(sellAmt5.mul(bn('1e12')).sub(minBuyAmt5))
        expect(await facadeTest.callStatic.totalAssetValue(rToken.address)).to.be.closeTo(
          expAmount,
          expAmount.div(bn('5e3')) // 1 part in 5000
        )
        expect(await rToken.totalSupply()).to.equal(issueAmount)

        // Check price in USD of the current RToken
        // Without slippage (not this test), haircut of 15.02%
        // With slippage (this test), haircut of ~16.38%
        const newPrice = fp('0.83721')
        // const newPrice = fp('0.82133')
        await expectRTokenPrice(rTokenAsset.address, newPrice, ORACLE_ERROR)

        // Check quotes - reduced by 15.01% as well (less collateral is required to match the new price)
        ;[, quotes] = await facade.connect(addr1).callStatic.issue(rToken.address, bn('1e18'))
        const finalQuotes = newQuotes.map((q) => {
          return q.mul(newPrice).div(fp('1'))
        })
        expect(quotes[0]).to.be.closeTo(finalQuotes[0], finalQuotes[0].div(bn('1e5'))) // 1 part in 100k
        expect(quotes[1]).to.be.closeTo(finalQuotes[1], finalQuotes[1].div(bn('1e5'))) // 1 part in 100k

        // Check Backup tokens available
        const backup1 = minBuyAmt0.add(minBuyAmt2).add(minBuyAmt3).add(minBuyAmt4).add(minBuyAmt5)
        expect(await backupToken1.balanceOf(backingManager.address)).to.be.closeTo(
          backup1,
          backup1.div(bn('1e5'))
        )
      })

      it('Should recollateralize correctly - Handles surplus selection - Basket switch', async () => {
        // Check initial state
        expect(await basketHandler.status()).to.equal(CollateralStatus.SOUND)
        expect(await basketHandler.fullyCollateralized()).to.equal(true)
        expect(await facadeTest.callStatic.totalAssetValue(rToken.address)).to.equal(issueAmount)
        await expectCurrentBacking({
          tokens: initialTokens,
          quantities: initialQuantities,
        })
        expect(await rToken.totalSupply()).to.equal(issueAmount)

        // Check price in USD of the current RToken
        await expectRTokenPrice(rTokenAsset.address, fp('1'), ORACLE_ERROR)

        // Check quotes
        ;[, quotes] = await facade.connect(addr1).callStatic.issue(rToken.address, bn('1e18'))
        expect(quotes).to.eql(initialQuotes)

        //  Leave only token0 in the basket, adjust weights
        await basketHandler.connect(owner).setPrimeBasket([token0.address], [fp('1')])

        // Confirm default and ensure valid basket
        const newTokens = [initialTokens[0]]
        const newQuantities = [initialQuantities[0]]
        const newQuotes = [bn('1e18')]
        const newRefAmounts = [bn('1e18')]

        // Perform basket switch
        await expect(basketHandler.refreshBasket())
          .to.emit(basketHandler, 'BasketSet')
          .withArgs(2, newTokens, newRefAmounts, false)

        // Check state - After basket switch
        expect(await basketHandler.status()).to.equal(CollateralStatus.SOUND)
        expect(await basketHandler.fullyCollateralized()).to.equal(false)

        const initialAssetValue = await facadeTest.callStatic.totalAssetValue(rToken.address)
        expect(initialAssetValue).to.equal(fp('100')) // No loss of value
        await expectCurrentBacking({
          tokens: newTokens,
          quantities: newQuantities,
        })
        expect(await rToken.totalSupply()).to.equal(issueAmount)

        // Check price in USD of the current RToken
        await expectRTokenPrice(
          rTokenAsset.address,
          fp('1'),
          ORACLE_ERROR,
          await backingManager.maxTradeSlippage(),
          config.minTradeVolume.mul((await assetRegistry.erc20s()).length)
        )

        // Check quotes
        ;[, quotes] = await facade.connect(addr1).callStatic.issue(rToken.address, bn('1e18'))
        expect(quotes).to.eql(newQuotes)

        // Add some additional token2 to get it selected for recollateralization
        await token2.connect(owner).mint(backingManager.address, bn('10e18'))

        // Add a little bit less of token1 so it gets selected after
        await token1.connect(owner).mint(backingManager.address, bn('5e6'))

        // Running auctions will trigger recollateralization - All balance will be redeemed
        const sellAmt2: BigNumber = await token2.balanceOf(backingManager.address)
        const minBuyAmt2 = await toMinBuyAmt(sellAmt2, fp('1'), fp('1'))

        // Run auctions - Will start with token0
        await expectEvents(facadeTest.runAuctionsForAllTraders(rToken.address), [
          {
            contract: backingManager,
            name: 'TradeStarted',
            args: [anyValue, token2.address, token0.address, sellAmt2, minBuyAmt2],
            emitted: true,
          },
        ])

        let auctionTimestamp = await getLatestBlockTimestamp()

        // Token2 -> Token0 Auction
        await expectTrade(backingManager, {
          sell: token2.address,
          buy: token0.address,
          endTime: auctionTimestamp + Number(config.batchAuctionLength),
          externalId: bn('0'),
        })

        // Perform Mock Bids for the new Token (addr1 has balance)
        await token0.connect(addr1).approve(gnosis.address, minBuyAmt2)
        await gnosis.placeBid(0, {
          bidder: addr1.address,
          sellAmount: sellAmt2,
          buyAmount: minBuyAmt2,
        })

        // Advance time till auction ended
        await advanceTime(config.batchAuctionLength.add(100).toString())

        // Run auctions - will end current and open a new auction for token1
        const sellAmt1: BigNumber = (await token1.balanceOf(backingManager.address)).mul(pow10(12)) // convert to 18 decimals
        const minBuyAmt1 = await toMinBuyAmt(sellAmt1, fp('1'), fp('1'))
        await expectEvents(facadeTest.runAuctionsForAllTraders(rToken.address), [
          {
            contract: backingManager,
            name: 'TradeSettled',
            args: [anyValue, token2.address, token0.address, sellAmt2, minBuyAmt2],
            emitted: true,
          },
          {
            contract: backingManager,
            name: 'TradeStarted',
            args: [anyValue, token1.address, token0.address, toBNDecimals(sellAmt1, 6), minBuyAmt1],
            emitted: true,
          },
        ])

        auctionTimestamp = await getLatestBlockTimestamp()

        // Check new auction
        // Token1 -> Token0 Auction
        await expectTrade(backingManager, {
          sell: token1.address,
          buy: token0.address,
          endTime: auctionTimestamp + Number(config.batchAuctionLength),
          externalId: bn('1'),
        })

        // Check state after first auction
        expect(await basketHandler.status()).to.equal(CollateralStatus.SOUND)
        expect(await basketHandler.fullyCollateralized()).to.equal(false)

        await expectCurrentBacking({
          tokens: newTokens,
          quantities: [newQuantities[0].add(minBuyAmt2)],
        })
        expect(await rToken.totalSupply()).to.equal(issueAmount)

        // Check quotes
        ;[, quotes] = await facade.connect(addr1).callStatic.issue(rToken.address, bn('1e18'))
        expect(quotes).to.eql(newQuotes)

        // Perform Mock Bids (addr1 has balance)
        await token0.connect(addr1).approve(gnosis.address, minBuyAmt1)
        await gnosis.placeBid(1, {
          bidder: addr1.address,
          sellAmount: toBNDecimals(sellAmt1, 6),
          buyAmount: minBuyAmt1,
        })

        // Advance time till auction ended
        await advanceTime(config.batchAuctionLength.add(100).toString())

        // Run auctions - will end current and open a new auction for token3Vault
        // We only need now about 11.8 tokens for Token0 to be fully collateralized
        // Will check values later in the test to ensure they are in this range
        await expectEvents(facadeTest.runAuctionsForAllTraders(rToken.address), [
          {
            contract: backingManager,
            name: 'TradeSettled',
            args: [anyValue, token1.address, token0.address, toBNDecimals(sellAmt1, 6), minBuyAmt1],
            emitted: true,
          },
          {
            contract: backingManager,
            name: 'TradeStarted',
            emitted: true,
          },
        ])

        auctionTimestamp = await getLatestBlockTimestamp()

        // Check new auction
        // Token3 -> Token0 Auction
        await expectTrade(backingManager, {
          sell: token3Vault.address,
          buy: token0.address,
          endTime: auctionTimestamp + Number(config.batchAuctionLength),
          externalId: bn('2'),
        })

        // Get Trade
        const t3 = await getTrade(backingManager, token3Vault.address)
        const sellAmt3 = (await t3.initBal()).mul(pow10(10)) // convert to 18 decimals
        let minBuyAmt3 = await toMinBuyAmt(sellAmt3, fp('1').div(50), fp('1'))
        expect(minBuyAmt3).to.be.closeTo(fp('11.28'), fp('0.01'))

        minBuyAmt3 = minBuyAmt3.add(fp('0.01')) // add some extra tokens to ensure minBuyAmt

        // Check state after second auction
        expect(await basketHandler.status()).to.equal(CollateralStatus.SOUND)
        expect(await basketHandler.fullyCollateralized()).to.equal(false)

        await expectCurrentBacking({
          tokens: newTokens,
          quantities: [newQuantities[0].add(minBuyAmt2).add(minBuyAmt1)],
        })
        expect(await rToken.totalSupply()).to.equal(issueAmount)

        // Check quotes
        ;[, quotes] = await facade.connect(addr1).callStatic.issue(rToken.address, bn('1e18'))
        expect(quotes).to.eql(newQuotes)

        await token0.connect(addr1).approve(gnosis.address, minBuyAmt3)
        await gnosis.placeBid(2, {
          bidder: addr1.address,
          sellAmount: toBNDecimals(sellAmt3, 8),
          buyAmount: minBuyAmt3,
        })

        // Advance time till auction ended
        await advanceTime(config.batchAuctionLength.add(100).toString())

        // Close final auction
        await expectEvents(facadeTest.runAuctionsForAllTraders(rToken.address), [
          {
            contract: backingManager,
            name: 'TradeSettled',
            args: [
              anyValue,
              token3Vault.address,
              token0.address,
              toBNDecimals(sellAmt3, 8),
              minBuyAmt3,
            ],
            emitted: true,
          },
          {
            contract: backingManager,
            name: 'TradeStarted',
            emitted: false,
          },
        ])

        // Check final state - Order restablished
        expect(await basketHandler.status()).to.equal(CollateralStatus.SOUND)
        expect(await basketHandler.fullyCollateralized()).to.equal(true)
        await expectCurrentBacking({
          tokens: newTokens,
          quantities: [newQuantities[0].add(minBuyAmt2).add(minBuyAmt1).add(minBuyAmt3)],
        })

        expect(await rToken.totalSupply()).to.be.closeTo(issueAmount, fp('0.01')) // have a little extra

        // Check price in USD of the current RToken
        await expectRTokenPrice(
          rTokenAsset.address,
          fp('1'),
          ORACLE_ERROR,
          await backingManager.maxTradeSlippage(),
          config.minTradeVolume.mul((await assetRegistry.erc20s()).length)
        )
      })

      it('Should recollateralize correctly in case of default - Taking Haircut - Multiple Backup tokens', async () => {
        // Register Collateral
        await assetRegistry.connect(owner).register(backupCollateral1.address)
        await assetRegistry.connect(owner).register(backupCollateral2.address)

        // Set backup configuration - USDT and aUSDT backup
        await basketHandler
          .connect(owner)
          .setBackupConfig(ethers.utils.formatBytes32String('USD'), bn(2), [
            backupToken1.address,
            backupToken2.address,
          ])

        // Check initial state
        expect(await basketHandler.status()).to.equal(CollateralStatus.SOUND)
        expect(await basketHandler.fullyCollateralized()).to.equal(true)
        expect(await facadeTest.callStatic.totalAssetValue(rToken.address)).to.equal(issueAmount)
        await expectCurrentBacking({
          tokens: initialTokens,
          quantities: initialQuantities,
        })
        expect(await rToken.totalSupply()).to.equal(issueAmount)

        // Check price in USD of the current RToken
        await expectRTokenPrice(rTokenAsset.address, fp('1'), ORACLE_ERROR)

        // Check quotes
        ;[, quotes] = await facade.connect(addr1).callStatic.issue(rToken.address, bn('1e18'))
        expect(quotes).to.eql(initialQuotes)

        // Check no Backup tokens available
        expect(await backupToken1.balanceOf(backingManager.address)).to.equal(0)
        expect(await backupToken2.balanceOf(backingManager.address)).to.equal(0)

        // Set Token0 to default - 50% price reduction - Will also default tokens 2 and 3
        await setOraclePrice(collateral0.address, bn('0.5e8'))

        // 3 of the 4 half-defaulted, 62.5% left
        expect(await facadeTest.callStatic.totalAssetValue(rToken.address)).to.equal(fp('62.5'))

        // Mark default as probable
        await assetRegistry.refresh()
        expect(await basketHandler.status()).to.equal(CollateralStatus.IFFY)

        // Advance time post delayUntilDefault
        await advanceTime((await collateral0.delayUntilDefault()).toString())

        // Confirm default and ensure valid basket
        const newTokens = [initialTokens[1], backupToken1.address, backupToken2.address]
        const newQuantities = [initialQuantities[1], bn('0'), bn('0')]
        const newQuotes = [initialQuotes[1], bn('0.375e18'), bn('0.375e18')]
        const newRefAmounts = [basketsNeededAmts[1], bn('0.375e18'), bn('0.375e18')]

        // Perform basket switch
        await expect(basketHandler.refreshBasket())
          .to.emit(basketHandler, 'BasketSet')
          .withArgs(2, newTokens, newRefAmounts, false)

        // Check state - After basket switch
        expect(await basketHandler.status()).to.equal(CollateralStatus.SOUND)
        expect(await basketHandler.fullyCollateralized()).to.equal(false)
        await expectCurrentBacking({
          tokens: newTokens,
          quantities: newQuantities,
        })
        expect(await rToken.totalSupply()).to.equal(issueAmount)

        // Check price in USD of the current RToken
        await expectRTokenPrice(
          rTokenAsset.address,
          fp('0.625'),
          ORACLE_ERROR,
          await backingManager.maxTradeSlippage(),
          config.minTradeVolume.mul((await assetRegistry.erc20s()).length)
        )

        // Advance time post warmup period - SOUND just regained
        await advanceTime(Number(config.warmupPeriod) + 1)

        // Check quotes
        ;[, quotes] = await facade.connect(addr1).callStatic.issue(rToken.address, bn('1e18'))
        expect(quotes).to.eql(newQuotes)

        // Running auctions will trigger recollateralization - All balance will be redeemed
        const sellAmt0: BigNumber = await token0.balanceOf(backingManager.address)
        const sellAmt2: BigNumber = await token2.balanceOf(backingManager.address)
        const sellAmt3: BigNumber = (await token3Vault.balanceOf(backingManager.address)).mul(
          pow10(10)
        ) // convert to 18 decimals for simplification

        // Run auctions - will start with token0 and backuptoken1
        const minBuyAmt = await toMinBuyAmt(sellAmt0, fp('0.5'), fp('1'))
        await expectEvents(facadeTest.runAuctionsForAllTraders(rToken.address), [
          {
            contract: backingManager,
            name: 'TradeStarted',
            args: [anyValue, token0.address, backupToken1.address, sellAmt0, minBuyAmt],
            emitted: true,
          },
        ])

        // Check price in USD of the current RToken - capital out on auction
        await expectRTokenPrice(
          rTokenAsset.address,
          fp('0.5'),
          ORACLE_ERROR,
          await backingManager.maxTradeSlippage(),
          config.minTradeVolume.mul((await assetRegistry.erc20s()).length)
        )

        let auctionTimestamp = await getLatestBlockTimestamp()

        // Token0 -> Backup Token 1 Auction
        await expectTrade(backingManager, {
          sell: token0.address,
          buy: backupToken1.address,
          endTime: auctionTimestamp + Number(config.batchAuctionLength),
          externalId: bn('0'),
        })

        // Perform Mock Bids for the new Token (addr1 has balance)
        // Pay at fair price: 25 token0 -> 12.5 backupToken1
        await backupToken1.connect(addr1).approve(gnosis.address, sellAmt0.div(2))
        await gnosis.placeBid(0, {
          bidder: addr1.address,
          sellAmount: sellAmt0,
          buyAmount: sellAmt0.div(2),
        })

        // Advance time till auction ended
        await advanceTime(config.batchAuctionLength.add(100).toString())

        // Run auctions - will end current and open a new auction
        await expectEvents(facadeTest.runAuctionsForAllTraders(rToken.address), [
          {
            contract: backingManager,
            name: 'TradeSettled',
            args: [anyValue, token0.address, backupToken1.address, sellAmt0, sellAmt0.div(2)],
            emitted: true,
          },
          {
            contract: backingManager,
            name: 'TradeStarted',
            args: [anyValue, token2.address, backupToken2.address, sellAmt2, minBuyAmt],
            emitted: true,
          },
        ])

        auctionTimestamp = await getLatestBlockTimestamp()

        // Check new auction
        // Token2 -> Backup Token 2 Auction
        await expectTrade(backingManager, {
          sell: token2.address,
          buy: backupToken2.address,
          endTime: auctionTimestamp + Number(config.batchAuctionLength),
          externalId: bn('1'),
        })

        // Check state after first auction
        expect(await basketHandler.status()).to.equal(CollateralStatus.SOUND)
        expect(await basketHandler.fullyCollateralized()).to.equal(false)
        await expectCurrentBacking({
          tokens: newTokens,
          quantities: [newQuantities[0], sellAmt0.div(2), bn('0')],
        })
        expect(await rToken.totalSupply()).to.equal(issueAmount)
        expect(await facadeTest.callStatic.totalAssetValue(rToken.address)).to.equal(
          fp('62.5').sub(sellAmt2.div(2))
        )

        // Check quotes
        ;[, quotes] = await facade.connect(addr1).callStatic.issue(rToken.address, bn('1e18'))
        expect(quotes).to.eql(newQuotes)

        // Check Backup tokens available
        expect(await backupToken1.balanceOf(backingManager.address)).to.equal(sellAmt0.div(2))
        expect(await backupToken2.balanceOf(backingManager.address)).to.equal(0)

        // Perform Mock Bids for the new Token (addr1 has balance)
        // Pay at fair price: 25 token2 -> 12.5 backupToken2
        await backupToken2.connect(addr1).approve(gnosis.address, sellAmt2.div(2))
        await gnosis.placeBid(1, {
          bidder: addr1.address,
          sellAmount: sellAmt2,
          buyAmount: sellAmt2.div(2),
        })

        // Advance time till auction ended
        await advanceTime(config.batchAuctionLength.add(100).toString())

        // Run auctions - will end current and open a new auction
        const minBuyAmt3: BigNumber = await toMinBuyAmt(sellAmt3, fp('0.5').div(50), fp('1')) // sell cToken
        await expectEvents(facadeTest.runAuctionsForAllTraders(rToken.address), [
          {
            contract: backingManager,
            name: 'TradeSettled',
            args: [anyValue, token2.address, backupToken2.address, sellAmt2, sellAmt2.div(2)],
            emitted: true,
          },
          {
            contract: backingManager,
            name: 'TradeStarted',
            args: [
              anyValue,
              token3Vault.address,
              backupToken1.address,
              toBNDecimals(sellAmt3, 8),
              minBuyAmt3,
            ],
            emitted: true,
          },
        ])

        auctionTimestamp = await getLatestBlockTimestamp()

        // Check new auction
        // Token3 -> Backup Token 1 Auction
        await expectTrade(backingManager, {
          sell: token3Vault.address,
          buy: backupToken1.address,
          endTime: auctionTimestamp + Number(config.batchAuctionLength),
          externalId: bn('2'),
        })

        //  Check state after second auction
        expect(await basketHandler.status()).to.equal(CollateralStatus.SOUND)
        expect(await basketHandler.fullyCollateralized()).to.equal(false)
        expect(await facadeTest.callStatic.totalAssetValue(rToken.address)).to.equal(
          fp('62.5').sub(sellAmt3.div(50).div(2))
        )

        await expectCurrentBacking({
          tokens: newTokens,
          quantities: [newQuantities[0], sellAmt0.div(2), sellAmt2.div(2)],
        })
        expect(await rToken.totalSupply()).to.equal(issueAmount)

        // Check quotes
        ;[, quotes] = await facade.connect(addr1).callStatic.issue(rToken.address, bn('1e18'))
        expect(quotes).to.eql(newQuotes)

        // Check Backup tokens available
        expect(await backupToken1.balanceOf(backingManager.address)).to.equal(sellAmt0.div(2)) // 12.5
        expect(await backupToken2.balanceOf(backingManager.address)).to.equal(sellAmt2.div(2)) // 12.5

        // Pay at fair price: 25 (cToken equivalent) -> 12.5 backupToken2
        await backupToken1.connect(addr1).approve(gnosis.address, sellAmt3.div(2))
        await gnosis.placeBid(2, {
          bidder: addr1.address,
          sellAmount: toBNDecimals(sellAmt3, 8),
          buyAmount: sellAmt3.div(50).div(2),
        })

        // Advance time till auction ended
        await advanceTime(config.batchAuctionLength.add(100).toString())

        // Run auctions - will end current and open a new auction
        // We need to rebalance our backing, we have an excess of Token1 now and we need more backupToken2
        // All can be allocated to backup token 2
        await expectEvents(facadeTest.runAuctionsForAllTraders(rToken.address), [
          {
            contract: backingManager,
            name: 'TradeSettled',
            args: [
              anyValue,
              token3Vault.address,
              backupToken1.address,
              toBNDecimals(sellAmt3, 8),
              sellAmt3.div(50).div(2),
            ],
            emitted: true,
          },
          {
            contract: backingManager,
            name: 'TradeStarted',
            args: [anyValue, token1.address, backupToken2.address, anyValue, anyValue],
            emitted: true,
          },
        ])

        auctionTimestamp = await getLatestBlockTimestamp()

        // Check new auction
        // Token1 -> Backup Token 2 Auction
        await expectTrade(backingManager, {
          sell: token1.address,
          buy: backupToken2.address,
          endTime: auctionTimestamp + Number(config.batchAuctionLength),
          externalId: bn('3'),
        })

        const t = await getTrade(backingManager, token1.address)
        const sellAmt4 = await t.initBal() // 6 decimals
        const buyAmt4 = sellAmt4.mul(bn('1e12'))

        // Check state after third auction
        expect(await basketHandler.status()).to.equal(CollateralStatus.SOUND)
        expect(await basketHandler.fullyCollateralized()).to.equal(false)
        expect(await facadeTest.callStatic.totalAssetValue(rToken.address)).to.equal(
          fp('62.5').sub(buyAmt4)
        )
        await expectCurrentBacking({
          tokens: newTokens,
          quantities: [
            newQuantities[0].sub(sellAmt4),
            sellAmt0.div(2).add(sellAmt3.div(50).div(2)),
            sellAmt2.div(2),
          ],
        })
        expect(await rToken.totalSupply()).to.equal(issueAmount)

        // Check quotes
        ;[, quotes] = await facade.connect(addr1).callStatic.issue(rToken.address, bn('1e18'))
        expect(quotes).to.eql(newQuotes)

        // Check Backup tokens available
        expect(await backupToken1.balanceOf(backingManager.address)).to.equal(
          sellAmt0.div(2).add(sellAmt3.div(50).div(2))
        )
        expect(await backupToken2.balanceOf(backingManager.address)).to.equal(sellAmt2.div(2))

        // Perform Mock Bids for the new Token (addr1 has balance)
        // Assume fair price, get all tokens
        await backupToken2.connect(addr1).approve(gnosis.address, buyAmt4)
        await gnosis.placeBid(3, {
          bidder: addr1.address,
          sellAmount: sellAmt4,
          buyAmount: buyAmt4,
        })

        // Advance time till auction ended
        await advanceTime(config.batchAuctionLength.add(100).toString())
        await expectEvents(facadeTest.runAuctionsForAllTraders(rToken.address), [
          {
            contract: backingManager,
            name: 'TradeSettled',
            args: [anyValue, token1.address, backupToken2.address, sellAmt4, buyAmt4],
            emitted: true,
          },
          {
            contract: backingManager,
            name: 'TradeStarted',
            args: [anyValue, backupToken1.address, backupToken2.address, anyValue, anyValue],
            emitted: true,
          },
        ])

        auctionTimestamp = await getLatestBlockTimestamp()

        // Check new auction
        // Backup Token 1 ->  Backup Token 2 Auction
        await expectTrade(backingManager, {
          sell: backupToken1.address,
          buy: backupToken2.address,
          endTime: auctionTimestamp + Number(config.batchAuctionLength),
          externalId: bn('4'),
        })

        const t1 = await getTrade(backingManager, backupToken1.address)
        const sellAmtRebalance = await t1.initBal()

        // Check state after fourth auction
        expect(await basketHandler.status()).to.equal(CollateralStatus.SOUND)
        expect(await basketHandler.fullyCollateralized()).to.equal(false)
        await expectCurrentBacking({
          tokens: newTokens,
          quantities: [
            newQuantities[0].sub(sellAmt4),
            sellAmt0.div(2).add(sellAmt3.div(50).div(2)).sub(sellAmtRebalance),
            sellAmt2.div(2).add(buyAmt4),
          ],
        })
        expect(await facadeTest.callStatic.totalAssetValue(rToken.address)).to.equal(
          fp('62.5').sub(sellAmtRebalance)
        )
        expect(await rToken.totalSupply()).to.equal(issueAmount)

        // Check quotes
        ;[, quotes] = await facade.connect(addr1).callStatic.issue(rToken.address, bn('1e18'))
        expect(quotes).to.eql(newQuotes)

        // Check Backup tokens available
        expect(await backupToken1.balanceOf(backingManager.address)).to.equal(
          sellAmt0.div(2).add(sellAmt3.div(50).div(2)).sub(sellAmtRebalance)
        )
        expect(await backupToken2.balanceOf(backingManager.address)).to.equal(
          sellAmt2.div(2).add(buyAmt4)
        )

        // Perform Mock Bids for the new Token (addr1 has balance)
        // Assume fair price, get all tokens
        await backupToken2.connect(addr1).approve(gnosis.address, sellAmtRebalance)
        await gnosis.placeBid(4, {
          bidder: addr1.address,
          sellAmount: sellAmtRebalance,
          buyAmount: sellAmtRebalance,
        })

        // Advance time till auction ended
        await advanceTime(config.batchAuctionLength.add(100).toString())

        // Close auction
        await expectEvents(facadeTest.runAuctionsForAllTraders(rToken.address), [
          {
            contract: backingManager,
            name: 'TradeSettled',
            args: [
              anyValue,
              backupToken1.address,
              backupToken2.address,
              sellAmtRebalance,
              sellAmtRebalance,
            ],
            emitted: true,
          },
          {
            contract: backingManager,
            name: 'TradeStarted',
            args: [anyValue, token1.address, backupToken2.address, anyValue, anyValue],
            emitted: true,
          },
        ])

        const t2 = await getTrade(backingManager, token1.address)
        const sellAmt5 = await t2.initBal()
        const minBuyAmt5 = sellAmt5.mul(bn('1e12')) // because decimals

        auctionTimestamp = await getLatestBlockTimestamp()

        // Check new auction
        // Token 1 ->  Backup Token 2 Auction
        await expectTrade(backingManager, {
          sell: token1.address,
          buy: backupToken2.address,
          endTime: auctionTimestamp + Number(config.batchAuctionLength),
          externalId: bn('5'),
        })

        // Check state after fifth auction
        expect(await basketHandler.status()).to.equal(CollateralStatus.SOUND)
        expect(await basketHandler.fullyCollateralized()).to.equal(false)
        expect(await rToken.totalSupply()).to.equal(issueAmount)

        // Check quotes
        ;[, quotes] = await facade.connect(addr1).callStatic.issue(rToken.address, bn('1e18'))
        expect(quotes).to.eql(newQuotes)

        // Perform Mock Bids for the new Token (addr1 has balance)
        // Assume fair price, get all tokens
        await backupToken2.connect(addr1).approve(gnosis.address, minBuyAmt5)
        await gnosis.placeBid(5, {
          bidder: addr1.address,
          sellAmount: sellAmt5,
          buyAmount: minBuyAmt5,
        })

        // Advance time till auction ended
        await advanceTime(config.batchAuctionLength.add(100).toString())

        // Close final auction - takes haircut
        await expectEvents(facadeTest.runAuctionsForAllTraders(rToken.address), [
          {
            contract: backingManager,
            name: 'TradeSettled',
            args: [anyValue, token1.address, backupToken2.address, sellAmt5, minBuyAmt5],
            emitted: true,
          },
          {
            contract: backingManager,
            name: 'TradeStarted',
            args: [anyValue, backupToken1.address, backupToken2.address, anyValue, anyValue],
            emitted: true,
          },
        ])

        const t3 = await getTrade(backingManager, backupToken1.address)
        const sellAmtRebalance2 = await t3.initBal()

        auctionTimestamp = await getLatestBlockTimestamp()

        // Check new auction
        // Backup Token 1 ->  Backup Token 2 Auction
        await expectTrade(backingManager, {
          sell: backupToken1.address,
          buy: backupToken2.address,
          endTime: auctionTimestamp + Number(config.batchAuctionLength),
          externalId: bn('6'),
        })

        // Check state after sixth auction
        expect(await basketHandler.status()).to.equal(CollateralStatus.SOUND)
        expect(await basketHandler.fullyCollateralized()).to.equal(false)
        expect(await rToken.totalSupply()).to.equal(issueAmount)

        // Check quotes
        ;[, quotes] = await facade.connect(addr1).callStatic.issue(rToken.address, bn('1e18'))
        expect(quotes).to.eql(newQuotes)

        // Perform Mock Bids for the new Token (addr1 has balance)
        // Assume fair price, get all tokens
        await backupToken2.connect(addr1).approve(gnosis.address, sellAmtRebalance2)
        await gnosis.placeBid(6, {
          bidder: addr1.address,
          sellAmount: sellAmtRebalance2,
          buyAmount: sellAmtRebalance2,
        })

        // Advance time till auction ended
        await advanceTime(config.batchAuctionLength.add(100).toString())

        // Close final auction - takes haircut
        await expectEvents(facadeTest.runAuctionsForAllTraders(rToken.address), [
          {
            contract: backingManager,
            name: 'TradeSettled',
            args: [
              anyValue,
              backupToken1.address,
              backupToken2.address,
              sellAmtRebalance2,
              sellAmtRebalance2,
            ],
            emitted: true,
          },
          {
            contract: backingManager,
            name: 'TradeStarted',
            emitted: false,
          },
          {
            contract: rToken,
            name: 'BasketsNeededChanged',
            emitted: true,
          },
        ])

        // Check final state - Haircut taken, stable but price of RToken has been reduced
        expect(await basketHandler.status()).to.equal(CollateralStatus.SOUND)
        expect(await basketHandler.fullyCollateralized()).to.equal(true)

        // Check price in USD of the current RToken - Haircut of ~37.52% taken
        // The default was for 37.5% of backing, so this is pretty awesome
        const exactRTokenPrice = fp('0.6247979797979798')
        const totalAssetValue = issueAmount.mul(exactRTokenPrice).div(fp('1'))
        expect(await facadeTest.callStatic.totalAssetValue(rToken.address)).to.be.closeTo(
          totalAssetValue,
          totalAssetValue.div(bn('1e6'))
        )

        expect(await rToken.totalSupply()).to.equal(issueAmount)
        await expectRTokenPrice(
          rTokenAsset.address,
          exactRTokenPrice,
          ORACLE_ERROR,
          await backingManager.maxTradeSlippage(),
          config.minTradeVolume.mul((await assetRegistry.erc20s()).length)
        )

        // Check quotes - reduced by ~38.15% as well (less collateral is required to match the new price)
        ;[, quotes] = await facade.connect(addr1).callStatic.issue(rToken.address, bn('1e18'))
        const finalQuotes = newQuotes.map((q) => {
          return divCeil(q.mul(exactRTokenPrice), fp('1'))
        })
        expect(quotes).to.eql(finalQuotes)

        // Check Backup tokens available
        const expBackup1 = sellAmt0
          .div(2)
          .add(sellAmt3.div(50).div(2))
          .sub(sellAmtRebalance)
          .sub(sellAmtRebalance2)
        expect(await backupToken1.balanceOf(backingManager.address)).to.be.closeTo(
          expBackup1,
          expBackup1.div(bn('1e3')) // 1 part in a thousand
        )
        const expBackup2 = sellAmt2
          .div(2)
          .add(buyAmt4)
          .add(sellAmtRebalance)
          .add(minBuyAmt5)
          .add(sellAmtRebalance2)
        expect(await backupToken2.balanceOf(backingManager.address)).to.be.closeTo(
          expBackup2,
          expBackup2.div(bn('1e3')) // 1 part in a thousand
        )
      })
    })
  })

  describeGas('Gas Reporting', () => {
    let issueAmount: BigNumber

    beforeEach(async function () {
      issueAmount = bn('100e18')

      // Set backing buffer and max slippage to zero for simplification
      await backingManager.connect(owner).setMaxTradeSlippage(0)
      await backingManager.connect(owner).setBackingBuffer(0)

      // Provide approvals
      await token0.connect(addr1).approve(rToken.address, initialBal)
      await token1.connect(addr1).approve(rToken.address, initialBal)
      await token2.connect(addr1).approve(rToken.address, initialBal)
      await token3Vault.connect(addr1).approve(rToken.address, initialBal)
      await backupToken1.connect(addr1).approve(rToken.address, initialBal)
      await backupToken2.connect(addr1).approve(rToken.address, initialBal)

      // Issue rTokens
      await rToken.connect(addr1).issue(issueAmount)

      // Send BackingManager with nonzero RToken balance to incur maximum gas costs
      await rToken.connect(addr1).transfer(backingManager.address, 1000)

      // Mint some RSR
      await rsr.connect(owner).mint(addr1.address, initialBal)
    })

    it('rebalance() - GnosisTrade ', async () => {
      // Register Collateral
      await assetRegistry.connect(owner).register(backupCollateral1.address)
      await assetRegistry.connect(owner).register(backupCollateral2.address)

      // Set backup configuration - USDT and aUSDT as backup
      await basketHandler
        .connect(owner)
        .setBackupConfig(ethers.utils.formatBytes32String('USD'), bn(2), [
          backupToken1.address,
          backupToken2.address,
        ])

      // Perform stake
      const stakeAmount: BigNumber = bn('10000e18')
      await rsr.connect(addr1).approve(stRSR.address, stakeAmount)
      await stRSR.connect(addr1).stake(stakeAmount)

      // Set Token2 to hard default - Reducing rate
      await token2.setExchangeRate(fp('0.99'))

      const bkpTokenRefAmt: BigNumber = bn('0.125e18')

      // Mark Default - Perform basket switch
      await assetRegistry.refresh()
      await expect(basketHandler.refreshBasket()).to.emit(basketHandler, 'BasketSet')
      await advanceTime(config.tradingDelay.toNumber())
      await advanceTime(config.warmupPeriod.toNumber())
      await advanceTime(config.batchAuctionLength.toNumber())

      // Run auctions - First Settle trades then Manage Funds
      // Will sell all balance of token2
      const sellAmt2 = await token2.balanceOf(backingManager.address)
      await expect(backingManager.settleTrade(token2.address)).to.be.revertedWith('no trade open')
      await snapshotGasCost(backingManager.rebalance(TradeKind.BATCH_AUCTION))

      // Another call should not create any new auctions if still ongoing
      await expect(backingManager.settleTrade(token2.address)).to.be.revertedWith(
        'cannot settle yet'
      )

      // Perform Mock Bids for the new Token (addr1 has balance)
      // Get minBuyAmt, we will have now surplus of backupToken1
      const minBuyAmt2 = await toMinBuyAmt(sellAmt2, fp('0.99'), fp('1'))
      await backupToken1.connect(addr1).approve(gnosis.address, minBuyAmt2)
      await gnosis.placeBid(0, {
        bidder: addr1.address,
        sellAmount: sellAmt2,
        buyAmount: minBuyAmt2,
      })

      // Advance time till auction ended
      await advanceTime(config.batchAuctionLength.add(100).toString())

      // End current auction, should start a new one to sell the new surplus of Backup Token 1
      const requiredBkpToken: BigNumber = issueAmount.mul(bkpTokenRefAmt).div(BN_SCALE_FACTOR)
      const sellAmtBkp1: BigNumber = minBuyAmt2.sub(requiredBkpToken)
      const minBuyAmtBkp1: BigNumber = await toMinBuyAmt(sellAmtBkp1, fp('1'), fp('1'))

      // Run auctions - First Settle trades then Manage Funds
      await snapshotGasCost(backingManager.settleTrade(token2.address))
      await advanceTime(12)
      await snapshotGasCost(backingManager.rebalance(TradeKind.BATCH_AUCTION))

      // Perform Mock Bids for the new Token (addr1 has balance)
      // Assume fair price, get all of them
      await backupToken2.connect(addr1).approve(gnosis.address, minBuyAmtBkp1)
      await gnosis.placeBid(1, {
        bidder: addr1.address,
        sellAmount: sellAmtBkp1,
        buyAmount: minBuyAmtBkp1,
      })

      // Advance time till auction ended
      await advanceTime(config.batchAuctionLength.add(100).toString())

      // End current auction, should start a new one to sell RSR for collateral
      const buyAmtBidRSR: BigNumber = requiredBkpToken.sub(minBuyAmtBkp1)
      const sellAmtRSR: BigNumber = buyAmtBidRSR // approximation

      // Run auctions - First Settle trades then Manage Funds
      await snapshotGasCost(backingManager.settleTrade(backupToken1.address))
      await advanceTime(12)
      await snapshotGasCost(backingManager.rebalance(TradeKind.BATCH_AUCTION))

      // Perform Mock Bids for RSR (addr1 has balance)
      // Assume fair price RSR = 1 get all of them - Leave a surplus of RSR to be returned
      await backupToken2.connect(addr1).approve(gnosis.address, buyAmtBidRSR)
      await gnosis.placeBid(2, {
        bidder: addr1.address,
        sellAmount: sellAmtRSR.sub(1000),
        buyAmount: buyAmtBidRSR,
      })

      // Advance time till auction ended
      await advanceTime(config.batchAuctionLength.add(100).toString())

      expect(await backingManager.tradesOpen()).to.equal(1)
      // End current auction
      await snapshotGasCost(backingManager.settleTrade(rsr.address))
      expect(await backingManager.tradesOpen()).to.equal(0)
    })

    it('rebalance() - DutchTrade ', async () => {
      // Register Collateral
      await assetRegistry.connect(owner).register(backupCollateral1.address)

      // Set backup configuration - USDT and aUSDT as backup
      await basketHandler
        .connect(owner)
        .setBackupConfig(ethers.utils.formatBytes32String('USD'), bn(1), [backupToken1.address])

      // Perform stake
      const stakeAmount: BigNumber = bn('10000e18')
      await rsr.connect(addr1).approve(stRSR.address, stakeAmount)
      await stRSR.connect(addr1).stake(stakeAmount)

      // Set Token2 to hard default - Reducing rate
      await token2.setExchangeRate(fp('0.25'))

      // Mark Default - Perform basket switch
      await assetRegistry.refresh()
      await expect(basketHandler.refreshBasket()).to.emit(basketHandler, 'BasketSet')
      await advanceTime(config.tradingDelay.toNumber())
      await advanceTime(config.warmupPeriod.toNumber())
      await advanceTime(config.dutchAuctionLength.toNumber())

      // Run auctions - First Settle trades then Manage Funds
      // Will sell all balance of token2
      await expect(backingManager.settleTrade(token2.address)).to.be.revertedWith('no trade open')
      await snapshotGasCost(backingManager.rebalance(TradeKind.DUTCH_AUCTION))

      // Another call should not create any new auctions if still ongoing
      await expect(backingManager.settleTrade(token2.address)).to.be.revertedWith(
        'cannot settle yet'
      )

      // Bid + settle DutchTrade
      const tradeAddr = await backingManager.trades(token2.address)
      const trade = await ethers.getContractAt('DutchTrade', tradeAddr)
      await backupToken1.connect(addr1).approve(trade.address, initialBal)
      await snapshotGasCost(trade.connect(addr1).bid())

      // Expect new trade started
      expect(await backingManager.tradesOpen()).to.equal(1)
      expect(await backingManager.trades(token2.address)).to.equal(ZERO_ADDRESS)
      expect(await backingManager.trades(rsr.address)).to.not.equal(ZERO_ADDRESS)
      await expect(backingManager.settleTrade(rsr.address)).to.be.revertedWith('cannot settle yet')
    })
  })
})<|MERGE_RESOLUTION|>--- conflicted
+++ resolved
@@ -18,11 +18,8 @@
   Asset,
   ATokenFiatCollateral,
   CTokenMock,
-<<<<<<< HEAD
   DutchTrade,
-=======
   CTokenVaultMock,
->>>>>>> e234148d
   ERC20Mock,
   FacadeRead,
   FacadeTest,
