--- conflicted
+++ resolved
@@ -2260,9 +2260,6 @@
           await advanceTime(config.batchAuctionLength.add(100).toString())
 
           // Run auctions - will end current, and will open a new auction for the same amount
-<<<<<<< HEAD
-          const leftoverSellAmt = issueAmount.sub(sellAmt)
-=======
           await expectEvents(facadeTest.runAuctionsForAllTraders(rToken.address), [
             {
               contract: backingManager,
@@ -2320,7 +2317,6 @@
 
           // Run auctions - will end current, and will open a new auction for the remaining amount
           const leftoverSellAmt = issueAmount.sub(sellAmt.mul(2))
->>>>>>> 72fc1f6e
           const leftoverMinBuyAmt = await toMinBuyAmt(leftoverSellAmt, fp('0.5'), fp('1'))
           await expectEvents(facadeTest.runAuctionsForAllTraders(rToken.address), [
             {
@@ -2381,16 +2377,11 @@
           // Advance time till auction ended
           await advanceTime(config.batchAuctionLength.add(100).toString())
 
-<<<<<<< HEAD
-          // Run auctions - will end current, and will open a new auction for the same amount
-          const buyAmtBidRSR: BigNumber = issueAmount.sub(minBuyAmt.add(leftoverMinBuyAmt)).add(1)
-=======
           // End current auction, should start a new one to sell RSR for collateral
           // ~51e18 Tokens left to buy - Sets Buy amount as independent value
           const buyAmtBidRSR: BigNumber = issueAmount
             .sub(minBuyAmt.mul(2).add(leftoverMinBuyAmt))
             .add(1)
->>>>>>> 72fc1f6e
           await expectEvents(facadeTest.runAuctionsForAllTraders(rToken.address), [
             {
               contract: backingManager,
