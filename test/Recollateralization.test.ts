import { loadFixture } from '@nomicfoundation/hardhat-network-helpers'
import { anyValue } from '@nomicfoundation/hardhat-chai-matchers/withArgs'
import { SignerWithAddress } from '@nomiclabs/hardhat-ethers/signers'
import { expect } from 'chai'
import { BigNumber, ContractFactory, constants } from 'ethers'
import { ethers } from 'hardhat'
import { IConfig } from '../common/configuration'
import {
  BN_SCALE_FACTOR,
  CollateralStatus,
  TradeKind,
  MAX_UINT256,
  ZERO_ADDRESS,
} from '../common/constants'
import { expectEvents } from '../common/events'
import { bn, fp, pow10, toBNDecimals, divCeil } from '../common/numbers'
import {
  Asset,
  ATokenFiatCollateral,
  CTokenMock,
  DutchTrade,
  ERC20Mock,
  FacadeTest,
  FiatCollateral,
  GnosisMock,
  IAssetRegistry,
  MockV3Aggregator,
  RTokenAsset,
  StaticATokenMock,
  TestIBackingManager,
  TestIBasketHandler,
  TestIBroker,
  TestIFacade,
  TestIMain,
  TestIRToken,
  TestIStRSR,
  USDCMock,
  DutchTradeRouter,
} from '../typechain'
import {
  advanceTime,
  advanceBlocks,
  getLatestBlockTimestamp,
  getLatestBlockNumber,
} from './utils/time'
import {
  Collateral,
  defaultFixture,
  defaultFixtureNoBasket,
  Implementation,
  IMPLEMENTATION,
  ORACLE_ERROR,
  DECAY_DELAY,
  ORACLE_TIMEOUT,
  PRICE_TIMEOUT,
} from './fixtures'
import snapshotGasCost from './utils/snapshotGasCost'
import { expectTrade, getTrade, dutchBuyAmount } from './utils/trades'
import { withinQuad } from './utils/matchers'
import { expectRTokenPrice, expectUnpriced, setOraclePrice } from './utils/oracles'
import { useEnv } from '#/utils/env'
import { mintCollaterals } from './utils/tokens'

const DEFAULT_THRESHOLD = fp('0.01') // 1%

const describeGas =
  IMPLEMENTATION == Implementation.P1 && useEnv('REPORT_GAS') ? describe.only : describe.skip

describe(`Recollateralization - P${IMPLEMENTATION}`, () => {
  let owner: SignerWithAddress
  let addr1: SignerWithAddress
  let addr2: SignerWithAddress

  // Assets
  let collateral: Collateral[]

  // Non-backing assets
  let rsr: ERC20Mock
  let aaveToken: ERC20Mock
  let aaveAsset: Asset

  // Trading
  let gnosis: GnosisMock

  // Tokens and Assets
  let initialBal: BigNumber
  let token0: ERC20Mock
  let token1: USDCMock
  let token2: StaticATokenMock
  let token3: CTokenMock
  let backupToken1: ERC20Mock
  let backupToken2: ERC20Mock
  let collateral0: FiatCollateral
  let collateral1: FiatCollateral
  let backupCollateral1: FiatCollateral
  let backupCollateral2: ATokenFiatCollateral
  let basket: Collateral[]
  let basketsNeededAmts: BigNumber[]
  let rTokenAsset: RTokenAsset

  // Config values
  let config: IConfig

  // Contracts to retrieve after deploy
  let rToken: TestIRToken
  let stRSR: TestIStRSR
  let facade: TestIFacade
  let facadeTest: FacadeTest
  let assetRegistry: IAssetRegistry
  let backingManager: TestIBackingManager
  let basketHandler: TestIBasketHandler
  let main: TestIMain
  let broker: TestIBroker

  interface IBackingInfo {
    tokens: string[]
    quantities: BigNumber[]
  }

  const expectCurrentBacking = async (backingInfo: Partial<IBackingInfo>) => {
    const tokens = await facade.basketTokens(rToken.address)
    expect(tokens).to.eql(backingInfo.tokens)

    for (let i = 0; i < tokens.length; i++) {
      const tok = await ethers.getContractAt('ERC20Mock', tokens[i])
      const q = backingInfo.quantities ? backingInfo.quantities[i] : 0
      expect(await tok.balanceOf(backingManager.address)).to.eql(q)
    }
  }

  // Computes the minBuyAmt for a sellAmt at two prices
  // sellPrice + buyPrice should not be the low and high estimates, but rather the oracle prices
  const toMinBuyAmt = async (
    sellAmt: BigNumber,
    sellPrice: BigNumber,
    buyPrice: BigNumber
  ): Promise<BigNumber> => {
    // do all muls first so we don't round unnecessarily
    // a = loss due to max trade slippage
    // b = loss due to selling token at the low price
    // c = loss due to buying token at the high price
    // mirrors the math from TradeLib ~L:57

    const lowSellPrice = sellPrice.sub(sellPrice.mul(ORACLE_ERROR).div(BN_SCALE_FACTOR))
    const highBuyPrice = buyPrice.add(buyPrice.mul(ORACLE_ERROR).div(BN_SCALE_FACTOR))
    const product = sellAmt
      .mul(fp('1').sub(await backingManager.maxTradeSlippage())) // (a)
      .mul(lowSellPrice) // (b)

    return divCeil(divCeil(product, highBuyPrice), BN_SCALE_FACTOR) // (c)
  }

  const doFixtureSetup = async (setBasket: boolean) => {
    let erc20s: ERC20Mock[]

      // Deploy fixture
    ;({
      rsr,
      aaveToken,
      aaveAsset,
      erc20s,
      collateral,
      basket,
      basketsNeededAmts,
      config,
      rToken,
      stRSR,
      gnosis,
      facade,
      facadeTest,
      assetRegistry,
      backingManager,
      basketHandler,
      main,
      rTokenAsset,
      broker,
    } = await loadFixture(setBasket ? defaultFixture : defaultFixtureNoBasket))
    token0 = <ERC20Mock>erc20s[collateral.indexOf(basket[0])]
    token1 = <USDCMock>erc20s[collateral.indexOf(basket[1])]
    token2 = <StaticATokenMock>erc20s[collateral.indexOf(basket[2])]
    token3 = <CTokenMock>await ethers.getContractAt('CTokenMock', await basket[3].erc20())

    // Set Aave revenue token
    await token2.setAaveToken(aaveToken.address)

    collateral0 = <FiatCollateral>basket[0]
    collateral1 = <FiatCollateral>basket[1]
    // collateral2 = <ATokenFiatCollateral>basket[2]
    // collateral3 = <CTokenFiatCollateral>basket[3]

    // Backup tokens and collaterals - USDT - aUSDT - aUSDC - aBUSD
    backupToken1 = erc20s[2] // USDT
    backupCollateral1 = <FiatCollateral>collateral[2]
    backupToken2 = erc20s[9] // aUSDT
    backupCollateral2 = <ATokenFiatCollateral>collateral[9]

    // Mint initial balances
    initialBal = bn('1000000e18')
    await mintCollaterals(owner, [addr1, addr2], initialBal, basket)

    await backupToken1.connect(owner).mint(addr1.address, initialBal)
    await backupToken2.connect(owner).mint(addr1.address, initialBal)

    await backupToken1.connect(owner).mint(addr2.address, initialBal)
    await backupToken2.connect(owner).mint(addr2.address, initialBal)

    if (IMPLEMENTATION === Implementation.P1) {
      await (
        await ethers.getContractAt('BackingManagerP1', backingManager.address)
      ).cacheComponents()
    }
  }

  beforeEach(async () => {
    ;[owner, addr1, addr2] = await ethers.getSigners()
    await doFixtureSetup(true)
  })

  describe('Default Handling - Basket Selection', function () {
    context('With issued Rtokens', function () {
      let issueAmount: BigNumber
      let initialTokens: string[]
      let initialQuantities: BigNumber[]
      let initialQuotes: BigNumber[]
      let quotes: BigNumber[]

      beforeEach(async function () {
        issueAmount = bn('100e18')
        initialQuotes = [bn('0.25e18'), bn('0.25e6'), bn('0.25e18'), bn('1.25e9')]
        initialQuantities = initialQuotes.map((q) => {
          return q.mul(issueAmount).div(BN_SCALE_FACTOR)
        })

        initialTokens = await Promise.all(
          basket.map(async (c): Promise<string> => {
            return await c.erc20()
          })
        )

        // Provide approvals
        await token0.connect(addr1).approve(rToken.address, initialBal)
        await token1.connect(addr1).approve(rToken.address, initialBal)
        await token2.connect(addr1).approve(rToken.address, initialBal)
        await token3.connect(addr1).approve(rToken.address, initialBal)
        await backupToken1.connect(addr1).approve(rToken.address, initialBal)
        await backupToken2.connect(addr1).approve(rToken.address, initialBal)

        // Issue rTokens
        await rToken.connect(addr1).issue(issueAmount)
      })

      it('Should select backup config correctly - Single backup token', async () => {
        // Register Collateral
        await assetRegistry.connect(owner).register(backupCollateral1.address)

        // Set backup configuration - USDT as backup
        await basketHandler
          .connect(owner)
          .setBackupConfig(ethers.utils.formatBytes32String('USD'), bn(1), [backupToken1.address])

        // Check initial state
        expect(await basketHandler.status()).to.equal(CollateralStatus.SOUND)
        expect(await basketHandler.fullyCollateralized()).to.equal(true)
        await expectCurrentBacking({
          tokens: initialTokens,
          quantities: initialQuantities,
        })
        ;[, quotes] = await facade.connect(addr1).callStatic.issue(rToken.address, bn('1e18'))
        expect(quotes).to.eql(initialQuotes)

        // Set Token1 to default - 50% price reduction
        await setOraclePrice(collateral1.address, bn('0.5e8'))

        // Mark default as probable
        await collateral1.refresh()

        // Check state - No changes
        expect(await basketHandler.status()).to.equal(CollateralStatus.IFFY)
        expect(await basketHandler.fullyCollateralized()).to.equal(true)
        await expectCurrentBacking({
          tokens: initialTokens,
          quantities: initialQuantities,
        })

        // Advance time post delayUntilDefault
        await advanceTime((await collateral1.delayUntilDefault()).toString())

        // Confirm default
        await collateral1.refresh()

        // Check state
        expect(await basketHandler.status()).to.equal(CollateralStatus.DISABLED)
        expect(await basketHandler.fullyCollateralized()).to.equal(false)
        expect(await facadeTest.callStatic.totalAssetValue(rToken.address)).to.equal(bn('87.5e18')) // 50% of 25% value lost
        await expectCurrentBacking({
          tokens: initialTokens,
          quantities: initialQuantities,
        })

        // Basket should switch
        const newTokens = [
          initialTokens[0],
          initialTokens[2],
          initialTokens[3],
          backupToken1.address,
        ]
        const newQuantities = [
          initialQuantities[0],
          initialQuantities[2],
          initialQuantities[3],
          bn('0'),
        ]
        await expect(basketHandler.refreshBasket())
          .to.emit(basketHandler, 'BasketSet')
          .withArgs(2, newTokens, basketsNeededAmts, false)

        // Check state - Basket switch
        expect(await basketHandler.status()).to.equal(CollateralStatus.SOUND)
        expect(await basketHandler.fullyCollateralized()).to.equal(false)
        await expectCurrentBacking({
          tokens: newTokens,
          quantities: newQuantities,
        })
        ;[, quotes] = await facade.connect(addr1).callStatic.issue(rToken.address, bn('1e18'))
        expect(quotes).to.eql([initialQuotes[0], initialQuotes[2], initialQuotes[3], bn('0.25e18')])
      })

      it('Should select backup config correctly - Multiple backup tokens', async () => {
        // Register Collateral
        await assetRegistry.connect(owner).register(backupCollateral1.address)
        await assetRegistry.connect(owner).register(backupCollateral2.address)

        // Set backup configuration - USDT and aUSDT as backup
        await basketHandler
          .connect(owner)
          .setBackupConfig(ethers.utils.formatBytes32String('USD'), bn(2), [
            backupToken1.address,
            backupToken2.address,
          ])

        // Check initial state
        expect(await basketHandler.status()).to.equal(CollateralStatus.SOUND)
        expect(await basketHandler.fullyCollateralized()).to.equal(true)
        await expectCurrentBacking({
          tokens: initialTokens,
          quantities: initialQuantities,
        })
        ;[, quotes] = await facade.connect(addr1).callStatic.issue(rToken.address, bn('1e18'))
        expect(quotes).to.eql(initialQuotes)

        // Set Token2 to hard default - Decrease rate
        await token2.setExchangeRate(fp('0.99'))

        // Basket should switch as default is detected immediately
        const newTokens = [
          initialTokens[0],
          initialTokens[1],
          initialTokens[3],
          backupToken1.address,
          backupToken2.address,
        ]
        const newQuantities = [
          initialQuantities[0],
          initialQuantities[1],
          initialQuantities[3],
          bn('0'),
          bn('0'),
        ]

        const newRefAmounts = [
          basketsNeededAmts[0],
          basketsNeededAmts[1],
          basketsNeededAmts[3],
          fp('0.125'),
          fp('0.125'),
        ]
        await assetRegistry.refresh()

        // Check state
        expect(await basketHandler.status()).to.equal(CollateralStatus.DISABLED)

        // Refresh basket
        await expect(basketHandler.refreshBasket())
          .to.emit(basketHandler, 'BasketSet')
          .withArgs(2, newTokens, newRefAmounts, false)

        // Check state - Basket switch
        expect(await basketHandler.status()).to.equal(CollateralStatus.SOUND)
        expect(await basketHandler.fullyCollateralized()).to.equal(false)
        await expectCurrentBacking({
          tokens: newTokens,
          quantities: newQuantities,
        })
        ;[, quotes] = await facade.connect(addr1).callStatic.issue(rToken.address, bn('1e18'))
        expect(quotes).to.eql([
          initialQuotes[0],
          initialQuotes[1],
          initialQuotes[3],
          bn('0.125e18'),
          bn('0.125e18'),
        ])
      })

      it('Should replace ATokens/CTokens if underlying erc20 defaults', async () => {
        // Register Collateral
        await assetRegistry.connect(owner).register(backupCollateral1.address)

        // Set backup configuration - USDT as backup
        await basketHandler
          .connect(owner)
          .setBackupConfig(ethers.utils.formatBytes32String('USD'), bn(1), [backupToken1.address])

        // Check initial state
        expect(await basketHandler.status()).to.equal(CollateralStatus.SOUND)
        expect(await basketHandler.fullyCollateralized()).to.equal(true)
        await expectCurrentBacking({
          tokens: initialTokens,
          quantities: initialQuantities,
        })
        ;[, quotes] = await facade.connect(addr1).callStatic.issue(rToken.address, bn('1e18'))
        expect(quotes).to.eql(initialQuotes)

        // Set Token0 to default - 50% price reduction
        await setOraclePrice(collateral0.address, bn('0.5e8'))

        // Mark default as probable
        await assetRegistry.refresh()

        // Check state - No changes
        expect(await basketHandler.status()).to.equal(CollateralStatus.IFFY)
        expect(await basketHandler.fullyCollateralized()).to.equal(true)
        await expectCurrentBacking({
          tokens: initialTokens,
          quantities: initialQuantities,
        })

        // Basket should not switch yet
        await expect(basketHandler.refreshBasket())

        // Advance time post delayUntilDefault
        await advanceTime((await collateral0.delayUntilDefault()).toString())

        // Basket should switch, default is confirmed
        const newTokens = [initialTokens[1], backupToken1.address]
        const newQuantities = [initialQuantities[1], bn('0')]
        const newRefAmounts = [basketsNeededAmts[1], fp('0.75')]

        await assetRegistry.refresh()
        await expect(basketHandler.refreshBasket())
          .to.emit(basketHandler, 'BasketSet')
          .withArgs(3, newTokens, newRefAmounts, false)

        // Check state - Basket switch
        expect(await basketHandler.status()).to.equal(CollateralStatus.SOUND)
        expect(await basketHandler.fullyCollateralized()).to.equal(false)
        await expectCurrentBacking({
          tokens: newTokens,
          quantities: newQuantities,
        })
        ;[, quotes] = await facade.connect(addr1).callStatic.issue(rToken.address, bn('1e18'))
        expect(quotes).to.eql([initialQuotes[1], bn('0.75e18')])
      })

      it('Should combine weights if collateral is merged in the new basket', async () => {
        // Set backup configuration - USDT and cDAI as backup (cDai will be ignored as will be defaulted later)
        await basketHandler
          .connect(owner)
          .setBackupConfig(ethers.utils.formatBytes32String('USD'), bn(2), [
            token0.address,
            token3.address,
          ])

        // Check initial state
        expect(await basketHandler.status()).to.equal(CollateralStatus.SOUND)
        expect(await basketHandler.fullyCollateralized()).to.equal(true)
        await expectCurrentBacking({
          tokens: initialTokens,
          quantities: initialQuantities,
        })
        ;[, quotes] = await facade.connect(addr1).callStatic.issue(rToken.address, bn('1e18'))
        expect(quotes).to.eql(initialQuotes)

        // Set Token3 to hard default - Decrease rate (cDai)
        await token3.setExchangeRate(fp('0.8'))

        // Basket should switch as default is detected immediately
        const newTokens = [initialTokens[0], initialTokens[1], initialTokens[2]]
        const newQuantities = [initialQuantities[0], initialQuantities[1], initialQuantities[2]]
        const newRefAmounts = [
          basketsNeededAmts[0].mul(2),
          basketsNeededAmts[1],
          basketsNeededAmts[2],
        ]
        await assetRegistry.refresh()
        await expect(basketHandler.refreshBasket())
          .to.emit(basketHandler, 'BasketSet')
          .withArgs(2, newTokens, newRefAmounts, false)

        // Check state - Basket switch
        expect(await basketHandler.status()).to.equal(CollateralStatus.SOUND)
        expect(await basketHandler.fullyCollateralized()).to.equal(false)
        await expectCurrentBacking({
          tokens: newTokens,
          quantities: newQuantities,
        })
        ;[, quotes] = await facade.connect(addr1).callStatic.issue(rToken.address, bn('1e18'))
        // Incremented the weight for token0
        expect(quotes).to.eql([bn('0.5e18'), initialQuotes[1], initialQuotes[2]])
      })

      it('Should handle not having a valid backup', async () => {
        // Check initial state
        expect(await basketHandler.status()).to.equal(CollateralStatus.SOUND)
        expect(await basketHandler.fullyCollateralized()).to.equal(true)
        await expectCurrentBacking({
          tokens: initialTokens,
          quantities: initialQuantities,
        })
        ;[, quotes] = await facade.connect(addr1).callStatic.issue(rToken.address, bn('1e18'))
        expect(quotes).to.eql(initialQuotes)

        // Set Token1 to default - 50% price reduction
        await setOraclePrice(collateral1.address, bn('0.5e8'))

        // Mark default as probable
        await collateral1.refresh()

        // Advance time post delayUntilDefault
        await advanceTime((await collateral1.delayUntilDefault()).toString())

        // Confirm default
        await collateral1.refresh()

        // Basket switches to empty basket
        await expect(basketHandler.refreshBasket())
          .to.emit(basketHandler, 'BasketSet')
          .withArgs(1, [], [], true)

        // Check state - Basket is disabled even though fully collateralized
        expect(await basketHandler.status()).to.equal(CollateralStatus.DISABLED)
        expect(await basketHandler.fullyCollateralized()).to.equal(false)

        // Cannot issue because collateral is not sound
        await expect(rToken.connect(addr1).issue(bn('1e18'))).to.be.revertedWith('basket not ready')
      })

      it('Should handle having invalid tokens in the backup configuration', async () => {
        // Register Collateral
        await assetRegistry.connect(owner).register(backupCollateral1.address)
        await assetRegistry.connect(owner).register(backupCollateral2.address)

        // Set backup configuration - USDT and aUSDT as backup
        await basketHandler
          .connect(owner)
          .setBackupConfig(ethers.utils.formatBytes32String('USD'), bn(2), [
            backupToken1.address,
            backupToken2.address,
          ])

        // Unregister one of the tokens
        await assetRegistry.connect(owner).unregister(backupCollateral1.address)
        await basketHandler.refreshBasket()

        // Check initial state
        expect(await basketHandler.status()).to.equal(CollateralStatus.SOUND)
        expect(await basketHandler.fullyCollateralized()).to.equal(true)
        await expectCurrentBacking({
          tokens: initialTokens,
          quantities: initialQuantities,
        })
        ;[, quotes] = await facade.connect(addr1).callStatic.issue(rToken.address, bn('1e18'))
        expect(quotes).to.eql(initialQuotes)

        // Set Token2 to hard default - Decrease rate
        await token2.setExchangeRate(fp('0.99'))

        // Basket should switch as default is detected immediately
        // Should ignore the unregistered one and skip use the valid one
        const newTokens = [
          initialTokens[0],
          initialTokens[1],
          initialTokens[3],
          backupToken2.address,
        ]
        const newQuantities = [
          initialQuantities[0],
          initialQuantities[1],
          initialQuantities[3],
          bn('0'),
        ]

        const newRefAmounts = [
          basketsNeededAmts[0],
          basketsNeededAmts[1],
          basketsNeededAmts[3],
          fp('0.25'),
        ]
        await assetRegistry.refresh()
        await expect(basketHandler.refreshBasket())
          .to.emit(basketHandler, 'BasketSet')
          .withArgs(3, newTokens, newRefAmounts, false)

        // Check state - Basket switch
        expect(await basketHandler.status()).to.equal(CollateralStatus.SOUND)
        expect(await basketHandler.fullyCollateralized()).to.equal(false)
        await expectCurrentBacking({
          tokens: newTokens,
          quantities: newQuantities,
        })
        ;[, quotes] = await facade.connect(addr1).callStatic.issue(rToken.address, bn('1e18'))
        expect(quotes).to.eql([initialQuotes[0], initialQuotes[1], initialQuotes[3], bn('0.25e18')])
      })
    })

    context('With multiple targets -- USD + EUR', function () {
      let issueAmount: BigNumber
      let newEURCollateral: FiatCollateral
      let backupEURCollateral: Collateral
      let initialTokens: string[]
      let initialQuantities: BigNumber[]
      let initialQuotes: BigNumber[]
      let quotes: BigNumber[]

      beforeEach(async function () {
        await doFixtureSetup(false) // don't set an initial prime basket

        // Issue some RTokens to user
        issueAmount = bn('100e18')

        // Swap asset to have EUR target for token1
        const FiatCollateralFactory: ContractFactory = await ethers.getContractFactory(
          'FiatCollateral'
        )
        const ChainlinkFeedFactory = await ethers.getContractFactory('MockV3Aggregator')

        const newEURFeed = await ChainlinkFeedFactory.deploy(8, bn('1e8'))
        newEURCollateral = <FiatCollateral>await FiatCollateralFactory.deploy({
          priceTimeout: PRICE_TIMEOUT,
          chainlinkFeed: newEURFeed.address,
          oracleError: ORACLE_ERROR,
          erc20: token1.address,
          maxTradeVolume: config.rTokenMaxTradeVolume,
          oracleTimeout: ORACLE_TIMEOUT,
          targetName: ethers.utils.formatBytes32String('EUR'),
          defaultThreshold: DEFAULT_THRESHOLD,
          delayUntilDefault: await collateral1.delayUntilDefault(),
        })

        const backupEURFeed = await ChainlinkFeedFactory.deploy(8, bn('1e8'))
        backupEURCollateral = <Collateral>await FiatCollateralFactory.deploy({
          priceTimeout: PRICE_TIMEOUT,
          chainlinkFeed: backupEURFeed.address,
          oracleError: ORACLE_ERROR,
          erc20: backupToken1.address,
          maxTradeVolume: config.rTokenMaxTradeVolume,
          oracleTimeout: ORACLE_TIMEOUT,
          targetName: ethers.utils.formatBytes32String('EUR'),
          defaultThreshold: DEFAULT_THRESHOLD,
          delayUntilDefault: await backupCollateral1.delayUntilDefault(),
        })
        // Swap asset
        await assetRegistry.swapRegistered(newEURCollateral.address)

        // Setup new basket with two tokens with different targets
        initialTokens = [token0.address, token1.address]
        await basketHandler.connect(owner).setPrimeBasket(initialTokens, [fp('0.5'), fp('0.5')])
        await basketHandler.connect(owner).refreshBasket()

        // Advance time post warmup period - SOUND just regained
        await advanceTime(Number(config.warmupPeriod) + 1)

        // Set initial values
        initialQuotes = [bn('0.5e18'), bn('0.5e6')]
        initialQuantities = initialQuotes.map((q) => {
          return q.mul(issueAmount).div(BN_SCALE_FACTOR)
        })

        // Provide approvals
        await token0.connect(addr1).approve(rToken.address, initialBal)
        await token1.connect(addr1).approve(rToken.address, initialBal)
        await backupToken1.connect(addr1).approve(rToken.address, initialBal)

        // Issue rTokens
        await rToken.connect(addr1).issue(issueAmount)
      })

      it('Should select backup config correctly - EUR token', async () => {
        // Register Collateral
        await assetRegistry.connect(owner).register(backupEURCollateral.address)

        // Set backup configuration - Backup EUR Collateral as backup
        await basketHandler
          .connect(owner)
          .setBackupConfig(ethers.utils.formatBytes32String('EUR'), bn(1), [backupToken1.address])

        // Check initial state
        expect(await basketHandler.status()).to.equal(CollateralStatus.SOUND)
        expect(await basketHandler.fullyCollateralized()).to.equal(true)
        await expectCurrentBacking({
          tokens: initialTokens,
          quantities: initialQuantities,
        })
        ;[, quotes] = await facade.connect(addr1).callStatic.issue(rToken.address, bn('1e18'))
        expect(quotes).to.eql(initialQuotes)

        // Set new EUR Token to default - 50% price reduction
        await setOraclePrice(newEURCollateral.address, bn('0.5e8'))

        // Mark default as probable
        await newEURCollateral.refresh()

        // Advance time post delayUntilDefault
        await advanceTime((await newEURCollateral.delayUntilDefault()).toString())

        // Confirm default
        await newEURCollateral.refresh()

        // Check state
        expect(await basketHandler.status()).to.equal(CollateralStatus.DISABLED)
        expect(await basketHandler.fullyCollateralized()).to.equal(false)
        expect(await facadeTest.callStatic.totalAssetValue(rToken.address)).to.equal(bn('75e18')) // 50% of 50% retained
        await expectCurrentBacking({
          tokens: initialTokens,
          quantities: initialQuantities,
        })

        // Basket should switch
        const newTokens = [initialTokens[0], backupToken1.address]
        const newQuantities = [initialQuantities[0], bn('0')]
        const newRefAmounts = [fp('0.5'), fp('0.5')]
        await expect(basketHandler.refreshBasket())
          .to.emit(basketHandler, 'BasketSet')
          .withArgs(2, newTokens, newRefAmounts, false)

        // Check state - Basket switch in EUR targets
        expect(await basketHandler.status()).to.equal(CollateralStatus.SOUND)
        expect(await basketHandler.fullyCollateralized()).to.equal(false)
        await expectCurrentBacking({
          tokens: newTokens,
          quantities: newQuantities,
        })
        ;[, quotes] = await facade.connect(addr1).callStatic.issue(rToken.address, bn('1e18'))
        expect(quotes).to.eql([initialQuotes[0], bn('0.5e18')])
      })

      it('Should handle not having a valid backup for a specific target', async () => {
        // Register Collateral
        await assetRegistry.connect(owner).register(backupEURCollateral.address)

        // Set backup configuration - Backup EUR Collateral as backup
        await basketHandler
          .connect(owner)
          .setBackupConfig(ethers.utils.formatBytes32String('EUR'), bn(1), [backupToken1.address])

        // Check initial state
        expect(await basketHandler.status()).to.equal(CollateralStatus.SOUND)
        expect(await basketHandler.fullyCollateralized()).to.equal(true)
        await expectCurrentBacking({
          tokens: initialTokens,
          quantities: initialQuantities,
        })
        ;[, quotes] = await facade.connect(addr1).callStatic.issue(rToken.address, bn('1e18'))
        expect(quotes).to.eql(initialQuotes)

        // Set the USD Token to default - 50% price reduction
        await setOraclePrice(collateral0.address, bn('0.5e8'))

        // Mark default as probable
        await collateral0.refresh()

        // Advance time post delayUntilDefault
        await advanceTime((await collateral0.delayUntilDefault()).toString())

        // Confirm default
        await collateral0.refresh()

        // Check state
        expect(await basketHandler.status()).to.equal(CollateralStatus.DISABLED)
        expect(await basketHandler.fullyCollateralized()).to.equal(false)
        expect(await facadeTest.callStatic.totalAssetValue(rToken.address)).to.equal(bn('75e18')) // 50% of 50% retained
        await expectCurrentBacking({
          tokens: initialTokens,
          quantities: initialQuantities,
        })

        // Basket should switch to empty and defaulted
        await expect(basketHandler.refreshBasket())
          .to.emit(basketHandler, 'BasketSet')
          .withArgs(1, [], [], true)

        // Check state - Basket is disabled
        expect(await basketHandler.status()).to.equal(CollateralStatus.DISABLED)
        expect(await basketHandler.fullyCollateralized()).to.equal(false)

        // Cannot issue because collateral is not sound
        await expect(rToken.connect(addr1).issue(bn('1e18'))).to.be.revertedWith('basket not ready')
      })
    })
  })

  describe('Recollateralization', function () {
    context('With very simple Basket - Single stablecoin', function () {
      let issueAmount: BigNumber
      let stakeAmount: BigNumber

      beforeEach(async function () {
        // Issue some RTokens to user
        issueAmount = bn('100e18')
        stakeAmount = bn('10000e18')

        // Setup new basket with single token
        await basketHandler.connect(owner).setPrimeBasket([token0.address], [fp('1')])
        await basketHandler.connect(owner).refreshBasket()

        // Provide approvals
        await token0.connect(addr1).approve(rToken.address, initialBal)

        // Issue rTokens
        await rToken.connect(addr1).issue(issueAmount)

        // Stake some RSR
        await rsr.connect(owner).mint(addr1.address, initialBal)
        await rsr.connect(addr1).approve(stRSR.address, stakeAmount)
        await stRSR.connect(addr1).stake(stakeAmount)
      })

      it('Should not trade if trading paused', async () => {
        await main.connect(owner).pauseTrading()
        await expect(backingManager.rebalance(TradeKind.BATCH_AUCTION)).to.be.revertedWith(
          'frozen or trading paused'
        )
      })

      it('Should not trade if frozen', async () => {
        await main.connect(owner).freezeShort()
        await expect(backingManager.rebalance(TradeKind.BATCH_AUCTION)).to.be.revertedWith(
          'frozen or trading paused'
        )
      })

      it('Should trade if issuance paused', async () => {
        // Setup new prime basket
        await basketHandler.connect(owner).setPrimeBasket([token1.address], [fp('1')])
        await basketHandler.refreshBasket()

        await main.connect(owner).pauseIssuance()
        await expect(backingManager.rebalance(TradeKind.DUTCH_AUCTION)).to.emit(
          backingManager,
          'TradeStarted'
        )
      })

      it('Should not trade if UNPRICED', async () => {
        await advanceTime(DECAY_DELAY.toString())
        await expect(backingManager.rebalance(TradeKind.BATCH_AUCTION)).to.be.revertedWith(
          'basket not ready'
        )
      })

      it('Should not trade during warmup period', async () => {
        const warmupPeriod = bn('259200') // 3 days

        // Set warmup period
        await basketHandler.connect(owner).setWarmupPeriod(warmupPeriod)

        await expect(backingManager.rebalance(TradeKind.BATCH_AUCTION)).to.be.revertedWith(
          'basket not ready'
        )
      })

      it('Should not apply warmup period when moving from SOUND -> SOUND', async () => {
        const warmupPeriod = bn('259200') // 3 days

        // Set warmup period and advance time
        await basketHandler.connect(owner).setWarmupPeriod(warmupPeriod)
        await advanceTime(warmupPeriod.add(1).toString())

        // Setup new prime basket
        await basketHandler.connect(owner).setPrimeBasket([token1.address], [fp('1')])

        // Switch Basket
        await expect(basketHandler.connect(owner).refreshBasket())
          .to.emit(basketHandler, 'BasketSet')
          .withArgs(3, [token1.address], [fp('1')], false)

        // Trigger recollateralization
        const sellAmt: BigNumber = await token0.balanceOf(backingManager.address)
        const minBuyAmt: BigNumber = await toMinBuyAmt(sellAmt, fp('1'), fp('1'))

        // Auction can be run even during warmupPeriod
        await expect(facadeTest.runAuctionsForAllTraders(rToken.address))
          .to.emit(backingManager, 'TradeStarted')
          .withArgs(
            anyValue,
            token0.address,
            token1.address,
            sellAmt,
            toBNDecimals(minBuyAmt, 6).add(1)
          )

        const auctionTimestamp: number = await getLatestBlockTimestamp()

        // Check auction registered
        // Token0 -> Token1 Auction
        await expectTrade(backingManager, {
          sell: token0.address,
          buy: token1.address,
          endTime: auctionTimestamp + Number(config.batchAuctionLength),
          externalId: bn('0'),
        })
      })

      it('Should skip start recollateralization after warmupPeriod, when regaining SOUND', async () => {
        const warmupPeriod = bn('259200') // 3 days

        // Set warmup period
        await basketHandler.connect(owner).setWarmupPeriod(warmupPeriod)

        // Set basket to IFFY
        await setOraclePrice(collateral0.address, bn('0.5e8'))
        await assetRegistry.refresh()

        // Setup new prime basket
        await basketHandler.connect(owner).setPrimeBasket([token1.address], [fp('1')])

        // Switch Basket
        await expect(basketHandler.connect(owner).refreshBasket())
          .to.emit(basketHandler, 'BasketSet')
          .withArgs(3, [token1.address], [fp('1')], false)

        // Trigger recollateralization
        const sellAmt: BigNumber = await token0.balanceOf(backingManager.address)
        const minBuyAmt: BigNumber = await toMinBuyAmt(sellAmt, fp('0.5'), fp('1'))

        // Attempt to trigger before warmup period - will revert
        await expect(backingManager.rebalance(TradeKind.BATCH_AUCTION)).to.be.revertedWith(
          'basket not ready'
        )

        // Advance time post warmup period
        await advanceTime(warmupPeriod.add(1).toString())

        // Auction can be run now
        await expect(facadeTest.runAuctionsForAllTraders(rToken.address))
          .to.emit(backingManager, 'TradeStarted')
          .withArgs(
            anyValue,
            token0.address,
            token1.address,
            sellAmt,
            toBNDecimals(minBuyAmt, 6).add(1)
          )

        const auctionTimestamp: number = await getLatestBlockTimestamp()

        // Check auction registered
        // Token0 -> Token1 Auction
        await expectTrade(backingManager, {
          sell: token0.address,
          buy: token1.address,
          endTime: auctionTimestamp + Number(config.batchAuctionLength),
          externalId: bn('0'),
        })
      })

      it('Should skip start recollateralization after tradingDelay', async () => {
        // Set trading delay
        const newDelay = 3600
        await backingManager.connect(owner).setTradingDelay(newDelay) // 1 hour

        // Setup prime basket
        await basketHandler.connect(owner).setPrimeBasket([token1.address], [fp('1')])

        // Switch Basket
        await expect(basketHandler.connect(owner).refreshBasket())
          .to.emit(basketHandler, 'BasketSet')
          .withArgs(3, [token1.address], [fp('1')], false)

        // Trigger recollateralization
        const sellAmt: BigNumber = await token0.balanceOf(backingManager.address)
        const minBuyAmt: BigNumber = await toMinBuyAmt(sellAmt, fp('1'), fp('1'))

        // Attempt to trigger before trading delay - Should revert
        await expect(backingManager.rebalance(TradeKind.BATCH_AUCTION)).to.be.revertedWith(
          'trading delayed'
        )

        // Advance time post trading delay
        await advanceTime(newDelay + 1)

        // Auction can be run now
        await expect(facadeTest.runAuctionsForAllTraders(rToken.address))
          .to.emit(backingManager, 'TradeStarted')
          .withArgs(
            anyValue,
            token0.address,
            token1.address,
            sellAmt,
            toBNDecimals(minBuyAmt, 6).add(1)
          )

        const auctionTimestamp: number = await getLatestBlockTimestamp()

        // Check auction registered
        // Token0 -> Token1 Auction
        await expectTrade(backingManager, {
          sell: token0.address,
          buy: token1.address,
          endTime: auctionTimestamp + Number(config.batchAuctionLength),
          externalId: bn('0'),
        })
      })

      it('Should not recollateralize when switching basket if all assets are UNPRICED', async () => {
        // Setup prime basket
        await basketHandler.connect(owner).setPrimeBasket([token1.address], [fp('1')])

        // Switch Basket
        await expect(basketHandler.connect(owner).refreshBasket())
          .to.emit(basketHandler, 'BasketSet')
          .withArgs(3, [token1.address], [fp('1')], false)

        // Advance time post warmup period - temporary IFFY->SOUND
        await advanceTime(Number(config.warmupPeriod) + 1)

        // Set all assets to UNPRICED
        await advanceTime(Number(DECAY_DELAY.add(PRICE_TIMEOUT)))

        // Check state remains SOUND
        expect(await basketHandler.status()).to.equal(CollateralStatus.SOUND)
        expect(await basketHandler.fullyCollateralized()).to.equal(false)
        expect(await token0.balanceOf(backingManager.address)).to.equal(issueAmount)
        expect(await token1.balanceOf(backingManager.address)).to.equal(0)

        // RToken unpriced
        await expectUnpriced(rTokenAsset.address)

        // Attempt to recollateralize (no assets to sell)
        await expect(facadeTest.runAuctionsForAllTraders(rToken.address)).to.not.emit(
          backingManager,
          'TradeStarted'
        )

        // Nothing changes until situation is resolved
        expect(await basketHandler.status()).to.equal(CollateralStatus.SOUND)
        expect(await basketHandler.fullyCollateralized()).to.equal(false)
        await expectUnpriced(rTokenAsset.address)
      })

      context('Should successfully recollateralize after governance basket switch', () => {
        afterEach(async () => {
          // Should be fully capitalized again
          expect(await basketHandler.fullyCollateralized()).to.equal(true)
          expect(await backingManager.tradesOpen()).to.equal(0)
        })

        it('Should recollateralize correctly when switching basket - Full amount covered', async () => {
          // Setup prime basket
          await basketHandler.connect(owner).setPrimeBasket([token1.address], [fp('1')])

          // Check initial state
          expect(await basketHandler.status()).to.equal(CollateralStatus.SOUND)
          expect(await facadeTest.callStatic.totalAssetValue(rToken.address)).to.equal(issueAmount)
          expect(await basketHandler.fullyCollateralized()).to.equal(true)
          expect(await token0.balanceOf(backingManager.address)).to.equal(issueAmount)
          expect(await token1.balanceOf(backingManager.address)).to.equal(0)
          expect(await rToken.totalSupply()).to.equal(issueAmount)

          // Check price in USD of the current RToken
          await expectRTokenPrice(rTokenAsset.address, fp('1'), ORACLE_ERROR)

          // Switch Basket
          await expect(basketHandler.connect(owner).refreshBasket())
            .to.emit(basketHandler, 'BasketSet')
            .withArgs(3, [token1.address], [fp('1')], false)

          // Check state remains SOUND
          expect(await basketHandler.status()).to.equal(CollateralStatus.SOUND)
          expect(await basketHandler.fullyCollateralized()).to.equal(false)
          expect(await facadeTest.callStatic.totalAssetValue(rToken.address)).to.equal(issueAmount)
          expect(await token0.balanceOf(backingManager.address)).to.equal(issueAmount)
          expect(await token1.balanceOf(backingManager.address)).to.equal(0)

          // Check price in USD of the current redemption basket
          await expectRTokenPrice(rTokenAsset.address, fp('1'), ORACLE_ERROR)

          // Trigger recollateralization
          const sellAmt: BigNumber = await token0.balanceOf(backingManager.address)
          const minBuyAmt: BigNumber = await toMinBuyAmt(sellAmt, fp('1'), fp('1'))

          await expectEvents(facadeTest.runAuctionsForAllTraders(rToken.address), [
            {
              contract: backingManager,
              name: 'TradeStarted',
              args: [
                anyValue,
                token0.address,
                token1.address,
                sellAmt,
                toBNDecimals(minBuyAmt, 6).add(1),
              ],
              emitted: true,
            },
            {
              contract: basketHandler,
              name: 'LastCollateralizedChanged',
              emitted: false,
            },
          ])

          const auctionTimestamp: number = await getLatestBlockTimestamp()

          // Check auction registered
          // Token0 -> Token1 Auction
          await expectTrade(backingManager, {
            sell: token0.address,
            buy: token1.address,
            endTime: auctionTimestamp + Number(config.batchAuctionLength),
            externalId: bn('0'),
          })

          // Check state
          expect(await basketHandler.status()).to.equal(CollateralStatus.SOUND)
          expect(await basketHandler.fullyCollateralized()).to.equal(false)
          // Asset value is zero, everything was moved to the Market
          expect(await facadeTest.callStatic.totalAssetValue(rToken.address)).to.equal(0)
          expect(await token0.balanceOf(backingManager.address)).to.equal(0)
          expect(await token1.balanceOf(backingManager.address)).to.equal(0)
          expect(await rToken.totalSupply()).to.equal(issueAmount)

          // Check price in USD of the current redemption basket
          await expectRTokenPrice(rTokenAsset.address, fp('1'), ORACLE_ERROR)

          // Check Gnosis
          expect(await token0.balanceOf(gnosis.address)).to.equal(issueAmount)

          // Another call should not create any new auctions if still ongoing
          await expect(facadeTest.runAuctionsForAllTraders(rToken.address)).to.not.emit(
            backingManager,
            'TradeStarted'
          )

          // Perform Mock Bids for the new Token (addr1 has balance)
          // Get fair price - all tokens
          await token1.connect(addr1).approve(gnosis.address, toBNDecimals(sellAmt, 6).add(1))
          await gnosis.placeBid(0, {
            bidder: addr1.address,
            sellAmount: sellAmt,
            buyAmount: toBNDecimals(sellAmt, 6).add(1),
          })

          // If we attempt to settle before auction ended it reverts
          await expect(backingManager.settleTrade(token0.address)).to.be.revertedWith(
            'cannot settle yet'
          )

          // Nothing occurs if we attempt to settle for a token that is not being traded
          await expect(backingManager.settleTrade(token3.address)).to.not.emit

          // Advance time till auction ended
          await advanceTime(config.batchAuctionLength.add(100).toString())

          // End current auction, should not start any new auctions
<<<<<<< HEAD
          await expectEvents(facadeTest.runAuctionsForAllTraders(rToken.address), [
=======
          await expectEvents(backingManager.settleTrade(token0.address), [
>>>>>>> ca3261b3
            {
              contract: backingManager,
              name: 'TradeSettled',
              args: [
                anyValue,
                token0.address,
                token1.address,
                sellAmt,
                toBNDecimals(sellAmt, 6).add(1),
              ],
              emitted: true,
            },
<<<<<<< HEAD
            { contract: backingManager, name: 'TradeStarted', emitted: false },
            {
              contract: basketHandler,
              name: 'LastCollateralizedChanged',
              args: [anyValue, 3],
              emitted: true,
=======
            {
              contract: basketHandler,
              name: 'LastCollateralizedChanged',
              emitted: false,
>>>>>>> ca3261b3
            },
          ])

          // Check state - Order restablished
          expect(await basketHandler.status()).to.equal(CollateralStatus.SOUND)
          expect(await basketHandler.fullyCollateralized()).to.equal(true)
          const totalValue = toBNDecimals(sellAmt, 6).add(1).mul(bn('1e12')) // small gain; decimal adjustment
          expect(await facadeTest.callStatic.totalAssetValue(rToken.address)).to.equal(totalValue)
          expect(await token0.balanceOf(backingManager.address)).to.equal(0)
          expect(await token1.balanceOf(backingManager.address)).to.equal(
            toBNDecimals(issueAmount, 6).add(1)
          )
          expect(await rToken.totalSupply()).to.equal(issueAmount) // assets kept in backing buffer

<<<<<<< HEAD
          // Regression test -- Jan 29 2024
          // After recollateralization: should NOT allow redeemCustom at previous basket
          await expect(
            rToken.connect(addr1).redeemCustom(addr1.address, bn('1'), [2], [fp('1')], [], [])
          ).to.be.revertedWith('invalid basketNonce')
=======
          // After recollateralization: redemption on previous nonce should be empty
          await expect(
            rToken.connect(addr1).redeemCustom(addr1.address, bn('1'), [2], [fp('1')], [], [])
          ).to.be.revertedWith('empty redemption')
>>>>>>> ca3261b3

          // Check price in USD of the current RToken
          await expectRTokenPrice(rTokenAsset.address, fp('1'), ORACLE_ERROR)
        })

        it('Should recollateralize correctly when switching basket', async () => {
          // Set oracle value out-of-range
          await setOraclePrice(collateral0.address, MAX_UINT256.div(2))

          // Setup prime basket
          await basketHandler.connect(owner).setPrimeBasket([token1.address], [fp('1')])

          // Switch Basket
          await expect(basketHandler.connect(owner).refreshBasket())
            .to.emit(basketHandler, 'BasketSet')
            .withArgs(3, [token1.address], [fp('1')], false)

          // Advance time post warmup period - temporary IFFY->SOUND
          await advanceTime(Number(config.warmupPeriod) + 1)

          // Check state remains SOUND
          expect(await basketHandler.status()).to.equal(CollateralStatus.SOUND)
          expect(await basketHandler.fullyCollateralized()).to.equal(false)
          expect(await token0.balanceOf(backingManager.address)).to.equal(issueAmount)
          expect(await token1.balanceOf(backingManager.address)).to.equal(0)

          // Check price in USD of the current redemption basket
          await expectRTokenPrice(rTokenAsset.address, fp('1'), ORACLE_ERROR)

          // Trigger recollateralization
          const sellAmt: BigNumber = await token0.balanceOf(backingManager.address)
          const minBuyAmt: BigNumber = toBNDecimals(
            await toMinBuyAmt(sellAmt, fp('1'), fp('1')),
            6
          ).add(1)
          // since within oracleTimeout, price() should still be at 100% of original price

          await expect(facadeTest.runAuctionsForAllTraders(rToken.address))
            .to.emit(backingManager, 'TradeStarted')
            .withArgs(anyValue, token0.address, token1.address, sellAmt, minBuyAmt)

          const auctionTimestamp: number = await getLatestBlockTimestamp()

          // Check auction registered
          // Token0 -> Token1 Auction
          await expectTrade(backingManager, {
            sell: token0.address,
            buy: token1.address,
            endTime: auctionTimestamp + Number(config.batchAuctionLength),
            externalId: bn('0'),
          })

          // Check state
          expect(await basketHandler.status()).to.equal(CollateralStatus.SOUND)
          expect(await basketHandler.fullyCollateralized()).to.equal(false)
          expect(await token0.balanceOf(backingManager.address)).to.equal(0)
          expect(await token1.balanceOf(backingManager.address)).to.equal(0)
          expect(await rToken.totalSupply()).to.equal(issueAmount)

          // Check Gnosis
          expect(await token0.balanceOf(gnosis.address)).to.equal(issueAmount)

          // Perform Mock Bids for the new Token (addr1 has balance)
          // Get all tokens for simplification
          await token1.connect(addr1).approve(gnosis.address, toBNDecimals(sellAmt, 6))
          await gnosis.placeBid(0, {
            bidder: addr1.address,
            sellAmount: sellAmt,
            buyAmount: toBNDecimals(sellAmt, 6),
          })

          // Advance time till auction ended
          await advanceTime(config.batchAuctionLength.add(100).toString())

          // End current auction, should  not start any new auctions
          await expectEvents(facadeTest.runAuctionsForAllTraders(rToken.address), [
            {
              contract: backingManager,
              name: 'TradeSettled',
              args: [anyValue, token0.address, token1.address, sellAmt, toBNDecimals(sellAmt, 6)],
              emitted: true,
            },
            { contract: backingManager, name: 'TradeStarted', emitted: false },
          ])

          // Check state - Order restablished
          expect(await basketHandler.status()).to.equal(CollateralStatus.SOUND)
          expect(await basketHandler.fullyCollateralized()).to.equal(true)
          expect(await token0.balanceOf(backingManager.address)).to.equal(0)
          expect(await token1.balanceOf(backingManager.address)).to.equal(
            toBNDecimals(issueAmount, 6)
          )
          expect(await rToken.totalSupply()).to.equal(issueAmount)

          // Check price in USD of the current RToken
          await expectRTokenPrice(rTokenAsset.address, fp('1'), ORACLE_ERROR)
        })

        it('Should recollateralize correctly when switching basket - Taking no Haircut - No RSR', async () => {
          await backingManager.connect(owner).setBackingBuffer(0)

          // Empty out the staking pool
          await stRSR.connect(addr1).unstake(stakeAmount)
          await advanceTime(config.unstakingDelay.toString())
          await stRSR.connect(addr1).withdraw(addr1.address, 1)

          // Set prime basket
          await basketHandler.connect(owner).setPrimeBasket([token1.address], [fp('1')])

          // Check initial state
          expect(await basketHandler.status()).to.equal(CollateralStatus.SOUND)
          expect(await basketHandler.fullyCollateralized()).to.equal(true)
          expect(await facadeTest.callStatic.totalAssetValue(rToken.address)).to.equal(issueAmount)
          expect(await token0.balanceOf(backingManager.address)).to.equal(issueAmount)
          expect(await token1.balanceOf(backingManager.address)).to.equal(0)
          expect(await rToken.totalSupply()).to.equal(issueAmount)

          // Check price in USD of the current RToken
          await expectRTokenPrice(rTokenAsset.address, fp('1'), ORACLE_ERROR)

          // Switch Basket
          await expect(basketHandler.connect(owner).refreshBasket())
            .to.emit(basketHandler, 'BasketSet')
            .withArgs(3, [token1.address], [fp('1')], false)

          // Check state remains SOUND
          expect(await basketHandler.status()).to.equal(CollateralStatus.SOUND)
          expect(await basketHandler.fullyCollateralized()).to.equal(false)
          expect(await facadeTest.callStatic.totalAssetValue(rToken.address)).to.equal(issueAmount)
          expect(await token0.balanceOf(backingManager.address)).to.equal(issueAmount)
          expect(await token1.balanceOf(backingManager.address)).to.equal(0)

          // Check price in USD of the current RToken -- no backing swapped in yet
          await expectRTokenPrice(
            rTokenAsset.address,
            fp('1'),
            ORACLE_ERROR,
            await backingManager.maxTradeSlippage(),
            config.minTradeVolume.mul((await assetRegistry.erc20s()).length)
          )

          // Trigger recollateralization
          await expect(facadeTest.runAuctionsForAllTraders(rToken.address))
            .to.emit(backingManager, 'TradeStarted')
            .withArgs(anyValue, token0.address, token1.address, anyValue, anyValue)

          const auctionTimestamp: number = await getLatestBlockTimestamp()

          // Check auction registered
          // Token0 -> Token1 Auction
          await expectTrade(backingManager, {
            sell: token0.address,
            buy: token1.address,
            endTime: auctionTimestamp + Number(config.batchAuctionLength),
            externalId: bn('0'),
          })

          const t = await getTrade(backingManager, token0.address)
          const sellAmt = await t.initBal()
          expect(sellAmt).to.be.closeTo(issueAmount, issueAmount.mul(5).div(1000)) // within 0.5%
          const remainder = issueAmount.sub(sellAmt)

          // Check state
          expect(await basketHandler.status()).to.equal(CollateralStatus.SOUND)
          expect(await basketHandler.fullyCollateralized()).to.equal(false)
          expect(await facadeTest.callStatic.totalAssetValue(rToken.address)).to.equal(remainder)
          expect(await token0.balanceOf(backingManager.address)).to.equal(remainder)
          expect(await token1.balanceOf(backingManager.address)).to.equal(0)

          // Check price in USD of the current RToken -- should track backing out on auction
          await expectRTokenPrice(
            rTokenAsset.address,
            fp('1'),
            ORACLE_ERROR,
            await backingManager.maxTradeSlippage(),
            config.minTradeVolume.mul((await assetRegistry.erc20s()).length)
          )

          // Check Gnosis
          expect(await token0.balanceOf(gnosis.address)).to.equal(sellAmt)

          // Another call should not create any new auctions if still ongoing
          await expect(facadeTest.runAuctionsForAllTraders(rToken.address)).to.not.emit(
            backingManager,
            'TradeStarted'
          )

          // Perform Mock Bids for the new Token (addr1 has balance)
          const buyAmt = sellAmt.mul(2) // give free tokens
          await token1.connect(addr1).approve(gnosis.address, toBNDecimals(buyAmt, 6))
          await gnosis.placeBid(0, {
            bidder: addr1.address,
            sellAmount: sellAmt,
            buyAmount: toBNDecimals(buyAmt, 6),
          })

          // Advance time till auction ended
          await advanceTime(config.batchAuctionLength.add(100).toString())

          // End current auction, should not start any new auctions
          await expectEvents(facadeTest.runAuctionsForAllTraders(rToken.address), [
            {
              contract: backingManager,
              name: 'TradeSettled',
              args: [anyValue, token0.address, token1.address, sellAmt, toBNDecimals(buyAmt, 6)],
              emitted: true,
            },
            { contract: backingManager, name: 'TradeStarted', emitted: false },
          ])

          // Check state - no Haircut taken; extra tokens sent to revenue traders
          expect(await basketHandler.status()).to.equal(CollateralStatus.SOUND)
          expect(await basketHandler.fullyCollateralized()).to.equal(true)
          expect(await facadeTest.callStatic.totalAssetValue(rToken.address)).to.be.gt(issueAmount)
          expect(await token0.balanceOf(backingManager.address)).to.be.closeTo(bn('0'), bn('100')) // up to 100 atto
          expect(await token1.balanceOf(backingManager.address)).to.equal(toBNDecimals(buyAmt, 6))
          expect(await rToken.totalSupply()).to.be.gt(issueAmount) // New RToken minting

          // Check price in USD of the current RToken
          expect(await rToken.basketsNeeded()).to.equal(await rToken.totalSupply()) // no haircut
          await expectRTokenPrice(rTokenAsset.address, fp('1'), ORACLE_ERROR)
        })

        it('Should recollateralize correctly when switching basket - Taking average Haircut - No RSR', async () => {
          // Empty out the staking pool
          await stRSR.connect(addr1).unstake(stakeAmount)
          await advanceTime(config.unstakingDelay.toString())
          await stRSR.connect(addr1).withdraw(addr1.address, 1)

          // Set prime basket
          await basketHandler.connect(owner).setPrimeBasket([token1.address], [fp('1')])

          // Check initial state
          expect(await basketHandler.status()).to.equal(CollateralStatus.SOUND)
          expect(await basketHandler.fullyCollateralized()).to.equal(true)
          expect(await facadeTest.callStatic.totalAssetValue(rToken.address)).to.equal(issueAmount)
          expect(await token0.balanceOf(backingManager.address)).to.equal(issueAmount)
          expect(await token1.balanceOf(backingManager.address)).to.equal(0)
          expect(await rToken.totalSupply()).to.equal(issueAmount)

          // Check price in USD of the current RToken
          await expectRTokenPrice(rTokenAsset.address, fp('1'), ORACLE_ERROR)

          // Switch Basket
          await expect(basketHandler.connect(owner).refreshBasket())
            .to.emit(basketHandler, 'BasketSet')
            .withArgs(3, [token1.address], [fp('1')], false)

          // Check state remains SOUND
          expect(await basketHandler.status()).to.equal(CollateralStatus.SOUND)
          expect(await basketHandler.fullyCollateralized()).to.equal(false)
          expect(await facadeTest.callStatic.totalAssetValue(rToken.address)).to.equal(issueAmount)
          expect(await token0.balanceOf(backingManager.address)).to.equal(issueAmount)
          expect(await token1.balanceOf(backingManager.address)).to.equal(0)

          // Check price in USD of the current RToken -- no backing swapped in yet
          await expectRTokenPrice(
            rTokenAsset.address,
            fp('1'),
            ORACLE_ERROR,
            await backingManager.maxTradeSlippage(),
            config.minTradeVolume.mul((await assetRegistry.erc20s()).length)
          )

          // Trigger recollateralization
          await expect(facadeTest.runAuctionsForAllTraders(rToken.address))
            .to.emit(backingManager, 'TradeStarted')
            .withArgs(anyValue, token0.address, token1.address, anyValue, anyValue)

          const auctionTimestamp: number = await getLatestBlockTimestamp()

          // Check auction registered
          // Token0 -> Token1 Auction
          await expectTrade(backingManager, {
            sell: token0.address,
            buy: token1.address,
            endTime: auctionTimestamp + Number(config.batchAuctionLength),
            externalId: bn('0'),
          })

          const t = await getTrade(backingManager, token0.address)
          const sellAmt = await t.initBal()
          expect(sellAmt).to.be.closeTo(issueAmount, issueAmount.mul(5).div(1000)) // within 0.5%
          const remainder = issueAmount.sub(sellAmt)

          // Check state
          expect(await basketHandler.status()).to.equal(CollateralStatus.SOUND)
          expect(await basketHandler.fullyCollateralized()).to.equal(false)
          expect(await facadeTest.callStatic.totalAssetValue(rToken.address)).to.equal(remainder)
          expect(await token0.balanceOf(backingManager.address)).to.equal(remainder)
          expect(await token1.balanceOf(backingManager.address)).to.equal(0)

          // Check price in USD of the current RToken -- should track balances out on trade
          await expectRTokenPrice(
            rTokenAsset.address,
            fp('1'),
            ORACLE_ERROR,
            await backingManager.maxTradeSlippage(),
            config.minTradeVolume.mul((await assetRegistry.erc20s()).length)
          )

          // Check Gnosis
          expect(await token0.balanceOf(gnosis.address)).to.equal(sellAmt)

          // Another call should not create any new auctions if still ongoing
          await expect(facadeTest.runAuctionsForAllTraders(rToken.address)).to.not.emit(
            backingManager,
            'TradeStarted'
          )

          // Perform Mock Bids for the new Token (addr1 has balance)
          // Pay at market price
          await token1.connect(addr1).approve(gnosis.address, toBNDecimals(sellAmt, 6))
          await gnosis.placeBid(0, {
            bidder: addr1.address,
            sellAmount: sellAmt,
            buyAmount: toBNDecimals(sellAmt, 6),
          })

          // Advance time till auction ended
          await advanceTime(config.batchAuctionLength.add(100).toString())

          // End current auction, should not start any new auctions
          await expectEvents(facadeTest.runAuctionsForAllTraders(rToken.address), [
            {
              contract: backingManager,
              name: 'TradeSettled',
              args: [anyValue, token0.address, token1.address, sellAmt, toBNDecimals(sellAmt, 6)],
              emitted: true,
            },
            { contract: backingManager, name: 'TradeStarted', emitted: false },
          ])

          // Check state - Haircut taken, price of RToken has been reduced
          expect(await basketHandler.status()).to.equal(CollateralStatus.SOUND)
          expect(await basketHandler.fullyCollateralized()).to.equal(true)
          expect(await facadeTest.callStatic.totalAssetValue(rToken.address)).to.be.closeTo(
            issueAmount,
            issueAmount.mul(520).div(100000) // 520 parts in 1 miliion
          )
          expect(await token0.balanceOf(backingManager.address)).to.be.closeTo(0, 10)
          expect(await token1.balanceOf(backingManager.address)).to.be.closeTo(
            0,
            toBNDecimals(sellAmt, 6)
          )
          expect(await rToken.totalSupply()).to.equal(issueAmount) // Supply remains constant

          // Check price in USD of the current RToken
          expect(await rToken.basketsNeeded()).to.be.closeTo(
            issueAmount,
            issueAmount.mul(520).div(1000000) // 520 parts in 1 million
          )
          await expectRTokenPrice(rTokenAsset.address, fp('1'), ORACLE_ERROR)
        })

        it('Should recollateralize correctly when switching basket - Taking maximum Haircut - No RSR', async () => {
          // Empty out the staking pool
          await stRSR.connect(addr1).unstake(stakeAmount)
          await advanceTime(config.unstakingDelay.toString())
          await stRSR.connect(addr1).withdraw(addr1.address, 1)

          // Set prime basket
          await basketHandler.connect(owner).setPrimeBasket([token1.address], [fp('1')])

          // Check initial state
          expect(await basketHandler.status()).to.equal(CollateralStatus.SOUND)
          expect(await basketHandler.fullyCollateralized()).to.equal(true)
          expect(await facadeTest.callStatic.totalAssetValue(rToken.address)).to.equal(issueAmount)
          expect(await token0.balanceOf(backingManager.address)).to.equal(issueAmount)
          expect(await token1.balanceOf(backingManager.address)).to.equal(0)
          expect(await rToken.totalSupply()).to.equal(issueAmount)

          // Check price in USD of the current RToken
          await expectRTokenPrice(rTokenAsset.address, fp('1'), ORACLE_ERROR)

          // Switch Basket
          await expect(basketHandler.connect(owner).refreshBasket())
            .to.emit(basketHandler, 'BasketSet')
            .withArgs(3, [token1.address], [fp('1')], false)

          // Check state remains SOUND
          expect(await basketHandler.status()).to.equal(CollateralStatus.SOUND)
          expect(await basketHandler.fullyCollateralized()).to.equal(false)
          expect(await facadeTest.callStatic.totalAssetValue(rToken.address)).to.equal(issueAmount)
          expect(await token0.balanceOf(backingManager.address)).to.equal(issueAmount)
          expect(await token1.balanceOf(backingManager.address)).to.equal(0)

          // Check price in USD of the current RToken -- no backing swapped in yet
          await expectRTokenPrice(
            rTokenAsset.address,
            fp('1'),
            ORACLE_ERROR,
            await backingManager.maxTradeSlippage(),
            config.minTradeVolume.mul((await assetRegistry.erc20s()).length)
          )

          // Trigger recollateralization
          await expect(facadeTest.runAuctionsForAllTraders(rToken.address))
            .to.emit(backingManager, 'TradeStarted')
            .withArgs(anyValue, token0.address, token1.address, anyValue, anyValue)

          const auctionTimestamp: number = await getLatestBlockTimestamp()

          // Check auction registered
          // Token0 -> Token1 Auction
          await expectTrade(backingManager, {
            sell: token0.address,
            buy: token1.address,
            endTime: auctionTimestamp + Number(config.batchAuctionLength),
            externalId: bn('0'),
          })

          const t = await getTrade(backingManager, token0.address)
          const sellAmt = await t.initBal()
          const minBuyAmt = await toMinBuyAmt(sellAmt, fp('1'), fp('1'))
          expect(sellAmt).to.be.closeTo(issueAmount, issueAmount.mul(5).div(1000)) // within 0.5%
          const remainder = issueAmount.sub(sellAmt)

          // Check state
          expect(await basketHandler.status()).to.equal(CollateralStatus.SOUND)
          expect(await basketHandler.fullyCollateralized()).to.equal(false)
          expect(await facadeTest.callStatic.totalAssetValue(rToken.address)).to.equal(remainder)
          expect(await token0.balanceOf(backingManager.address)).to.equal(remainder)
          expect(await token1.balanceOf(backingManager.address)).to.equal(0)

          // Check price in USD of the current RToken -- backing is tracked while out on trade
          await expectRTokenPrice(
            rTokenAsset.address,
            fp('1'),
            ORACLE_ERROR,
            await backingManager.maxTradeSlippage(),
            config.minTradeVolume.mul((await assetRegistry.erc20s()).length)
          )

          // Check Gnosis
          expect(await token0.balanceOf(gnosis.address)).to.equal(sellAmt)

          // Another call should not create any new auctions if still ongoing
          await expect(facadeTest.runAuctionsForAllTraders(rToken.address)).to.not.emit(
            backingManager,
            'TradeStarted'
          )

          // Perform Mock Bids for the new Token (addr1 has balance)
          // Pay at worst-case price
          await token1.connect(addr1).approve(gnosis.address, toBNDecimals(sellAmt, 6))
          await gnosis.placeBid(0, {
            bidder: addr1.address,
            sellAmount: sellAmt,
            buyAmount: toBNDecimals(minBuyAmt, 6),
          })

          // Advance time till auction ended
          await advanceTime(config.batchAuctionLength.add(100).toString())

          // End current auction, should not start any new auctions
          await expectEvents(facadeTest.runAuctionsForAllTraders(rToken.address), [
            {
              contract: backingManager,
              name: 'TradeSettled',
              args: [anyValue, token0.address, token1.address, sellAmt, toBNDecimals(minBuyAmt, 6)],
              emitted: true,
            },
            { contract: backingManager, name: 'TradeStarted', emitted: false },
          ])

          // Check state - Haircut taken, price of RToken has been reduced
          expect(await basketHandler.status()).to.equal(CollateralStatus.SOUND)
          expect(await basketHandler.fullyCollateralized()).to.equal(true)
          const remainingValue = toBNDecimals(minBuyAmt, 6).mul(bn('1e12')).add(remainder)
          expect(await facadeTest.callStatic.totalAssetValue(rToken.address)).to.be.closeTo(
            remainingValue,
            remainingValue.div(bn('5e3'))
          )
          expect(await token0.balanceOf(backingManager.address)).to.be.closeTo(0, 10)
          expect(await token1.balanceOf(backingManager.address)).to.equal(
            toBNDecimals(minBuyAmt, 6)
          )
          expect(await rToken.totalSupply()).to.equal(issueAmount) // Supply remains constant
          expect(await rToken.basketsNeeded()).to.be.closeTo(
            issueAmount,
            issueAmount.mul(31).div(1000) // within 3.1%
          )

          // Check price in USD of the current RToken
          const rTokenPrice2 = remainingValue.mul(BN_SCALE_FACTOR).div(issueAmount)
          expect(rTokenPrice2).to.be.gte(fp('0.97')) // less than 3% loss
          await expectRTokenPrice(rTokenAsset.address, rTokenPrice2, ORACLE_ERROR)
        })

        it('Should recollateralize correctly when switching basket - Necessary RSR overcollateralization', async () => {
          // Eliminate minTradeVolume
          await backingManager.connect(owner).setMinTradeVolume(0)

          // Reduce stake to just necessary overcollateralization
          const necessaryStake = issueAmount.mul(51).div(1000) // 5.1% of RToken supply
          await stRSR.connect(addr1).unstake(stakeAmount.sub(necessaryStake))
          await advanceTime(config.unstakingDelay.toString())
          await stRSR.withdraw(addr1.address, 1)
          expect(await rsr.balanceOf(stRSR.address)).to.equal(necessaryStake)

          // Set prime basket
          await basketHandler.connect(owner).setPrimeBasket([token1.address], [fp('1')])

          // Check initial state
          expect(await basketHandler.status()).to.equal(CollateralStatus.SOUND)
          expect(await basketHandler.fullyCollateralized()).to.equal(true)
          expect(await facadeTest.callStatic.totalAssetValue(rToken.address)).to.equal(issueAmount)
          expect(await token0.balanceOf(backingManager.address)).to.equal(issueAmount)
          expect(await token1.balanceOf(backingManager.address)).to.equal(0)
          expect(await rToken.totalSupply()).to.equal(issueAmount)

          // Check price in USD of the current
          await expectRTokenPrice(rTokenAsset.address, fp('1'), ORACLE_ERROR)

          // Check stakes
          expect(await rsr.balanceOf(stRSR.address)).to.equal(necessaryStake)
          expect(await stRSR.balanceOf(addr1.address)).to.equal(necessaryStake)

          // Switch Basket
          await expect(basketHandler.connect(owner).refreshBasket())
            .to.emit(basketHandler, 'BasketSet')
            .withArgs(3, [token1.address], [fp('1')], false)

          // Check state remains SOUND
          expect(await basketHandler.status()).to.equal(CollateralStatus.SOUND)
          expect(await basketHandler.fullyCollateralized()).to.equal(false)
          expect(await facadeTest.callStatic.totalAssetValue(rToken.address)).to.equal(issueAmount)
          expect(await token0.balanceOf(backingManager.address)).to.equal(issueAmount)
          expect(await token1.balanceOf(backingManager.address)).to.equal(0)
          expect(await rToken.totalSupply()).to.equal(issueAmount)

          // Check price in USD of the current RToken -- retains price because of
          // over-collateralization
          await expectRTokenPrice(rTokenAsset.address, fp('1'), ORACLE_ERROR)

          // Trigger recollateralization
          const sellAmt: BigNumber = await token0.balanceOf(backingManager.address)
          const minBuyAmt: BigNumber = await toMinBuyAmt(sellAmt, fp('1'), fp('1'))

          await expect(facadeTest.runAuctionsForAllTraders(rToken.address))
            .to.emit(backingManager, 'TradeStarted')
            .withArgs(
              anyValue,
              token0.address,
              token1.address,
              sellAmt,
              toBNDecimals(minBuyAmt, 6).add(1)
            )

          let auctionTimestamp: number = await getLatestBlockTimestamp()

          // Check auction registered
          // Token0 -> Token1 Auction
          await expectTrade(backingManager, {
            sell: token0.address,
            buy: token1.address,
            endTime: auctionTimestamp + Number(config.batchAuctionLength),
            externalId: bn('0'),
          })

          // Check state
          expect(await basketHandler.status()).to.equal(CollateralStatus.SOUND)
          expect(await basketHandler.fullyCollateralized()).to.equal(false)
          // Asset value is zero, everything was moved to the Market
          expect(await facadeTest.callStatic.totalAssetValue(rToken.address)).to.equal(0)
          expect(await token0.balanceOf(backingManager.address)).to.equal(0)
          expect(await token1.balanceOf(backingManager.address)).to.equal(0)
          expect(await rToken.totalSupply()).to.equal(issueAmount)

          // Check Gnosis
          expect(await token0.balanceOf(gnosis.address)).to.equal(issueAmount)

          // Another call should not create any new auctions if still ongoing
          await expect(facadeTest.runAuctionsForAllTraders(rToken.address)).to.not.emit(
            backingManager,
            'TradeStarted'
          )

          // Perform Mock Bids for the new Token (addr1 has balance)
          // Pay at worst-case price
          await token1.connect(addr1).approve(gnosis.address, toBNDecimals(sellAmt, 6).add(1))
          await gnosis.placeBid(0, {
            bidder: addr1.address,
            sellAmount: sellAmt,
            buyAmount: toBNDecimals(minBuyAmt, 6).add(1),
          })

          // Advance time till auction ended
          await advanceTime(config.batchAuctionLength.add(100).toString())

          // End current auction, should start a new one to sell RSR for collateral
          // ~3e18 Tokens left to buy - Sets Buy amount as independent value
          const buyAmtBidRSR: BigNumber = sellAmt.sub(minBuyAmt)
          await expectEvents(facadeTest.runAuctionsForAllTraders(rToken.address), [
            {
              contract: backingManager,
              name: 'TradeSettled',
              args: [
                anyValue,
                token0.address,
                token1.address,
                sellAmt,
                toBNDecimals(minBuyAmt, 6).add(1),
              ],
              emitted: true,
            },
            {
              contract: backingManager,
              name: 'TradeStarted',
              args: [
                anyValue,
                rsr.address,
                token1.address,
                anyValue,
                toBNDecimals(buyAmtBidRSR, 6).add(1),
              ],
              emitted: true,
            },
          ])

          auctionTimestamp = await getLatestBlockTimestamp()

          // RSR -> Token1 Auction
          await expectTrade(backingManager, {
            sell: rsr.address,
            buy: token1.address,
            endTime: auctionTimestamp + Number(config.batchAuctionLength),
            externalId: bn('1'),
          })

          const t = await getTrade(backingManager, rsr.address)
          const sellAmtRSR = await t.initBal()
          expect(toBNDecimals(buyAmtBidRSR, 6)).to.equal(
            toBNDecimals(await toMinBuyAmt(sellAmtRSR, fp('1'), fp('1')), 6)
          )

          // Check state
          expect(await basketHandler.status()).to.equal(CollateralStatus.SOUND)
          expect(await basketHandler.fullyCollateralized()).to.equal(false)
          expect(await token0.balanceOf(backingManager.address)).to.equal(0)
          expect(await token1.balanceOf(backingManager.address)).to.equal(
            toBNDecimals(minBuyAmt, 6).add(1)
          )
          expect(await rToken.totalSupply()).to.equal(issueAmount)

          // Check Gnosis
          expect(await rsr.balanceOf(gnosis.address)).to.equal(sellAmtRSR)

          // Another call should not create any new auctions if still ongoing
          await expect(facadeTest.runAuctionsForAllTraders(rToken.address)).to.not.emit(
            backingManager,
            'TradeStarted'
          )

          // Perform Mock Bids for the new Token (addr1 has balance)
          // Cover buyAmtBidRSR which is all the RSR required
          await token1.connect(addr1).approve(gnosis.address, toBNDecimals(sellAmtRSR, 6))
          await gnosis.placeBid(1, {
            bidder: addr1.address,
            sellAmount: sellAmtRSR,
            buyAmount: toBNDecimals(buyAmtBidRSR, 6),
          })

          // Advance time till auction ended
          await advanceTime(config.batchAuctionLength.add(100).toString())

          // End current auction, should start final dust auction
          await expectEvents(facadeTest.runAuctionsForAllTraders(rToken.address), [
            {
              contract: backingManager,
              name: 'TradeSettled',
              args: [
                anyValue,
                rsr.address,
                token1.address,
                sellAmtRSR,
                toBNDecimals(buyAmtBidRSR, 6),
              ],
              emitted: true,
            },
            {
              contract: backingManager,
              name: 'TradeStarted',
              emitted: false,
            },
          ])

          // Check state - Order restablished
          expect(await basketHandler.status()).to.equal(CollateralStatus.SOUND)
          expect(await basketHandler.fullyCollateralized()).to.equal(true)
          expect(await token0.balanceOf(backingManager.address)).to.equal(0)
          expect(await token1.balanceOf(backingManager.address)).to.equal(
            toBNDecimals(issueAmount, 6)
          )
          expect(await rToken.totalSupply()).to.equal(issueAmount)
          expect(await rToken.basketsNeeded()).to.equal(issueAmount) // no haircut

          // Check price in USD of the current RToken
          await expectRTokenPrice(rTokenAsset.address, fp('1'), ORACLE_ERROR)
        })

        it('Should recollateralize correctly when switching basket - Using revenue asset token for remainder', async () => {
          // Set prime basket
          await basketHandler.connect(owner).setPrimeBasket([token1.address], [fp('1')])

          // Switch Basket
          await expect(basketHandler.connect(owner).refreshBasket())
            .to.emit(basketHandler, 'BasketSet')
            .withArgs(3, [token1.address], [fp('1')], false)

          // Check state remains SOUND
          expect(await basketHandler.status()).to.equal(CollateralStatus.SOUND)
          expect(await basketHandler.fullyCollateralized()).to.equal(false)
          expect(await facadeTest.callStatic.totalAssetValue(rToken.address)).to.equal(issueAmount)
          expect(await token0.balanceOf(backingManager.address)).to.equal(issueAmount)
          expect(await token1.balanceOf(backingManager.address)).to.equal(0)
          expect(await rToken.totalSupply()).to.equal(issueAmount)

          // Check price in USD of the current RToken -- retains price because of
          // over-collateralization
          await expectRTokenPrice(rTokenAsset.address, fp('1'), ORACLE_ERROR)

          // Trigger recollateralization
          const sellAmt: BigNumber = await token0.balanceOf(backingManager.address)
          const minBuyAmt: BigNumber = await toMinBuyAmt(sellAmt, fp('1'), fp('1'))

          await expect(facadeTest.runAuctionsForAllTraders(rToken.address))
            .to.emit(backingManager, 'TradeStarted')
            .withArgs(
              anyValue,
              token0.address,
              token1.address,
              sellAmt,
              toBNDecimals(minBuyAmt, 6).add(1)
            )

          let auctionTimestamp: number = await getLatestBlockTimestamp()

          // Check auction registered
          // Token0 -> Token1 Auction
          await expectTrade(backingManager, {
            sell: token0.address,
            buy: token1.address,
            endTime: auctionTimestamp + Number(config.batchAuctionLength),
            externalId: bn('0'),
          })

          // Check state
          expect(await basketHandler.status()).to.equal(CollateralStatus.SOUND)
          expect(await basketHandler.fullyCollateralized()).to.equal(false)
          // Asset value is zero, everything was moved to the Market
          expect(await facadeTest.callStatic.totalAssetValue(rToken.address)).to.equal(0)
          expect(await token0.balanceOf(backingManager.address)).to.equal(0)
          expect(await token1.balanceOf(backingManager.address)).to.equal(0)
          expect(await rToken.totalSupply()).to.equal(issueAmount)

          // Check price in USD of the current RToken -- retains price because of
          // over-collateralization
          await expectRTokenPrice(rTokenAsset.address, fp('1'), ORACLE_ERROR)

          // Check Gnosis
          expect(await token0.balanceOf(gnosis.address)).to.equal(issueAmount)

          // Perform Mock Bids for the new Token (addr1 has balance)
          // Get fair price - minBuyAmt
          await token1.connect(addr1).approve(gnosis.address, toBNDecimals(sellAmt, 6).add(1))
          await gnosis.placeBid(0, {
            bidder: addr1.address,
            sellAmount: sellAmt,
            buyAmount: toBNDecimals(minBuyAmt, 6).add(1),
          })

          // Advance time till auction ended
          await advanceTime(config.batchAuctionLength.add(100).toString())

          // End current auction, should start a new one to sell a new revenue token instead of RSR
          // About 3e18 Tokens left to buy - Sets Buy amount as independent value
          const buyAmtBidRevToken: BigNumber = sellAmt.sub(minBuyAmt)

          // Send the excess revenue tokens to backing manager - should be used instead of RSR
          // Set price = $1 as expected
          await aaveToken.connect(owner).mint(backingManager.address, buyAmtBidRevToken.mul(2))
          await setOraclePrice(aaveAsset.address, bn('1e8'))
          await expectEvents(facadeTest.runAuctionsForAllTraders(rToken.address), [
            {
              contract: backingManager,
              name: 'TradeSettled',
              args: [
                anyValue,
                token0.address,
                token1.address,
                sellAmt,
                toBNDecimals(minBuyAmt, 6).add(1),
              ],
              emitted: true,
            },
            {
              contract: backingManager,
              name: 'TradeStarted',
              args: [
                anyValue,
                aaveToken.address,
                token1.address,
                anyValue,
                toBNDecimals(buyAmtBidRevToken, 6).add(1),
              ],
              emitted: true,
            },
          ])

          auctionTimestamp = await getLatestBlockTimestamp()

          // Aave Token -> Token1 Auction
          await expectTrade(backingManager, {
            sell: aaveToken.address,
            buy: token1.address,
            endTime: auctionTimestamp + Number(config.batchAuctionLength),
            externalId: bn('1'),
          })

          const t = await getTrade(backingManager, aaveToken.address)
          const sellAmtRevToken = await t.initBal()
          expect(toBNDecimals(buyAmtBidRevToken, 6).add(1)).to.equal(
            toBNDecimals(await toMinBuyAmt(sellAmtRevToken, fp('1'), fp('1')), 6).add(1)
          )

          // Check state
          expect(await basketHandler.status()).to.equal(CollateralStatus.SOUND)
          expect(await basketHandler.fullyCollateralized()).to.equal(false)
          expect(await token0.balanceOf(backingManager.address)).to.equal(0)
          expect(await token1.balanceOf(backingManager.address)).to.equal(
            toBNDecimals(minBuyAmt, 6).add(1)
          )
          expect(await aaveToken.balanceOf(backingManager.address)).to.equal(
            buyAmtBidRevToken.mul(2).sub(sellAmtRevToken)
          )
          expect(await rToken.totalSupply()).to.equal(issueAmount)

          // Check Gnosis
          expect(await aaveToken.balanceOf(gnosis.address)).to.equal(sellAmtRevToken)

          // Perform Mock Bids for the new Token (addr1 has balance)
          // Cover buyAmtBidRevToken which is all the amount required
          await token1.connect(addr1).approve(gnosis.address, toBNDecimals(sellAmtRevToken, 6))
          await gnosis.placeBid(1, {
            bidder: addr1.address,
            sellAmount: sellAmtRevToken,
            buyAmount: toBNDecimals(buyAmtBidRevToken, 6).add(1),
          })

          // Advance time till auction ended
          await advanceTime(config.batchAuctionLength.add(100).toString())

          // End current auction
          await expectEvents(facadeTest.runAuctionsForAllTraders(rToken.address), [
            {
              contract: backingManager,
              name: 'TradeSettled',
              args: [
                anyValue,
                aaveToken.address,
                token1.address,
                sellAmtRevToken,
                toBNDecimals(buyAmtBidRevToken, 6).add(1),
              ],
              emitted: true,
            },
            {
              contract: backingManager,
              name: 'TradeStarted',
              emitted: false,
            },
          ])

          //  Check state - Order restablished
          expect(await basketHandler.status()).to.equal(CollateralStatus.SOUND)
          expect(await basketHandler.fullyCollateralized()).to.equal(true)
          expect(await token0.balanceOf(backingManager.address)).to.equal(0)
          expect(await token1.balanceOf(backingManager.address)).to.equal(
            toBNDecimals(issueAmount, 6).add(1)
          )
          expect(await aaveToken.balanceOf(backingManager.address)).to.be.closeTo(bn('0'), 100) // distributor leaves some
          expect(await rToken.totalSupply()).to.be.closeTo(issueAmount, fp('0.000001')) // we have a bit more

          // Check price in USD of the current RToken
          await expectRTokenPrice(rTokenAsset.address, fp('1'), ORACLE_ERROR)

          // Stakes unchanged
          expect(await rsr.balanceOf(stRSR.address)).to.equal(stakeAmount)
          expect(await stRSR.balanceOf(addr1.address)).to.equal(stakeAmount)
        })

        it('Should dissolve held RToken to recapitalize, when possible', async () => {
          // Send all RToken to BackingManager
          await rToken.connect(addr1).transfer(backingManager.address, issueAmount)

          // Set prime basket
          await basketHandler.connect(owner).setPrimeBasket([token1.address], [fp('1')])

          // Switch Basket
          await expect(basketHandler.connect(owner).refreshBasket())
            .to.emit(basketHandler, 'BasketSet')
            .withArgs(3, [token1.address], [fp('1')], false)

          // Check state remains SOUND
          expect(await basketHandler.status()).to.equal(CollateralStatus.SOUND)
          expect(await basketHandler.fullyCollateralized()).to.equal(false)
          expect(await facadeTest.callStatic.totalAssetValue(rToken.address)).to.equal(issueAmount)
          expect(await token0.balanceOf(backingManager.address)).to.equal(issueAmount)
          expect(await token1.balanceOf(backingManager.address)).to.equal(0)
          expect(await rToken.totalSupply()).to.equal(issueAmount)

          // Check price in USD of the current RToken -- retains price because of
          // over-collateralization
          await expectRTokenPrice(rTokenAsset.address, fp('1'), ORACLE_ERROR)

          // Trigger recollateralization -- should recapitalize by dissolving RToken
          await expectEvents(backingManager.rebalance(TradeKind.BATCH_AUCTION), [
            {
              contract: backingManager,
              name: 'TradeStarted',
              emitted: false,
            },
            {
              contract: rToken,
              name: 'BasketsNeededChanged',
              emitted: true,
            },
          ])

          // Check fullyCollateralized and rest of state
          expect(await basketHandler.status()).to.equal(CollateralStatus.SOUND)
          expect(await basketHandler.fullyCollateralized()).to.equal(true)
          expect(await facadeTest.callStatic.totalAssetValue(rToken.address)).to.equal(issueAmount)
          expect(await token0.balanceOf(backingManager.address)).to.equal(issueAmount)
          expect(await token1.balanceOf(backingManager.address)).to.equal(0)
          expect(await rToken.totalSupply()).to.equal(0)
        })

        it('Should recollateralize correctly in case of default - Using RSR for remainder', async () => {
          // Register Collateral
          await assetRegistry.connect(owner).register(backupCollateral1.address)

          // Set backup configuration - USDT as backup
          await basketHandler
            .connect(owner)
            .setBackupConfig(ethers.utils.formatBytes32String('USD'), bn(1), [backupToken1.address])

          // Set new max auction size for asset (will require 2 auctions)
          const chainlinkFeed = <MockV3Aggregator>(
            await (await ethers.getContractFactory('MockV3Aggregator')).deploy(8, bn('1e8'))
          )
          const CollateralFactory: ContractFactory = await ethers.getContractFactory(
            'FiatCollateral'
          )
          const newCollateral0: FiatCollateral = <FiatCollateral>await CollateralFactory.deploy({
            priceTimeout: PRICE_TIMEOUT,
            chainlinkFeed: chainlinkFeed.address,
            oracleError: ORACLE_ERROR,
            erc20: token0.address,
            maxTradeVolume: fp('25'),
            oracleTimeout: ORACLE_TIMEOUT,
            targetName: ethers.utils.formatBytes32String('USD'),
            defaultThreshold: DEFAULT_THRESHOLD,
            delayUntilDefault: await backupCollateral1.delayUntilDefault(),
          })

          // Perform swap
          await assetRegistry.connect(owner).swapRegistered(newCollateral0.address)
          expect(await basketHandler.status()).to.equal(CollateralStatus.DISABLED)
          await basketHandler.refreshBasket()
          expect(await basketHandler.status()).to.equal(CollateralStatus.SOUND)

          // Advance time post warmup period - SOUND just regained
          await advanceTime(Number(config.warmupPeriod) + 1)

          // Check initial state
          expect(await basketHandler.status()).to.equal(CollateralStatus.SOUND)
          expect(await basketHandler.fullyCollateralized()).to.equal(true)
          expect(await facadeTest.callStatic.totalAssetValue(rToken.address)).to.equal(issueAmount)
          expect(await token0.balanceOf(backingManager.address)).to.equal(issueAmount)
          expect(await backupToken1.balanceOf(backingManager.address)).to.equal(0)
          expect(await rToken.totalSupply()).to.equal(issueAmount)

          // Check price in USD of the current RToken
          await expectRTokenPrice(rTokenAsset.address, fp('1'), ORACLE_ERROR)

          // Check stakes
          expect(await rsr.balanceOf(stRSR.address)).to.equal(stakeAmount)
          expect(await stRSR.balanceOf(addr1.address)).to.equal(stakeAmount)

          // Set Token0 to default - 50% price reduction
          await setOraclePrice(newCollateral0.address, bn('0.5e8'))

          // Mark default as probable
          await assetRegistry.refresh()
          expect(await basketHandler.status()).to.equal(CollateralStatus.IFFY)

          // Advance time post collateral's default delay
          await advanceTime((await newCollateral0.delayUntilDefault()).toString())

          // Confirm default and trigger basket switch
          await basketHandler.refreshBasket()

          // Advance time post warmup period - SOUND just regained
          await advanceTime(Number(config.warmupPeriod) + 1)

          // Check new state after basket switch
          expect(await basketHandler.status()).to.equal(CollateralStatus.SOUND)
          expect(await basketHandler.fullyCollateralized()).to.equal(false)
          expect(await facadeTest.callStatic.totalAssetValue(rToken.address)).to.equal(
            issueAmount.div(2)
          )
          expect(await token0.balanceOf(backingManager.address)).to.equal(issueAmount)
          expect(await backupToken1.balanceOf(backingManager.address)).to.equal(0)
          expect(await rToken.totalSupply()).to.equal(issueAmount)
          await expectRTokenPrice(rTokenAsset.address, fp('1'), ORACLE_ERROR)

          // Running auctions will trigger recollateralization - skip half of the balance is available
          // maxTradeVolume is 25
          const sellAmtBeforeSlippage: BigNumber = (
            await token0.balanceOf(backingManager.address)
          ).div(2)
          const sellAmt = sellAmtBeforeSlippage
            .mul(BN_SCALE_FACTOR)
            .div(BN_SCALE_FACTOR.sub(ORACLE_ERROR))
          const minBuyAmt = await toMinBuyAmt(sellAmt, fp('0.5'), fp('1'))

          await expect(facadeTest.runAuctionsForAllTraders(rToken.address))
            .to.emit(backingManager, 'TradeStarted')
            .withArgs(anyValue, token0.address, backupToken1.address, sellAmt, minBuyAmt)

          let auctionTimestamp = await getLatestBlockTimestamp()

          // Token0 -> Backup Token Auction
          await expectTrade(backingManager, {
            sell: token0.address,
            buy: backupToken1.address,
            endTime: auctionTimestamp + Number(config.batchAuctionLength),
            externalId: bn('0'),
          })

          // Check state
          expect(await basketHandler.status()).to.equal(CollateralStatus.SOUND)
          expect(await basketHandler.fullyCollateralized()).to.equal(false)
          expect(await facadeTest.callStatic.totalAssetValue(rToken.address)).to.equal(
            issueAmount.div(2).sub(sellAmt.div(2))
          )
          expect(await token0.balanceOf(backingManager.address)).to.equal(issueAmount.sub(sellAmt))
          expect(await backupToken1.balanceOf(backingManager.address)).to.equal(0)
          expect(await rToken.totalSupply()).to.equal(issueAmount)

          // Check price in USD of the current RToken
          await expectRTokenPrice(rTokenAsset.address, fp('1'), ORACLE_ERROR)

          // Perform Mock Bids (addr1 has balance)
          // Pay at worst-case price
          await backupToken1.connect(addr1).approve(gnosis.address, minBuyAmt)
          await gnosis.placeBid(0, {
            bidder: addr1.address,
            sellAmount: sellAmt,
            buyAmount: minBuyAmt,
          })

          // Advance time till auction ended
          await advanceTime(config.batchAuctionLength.add(100).toString())

          // Run auctions - will end current, and will open a new auction for the same amount
          const leftoverSellAmt = issueAmount.sub(sellAmt)
          const leftoverMinBuyAmt = await toMinBuyAmt(leftoverSellAmt, fp('0.5'), fp('1'))
          await expectEvents(facadeTest.runAuctionsForAllTraders(rToken.address), [
            {
              contract: backingManager,
              name: 'TradeSettled',
              args: [anyValue, token0.address, backupToken1.address, sellAmt, minBuyAmt],
              emitted: true,
            },
            {
              contract: backingManager,
              name: 'TradeStarted',
              args: [
                anyValue,
                token0.address,
                backupToken1.address,
                leftoverSellAmt,
                leftoverMinBuyAmt,
              ],
              emitted: true,
            },
          ])

          // Check new auction
          // Token0 -> Backup Token Auction
          await expectTrade(backingManager, {
            sell: token0.address,
            buy: backupToken1.address,
            endTime: (await getLatestBlockTimestamp()) + Number(config.batchAuctionLength),
            externalId: bn('1'),
          })

          // Check state
          expect(await basketHandler.status()).to.equal(CollateralStatus.SOUND)
          expect(await basketHandler.fullyCollateralized()).to.equal(false)
          expect(await token0.balanceOf(backingManager.address)).to.equal(0)
          expect(await backupToken1.balanceOf(backingManager.address)).to.equal(minBuyAmt)
          expect(await rToken.totalSupply()).to.equal(issueAmount)

          // Check price in USD of the current RToken
          await expectRTokenPrice(rTokenAsset.address, fp('1'), ORACLE_ERROR)

          // Perform Mock Bids (addr1 has balance)
          // Pay at worst-case price
          await backupToken1.connect(addr1).approve(gnosis.address, minBuyAmt)
          await gnosis.placeBid(1, {
            bidder: addr1.address,
            sellAmount: leftoverSellAmt,
            buyAmount: leftoverMinBuyAmt,
          })

          // Advance time till auction ended
          await advanceTime(config.batchAuctionLength.add(100).toString())

          // Check staking situation remains unchanged
          expect(await rsr.balanceOf(stRSR.address)).to.equal(stakeAmount)
          expect(await stRSR.balanceOf(addr1.address)).to.equal(stakeAmount)

          // Advance time till auction ended
          await advanceTime(config.batchAuctionLength.add(100).toString())

          // Run auctions - will end current, and will open a new auction for the same amount
          const buyAmtBidRSR: BigNumber = issueAmount.sub(minBuyAmt.add(leftoverMinBuyAmt)).add(1)
          await expectEvents(facadeTest.runAuctionsForAllTraders(rToken.address), [
            {
              contract: backingManager,
              name: 'TradeSettled',
              args: [
                anyValue,
                token0.address,
                backupToken1.address,
                leftoverSellAmt,
                leftoverMinBuyAmt,
              ],
              emitted: true,
            },
            {
              contract: backingManager,
              name: 'TradeStarted',
              args: [anyValue, rsr.address, backupToken1.address, anyValue, buyAmtBidRSR],
              emitted: true,
            },
          ])

          auctionTimestamp = await getLatestBlockTimestamp()

          // Check new auction
          // RSR -> Backup Token Auction
          await expectTrade(backingManager, {
            sell: rsr.address,
            buy: backupToken1.address,
            endTime: auctionTimestamp + Number(config.batchAuctionLength),
            externalId: bn('2'),
          })

          const t = await getTrade(backingManager, rsr.address)
          const sellAmtRSR = await t.initBal()
          expect(buyAmtBidRSR).to.equal(await toMinBuyAmt(sellAmtRSR, fp('1'), fp('1')))

          // Check state
          expect(await basketHandler.status()).to.equal(CollateralStatus.SOUND)
          expect(await basketHandler.fullyCollateralized()).to.equal(false)
          expect(await facadeTest.callStatic.totalAssetValue(rToken.address)).to.equal(
            minBuyAmt.add(leftoverMinBuyAmt)
          )
          expect(await token0.balanceOf(backingManager.address)).to.equal(0)
          expect(await backupToken1.balanceOf(backingManager.address)).to.equal(
            minBuyAmt.add(leftoverMinBuyAmt)
          )
          expect(await rToken.totalSupply()).to.equal(issueAmount)

          // Check price in USD of the current RToken - half now
          await expectRTokenPrice(rTokenAsset.address, fp('1'), ORACLE_ERROR)

          // Should have seized RSR
          expect(await rsr.balanceOf(stRSR.address)).to.equal(stakeAmount.sub(sellAmtRSR)) // Sent to market (auction)

          // Perform Mock Bids for RSR (addr1 has balance)
          // Pay at worst-case price
          await backupToken1.connect(addr1).approve(gnosis.address, buyAmtBidRSR)
          await gnosis.placeBid(2, {
            bidder: addr1.address,
            sellAmount: sellAmtRSR,
            buyAmount: buyAmtBidRSR,
          })

          // Advance time till auction ended
          await advanceTime(config.batchAuctionLength.add(100).toString())

          // End current auction; should not start a new one
          await expectEvents(facadeTest.runAuctionsForAllTraders(rToken.address), [
            {
              contract: backingManager,
              name: 'TradeSettled',
              args: [anyValue, rsr.address, backupToken1.address, sellAmtRSR, buyAmtBidRSR],
              emitted: true,
            },
            {
              contract: backingManager,
              name: 'TradeStarted',
              emitted: false,
            },
          ])

          // Check state
          expect(await basketHandler.status()).to.equal(CollateralStatus.SOUND)
          expect(await basketHandler.fullyCollateralized()).to.equal(true)
          expect(await token0.balanceOf(backingManager.address)).to.equal(0) // no dust

          // Should have small excess now
          expect(await facadeTest.callStatic.totalAssetValue(rToken.address)).to.equal(
            issueAmount.add(1)
          )
          expect(await backupToken1.balanceOf(backingManager.address)).to.equal(issueAmount.add(1))
          expect(await rToken.totalSupply()).to.equal(issueAmount)

          // Check price in USD of the current RToken - Remains the same
          await expectRTokenPrice(rTokenAsset.address, fp('1'), ORACLE_ERROR)
        })

        it('Should overcollateralize when minTradeVolume is larger than the collateral deficit', async () => {
          // Register Collateral
          await assetRegistry.connect(owner).register(backupCollateral1.address)

          // Set backup configuration - USDT as backup
          await basketHandler
            .connect(owner)
            .setBackupConfig(ethers.utils.formatBytes32String('USD'), bn(1), [backupToken1.address])

          // Check initial state
          expect(await basketHandler.status()).to.equal(CollateralStatus.SOUND)
          expect(await basketHandler.fullyCollateralized()).to.equal(true)
          expect(await facadeTest.callStatic.totalAssetValue(rToken.address)).to.equal(issueAmount)
          expect(await token0.balanceOf(backingManager.address)).to.equal(issueAmount)
          expect(await backupToken1.balanceOf(backingManager.address)).to.equal(0)
          expect(await rToken.totalSupply()).to.equal(issueAmount)

          // Check price in USD of the current RToken
          await expectRTokenPrice(rTokenAsset.address, fp('1'), ORACLE_ERROR)

          // Check stakes
          expect(await rsr.balanceOf(stRSR.address)).to.equal(stakeAmount)
          expect(await stRSR.balanceOf(addr1.address)).to.equal(stakeAmount)

          // Set Token0 to default - 50% price reduction
          await setOraclePrice(collateral0.address, bn('0.5e8'))

          // Mark default as probable
          await assetRegistry.refresh()
          expect(await basketHandler.status()).to.equal(CollateralStatus.IFFY)

          // Advance time post collateral's default delay
          await advanceTime((await collateral0.delayUntilDefault()).toString())

          // Confirm default and trigger basket switch
          await assetRegistry.refresh()
          await basketHandler.refreshBasket()

          // Advance time post warmup period - SOUND just regained
          await advanceTime(Number(config.warmupPeriod) + 1)

          // Check new state after basket switch
          expect(await basketHandler.status()).to.equal(CollateralStatus.SOUND)
          expect(await basketHandler.fullyCollateralized()).to.equal(false)
          // Asset value is half
          expect(await facadeTest.callStatic.totalAssetValue(rToken.address)).to.equal(
            issueAmount.div(2)
          )
          expect(await token0.balanceOf(backingManager.address)).to.equal(issueAmount)
          expect(await backupToken1.balanceOf(backingManager.address)).to.equal(0)
          expect(await rToken.totalSupply()).to.equal(issueAmount)
          // retains value because over-collateralization, true
          await expectRTokenPrice(rTokenAsset.address, fp('1'), ORACLE_ERROR)

          // Running auctions will trigger recollateralization
          const sellAmt: BigNumber = await token0.balanceOf(backingManager.address)
          const minBuyAmt = await toMinBuyAmt(sellAmt, fp('0.5'), fp('1'))

          await expect(facadeTest.runAuctionsForAllTraders(rToken.address))
            .to.emit(backingManager, 'TradeStarted')
            .withArgs(anyValue, token0.address, backupToken1.address, sellAmt, minBuyAmt)

          const auctionTimestamp = await getLatestBlockTimestamp()

          // Token0 -> Backup Token Auction
          await expectTrade(backingManager, {
            sell: token0.address,
            buy: backupToken1.address,
            endTime: auctionTimestamp + Number(config.batchAuctionLength),
            externalId: bn('0'),
          })

          // Check state
          expect(await basketHandler.status()).to.equal(CollateralStatus.SOUND)
          expect(await basketHandler.fullyCollateralized()).to.equal(false)
          // Asset value is zero, the skip collateral held is defaulted
          expect(await facadeTest.callStatic.totalAssetValue(rToken.address)).to.equal(0)
          expect(await token0.balanceOf(backingManager.address)).to.equal(issueAmount.sub(sellAmt))
          expect(await backupToken1.balanceOf(backingManager.address)).to.equal(0)
          expect(await rToken.totalSupply()).to.equal(issueAmount)

          // Check price in USD of the current RToken - retains value from over-collateralization
          await expectRTokenPrice(rTokenAsset.address, fp('1'), ORACLE_ERROR)

          // Perform Mock Bids (addr1 has balance)
          // Assume fair price, get half of the tokens (because price reduction was 50%)
          await backupToken1.connect(addr1).approve(gnosis.address, sellAmt.div(2))
          await gnosis.placeBid(0, {
            bidder: addr1.address,
            sellAmount: sellAmt,
            buyAmount: sellAmt.div(2),
          })

          // Advance time till auction ended
          await advanceTime(config.batchAuctionLength.add(100).toString())

          // Raise minTradeVolume to the whole issueAmount
          await backingManager.connect(owner).setMinTradeVolume(issueAmount)

          // Run auctions - RSR Auction launched for minTradeVolume
          const minBuyAmt2 = issueAmount.mul(100).div(101).add(3)
          await expectEvents(facadeTest.runAuctionsForAllTraders(rToken.address), [
            {
              contract: backingManager,
              name: 'TradeSettled',
              args: [anyValue, token0.address, backupToken1.address, sellAmt, sellAmt.div(2)],
              emitted: true,
            },
            {
              contract: backingManager,
              name: 'TradeStarted',
              args: [anyValue, rsr.address, backupToken1.address, anyValue, minBuyAmt2],
              emitted: true,
            },
          ])

          const t = await getTrade(backingManager, rsr.address)
          const sellAmt2 = await t.initBal()
          expect(minBuyAmt2).to.equal(await toMinBuyAmt(sellAmt2, fp('1'), fp('1')))
          expect(await rsr.balanceOf(stRSR.address)).to.equal(stakeAmount.sub(sellAmt2))

          // Check state
          expect(await basketHandler.status()).to.equal(CollateralStatus.SOUND)
          expect(await basketHandler.fullyCollateralized()).to.equal(false)
          expect(await token0.balanceOf(backingManager.address)).to.equal(0) // no dust

          // Should have half of the value
          expect(await facadeTest.callStatic.totalAssetValue(rToken.address)).to.equal(
            issueAmount.div(2)
          )
          expect(await backupToken1.balanceOf(backingManager.address)).to.equal(sellAmt.div(2))
          expect(await rToken.totalSupply()).to.equal(issueAmount)

          // Check price in USD of the current RToken - overcollateralized and still targeting 1
          await expectRTokenPrice(rTokenAsset.address, fp('1'), ORACLE_ERROR)

          // Perform Mock Bids (addr1 has balance)
          // Assume fair price, get half of the tokens (because price reduction was 50%)
          await backupToken1.connect(addr1).approve(gnosis.address, minBuyAmt2)
          await gnosis.placeBid(1, {
            bidder: addr1.address,
            sellAmount: sellAmt2,
            buyAmount: minBuyAmt2,
          })

          // Advance time till auction ended
          await advanceTime(config.batchAuctionLength.add(100).toString())

          // Run auctions - NO RSR Auction launched but haircut taken
          await expectEvents(facadeTest.runAuctionsForAllTraders(rToken.address), [
            {
              contract: backingManager,
              name: 'TradeSettled',
              args: [anyValue, rsr.address, backupToken1.address, sellAmt2, minBuyAmt2],
              emitted: true,
            },
            {
              contract: backingManager,
              name: 'TradeStarted',
              emitted: false,
            },
            {
              contract: rToken,
              name: 'BasketsNeededChanged',
              emitted: true,
            },
          ])

          // Check state
          expect(await rsr.balanceOf(stRSR.address)).to.equal(stakeAmount.sub(sellAmt2))
          expect(await basketHandler.status()).to.equal(CollateralStatus.SOUND)
          expect(await basketHandler.fullyCollateralized()).to.equal(true)
          expect(await token0.balanceOf(backingManager.address)).to.equal(0) // no dust

          // Should have 1.5x starting amounts due to minTradeVolume
          const bonus = issueAmount.div(2).add(minBuyAmt2)
          expect(await facadeTest.callStatic.totalAssetValue(rToken.address)).to.equal(bonus)
          expect(await backupToken1.balanceOf(backingManager.address)).to.equal(bonus)

          const supply = bonus.sub(bonus.mul(config.backingBuffer).div(fp('1')))
          // Should mint the excess in order to re-handout to RToken holders and stakers
          expect(await rToken.totalSupply()).to.be.closeTo(supply, supply.div(bn('1e4')))
          expect(await rToken.totalSupply()).to.be.gte(supply)

          // Check price in USD of the current RToken - overcollateralized and still targeting 1
          await expectRTokenPrice(rTokenAsset.address, fp('1'), ORACLE_ERROR)
        })

        it('Should recollateralize correctly in case of default - Using RSR for remainder - Multiple tokens and auctions - No overshoot', async () => {
          // Set backing buffer to zero for simplification
          await backingManager.connect(owner).setBackingBuffer(0)

          // Register Collateral
          await assetRegistry.connect(owner).register(backupCollateral1.address)
          await assetRegistry.connect(owner).register(backupCollateral2.address)

          // Set backup configuration - USDT as backup
          await basketHandler
            .connect(owner)
            .setBackupConfig(ethers.utils.formatBytes32String('USD'), bn(4), [
              backupToken1.address,
              backupToken2.address,
            ])

          // Check initial state
          expect(await basketHandler.status()).to.equal(CollateralStatus.SOUND)
          expect(await basketHandler.fullyCollateralized()).to.equal(true)
          expect(await facadeTest.callStatic.totalAssetValue(rToken.address)).to.equal(issueAmount)
          expect(await token0.balanceOf(backingManager.address)).to.equal(issueAmount)
          expect(await backupToken1.balanceOf(backingManager.address)).to.equal(0)
          expect(await backupToken2.balanceOf(backingManager.address)).to.equal(0)
          expect(await rToken.totalSupply()).to.equal(issueAmount)

          // Check price in USD of the current RToken
          await expectRTokenPrice(rTokenAsset.address, fp('1'), ORACLE_ERROR)

          // Check stakes
          expect(await rsr.balanceOf(stRSR.address)).to.equal(stakeAmount)
          expect(await stRSR.balanceOf(addr1.address)).to.equal(stakeAmount)

          // Set Token0 to default - 50% price reduction in 100% of the basket
          await setOraclePrice(collateral0.address, bn('0.5e8'))

          // Mark default as probable
          await assetRegistry.refresh()
          expect(await basketHandler.status()).to.equal(CollateralStatus.IFFY)

          // Advance time post collateral's default delay
          await advanceTime((await collateral0.delayUntilDefault()).toString())

          // Confirm default and trigger basket switch
          const newTokens = [backupToken1.address, backupToken2.address]
          const bkpTokenRefAmt: BigNumber = fp('0.5')
          const newRefAmounts = [bkpTokenRefAmt, bkpTokenRefAmt]

          await assetRegistry.refresh()
          await expect(basketHandler.refreshBasket())
            .to.emit(basketHandler, 'BasketSet')
            .withArgs(3, newTokens, newRefAmounts, false)

          // Advance time post warmup period - SOUND just regained
          await advanceTime(Number(config.warmupPeriod) + 1)

          // Check new state after basket switch
          expect(await basketHandler.status()).to.equal(CollateralStatus.SOUND)
          expect(await basketHandler.fullyCollateralized()).to.equal(false)
          expect(await facadeTest.callStatic.totalAssetValue(rToken.address)).to.equal(
            issueAmount.div(2)
          ) // 50% loss
          await expectCurrentBacking({
            tokens: newTokens,
            quantities: [bn('0'), bn('0')],
          })

          expect(await token0.balanceOf(backingManager.address)).to.equal(issueAmount)
          expect(await backupToken1.balanceOf(backingManager.address)).to.equal(0)
          expect(await rToken.totalSupply()).to.equal(issueAmount)

          // Running auctions will trigger recollateralization - All token balance can be redeemed
          const sellAmt: BigNumber = await token0.balanceOf(backingManager.address)
          const minBuyAmt = await toMinBuyAmt(sellAmt, fp('0.5'), fp('1'))
          await expect(facadeTest.runAuctionsForAllTraders(rToken.address))
            .to.emit(backingManager, 'TradeStarted')
            .withArgs(anyValue, token0.address, backupToken1.address, sellAmt, minBuyAmt)

          let auctionTimestamp = await getLatestBlockTimestamp()

          // Token0 -> Backup Token Auction
          await expectTrade(backingManager, {
            sell: token0.address,
            buy: backupToken1.address,
            endTime: auctionTimestamp + Number(config.batchAuctionLength),
            externalId: bn('0'),
          })

          // Perform Mock Bids (addr1 has balance)
          // Pay at fair price: 100 token0 -> 50 backupToken1
          await backupToken1.connect(addr1).approve(gnosis.address, sellAmt.div(2))
          await gnosis.placeBid(0, {
            bidder: addr1.address,
            sellAmount: sellAmt,
            buyAmount: sellAmt.div(2),
          })

          // Advance time till auction ended
          await advanceTime(config.batchAuctionLength.add(100).toString())

          // Run auctions - will end current, and will open a new auction to buy the remaining backup tokens
          const buyAmtBidRSR: BigNumber = issueAmount.div(2).add(1) // other half to buy
          await expectEvents(facadeTest.runAuctionsForAllTraders(rToken.address), [
            {
              contract: backingManager,
              name: 'TradeSettled',
              args: [anyValue, token0.address, backupToken1.address, sellAmt, sellAmt.div(2)],
              emitted: true,
            },
            {
              contract: backingManager,
              name: 'TradeStarted',
              args: [anyValue, rsr.address, backupToken2.address, anyValue, buyAmtBidRSR],
              emitted: true,
            },
          ])

          auctionTimestamp = await getLatestBlockTimestamp()

          // Check new auction
          // RSR -> Backup Token 2
          await expectTrade(backingManager, {
            sell: rsr.address,
            buy: backupToken2.address,
            endTime: auctionTimestamp + Number(config.batchAuctionLength),
            externalId: bn('1'),
          })

          // Check backing changed
          await expectCurrentBacking({
            tokens: newTokens,
            quantities: [sellAmt.div(2), bn('0')],
          })

          const t = await getTrade(backingManager, rsr.address)
          const sellAmtRSR = await t.initBal()
          expect(await toMinBuyAmt(sellAmtRSR, fp('1'), fp('1'))).to.equal(buyAmtBidRSR.add(1))

          // Should have seized RSR
          expect(await rsr.balanceOf(stRSR.address)).to.equal(stakeAmount.sub(sellAmtRSR)) // Sent to market (auction)

          // Perform Mock Bids for RSR (addr1 has balance)
          // Assume fair price RSR = 1 get all of them
          await backupToken2.connect(addr1).approve(gnosis.address, buyAmtBidRSR)
          await gnosis.placeBid(1, {
            bidder: addr1.address,
            sellAmount: sellAmtRSR,
            buyAmount: buyAmtBidRSR,
          })

          // Advance time till auction ended
          await advanceTime(config.batchAuctionLength.add(100).toString())

          // End current auction
          await expectEvents(facadeTest.runAuctionsForAllTraders(rToken.address), [
            {
              contract: backingManager,
              name: 'TradeSettled',
              args: [anyValue, rsr.address, backupToken2.address, sellAmtRSR, buyAmtBidRSR],
              emitted: true,
            },
            {
              contract: backingManager,
              name: 'TradeStarted',
              emitted: false,
            },
          ])

          // Check final state - All back to normal
          expect(await basketHandler.status()).to.equal(CollateralStatus.SOUND)
          expect(await basketHandler.fullyCollateralized()).to.equal(true)
          expect(await facadeTest.callStatic.totalAssetValue(rToken.address)).to.equal(
            issueAmount.add(1)
          )
          expect(await token0.balanceOf(backingManager.address)).to.equal(0)
          expect(await backupToken1.balanceOf(backingManager.address)).to.equal(issueAmount.div(2))
          expect(await backupToken2.balanceOf(backingManager.address)).to.equal(
            issueAmount.div(2).add(1)
          )
          expect(await rToken.totalSupply()).to.equal(issueAmount)

          // Check backing changed
          await expectCurrentBacking({
            tokens: newTokens,
            quantities: [issueAmount.div(2), issueAmount.div(2).add(1)],
          })

          // Check price in USD of the current RToken - Remains the same
          await expectRTokenPrice(rTokenAsset.address, fp('1'), ORACLE_ERROR)
        })

        it('Should use exceeding RSR in Backing Manager before seizing - Using RSR', async () => {
          // Set backing buffer to zero for simplification
          await backingManager.connect(owner).setBackingBuffer(0)

          // Register Collateral
          await assetRegistry.connect(owner).register(backupCollateral1.address)

          // Set backup configuration - USDT as backup
          await basketHandler
            .connect(owner)
            .setBackupConfig(ethers.utils.formatBytes32String('USD'), bn(1), [backupToken1.address])

          // Check initial state
          expect(await basketHandler.status()).to.equal(CollateralStatus.SOUND)
          expect(await basketHandler.fullyCollateralized()).to.equal(true)
          expect(await facadeTest.callStatic.totalAssetValue(rToken.address)).to.equal(issueAmount)
          expect(await token0.balanceOf(backingManager.address)).to.equal(issueAmount)
          expect(await backupToken1.balanceOf(backingManager.address)).to.equal(0)
          expect(await rToken.totalSupply()).to.equal(issueAmount)

          // Check price in USD of the current RToken
          await expectRTokenPrice(rTokenAsset.address, fp('1'), ORACLE_ERROR)

          // Check stakes
          expect(await rsr.balanceOf(stRSR.address)).to.equal(stakeAmount)
          expect(await stRSR.balanceOf(addr1.address)).to.equal(stakeAmount)

          // Set Token0 to default - 50% price reduction
          await setOraclePrice(collateral0.address, bn('0.5e8'))

          // Mark default as probable
          await assetRegistry.refresh()
          expect(await basketHandler.status()).to.equal(CollateralStatus.IFFY)

          // Advance time post collateral's default delay
          await advanceTime((await collateral0.delayUntilDefault()).toString())

          // Confirm default and trigger basket switch
          await assetRegistry.refresh()
          await basketHandler.refreshBasket()

          // Advance time post warmup period - SOUND just regained
          await advanceTime(Number(config.warmupPeriod) + 1)

          // Running auctions will trigger recollateralization - All balance can be redeemed
          const sellAmt: BigNumber = await token0.balanceOf(backingManager.address)
          const minBuyAmt: BigNumber = await toMinBuyAmt(sellAmt, fp('0.5'), fp('1'))
          await expect(facadeTest.runAuctionsForAllTraders(rToken.address))
            .to.emit(backingManager, 'TradeStarted')
            .withArgs(anyValue, token0.address, backupToken1.address, sellAmt, minBuyAmt)

          let auctionTimestamp = await getLatestBlockTimestamp()

          // Token0 -> Backup Token Auction
          await expectTrade(backingManager, {
            sell: token0.address,
            buy: backupToken1.address,
            endTime: auctionTimestamp + Number(config.batchAuctionLength),
            externalId: bn('0'),
          })

          // Perform Mock Bids (addr1 has balance)
          // Pay at fair price: no slippage
          await backupToken1.connect(addr1).approve(gnosis.address, sellAmt.div(2))
          await gnosis.placeBid(0, {
            bidder: addr1.address,
            sellAmount: sellAmt,
            buyAmount: sellAmt.div(2),
          })

          // Advance time till auction ended
          await advanceTime(config.batchAuctionLength.add(100).toString())

          // Run auctions - will end current, and will open a new auction to sell RSR for collateral
          // 50e18 Tokens left to buy - Sets Buy amount as independent value
          const buyAmtBidRSR: BigNumber = sellAmt.div(2).add(1)
          await expectEvents(facadeTest.runAuctionsForAllTraders(rToken.address), [
            {
              contract: backingManager,
              name: 'TradeSettled',
              args: [anyValue, token0.address, backupToken1.address, sellAmt, sellAmt.div(2)],
              emitted: true,
            },
            {
              contract: backingManager,
              name: 'TradeStarted',
              args: [anyValue, rsr.address, backupToken1.address, anyValue, buyAmtBidRSR],
              emitted: true,
            },
          ])

          auctionTimestamp = await getLatestBlockTimestamp()

          // Check new auction
          // RSR -> Backup Token Auction
          await expectTrade(backingManager, {
            sell: rsr.address,
            buy: backupToken1.address,
            endTime: auctionTimestamp + Number(config.batchAuctionLength),
            externalId: bn('1'),
          })

          const t = await getTrade(backingManager, rsr.address)
          const sellAmtRSR = await t.initBal()
          expect(await toMinBuyAmt(sellAmtRSR, fp('1'), fp('1'))).to.equal(buyAmtBidRSR.add(1))

          // Check state
          expect(await basketHandler.status()).to.equal(CollateralStatus.SOUND)
          expect(await basketHandler.fullyCollateralized()).to.equal(false)
          expect(await facadeTest.callStatic.totalAssetValue(rToken.address)).to.equal(
            sellAmt.div(2)
          ) // Reduced 50%
          expect(await token0.balanceOf(backingManager.address)).to.equal(0)
          expect(await backupToken1.balanceOf(backingManager.address)).to.equal(sellAmt.div(2))
          expect(await rToken.totalSupply()).to.equal(issueAmount)

          // Check price in USD of the current RToken - 1 with over-collateralization
          await expectRTokenPrice(rTokenAsset.address, fp('1'), ORACLE_ERROR)

          // Should have seized RSR  - Nothing in backing manager so far
          expect(await rsr.balanceOf(stRSR.address)).to.equal(stakeAmount.sub(sellAmtRSR)) // Sent to market (auction)
          expect(await rsr.balanceOf(backingManager.address)).to.equal(0)

          // Settle auction with no bids - will return RSR to Backing Manager
          // Advance time till auction ended
          await advanceTime(config.batchAuctionLength.add(100).toString())

          // End current auction
          await expectEvents(facadeTest.runAuctionsForAllTraders(rToken.address), [
            {
              contract: backingManager,
              name: 'TradeSettled',
              args: [anyValue, rsr.address, backupToken1.address, bn('0'), bn('0')],
              emitted: true,
            },
            {
              contract: backingManager,
              name: 'TradeStarted',
              args: [anyValue, rsr.address, backupToken1.address, sellAmtRSR, buyAmtBidRSR],

              emitted: true,
            },
          ])

          auctionTimestamp = await getLatestBlockTimestamp()

          // Check new auction
          // RSR -> Backup Token Auction
          await expectTrade(backingManager, {
            sell: rsr.address,
            buy: backupToken1.address,
            endTime: auctionTimestamp + Number(config.batchAuctionLength),
            externalId: bn('2'),
          })

          // Funds were reused. No more seizures
          expect(await rsr.balanceOf(stRSR.address)).to.equal(stakeAmount.sub(sellAmtRSR)) // Sent to market (auction)

          // Perform Mock Bids (addr1 has balance)
          // Assume fair price, get all the RSR required
          await backupToken1.connect(addr1).approve(gnosis.address, buyAmtBidRSR)
          await gnosis.placeBid(2, {
            bidder: addr1.address,
            sellAmount: sellAmtRSR,
            buyAmount: buyAmtBidRSR,
          })

          // Advance time till auction ended
          await advanceTime(config.batchAuctionLength.add(100).toString())

          // Run auctions again - Will close the pending auction
          await expectEvents(facadeTest.runAuctionsForAllTraders(rToken.address), [
            {
              contract: backingManager,
              name: 'TradeSettled',
              args: [anyValue, rsr.address, backupToken1.address, sellAmtRSR, buyAmtBidRSR],
              emitted: true,
            },
            { contract: backingManager, name: 'TradeStarted', emitted: false },
          ])

          // Check final state - All back to normal
          expect(await basketHandler.status()).to.equal(CollateralStatus.SOUND)
          expect(await basketHandler.fullyCollateralized()).to.equal(true)
          expect(await facadeTest.callStatic.totalAssetValue(rToken.address)).to.equal(
            issueAmount.add(1) // 1 attoTokens accumulated
          )
          expect(await token0.balanceOf(backingManager.address)).to.equal(0)
          expect(await backupToken1.balanceOf(backingManager.address)).to.equal(issueAmount.add(1))
          expect(await rToken.totalSupply()).to.equal(issueAmount.add(1)) // free minting

          // Check price in USD of the current RToken - Remains the same
          await expectRTokenPrice(rTokenAsset.address, fp('1'), ORACLE_ERROR)
        })

        it('Should sell worthless asset when doing recollateralization - Use RSR directly for remainder', async () => {
          // Set prime basket
          await basketHandler.connect(owner).setPrimeBasket([token1.address], [fp('1')])

          // Switch Basket
          await expect(basketHandler.connect(owner).refreshBasket())
            .to.emit(basketHandler, 'BasketSet')
            .withArgs(3, [token1.address], [fp('1')], false)

          // Check state remains SOUND
          expect(await basketHandler.status()).to.equal(CollateralStatus.SOUND)
          expect(await basketHandler.fullyCollateralized()).to.equal(false)
          expect(await facadeTest.callStatic.totalAssetValue(rToken.address)).to.equal(issueAmount)
          expect(await token0.balanceOf(backingManager.address)).to.equal(issueAmount)
          expect(await token1.balanceOf(backingManager.address)).to.equal(0)
          expect(await rToken.totalSupply()).to.equal(issueAmount)

          // Check price in USD of the current RToken -- retains price because of over-collateralization
          await expectRTokenPrice(rTokenAsset.address, fp('1'), ORACLE_ERROR)

          // Trigger recollateralization
          const sellAmt: BigNumber = await token0.balanceOf(backingManager.address)
          const minBuyAmt: BigNumber = await toMinBuyAmt(sellAmt, fp('1'), fp('1'))

          await expect(facadeTest.runAuctionsForAllTraders(rToken.address))
            .to.emit(backingManager, 'TradeStarted')
            .withArgs(
              anyValue,
              token0.address,
              token1.address,
              sellAmt,
              toBNDecimals(minBuyAmt, 6).add(1)
            )

          let auctionTimestamp: number = await getLatestBlockTimestamp()

          // Check auction registered
          // Token0 -> Token1 Auction
          await expectTrade(backingManager, {
            sell: token0.address,
            buy: token1.address,
            endTime: auctionTimestamp + Number(config.batchAuctionLength),
            externalId: bn('0'),
          })

          // Check state
          expect(await basketHandler.status()).to.equal(CollateralStatus.SOUND)
          expect(await basketHandler.fullyCollateralized()).to.equal(false)
          // Asset value is zero, everything was moved to the Market
          expect(await facadeTest.callStatic.totalAssetValue(rToken.address)).to.equal(0)
          expect(await token0.balanceOf(backingManager.address)).to.equal(0)
          expect(await token1.balanceOf(backingManager.address)).to.equal(0)
          expect(await rToken.totalSupply()).to.equal(issueAmount)

          // Check price in USD of the current RToken -- retains price because of
          // over-collateralization
          await expectRTokenPrice(rTokenAsset.address, fp('1'), ORACLE_ERROR)

          // Check Gnosis
          expect(await token0.balanceOf(gnosis.address)).to.equal(issueAmount)

          // Perform Mock Bids for the new Token (addr1 has balance)
          // Get fair price - minBuyAmt
          await token1.connect(addr1).approve(gnosis.address, toBNDecimals(sellAmt, 6).add(1))
          await gnosis.placeBid(0, {
            bidder: addr1.address,
            sellAmount: sellAmt,
            buyAmount: toBNDecimals(minBuyAmt, 6).add(1),
          })

          // Advance time till auction ended
          await advanceTime(config.batchAuctionLength.add(100).toString())

          // End current auction, should start a new one to sell a new revenue token instead of RSR
          // But the revenue token will have price = 0 so it wont be sold, will use RSR
          // About 3e18 Tokens left to buy - Sets Buy amount as independent value
          const buyAmtBidRemToken: BigNumber = sellAmt.sub(minBuyAmt)

          // Send the excess revenue tokens to backing manager - should try to use it instead of RSR
          // But we set price = $0, so it wont be sold -Will use RSR for remainder
          await aaveToken.connect(owner).mint(backingManager.address, buyAmtBidRemToken.mul(2))

          // Make aaveToken worthless
          await setOraclePrice(aaveAsset.address, bn('0'))
          await expectEvents(facadeTest.runAuctionsForAllTraders(rToken.address), [
            {
              contract: backingManager,
              name: 'TradeSettled',
              args: [
                anyValue,
                token0.address,
                token1.address,
                sellAmt,
                toBNDecimals(minBuyAmt, 6).add(1),
              ],
              emitted: true,
            },
            {
              contract: backingManager,
              name: 'TradeStarted',
              args: [
                anyValue,
                aaveToken.address,
                token1.address,
                anyValue,
                toBNDecimals(buyAmtBidRemToken, 6).add(1),
              ],
              emitted: true,
            },
          ])

          auctionTimestamp = await getLatestBlockTimestamp()

          // RSR Token -> Token1 Auction
          await expectTrade(backingManager, {
            sell: aaveToken.address,
            buy: token1.address,
            endTime: auctionTimestamp + Number(config.batchAuctionLength),
            externalId: bn('1'),
          })

          const t = await getTrade(backingManager, aaveToken.address)
          const sellAmtRemToken = await t.initBal()
          expect(toBNDecimals(buyAmtBidRemToken, 6).add(1)).to.equal(
            toBNDecimals(await toMinBuyAmt(sellAmtRemToken, fp('1'), fp('1')), 6).add(1)
          )

          // Check state
          expect(await basketHandler.status()).to.equal(CollateralStatus.SOUND)
          expect(await basketHandler.fullyCollateralized()).to.equal(false)
          expect(await token0.balanceOf(backingManager.address)).to.equal(0)
          expect(await token1.balanceOf(backingManager.address)).to.equal(
            toBNDecimals(minBuyAmt, 6).add(1)
          )
          expect(await rToken.totalSupply()).to.equal(issueAmount)

          // Check Gnosis - using AAVE
          expect(await aaveToken.balanceOf(gnosis.address)).to.equal(sellAmtRemToken)

          // Perform Mock Bids for the new Token (addr1 has balance)
          // Cover buyAmtBidRevToken which is all the amount required
          await token1.connect(addr1).approve(gnosis.address, toBNDecimals(sellAmtRemToken, 6))
          await gnosis.placeBid(1, {
            bidder: addr1.address,
            sellAmount: sellAmtRemToken,
            buyAmount: toBNDecimals(buyAmtBidRemToken, 6).add(1),
          })

          // Advance time till auction ended
          await advanceTime(config.batchAuctionLength.add(100).toString())

          // End current auction
          await expectEvents(facadeTest.runAuctionsForAllTraders(rToken.address), [
            {
              contract: backingManager,
              name: 'TradeSettled',
              args: [
                anyValue,
                aaveToken.address,
                token1.address,
                sellAmtRemToken,
                toBNDecimals(buyAmtBidRemToken, 6).add(1),
              ],
              emitted: true,
            },
            {
              contract: backingManager,
              name: 'TradeStarted',
              emitted: false,
            },
          ])

          //  Check state - Order restablished
          expect(await basketHandler.status()).to.equal(CollateralStatus.SOUND)
          expect(await basketHandler.fullyCollateralized()).to.equal(true)
          expect(await token0.balanceOf(backingManager.address)).to.equal(0)
          expect(await token1.balanceOf(backingManager.address)).to.equal(
            toBNDecimals(issueAmount, 6).add(1)
          )
          expect(await aaveToken.balanceOf(backingManager.address)).to.be.closeTo(bn('0'), 100) // distributor leaves some
          expect(await rToken.totalSupply()).to.be.closeTo(issueAmount, fp('0.000001')) // we have a bit more

          // Check price in USD of the current RToken
          await expectRTokenPrice(rTokenAsset.address, fp('1'), ORACLE_ERROR)

          // Stakes used in this case
          expect(await rsr.balanceOf(stRSR.address)).to.equal(stakeAmount)
          expect(await stRSR.balanceOf(addr1.address)).to.equal(stakeAmount)
        })
      })

      context('DutchTrade', () => {
        const auctionLength = 1800 // 30 minutes
        beforeEach(async () => {
          await broker.connect(owner).setDutchAuctionLength(auctionLength)

          // Set up rebalancing scenario
          await basketHandler.connect(owner).setPrimeBasket([token1.address], [fp('1')])
          await basketHandler.refreshBasket()
        })

        it('Should not trade when paused', async () => {
          await main.connect(owner).pauseTrading()
          await expect(backingManager.rebalance(TradeKind.DUTCH_AUCTION)).to.be.revertedWith(
            'frozen or trading paused'
          )
        })

        it('Should not trade when frozen', async () => {
          await main.connect(owner).freezeLong()
          await expect(backingManager.rebalance(TradeKind.DUTCH_AUCTION)).to.be.revertedWith(
            'frozen or trading paused'
          )
        })

        it('Should trade if issuance paused', async () => {
          await main.connect(owner).pauseIssuance()
          await expect(backingManager.rebalance(TradeKind.DUTCH_AUCTION)).to.emit(
            backingManager,
            'TradeStarted'
          )
        })

        it('Should only run 1 trade at a time, including into the empty buffer block', async () => {
          await backingManager.rebalance(TradeKind.DUTCH_AUCTION)
          await expect(backingManager.rebalance(TradeKind.DUTCH_AUCTION)).to.be.revertedWith(
            'already rebalancing'
          )
          await expect(backingManager.rebalance(TradeKind.BATCH_AUCTION)).to.be.revertedWith(
            'trade open'
          )

          // Check the empty buffer block as well
          await advanceBlocks(1)
          await expect(backingManager.rebalance(TradeKind.DUTCH_AUCTION)).to.be.revertedWith(
            'already rebalancing'
          )
          await expect(backingManager.rebalance(TradeKind.BATCH_AUCTION)).to.be.revertedWith(
            'trade open'
          )
        })

        it('Should quote piecewise-falling price correctly throughout entirety of auction', async () => {
          await backingManager.rebalance(TradeKind.DUTCH_AUCTION)
          const trade = await ethers.getContractAt(
            'DutchTrade',
            await backingManager.trades(token0.address)
          )
          await token1.connect(addr1).approve(trade.address, initialBal)

          const start = await trade.startBlock()
          const end = await trade.endBlock()

          // Simulate 30 minutes of blocks, should swap at right price each time
          const router = await (await ethers.getContractFactory('DutchTradeRouter')).deploy()
          await token1.connect(addr1).approve(router.address, constants.MaxUint256)
          let now = bn(await getLatestBlockNumber())
          while (now.lt(end)) {
            const actual = await trade.connect(addr1).bidAmount(now)
            const expected = divCeil(
              await dutchBuyAmount(
                fp(now.sub(start)).div(end.sub(start)),
                collateral1.address,
                collateral0.address,
                issueAmount,
                config.maxTradeSlippage
              ),
              bn('1e12')
            )
            expect(actual).to.be.closeTo(expected, expected.div(bn('1e15')))

            const staticResult = await router
              .connect(addr1)
              .callStatic.bid(trade.address, addr1.address)
            expect(staticResult.buyAmt).to.equal(actual)
            await advanceBlocks(1)
            now = bn(await getLatestBlockNumber())
          }
        })

        it('Should handle no bid case correctly', async () => {
          const router = await (await ethers.getContractFactory('DutchTradeRouter')).deploy()
          await token1.connect(addr1).approve(router.address, constants.MaxUint256)
          await backingManager.rebalance(TradeKind.DUTCH_AUCTION)
          const trade = await ethers.getContractAt(
            'DutchTrade',
            await backingManager.trades(token0.address)
          )
          await token1.connect(addr1).approve(trade.address, initialBal)
          await advanceBlocks((await trade.endBlock()).sub(await getLatestBlockNumber()).add(1))
          await expect(
            trade.connect(addr1).bidAmount(await getLatestBlockNumber())
          ).to.be.revertedWith('auction over')
          await expect(router.connect(addr1).bid(trade.address, addr1.address)).be.revertedWith(
            'auction over'
          )
          // Should be able to settle
          await expect(trade.settle()).to.be.revertedWith('only origin can settle')
          await expect(backingManager.settleTrade(token0.address))
            .to.emit(backingManager, 'TradeSettled')
            .withArgs(trade.address, token0.address, token1.address, 0, 0)

          // Should NOT start another auction, since caller was not DutchTrade
          expect(await backingManager.tradesOpen()).to.equal(0)
        })

        context('Should successfully recollateralize after default', () => {
          let trade1: DutchTrade // token0 -> token1
          let trade2: DutchTrade // RSR -> token1
          let router: DutchTradeRouter
          beforeEach(async () => {
            router = await (await ethers.getContractFactory('DutchTradeRouter')).deploy()
            await token0.connect(addr1).approve(router.address, constants.MaxUint256)
            await token1.connect(addr1).approve(router.address, constants.MaxUint256)
            await backingManager.rebalance(TradeKind.DUTCH_AUCTION)
            trade1 = await ethers.getContractAt(
              'DutchTrade',
              await backingManager.trades(token0.address)
            )
            await token1.connect(addr1).approve(trade1.address, initialBal)

            // Snipe auction at 0s left
            await advanceBlocks((await trade1.endBlock()).sub(await getLatestBlockNumber()).sub(1))

            await router.connect(addr1).bid(trade1.address, addr1.address)
            expect(await trade1.canSettle()).to.equal(false)
            expect(await trade1.status()).to.equal(2) // Status.CLOSED
            expect(await trade1.bidder()).to.equal(router.address)
            expect(await token0.balanceOf(addr1.address)).to.equal(initialBal)

            const expected = divCeil(
              await dutchBuyAmount(
                fp('1'), // last block
                collateral0.address,
                collateral1.address,
                issueAmount,
                config.maxTradeSlippage
              ),
              bn('1e12') // decimals
            )
            expect(await backingManager.tradesOpen()).to.equal(1)
            expect(await token1.balanceOf(backingManager.address)).to.equal(expected)

            // Should launch RSR recapitalization auction to fill ~3%
            expect(await backingManager.trades(token0.address)).to.equal(ZERO_ADDRESS)
            trade2 = await ethers.getContractAt(
              'DutchTrade',
              await backingManager.trades(rsr.address)
            )
            expect(trade2.address).to.not.equal(ZERO_ADDRESS)
          })

          afterEach(async () => {
            // Should be fully capitalized again
            expect(await basketHandler.fullyCollateralized()).to.equal(true)
            expect(await backingManager.tradesOpen()).to.equal(0)
          })

          it('even under worst-possible bids', async () => {
            await token1.connect(addr1).approve(trade2.address, initialBal)

            // Advance to final block of auction
            await advanceBlocks((await trade2.endBlock()).sub(await getLatestBlockNumber()).sub(1))
            expect(await trade2.status()).to.equal(1) // TradeStatus.OPEN
            expect(await trade2.canSettle()).to.equal(false)

            // Bid + settle RSR auction

            await expect(await router.connect(addr1).bid(trade2.address, addr1.address)).to.emit(
              backingManager,
              'TradeSettled'
            )
          })

          it('via fallback to Batch Auction', async () => {
            // Advance past auction end block
            await advanceBlocks((await trade2.endBlock()).sub(await getLatestBlockNumber()).add(1))
            expect(await trade2.status()).to.equal(1) // TradeStatus.OPEN
            expect(await trade2.canSettle()).to.equal(true)

            // Settle trade
            await backingManager.settleTrade(rsr.address)
            expect(await backingManager.tradesOpen()).to.equal(0)
            expect(await rsr.balanceOf(trade2.address)).to.equal(0)
            expect(await token0.balanceOf(trade2.address)).to.equal(0)
            expect(await token1.balanceOf(trade2.address)).to.equal(0)

            // Only BATCH_AUCTION can be launched
            await expect(backingManager.rebalance(TradeKind.DUTCH_AUCTION)).to.be.revertedWith(
              'already rebalancing'
            )
            await backingManager.rebalance(TradeKind.BATCH_AUCTION)
            expect(await backingManager.tradesOpen()).to.equal(1)

            // Bid in Gnosis
            const t = await getTrade(backingManager, rsr.address)
            const sellAmt = await t.initBal()
            const minBuyAmt = await toMinBuyAmt(sellAmt, fp('1'), fp('1'))
            expect(await t.KIND()).to.equal(TradeKind.BATCH_AUCTION)
            await token1.connect(addr1).approve(gnosis.address, minBuyAmt)
            await gnosis.placeBid(0, {
              bidder: addr1.address,
              sellAmount: sellAmt,
              buyAmount: minBuyAmt,
            })
            await advanceTime(config.batchAuctionLength.toNumber())
            await expect(backingManager.settleTrade(rsr.address)).not.to.emit(
              backingManager,
              'TradeStarted'
            )
          })
        })
      })
    })

    context('With issued Rtokens', function () {
      let issueAmount: BigNumber
      let initialTokens: string[]
      let initialQuantities: BigNumber[]
      let initialQuotes: BigNumber[]
      let quotes: BigNumber[]

      beforeEach(async function () {
        issueAmount = bn('100e18')
        initialQuotes = [bn('0.25e18'), bn('0.25e6'), bn('0.25e18'), bn('1.25e9')]
        initialQuantities = initialQuotes.map((q) => {
          return q.mul(issueAmount).div(BN_SCALE_FACTOR)
        })

        initialTokens = await Promise.all(
          basket.map(async (c): Promise<string> => {
            return await c.erc20()
          })
        )

        // Set backing buffer to zero for simplification
        await backingManager.connect(owner).setMaxTradeSlippage(0)
        await backingManager.connect(owner).setBackingBuffer(0)

        // Provide approvals
        await token0.connect(addr1).approve(rToken.address, initialBal)
        await token1.connect(addr1).approve(rToken.address, initialBal)
        await token2.connect(addr1).approve(rToken.address, initialBal)
        await token3.connect(addr1).approve(rToken.address, initialBal)
        await backupToken1.connect(addr1).approve(rToken.address, initialBal)
        await backupToken2.connect(addr1).approve(rToken.address, initialBal)

        // Issue rTokens
        await rToken.connect(addr1).issue(issueAmount)

        // Mint some RSR
        await rsr.connect(owner).mint(addr1.address, initialBal)
      })

      it('Should recollateralize correctly in case of default - Using RSR', async () => {
        // Register Collateral
        await assetRegistry.connect(owner).register(backupCollateral1.address)

        // Set backup configuration - USDT as backup
        // Hmm this comment says USDT, but the tests have been set up to expect a token with 18 decimals,
        // but it's too late for me to change this everywhere...
        await basketHandler
          .connect(owner)
          .setBackupConfig(ethers.utils.formatBytes32String('USD'), bn(1), [backupToken1.address])

        // Perform stake
        const stakeAmount: BigNumber = bn('100e18')
        await rsr.connect(addr1).approve(stRSR.address, stakeAmount)
        await stRSR.connect(addr1).stake(stakeAmount)

        // Check stakes
        expect(await rsr.balanceOf(stRSR.address)).to.equal(stakeAmount)
        expect(await stRSR.balanceOf(addr1.address)).to.equal(stakeAmount)

        // Check initial state
        expect(await basketHandler.status()).to.equal(CollateralStatus.SOUND)
        expect(await basketHandler.fullyCollateralized()).to.equal(true)
        expect(await facadeTest.callStatic.totalAssetValue(rToken.address)).to.equal(issueAmount)
        await expectCurrentBacking({
          tokens: initialTokens,
          quantities: initialQuantities,
        })
        expect(await rToken.totalSupply()).to.equal(issueAmount)

        // Check price in USD of the current RToken
        await expectRTokenPrice(rTokenAsset.address, fp('1'), ORACLE_ERROR)

        // Check quotes
        ;[, quotes] = await facade.connect(addr1).callStatic.issue(rToken.address, bn('1e18'))
        expect(quotes).to.eql(initialQuotes)

        // Check no Backup tokens available
        expect(await backupToken1.balanceOf(backingManager.address)).to.equal(0)

        // Set Token2 to hard default - Reducing rate
        await token2.setExchangeRate(fp('0.99'))

        // Confirm default and ensure valid basket
        const newTokens = [
          initialTokens[0],
          initialTokens[1],
          initialTokens[3],
          backupToken1.address,
        ]
        const newQuantities = [
          initialQuantities[0],
          initialQuantities[1],
          initialQuantities[3],
          bn('0'),
        ]
        const newQuotes = [initialQuotes[0], initialQuotes[1], initialQuotes[3], bn('0.25e18')]
        const newRefAmounts = [
          basketsNeededAmts[0],
          basketsNeededAmts[1],
          basketsNeededAmts[3],
          bn('0.25e18'),
        ]

        // Mark Default - Perform basket switch
        await assetRegistry.refresh()
        await expect(basketHandler.refreshBasket())
          .to.emit(basketHandler, 'BasketSet')
          .withArgs(2, newTokens, newRefAmounts, false)

        // Advance time post warmup period - SOUND just regained
        await advanceTime(Number(config.warmupPeriod) + 1)

        // Check state - After basket switch
        expect(await basketHandler.status()).to.equal(CollateralStatus.SOUND)
        expect(await basketHandler.fullyCollateralized()).to.equal(false)
        expect(await facadeTest.callStatic.totalAssetValue(rToken.address)).to.equal(fp('99.75')) // 1% loss for 1 of the 4 tokens
        await expectCurrentBacking({
          tokens: newTokens,
          quantities: newQuantities,
        })
        expect(await rToken.totalSupply()).to.equal(issueAmount)

        // Check price in USD of the current RToken - because of RSR stake is worth full $1
        await expectRTokenPrice(rTokenAsset.address, fp('1'), ORACLE_ERROR)

        // Check quotes
        ;[, quotes] = await facade.connect(addr1).callStatic.issue(rToken.address, bn('1e18'))
        expect(quotes).to.eql(newQuotes)

        // Running auctions will trigger recollateralization - All balance will be redeemed
        const sellAmt2: BigNumber = await token2.balanceOf(backingManager.address)
        const minBuyAmt2 = await toMinBuyAmt(sellAmt2, fp('0.99'), fp('1'))

        // Run auctions
        await expectEvents(facadeTest.runAuctionsForAllTraders(rToken.address), [
          {
            contract: backingManager,
            name: 'TradeStarted',
            args: [
              anyValue,
              token2.address,
              backupToken1.address,
              sellAmt2,
              withinQuad(minBuyAmt2),
            ],
            emitted: true,
          },
        ])

        let auctionTimestamp = await getLatestBlockTimestamp()

        // Token2 -> Backup Token 1 Auction
        await expectTrade(backingManager, {
          sell: token2.address,
          buy: backupToken1.address,
          endTime: auctionTimestamp + Number(config.batchAuctionLength),
          externalId: bn('0'),
        })

        // Another call should not create any new auctions if still ongoing
        await expect(facadeTest.runAuctionsForAllTraders(rToken.address)).to.not.emit(
          backingManager,
          'TradeStarted'
        )

        // Perform Mock Bids for the new Token (addr1 has balance)
        // Assume maximally slipped price, 25 token2 -> a bit less than 24.75 backupToken1
        await backupToken1.connect(addr1).approve(gnosis.address, minBuyAmt2)
        await gnosis.placeBid(0, {
          bidder: addr1.address,
          sellAmount: sellAmt2,
          buyAmount: minBuyAmt2,
        })

        // Advance time till auction ended
        await advanceTime(config.batchAuctionLength.add(100).toString())

        // End current auction, should start a new one to sell RSR for collateral
        // ~0.25 Tokens left to buy - Sets Buy amount as independent value
        const buyAmtBidRSR: BigNumber = sellAmt2.sub(minBuyAmt2).add(1)

        await expectEvents(facadeTest.runAuctionsForAllTraders(rToken.address), [
          {
            contract: backingManager,
            name: 'TradeSettled',
            args: [anyValue, token2.address, backupToken1.address, sellAmt2, minBuyAmt2],
            emitted: true,
          },
          {
            contract: backingManager,
            name: 'TradeStarted',
            args: [anyValue, rsr.address, backupToken1.address, anyValue, buyAmtBidRSR],
            emitted: true,
          },
        ])

        auctionTimestamp = await getLatestBlockTimestamp()

        // Check new auction
        // RSR -> Backup Token Auction
        await expectTrade(backingManager, {
          sell: rsr.address,
          buy: backupToken1.address,
          endTime: auctionTimestamp + Number(config.batchAuctionLength),
          externalId: bn('1'),
        })

        // Check state - After first auction
        expect(await basketHandler.status()).to.equal(CollateralStatus.SOUND)
        expect(await basketHandler.fullyCollateralized()).to.equal(false)
        expect(await facadeTest.callStatic.totalAssetValue(rToken.address)).to.equal(
          issueAmount.div(4).mul(3).add(minBuyAmt2)
        ) // 75 base value + max slippage on a trade for 24.75
        await expectCurrentBacking({
          tokens: newTokens,
          quantities: [newQuantities[0], newQuantities[1], newQuantities[2], minBuyAmt2],
        })
        expect(await rToken.totalSupply()).to.equal(issueAmount)

        // Check price in USD of the current RToken
        await expectRTokenPrice(rTokenAsset.address, fp('1'), ORACLE_ERROR)

        // Check quotes
        ;[, quotes] = await facade.connect(addr1).callStatic.issue(rToken.address, bn('1e18'))
        expect(quotes).to.eql(newQuotes)

        // Check Backup tokens available
        expect(await backupToken1.balanceOf(backingManager.address)).to.equal(minBuyAmt2)

        const t = await getTrade(backingManager, rsr.address)
        const sellAmtRSR = await t.initBal()
        expect(await toMinBuyAmt(sellAmtRSR, fp('1'), fp('1'))).to.equal(buyAmtBidRSR)

        // Should have seized RSR
        expect(await rsr.balanceOf(stRSR.address)).to.equal(stakeAmount.sub(sellAmtRSR)) // Sent to market (auction)

        // Perform Mock Bids for RSR (addr1 has balance)
        // Assume fair price RSR = 1 get all of them
        await backupToken1.connect(addr1).approve(gnosis.address, buyAmtBidRSR)
        await gnosis.placeBid(1, {
          bidder: addr1.address,
          sellAmount: sellAmtRSR,
          buyAmount: buyAmtBidRSR,
        })

        // Advance time till auction ended
        await advanceTime(config.batchAuctionLength.add(100).toString())

        // End current auction
        await expectEvents(facadeTest.runAuctionsForAllTraders(rToken.address), [
          {
            contract: backingManager,
            name: 'TradeSettled',
            args: [anyValue, rsr.address, backupToken1.address, sellAmtRSR, buyAmtBidRSR],
            emitted: true,
          },
          {
            contract: backingManager,
            name: 'TradeStarted',
            emitted: false,
          },
        ])

        // Check final state - All back to normal
        expect(await basketHandler.status()).to.equal(CollateralStatus.SOUND)
        expect(await basketHandler.fullyCollateralized()).to.equal(true)
        expect(await facadeTest.callStatic.totalAssetValue(rToken.address)).to.equal(
          issueAmount.add(1)
        ) // 1 attoUoA more, fine

        await expectCurrentBacking({
          tokens: newTokens,
          quantities: [
            newQuantities[0],
            newQuantities[1],
            newQuantities[2],
            minBuyAmt2.add(buyAmtBidRSR),
          ],
        })
        expect(await rToken.totalSupply()).to.equal(issueAmount)

        // Check price in USD of the current RToken - Remains the same
        await expectRTokenPrice(rTokenAsset.address, fp('1'), ORACLE_ERROR)

        // Check quotes
        ;[, quotes] = await facade.connect(addr1).callStatic.issue(rToken.address, bn('1e18'))
        expect(quotes).to.eql(newQuotes)

        // Check Backup tokens available
        expect(await backupToken1.balanceOf(backingManager.address)).to.equal(
          minBuyAmt2.add(buyAmtBidRSR)
        )
        expect(await token2.balanceOf(backingManager.address)).to.equal(0)
      })

      it('Should recollateralize correctly in case of default - Taking Haircut - Single backup token', async () => {
        // Register Collateral
        await assetRegistry.connect(owner).register(backupCollateral1.address)

        // Set backup configuration - USDT
        await basketHandler
          .connect(owner)
          .setBackupConfig(ethers.utils.formatBytes32String('USD'), bn(1), [backupToken1.address])

        // Check initial state
        expect(await basketHandler.status()).to.equal(CollateralStatus.SOUND)
        expect(await basketHandler.fullyCollateralized()).to.equal(true)
        expect(await facadeTest.callStatic.totalAssetValue(rToken.address)).to.equal(issueAmount)
        await expectCurrentBacking({
          tokens: initialTokens,
          quantities: initialQuantities,
        })
        expect(await rToken.totalSupply()).to.equal(issueAmount)

        // Check price in USD of the current RToken
        await expectRTokenPrice(rTokenAsset.address, fp('1'), ORACLE_ERROR)

        // Check quotes
        ;[, quotes] = await facade.connect(addr1).callStatic.issue(rToken.address, bn('1e18'))
        expect(quotes).to.eql(initialQuotes)

        // Check no Backup tokens available
        expect(await backupToken1.balanceOf(backingManager.address)).to.equal(0)
        expect(await backupToken2.balanceOf(backingManager.address)).to.equal(0)

        // Set Token0 to default - 20% price reduction - Will also default tokens 2 and 3
        await setOraclePrice(collateral0.address, bn('0.8e8'))

        // Mark default as probable
        await assetRegistry.refresh()
        expect(await basketHandler.status()).to.equal(CollateralStatus.IFFY)

        // Advance time post delayUntilDefault
        await advanceTime((await collateral0.delayUntilDefault()).toString())

        // Confirm default and ensure valid basket
        const newTokens = [initialTokens[1], backupToken1.address]
        const newQuantities = [initialQuantities[1], bn('0')]
        const newQuotes = [initialQuotes[1], bn('0.75e18')]
        const newRefAmounts = [basketsNeededAmts[1], bn('0.75e18')]

        // Perform basket switch
        await expect(basketHandler.refreshBasket())
          .to.emit(basketHandler, 'BasketSet')
          .withArgs(2, newTokens, newRefAmounts, false)

        // Advance time post warmup period - SOUND just regained
        await advanceTime(Number(config.warmupPeriod) + 1)

        // Check state - After basket switch
        expect(await basketHandler.status()).to.equal(CollateralStatus.SOUND)
        expect(await basketHandler.fullyCollateralized()).to.equal(false)

        const initialAssetValue = await facadeTest.callStatic.totalAssetValue(rToken.address)
        expect(initialAssetValue).to.equal(fp('85')) // 20% loss for 3 of the 4 collateral
        await expectCurrentBacking({
          tokens: newTokens,
          quantities: newQuantities,
        })
        expect(await rToken.totalSupply()).to.equal(issueAmount)

        // Check price in USD of the current RToken
        await expectRTokenPrice(
          rTokenAsset.address,
          fp('0.85'),
          ORACLE_ERROR,
          await backingManager.maxTradeSlippage(),
          config.minTradeVolume.mul((await assetRegistry.erc20s()).length)
        )

        // Check quotes
        ;[, quotes] = await facade.connect(addr1).callStatic.issue(rToken.address, bn('1e18'))
        expect(quotes).to.eql(newQuotes)

        // Running auctions will trigger recollateralization - All balance will be redeemed
        const sellAmt0: BigNumber = await token0.balanceOf(backingManager.address)
        const sellAmt2: BigNumber = await token2.balanceOf(backingManager.address)
        const sellAmt3: BigNumber = (await token3.balanceOf(backingManager.address)).mul(pow10(10)) // convert to 18 decimals for simplification
        const minBuyAmt0 = await toMinBuyAmt(sellAmt0, fp('0.8'), fp('1'))

        // Run auctions - Will start with token0
        await expectEvents(facadeTest.runAuctionsForAllTraders(rToken.address), [
          {
            contract: backingManager,
            name: 'TradeStarted',
            args: [anyValue, token0.address, backupToken1.address, sellAmt0, minBuyAmt0],
            emitted: true,
          },
        ])

        let auctionTimestamp = await getLatestBlockTimestamp()

        // Token0 -> Backup Token 1 Auction
        await expectTrade(backingManager, {
          sell: token0.address,
          buy: backupToken1.address,
          endTime: auctionTimestamp + Number(config.batchAuctionLength),
          externalId: bn('0'),
        })

        // Another call should not create any new auctions if still ongoing
        await expect(facadeTest.runAuctionsForAllTraders(rToken.address)).to.not.emit(
          backingManager,
          'TradeStarted'
        )

        // Perform Mock Bids for the new Token (addr1 has balance)
        await backupToken1.connect(addr1).approve(gnosis.address, minBuyAmt0)
        await gnosis.placeBid(0, {
          bidder: addr1.address,
          sellAmount: sellAmt0,
          buyAmount: minBuyAmt0,
        })

        // Advance time till auction ended
        await advanceTime(config.batchAuctionLength.add(100).toString())

        // Run auctions - will end current and open a new auction for another token
        const minBuyAmt2 = await toMinBuyAmt(sellAmt2, fp('0.8'), fp('1'))
        await expectEvents(facadeTest.runAuctionsForAllTraders(rToken.address), [
          {
            contract: backingManager,
            name: 'TradeSettled',
            args: [anyValue, token0.address, backupToken1.address, sellAmt0, minBuyAmt0],
            emitted: true,
          },
          {
            contract: backingManager,
            name: 'TradeStarted',
            args: [anyValue, token2.address, backupToken1.address, sellAmt2, minBuyAmt2],
            emitted: true,
          },
        ])

        auctionTimestamp = await getLatestBlockTimestamp()

        // Check new auction
        // Token2 -> Backup Token 1 Auction
        await expectTrade(backingManager, {
          sell: token2.address,
          buy: backupToken1.address,
          endTime: auctionTimestamp + Number(config.batchAuctionLength),
          externalId: bn('1'),
        })

        // Check state after first auction
        expect(await basketHandler.status()).to.equal(CollateralStatus.SOUND)
        expect(await basketHandler.fullyCollateralized()).to.equal(false)

        await expectCurrentBacking({
          tokens: newTokens,
          quantities: [newQuantities[0], minBuyAmt0],
        })
        expect(await rToken.totalSupply()).to.equal(issueAmount)

        // Check quotes
        ;[, quotes] = await facade.connect(addr1).callStatic.issue(rToken.address, bn('1e18'))
        expect(quotes).to.eql(newQuotes)

        // Check Backup tokens available
        expect(await backupToken1.balanceOf(backingManager.address)).to.equal(minBuyAmt0)

        // Perform Mock Bids for the new Token (addr1 has balance)
        await backupToken1.connect(addr1).approve(gnosis.address, minBuyAmt2)
        await gnosis.placeBid(1, {
          bidder: addr1.address,
          sellAmount: sellAmt2,
          buyAmount: minBuyAmt2,
        })

        // Advance time till auction ended
        await advanceTime(config.batchAuctionLength.add(100).toString())

        // Run auctions - will end current and open a new auction
        const minBuyAmt3 = await toMinBuyAmt(sellAmt3, fp('0.8').div(50), fp('1'))
        await expectEvents(facadeTest.runAuctionsForAllTraders(rToken.address), [
          {
            contract: backingManager,
            name: 'TradeSettled',
            args: [anyValue, token2.address, backupToken1.address, sellAmt2, minBuyAmt2],
            emitted: true,
          },
          {
            contract: backingManager,
            name: 'TradeStarted',
            args: [
              anyValue,
              token3.address,
              backupToken1.address,
              toBNDecimals(sellAmt3, 8),
              minBuyAmt3,
            ],
            emitted: true,
          },
        ])

        auctionTimestamp = await getLatestBlockTimestamp()

        // Check new auction
        // Token3 -> Backup Token 1 Auction
        await expectTrade(backingManager, {
          sell: token3.address,
          buy: backupToken1.address,
          endTime: auctionTimestamp + Number(config.batchAuctionLength),
          externalId: bn('2'),
        })

        // Check state after second auction
        expect(await basketHandler.status()).to.equal(CollateralStatus.SOUND)
        expect(await basketHandler.fullyCollateralized()).to.equal(false)

        await expectCurrentBacking({
          tokens: newTokens,
          quantities: [newQuantities[0], minBuyAmt0.add(minBuyAmt2)],
        })
        expect(await rToken.totalSupply()).to.equal(issueAmount)

        // Check quotes
        ;[, quotes] = await facade.connect(addr1).callStatic.issue(rToken.address, bn('1e18'))
        expect(quotes).to.eql(newQuotes)

        // Check Backup tokens available
        expect(await backupToken1.balanceOf(backingManager.address)).to.equal(
          minBuyAmt0.add(minBuyAmt2)
        )

        await backupToken1.connect(addr1).approve(gnosis.address, minBuyAmt3)
        await gnosis.placeBid(2, {
          bidder: addr1.address,
          sellAmount: toBNDecimals(sellAmt3, 8),
          buyAmount: minBuyAmt3,
        })

        // Advance time till auction ended
        await advanceTime(config.batchAuctionLength.add(100).toString())

        // Run auctions - will end current and open a new auction with the rebalancing
        await expectEvents(facadeTest.runAuctionsForAllTraders(rToken.address), [
          {
            contract: backingManager,
            name: 'TradeSettled',
            args: [
              anyValue,
              token3.address,
              backupToken1.address,
              toBNDecimals(sellAmt3, 8),
              minBuyAmt3,
            ],
            emitted: true,
          },
          {
            contract: backingManager,
            name: 'TradeStarted',
            args: [anyValue, token1.address, backupToken1.address, anyValue, anyValue],
            emitted: true,
          },
        ])

        auctionTimestamp = await getLatestBlockTimestamp()

        // Check new auction
        // Token1 -> Backup Token 1 Auction
        await expectTrade(backingManager, {
          sell: token1.address,
          buy: backupToken1.address,
          endTime: auctionTimestamp + Number(config.batchAuctionLength),
          externalId: bn('3'),
        })
        const t = await getTrade(backingManager, token1.address)
        const sellAmt4 = await t.initBal() // 6 decimals token
        const minBuyAmt4 = await toMinBuyAmt(
          sellAmt4.add(1).mul(bn('1e12')), // because of decimals difference
          fp('1'),
          fp('1')
        )

        // Check state after third auction
        expect(await basketHandler.status()).to.equal(CollateralStatus.SOUND)
        expect(await basketHandler.fullyCollateralized()).to.equal(false)

        await expectCurrentBacking({
          tokens: newTokens,
          quantities: [newQuantities[0].sub(sellAmt4), minBuyAmt0.add(minBuyAmt2).add(minBuyAmt3)],
        })
        expect(await rToken.totalSupply()).to.equal(issueAmount)

        // Check quotes
        ;[, quotes] = await facade.connect(addr1).callStatic.issue(rToken.address, bn('1e18'))
        expect(quotes).to.eql(newQuotes)

        // Check Backup tokens available
        expect(await backupToken1.balanceOf(backingManager.address)).to.equal(
          minBuyAmt0.add(minBuyAmt2).add(minBuyAmt3)
        )

        // Perform Mock Bids for the new Token (addr1 has balance)
        // Assume fair price, get all tokens
        await backupToken1.connect(addr1).approve(gnosis.address, minBuyAmt4)
        await gnosis.placeBid(3, {
          bidder: addr1.address,
          sellAmount: sellAmt4,
          buyAmount: minBuyAmt4,
        })

        // Advance time till auction ended
        await advanceTime(config.batchAuctionLength.add(100).toString())

        // Close 2nd to final auction
        await expectEvents(facadeTest.runAuctionsForAllTraders(rToken.address), [
          {
            contract: backingManager,
            name: 'TradeSettled',
            args: [anyValue, token1.address, backupToken1.address, sellAmt4, minBuyAmt4],
            emitted: true,
          },
          {
            contract: backingManager,
            name: 'TradeStarted',
            args: [anyValue, token1.address, backupToken1.address, anyValue, anyValue],
            emitted: true,
          },
        ])

        auctionTimestamp = await getLatestBlockTimestamp()

        // Check new auction
        // Token1 -> Backup Token 1 Auction
        await expectTrade(backingManager, {
          sell: token1.address,
          buy: backupToken1.address,
          endTime: auctionTimestamp + Number(config.batchAuctionLength),
          externalId: bn('4'),
        })
        const t2 = await getTrade(backingManager, token1.address)
        const sellAmt5 = await t2.initBal() // 6 decimals token
        const minBuyAmt5 = await toMinBuyAmt(
          sellAmt5.mul(bn('1e12')), // because of decimals difference
          fp('1'),
          fp('1')
        )

        // Check state after third auction
        expect(await basketHandler.status()).to.equal(CollateralStatus.SOUND)
        expect(await basketHandler.fullyCollateralized()).to.equal(false)

        // Check quotes
        ;[, quotes] = await facade.connect(addr1).callStatic.issue(rToken.address, bn('1e18'))
        expect(quotes).to.eql(newQuotes)

        // Check Backup tokens available
        expect(await backupToken1.balanceOf(backingManager.address)).to.equal(
          minBuyAmt0.add(minBuyAmt2).add(minBuyAmt3).add(minBuyAmt4)
        )

        // Perform Mock Bids for the new Token (addr1 has balance)
        // Assume fair price, get all tokens
        await backupToken1.connect(addr1).approve(gnosis.address, minBuyAmt5)
        await gnosis.placeBid(4, {
          bidder: addr1.address,
          sellAmount: sellAmt5,
          buyAmount: minBuyAmt5,
        })

        // Advance time till auction ended
        await advanceTime(config.batchAuctionLength.add(100).toString())

        // Close final auction - should take haircut
        await expectEvents(facadeTest.runAuctionsForAllTraders(rToken.address), [
          {
            contract: backingManager,
            name: 'TradeSettled',
            args: [anyValue, token1.address, backupToken1.address, sellAmt5, minBuyAmt5],
            emitted: true,
          },
          {
            contract: backingManager,
            name: 'TradeStarted',
            emitted: false,
          },
        ])

        // Check final state - Haircut taken, stable but price of RToken has been reduced
        expect(await basketHandler.status()).to.equal(CollateralStatus.SOUND)
        expect(await basketHandler.fullyCollateralized()).to.equal(true)

        const expAmount = issueAmount
          .div(4)
          .add(minBuyAmt0)
          .add(minBuyAmt2)
          .add(minBuyAmt3)
          .sub(sellAmt4.mul(bn('1e12')).sub(minBuyAmt4))
          .sub(sellAmt5.mul(bn('1e12')).sub(minBuyAmt5))
        expect(await facadeTest.callStatic.totalAssetValue(rToken.address)).to.be.closeTo(
          expAmount,
          expAmount.div(bn('5e3')) // 1 part in 5000
        )
        expect(await rToken.totalSupply()).to.equal(issueAmount)

        // Check price in USD of the current RToken
        // Without slippage (not this test), haircut of 15.02%
        // With slippage (this test), haircut of ~16.38%
        const newPrice = fp('0.83721')
        // const newPrice = fp('0.82133')
        await expectRTokenPrice(rTokenAsset.address, newPrice, ORACLE_ERROR)

        // Check quotes - reduced by 15.01% as well (less collateral is required to match the new price)
        ;[, quotes] = await facade.connect(addr1).callStatic.issue(rToken.address, bn('1e18'))
        const finalQuotes = newQuotes.map((q) => {
          return q.mul(newPrice).div(fp('1'))
        })
        expect(quotes[0]).to.be.closeTo(finalQuotes[0], finalQuotes[0].div(bn('1e5'))) // 1 part in 100k
        expect(quotes[1]).to.be.closeTo(finalQuotes[1], finalQuotes[1].div(bn('1e5'))) // 1 part in 100k

        // Check Backup tokens available
        const backup1 = minBuyAmt0.add(minBuyAmt2).add(minBuyAmt3).add(minBuyAmt4).add(minBuyAmt5)
        expect(await backupToken1.balanceOf(backingManager.address)).to.be.closeTo(
          backup1,
          backup1.div(bn('1e5'))
        )
      })

      it('Should recollateralize correctly - Handles surplus selection - Basket switch', async () => {
        // Check initial state
        expect(await basketHandler.status()).to.equal(CollateralStatus.SOUND)
        expect(await basketHandler.fullyCollateralized()).to.equal(true)
        expect(await facadeTest.callStatic.totalAssetValue(rToken.address)).to.equal(issueAmount)
        await expectCurrentBacking({
          tokens: initialTokens,
          quantities: initialQuantities,
        })
        expect(await rToken.totalSupply()).to.equal(issueAmount)

        // Check price in USD of the current RToken
        await expectRTokenPrice(rTokenAsset.address, fp('1'), ORACLE_ERROR)

        // Check quotes
        ;[, quotes] = await facade.connect(addr1).callStatic.issue(rToken.address, bn('1e18'))
        expect(quotes).to.eql(initialQuotes)

        //  Leave only token0 in the basket, adjust weights
        await basketHandler.connect(owner).setPrimeBasket([token0.address], [fp('1')])

        // Confirm default and ensure valid basket
        const newTokens = [initialTokens[0]]
        const newQuantities = [initialQuantities[0]]
        const newQuotes = [bn('1e18')]
        const newRefAmounts = [bn('1e18')]

        // Perform basket switch
        await expect(basketHandler.refreshBasket())
          .to.emit(basketHandler, 'BasketSet')
          .withArgs(2, newTokens, newRefAmounts, false)

        // Check state - After basket switch
        expect(await basketHandler.status()).to.equal(CollateralStatus.SOUND)
        expect(await basketHandler.fullyCollateralized()).to.equal(false)

        const initialAssetValue = await facadeTest.callStatic.totalAssetValue(rToken.address)
        expect(initialAssetValue).to.equal(fp('100')) // No loss of value
        await expectCurrentBacking({
          tokens: newTokens,
          quantities: newQuantities,
        })
        expect(await rToken.totalSupply()).to.equal(issueAmount)

        // Check price in USD of the current RToken
        await expectRTokenPrice(
          rTokenAsset.address,
          fp('1'),
          ORACLE_ERROR,
          await backingManager.maxTradeSlippage(),
          config.minTradeVolume.mul((await assetRegistry.erc20s()).length)
        )

        // Check quotes
        ;[, quotes] = await facade.connect(addr1).callStatic.issue(rToken.address, bn('1e18'))
        expect(quotes).to.eql(newQuotes)

        // Add some additional token2 to get it selected for recollateralization
        await token2.connect(owner).mint(backingManager.address, bn('10e18'))

        // Add a little bit less of token1 so it gets selected after
        await token1.connect(owner).mint(backingManager.address, bn('5e6'))

        // Running auctions will trigger recollateralization - All balance will be redeemed
        const sellAmt2: BigNumber = await token2.balanceOf(backingManager.address)
        const minBuyAmt2 = await toMinBuyAmt(sellAmt2, fp('1'), fp('1'))

        // Run auctions - Will start with token0
        await expectEvents(facadeTest.runAuctionsForAllTraders(rToken.address), [
          {
            contract: backingManager,
            name: 'TradeStarted',
            args: [anyValue, token2.address, token0.address, sellAmt2, minBuyAmt2],
            emitted: true,
          },
        ])

        let auctionTimestamp = await getLatestBlockTimestamp()

        // Token2 -> Token0 Auction
        await expectTrade(backingManager, {
          sell: token2.address,
          buy: token0.address,
          endTime: auctionTimestamp + Number(config.batchAuctionLength),
          externalId: bn('0'),
        })

        // Perform Mock Bids for the new Token (addr1 has balance)
        await token0.connect(addr1).approve(gnosis.address, minBuyAmt2)
        await gnosis.placeBid(0, {
          bidder: addr1.address,
          sellAmount: sellAmt2,
          buyAmount: minBuyAmt2,
        })

        // Advance time till auction ended
        await advanceTime(config.batchAuctionLength.add(100).toString())

        // Run auctions - will end current and open a new auction for token1
        const sellAmt1: BigNumber = (await token1.balanceOf(backingManager.address)).mul(pow10(12)) // convert to 18 decimals
        const minBuyAmt1 = await toMinBuyAmt(sellAmt1, fp('1'), fp('1'))
        await expectEvents(facadeTest.runAuctionsForAllTraders(rToken.address), [
          {
            contract: backingManager,
            name: 'TradeSettled',
            args: [anyValue, token2.address, token0.address, sellAmt2, minBuyAmt2],
            emitted: true,
          },
          {
            contract: backingManager,
            name: 'TradeStarted',
            args: [anyValue, token1.address, token0.address, toBNDecimals(sellAmt1, 6), minBuyAmt1],
            emitted: true,
          },
        ])

        auctionTimestamp = await getLatestBlockTimestamp()

        // Check new auction
        // Token1 -> Token0 Auction
        await expectTrade(backingManager, {
          sell: token1.address,
          buy: token0.address,
          endTime: auctionTimestamp + Number(config.batchAuctionLength),
          externalId: bn('1'),
        })

        // Check state after first auction
        expect(await basketHandler.status()).to.equal(CollateralStatus.SOUND)
        expect(await basketHandler.fullyCollateralized()).to.equal(false)

        await expectCurrentBacking({
          tokens: newTokens,
          quantities: [newQuantities[0].add(minBuyAmt2)],
        })
        expect(await rToken.totalSupply()).to.equal(issueAmount)

        // Check quotes
        ;[, quotes] = await facade.connect(addr1).callStatic.issue(rToken.address, bn('1e18'))
        expect(quotes).to.eql(newQuotes)

        // Perform Mock Bids (addr1 has balance)
        await token0.connect(addr1).approve(gnosis.address, minBuyAmt1)
        await gnosis.placeBid(1, {
          bidder: addr1.address,
          sellAmount: toBNDecimals(sellAmt1, 6),
          buyAmount: minBuyAmt1,
        })

        // Advance time till auction ended
        await advanceTime(config.batchAuctionLength.add(100).toString())

        // Run auctions - will end current and open a new auction for token3
        // We only need now about 11.8 tokens for Token0 to be fully collateralized
        // Will check values later in the test to ensure they are in this range
        await expectEvents(facadeTest.runAuctionsForAllTraders(rToken.address), [
          {
            contract: backingManager,
            name: 'TradeSettled',
            args: [anyValue, token1.address, token0.address, toBNDecimals(sellAmt1, 6), minBuyAmt1],
            emitted: true,
          },
          {
            contract: backingManager,
            name: 'TradeStarted',
            emitted: true,
          },
        ])

        auctionTimestamp = await getLatestBlockTimestamp()

        // Check new auction
        // Token3 -> Token0 Auction
        await expectTrade(backingManager, {
          sell: token3.address,
          buy: token0.address,
          endTime: auctionTimestamp + Number(config.batchAuctionLength),
          externalId: bn('2'),
        })

        // Get Trade
        const t3 = await getTrade(backingManager, token3.address)
        const sellAmt3 = (await t3.initBal()).mul(pow10(10)) // convert to 18 decimals
        let minBuyAmt3 = await toMinBuyAmt(sellAmt3, fp('1').div(50), fp('1'))
        expect(minBuyAmt3).to.be.closeTo(fp('11.28'), fp('0.01'))

        minBuyAmt3 = minBuyAmt3.add(fp('0.01')) // add some extra tokens to ensure minBuyAmt

        // Check state after second auction
        expect(await basketHandler.status()).to.equal(CollateralStatus.SOUND)
        expect(await basketHandler.fullyCollateralized()).to.equal(false)

        await expectCurrentBacking({
          tokens: newTokens,
          quantities: [newQuantities[0].add(minBuyAmt2).add(minBuyAmt1)],
        })
        expect(await rToken.totalSupply()).to.equal(issueAmount)

        // Check quotes
        ;[, quotes] = await facade.connect(addr1).callStatic.issue(rToken.address, bn('1e18'))
        expect(quotes).to.eql(newQuotes)

        await token0.connect(addr1).approve(gnosis.address, minBuyAmt3)
        await gnosis.placeBid(2, {
          bidder: addr1.address,
          sellAmount: toBNDecimals(sellAmt3, 8),
          buyAmount: minBuyAmt3,
        })

        // Advance time till auction ended
        await advanceTime(config.batchAuctionLength.add(100).toString())

        // Close final auction
        await expectEvents(facadeTest.runAuctionsForAllTraders(rToken.address), [
          {
            contract: backingManager,
            name: 'TradeSettled',
            args: [anyValue, token3.address, token0.address, toBNDecimals(sellAmt3, 8), minBuyAmt3],
            emitted: true,
          },
          {
            contract: backingManager,
            name: 'TradeStarted',
            emitted: false,
          },
        ])

        // Check final state - Order restablished
        expect(await basketHandler.status()).to.equal(CollateralStatus.SOUND)
        expect(await basketHandler.fullyCollateralized()).to.equal(true)
        await expectCurrentBacking({
          tokens: newTokens,
          quantities: [newQuantities[0].add(minBuyAmt2).add(minBuyAmt1).add(minBuyAmt3)],
        })

        expect(await rToken.totalSupply()).to.be.closeTo(issueAmount, fp('0.01')) // have a little extra

        // Check price in USD of the current RToken
        await expectRTokenPrice(
          rTokenAsset.address,
          fp('1'),
          ORACLE_ERROR,
          await backingManager.maxTradeSlippage(),
          config.minTradeVolume.mul((await assetRegistry.erc20s()).length)
        )
      })

      it('Should recollateralize correctly in case of default - Taking Haircut - Multiple Backup tokens', async () => {
        // Register Collateral
        await assetRegistry.connect(owner).register(backupCollateral1.address)
        await assetRegistry.connect(owner).register(backupCollateral2.address)

        // Set backup configuration - USDT and aUSDT backup
        await basketHandler
          .connect(owner)
          .setBackupConfig(ethers.utils.formatBytes32String('USD'), bn(2), [
            backupToken1.address,
            backupToken2.address,
          ])

        // Check initial state
        expect(await basketHandler.status()).to.equal(CollateralStatus.SOUND)
        expect(await basketHandler.fullyCollateralized()).to.equal(true)
        expect(await facadeTest.callStatic.totalAssetValue(rToken.address)).to.equal(issueAmount)
        await expectCurrentBacking({
          tokens: initialTokens,
          quantities: initialQuantities,
        })
        expect(await rToken.totalSupply()).to.equal(issueAmount)

        // Check price in USD of the current RToken
        await expectRTokenPrice(rTokenAsset.address, fp('1'), ORACLE_ERROR)

        // Check quotes
        ;[, quotes] = await facade.connect(addr1).callStatic.issue(rToken.address, bn('1e18'))
        expect(quotes).to.eql(initialQuotes)

        // Check no Backup tokens available
        expect(await backupToken1.balanceOf(backingManager.address)).to.equal(0)
        expect(await backupToken2.balanceOf(backingManager.address)).to.equal(0)

        // Set Token0 to default - 50% price reduction - Will also default tokens 2 and 3
        await setOraclePrice(collateral0.address, bn('0.5e8'))

        // 3 of the 4 half-defaulted, 62.5% left
        expect(await facadeTest.callStatic.totalAssetValue(rToken.address)).to.equal(fp('62.5'))

        // Mark default as probable
        await assetRegistry.refresh()
        expect(await basketHandler.status()).to.equal(CollateralStatus.IFFY)

        // Advance time post delayUntilDefault
        await advanceTime((await collateral0.delayUntilDefault()).toString())

        // Confirm default and ensure valid basket
        const newTokens = [initialTokens[1], backupToken1.address, backupToken2.address]
        const newQuantities = [initialQuantities[1], bn('0'), bn('0')]
        const newQuotes = [initialQuotes[1], bn('0.375e18'), bn('0.375e18')]
        const newRefAmounts = [basketsNeededAmts[1], bn('0.375e18'), bn('0.375e18')]

        // Perform basket switch
        await expect(basketHandler.refreshBasket())
          .to.emit(basketHandler, 'BasketSet')
          .withArgs(2, newTokens, newRefAmounts, false)

        // Check state - After basket switch
        expect(await basketHandler.status()).to.equal(CollateralStatus.SOUND)
        expect(await basketHandler.fullyCollateralized()).to.equal(false)
        await expectCurrentBacking({
          tokens: newTokens,
          quantities: newQuantities,
        })
        expect(await rToken.totalSupply()).to.equal(issueAmount)

        // Check price in USD of the current RToken
        await expectRTokenPrice(
          rTokenAsset.address,
          fp('0.625'),
          ORACLE_ERROR,
          await backingManager.maxTradeSlippage(),
          config.minTradeVolume.mul((await assetRegistry.erc20s()).length)
        )

        // Advance time post warmup period - SOUND just regained
        await advanceTime(Number(config.warmupPeriod) + 1)

        // Check quotes
        ;[, quotes] = await facade.connect(addr1).callStatic.issue(rToken.address, bn('1e18'))
        expect(quotes).to.eql(newQuotes)

        // Running auctions will trigger recollateralization - All balance will be redeemed
        const sellAmt0: BigNumber = await token0.balanceOf(backingManager.address)
        const sellAmt2: BigNumber = await token2.balanceOf(backingManager.address)
        const sellAmt3: BigNumber = (await token3.balanceOf(backingManager.address)).mul(pow10(10)) // convert to 18 decimals for simplification

        // Run auctions - will start with token0 and backuptoken1
        const minBuyAmt = await toMinBuyAmt(sellAmt0, fp('0.5'), fp('1'))
        await expectEvents(facadeTest.runAuctionsForAllTraders(rToken.address), [
          {
            contract: backingManager,
            name: 'TradeStarted',
            args: [anyValue, token0.address, backupToken1.address, sellAmt0, minBuyAmt],
            emitted: true,
          },
        ])

        // Check price in USD of the current RToken - should track the capital out on auction
        await expectRTokenPrice(
          rTokenAsset.address,
          fp('0.625'),
          ORACLE_ERROR,
          await backingManager.maxTradeSlippage(),
          config.minTradeVolume.mul((await assetRegistry.erc20s()).length)
        )

        let auctionTimestamp = await getLatestBlockTimestamp()

        // Token0 -> Backup Token 1 Auction
        await expectTrade(backingManager, {
          sell: token0.address,
          buy: backupToken1.address,
          endTime: auctionTimestamp + Number(config.batchAuctionLength),
          externalId: bn('0'),
        })

        // Perform Mock Bids for the new Token (addr1 has balance)
        // Pay at fair price: 25 token0 -> 12.5 backupToken1
        await backupToken1.connect(addr1).approve(gnosis.address, sellAmt0.div(2))
        await gnosis.placeBid(0, {
          bidder: addr1.address,
          sellAmount: sellAmt0,
          buyAmount: sellAmt0.div(2),
        })

        // Advance time till auction ended
        await advanceTime(config.batchAuctionLength.add(100).toString())

        // Run auctions - will end current and open a new auction
        await expectEvents(facadeTest.runAuctionsForAllTraders(rToken.address), [
          {
            contract: backingManager,
            name: 'TradeSettled',
            args: [anyValue, token0.address, backupToken1.address, sellAmt0, sellAmt0.div(2)],
            emitted: true,
          },
          {
            contract: backingManager,
            name: 'TradeStarted',
            args: [anyValue, token2.address, backupToken2.address, sellAmt2, minBuyAmt],
            emitted: true,
          },
        ])

        auctionTimestamp = await getLatestBlockTimestamp()

        // Check new auction
        // Token2 -> Backup Token 2 Auction
        await expectTrade(backingManager, {
          sell: token2.address,
          buy: backupToken2.address,
          endTime: auctionTimestamp + Number(config.batchAuctionLength),
          externalId: bn('1'),
        })

        // Check state after first auction
        expect(await basketHandler.status()).to.equal(CollateralStatus.SOUND)
        expect(await basketHandler.fullyCollateralized()).to.equal(false)
        await expectCurrentBacking({
          tokens: newTokens,
          quantities: [newQuantities[0], sellAmt0.div(2), bn('0')],
        })
        expect(await rToken.totalSupply()).to.equal(issueAmount)
        expect(await facadeTest.callStatic.totalAssetValue(rToken.address)).to.equal(
          fp('62.5').sub(sellAmt2.div(2))
        )

        // Check quotes
        ;[, quotes] = await facade.connect(addr1).callStatic.issue(rToken.address, bn('1e18'))
        expect(quotes).to.eql(newQuotes)

        // Check Backup tokens available
        expect(await backupToken1.balanceOf(backingManager.address)).to.equal(sellAmt0.div(2))
        expect(await backupToken2.balanceOf(backingManager.address)).to.equal(0)

        // Perform Mock Bids for the new Token (addr1 has balance)
        // Pay at fair price: 25 token2 -> 12.5 backupToken2
        await backupToken2.connect(addr1).approve(gnosis.address, sellAmt2.div(2))
        await gnosis.placeBid(1, {
          bidder: addr1.address,
          sellAmount: sellAmt2,
          buyAmount: sellAmt2.div(2),
        })

        // Advance time till auction ended
        await advanceTime(config.batchAuctionLength.add(100).toString())

        // Run auctions - will end current and open a new auction
        const minBuyAmt3: BigNumber = await toMinBuyAmt(sellAmt3, fp('0.5').div(50), fp('1')) // sell cToken
        await expectEvents(facadeTest.runAuctionsForAllTraders(rToken.address), [
          {
            contract: backingManager,
            name: 'TradeSettled',
            args: [anyValue, token2.address, backupToken2.address, sellAmt2, sellAmt2.div(2)],
            emitted: true,
          },
          {
            contract: backingManager,
            name: 'TradeStarted',
            args: [
              anyValue,
              token3.address,
              backupToken1.address,
              toBNDecimals(sellAmt3, 8),
              minBuyAmt3,
            ],
            emitted: true,
          },
        ])

        auctionTimestamp = await getLatestBlockTimestamp()

        // Check new auction
        // Token3 -> Backup Token 1 Auction
        await expectTrade(backingManager, {
          sell: token3.address,
          buy: backupToken1.address,
          endTime: auctionTimestamp + Number(config.batchAuctionLength),
          externalId: bn('2'),
        })

        //  Check state after second auction
        expect(await basketHandler.status()).to.equal(CollateralStatus.SOUND)
        expect(await basketHandler.fullyCollateralized()).to.equal(false)
        expect(await facadeTest.callStatic.totalAssetValue(rToken.address)).to.equal(
          fp('62.5').sub(sellAmt3.div(50).div(2))
        )

        await expectCurrentBacking({
          tokens: newTokens,
          quantities: [newQuantities[0], sellAmt0.div(2), sellAmt2.div(2)],
        })
        expect(await rToken.totalSupply()).to.equal(issueAmount)

        // Check quotes
        ;[, quotes] = await facade.connect(addr1).callStatic.issue(rToken.address, bn('1e18'))
        expect(quotes).to.eql(newQuotes)

        // Check Backup tokens available
        expect(await backupToken1.balanceOf(backingManager.address)).to.equal(sellAmt0.div(2)) // 12.5
        expect(await backupToken2.balanceOf(backingManager.address)).to.equal(sellAmt2.div(2)) // 12.5

        // Pay at fair price: 25 (cToken equivalent) -> 12.5 backupToken2
        await backupToken1.connect(addr1).approve(gnosis.address, sellAmt3.div(2))
        await gnosis.placeBid(2, {
          bidder: addr1.address,
          sellAmount: toBNDecimals(sellAmt3, 8),
          buyAmount: sellAmt3.div(50).div(2),
        })

        // Advance time till auction ended
        await advanceTime(config.batchAuctionLength.add(100).toString())

        // Run auctions - will end current and open a new auction
        // We need to rebalance our backing, we have an excess of Token1 now and we need more backupToken2
        // All can be allocated to backup token 2
        await expectEvents(facadeTest.runAuctionsForAllTraders(rToken.address), [
          {
            contract: backingManager,
            name: 'TradeSettled',
            args: [
              anyValue,
              token3.address,
              backupToken1.address,
              toBNDecimals(sellAmt3, 8),
              sellAmt3.div(50).div(2),
            ],
            emitted: true,
          },
          {
            contract: backingManager,
            name: 'TradeStarted',
            args: [anyValue, token1.address, backupToken2.address, anyValue, anyValue],
            emitted: true,
          },
        ])

        auctionTimestamp = await getLatestBlockTimestamp()

        // Check new auction
        // Token1 -> Backup Token 2 Auction
        await expectTrade(backingManager, {
          sell: token1.address,
          buy: backupToken2.address,
          endTime: auctionTimestamp + Number(config.batchAuctionLength),
          externalId: bn('3'),
        })

        const t = await getTrade(backingManager, token1.address)
        const sellAmt4 = await t.initBal() // 6 decimals
        const buyAmt4 = sellAmt4.mul(bn('1e12'))

        // Check state after third auction
        expect(await basketHandler.status()).to.equal(CollateralStatus.SOUND)
        expect(await basketHandler.fullyCollateralized()).to.equal(false)
        expect(await facadeTest.callStatic.totalAssetValue(rToken.address)).to.equal(
          fp('62.5').sub(buyAmt4)
        )
        await expectCurrentBacking({
          tokens: newTokens,
          quantities: [
            newQuantities[0].sub(sellAmt4),
            sellAmt0.div(2).add(sellAmt3.div(50).div(2)),
            sellAmt2.div(2),
          ],
        })
        expect(await rToken.totalSupply()).to.equal(issueAmount)

        // Check quotes
        ;[, quotes] = await facade.connect(addr1).callStatic.issue(rToken.address, bn('1e18'))
        expect(quotes).to.eql(newQuotes)

        // Check Backup tokens available
        expect(await backupToken1.balanceOf(backingManager.address)).to.equal(
          sellAmt0.div(2).add(sellAmt3.div(50).div(2))
        )
        expect(await backupToken2.balanceOf(backingManager.address)).to.equal(sellAmt2.div(2))

        // Perform Mock Bids for the new Token (addr1 has balance)
        // Assume fair price, get all tokens
        await backupToken2.connect(addr1).approve(gnosis.address, buyAmt4)
        await gnosis.placeBid(3, {
          bidder: addr1.address,
          sellAmount: sellAmt4,
          buyAmount: buyAmt4,
        })

        // Advance time till auction ended
        await advanceTime(config.batchAuctionLength.add(100).toString())
        await expectEvents(facadeTest.runAuctionsForAllTraders(rToken.address), [
          {
            contract: backingManager,
            name: 'TradeSettled',
            args: [anyValue, token1.address, backupToken2.address, sellAmt4, buyAmt4],
            emitted: true,
          },
          {
            contract: backingManager,
            name: 'TradeStarted',
            args: [anyValue, backupToken1.address, backupToken2.address, anyValue, anyValue],
            emitted: true,
          },
        ])

        auctionTimestamp = await getLatestBlockTimestamp()

        // Check new auction
        // Backup Token 1 ->  Backup Token 2 Auction
        await expectTrade(backingManager, {
          sell: backupToken1.address,
          buy: backupToken2.address,
          endTime: auctionTimestamp + Number(config.batchAuctionLength),
          externalId: bn('4'),
        })

        const t1 = await getTrade(backingManager, backupToken1.address)
        const sellAmtRebalance = await t1.initBal()

        // Check state after fourth auction
        expect(await basketHandler.status()).to.equal(CollateralStatus.SOUND)
        expect(await basketHandler.fullyCollateralized()).to.equal(false)
        await expectCurrentBacking({
          tokens: newTokens,
          quantities: [
            newQuantities[0].sub(sellAmt4),
            sellAmt0.div(2).add(sellAmt3.div(50).div(2)).sub(sellAmtRebalance),
            sellAmt2.div(2).add(buyAmt4),
          ],
        })
        expect(await facadeTest.callStatic.totalAssetValue(rToken.address)).to.equal(
          fp('62.5').sub(sellAmtRebalance)
        )
        expect(await rToken.totalSupply()).to.equal(issueAmount)

        // Check quotes
        ;[, quotes] = await facade.connect(addr1).callStatic.issue(rToken.address, bn('1e18'))
        expect(quotes).to.eql(newQuotes)

        // Check Backup tokens available
        expect(await backupToken1.balanceOf(backingManager.address)).to.equal(
          sellAmt0.div(2).add(sellAmt3.div(50).div(2)).sub(sellAmtRebalance)
        )
        expect(await backupToken2.balanceOf(backingManager.address)).to.equal(
          sellAmt2.div(2).add(buyAmt4)
        )

        // Perform Mock Bids for the new Token (addr1 has balance)
        // Assume fair price, get all tokens
        await backupToken2.connect(addr1).approve(gnosis.address, sellAmtRebalance)
        await gnosis.placeBid(4, {
          bidder: addr1.address,
          sellAmount: sellAmtRebalance,
          buyAmount: sellAmtRebalance,
        })

        // Advance time till auction ended
        await advanceTime(config.batchAuctionLength.add(100).toString())

        // Close auction
        await expectEvents(facadeTest.runAuctionsForAllTraders(rToken.address), [
          {
            contract: backingManager,
            name: 'TradeSettled',
            args: [
              anyValue,
              backupToken1.address,
              backupToken2.address,
              sellAmtRebalance,
              sellAmtRebalance,
            ],
            emitted: true,
          },
          {
            contract: backingManager,
            name: 'TradeStarted',
            args: [anyValue, token1.address, backupToken2.address, anyValue, anyValue],
            emitted: true,
          },
        ])

        const t2 = await getTrade(backingManager, token1.address)
        const sellAmt5 = await t2.initBal()
        const minBuyAmt5 = sellAmt5.mul(bn('1e12')) // because decimals

        auctionTimestamp = await getLatestBlockTimestamp()

        // Check new auction
        // Token 1 ->  Backup Token 2 Auction
        await expectTrade(backingManager, {
          sell: token1.address,
          buy: backupToken2.address,
          endTime: auctionTimestamp + Number(config.batchAuctionLength),
          externalId: bn('5'),
        })

        // Check state after fifth auction
        expect(await basketHandler.status()).to.equal(CollateralStatus.SOUND)
        expect(await basketHandler.fullyCollateralized()).to.equal(false)
        expect(await rToken.totalSupply()).to.equal(issueAmount)

        // Check quotes
        ;[, quotes] = await facade.connect(addr1).callStatic.issue(rToken.address, bn('1e18'))
        expect(quotes).to.eql(newQuotes)

        // Perform Mock Bids for the new Token (addr1 has balance)
        // Assume fair price, get all tokens
        await backupToken2.connect(addr1).approve(gnosis.address, minBuyAmt5)
        await gnosis.placeBid(5, {
          bidder: addr1.address,
          sellAmount: sellAmt5,
          buyAmount: minBuyAmt5,
        })

        // Advance time till auction ended
        await advanceTime(config.batchAuctionLength.add(100).toString())

        // Close final auction - takes haircut
        await expectEvents(facadeTest.runAuctionsForAllTraders(rToken.address), [
          {
            contract: backingManager,
            name: 'TradeSettled',
            args: [anyValue, token1.address, backupToken2.address, sellAmt5, minBuyAmt5],
            emitted: true,
          },
          {
            contract: backingManager,
            name: 'TradeStarted',
            args: [anyValue, backupToken1.address, backupToken2.address, anyValue, anyValue],
            emitted: true,
          },
        ])

        const t3 = await getTrade(backingManager, backupToken1.address)
        const sellAmtRebalance2 = await t3.initBal()

        auctionTimestamp = await getLatestBlockTimestamp()

        // Check new auction
        // Backup Token 1 ->  Backup Token 2 Auction
        await expectTrade(backingManager, {
          sell: backupToken1.address,
          buy: backupToken2.address,
          endTime: auctionTimestamp + Number(config.batchAuctionLength),
          externalId: bn('6'),
        })

        // Check state after sixth auction
        expect(await basketHandler.status()).to.equal(CollateralStatus.SOUND)
        expect(await basketHandler.fullyCollateralized()).to.equal(false)
        expect(await rToken.totalSupply()).to.equal(issueAmount)

        // Check quotes
        ;[, quotes] = await facade.connect(addr1).callStatic.issue(rToken.address, bn('1e18'))
        expect(quotes).to.eql(newQuotes)

        // Perform Mock Bids for the new Token (addr1 has balance)
        // Assume fair price, get all tokens
        await backupToken2.connect(addr1).approve(gnosis.address, sellAmtRebalance2)
        await gnosis.placeBid(6, {
          bidder: addr1.address,
          sellAmount: sellAmtRebalance2,
          buyAmount: sellAmtRebalance2,
        })

        // Advance time till auction ended
        await advanceTime(config.batchAuctionLength.add(100).toString())

        // Close final auction - takes haircut
        await expectEvents(facadeTest.runAuctionsForAllTraders(rToken.address), [
          {
            contract: backingManager,
            name: 'TradeSettled',
            args: [
              anyValue,
              backupToken1.address,
              backupToken2.address,
              sellAmtRebalance2,
              sellAmtRebalance2,
            ],
            emitted: true,
          },
          {
            contract: backingManager,
            name: 'TradeStarted',
            emitted: false,
          },
          {
            contract: rToken,
            name: 'BasketsNeededChanged',
            emitted: true,
          },
        ])

        // Check final state - Haircut taken, stable but price of RToken has been reduced
        expect(await basketHandler.status()).to.equal(CollateralStatus.SOUND)
        expect(await basketHandler.fullyCollateralized()).to.equal(true)

        // Check price in USD of the current RToken - Haircut of ~37.52% taken
        // The default was for 37.5% of backing, so this is pretty awesome
        const exactRTokenPrice = fp('0.6247979797979798')
        const totalAssetValue = issueAmount.mul(exactRTokenPrice).div(fp('1'))
        expect(await facadeTest.callStatic.totalAssetValue(rToken.address)).to.be.closeTo(
          totalAssetValue,
          totalAssetValue.div(bn('1e6'))
        )

        expect(await rToken.totalSupply()).to.equal(issueAmount)
        await expectRTokenPrice(
          rTokenAsset.address,
          exactRTokenPrice,
          ORACLE_ERROR,
          await backingManager.maxTradeSlippage(),
          config.minTradeVolume.mul((await assetRegistry.erc20s()).length)
        )

        // Check quotes - reduced by ~38.15% as well (less collateral is required to match the new price)
        ;[, quotes] = await facade.connect(addr1).callStatic.issue(rToken.address, bn('1e18'))
        const finalQuotes = newQuotes.map((q) => {
          return divCeil(q.mul(exactRTokenPrice), fp('1'))
        })
        expect(quotes).to.eql(finalQuotes)

        // Check Backup tokens available
        const expBackup1 = sellAmt0
          .div(2)
          .add(sellAmt3.div(50).div(2))
          .sub(sellAmtRebalance)
          .sub(sellAmtRebalance2)
        expect(await backupToken1.balanceOf(backingManager.address)).to.be.closeTo(
          expBackup1,
          expBackup1.div(bn('1e3')) // 1 part in a thousand
        )
        const expBackup2 = sellAmt2
          .div(2)
          .add(buyAmt4)
          .add(sellAmtRebalance)
          .add(minBuyAmt5)
          .add(sellAmtRebalance2)
        expect(await backupToken2.balanceOf(backingManager.address)).to.be.closeTo(
          expBackup2,
          expBackup2.div(bn('1e3')) // 1 part in a thousand
        )
      })
    })
  })

  describeGas('Gas Reporting', () => {
    let issueAmount: BigNumber

    beforeEach(async function () {
      issueAmount = bn('100e18')

      // Set backing buffer and max slippage to zero for simplification
      await backingManager.connect(owner).setMaxTradeSlippage(0)
      await backingManager.connect(owner).setBackingBuffer(0)

      // Provide approvals
      await token0.connect(addr1).approve(rToken.address, initialBal)
      await token1.connect(addr1).approve(rToken.address, initialBal)
      await token2.connect(addr1).approve(rToken.address, initialBal)
      await token3.connect(addr1).approve(rToken.address, initialBal)
      await backupToken1.connect(addr1).approve(rToken.address, initialBal)
      await backupToken2.connect(addr1).approve(rToken.address, initialBal)

      // Issue rTokens
      await rToken.connect(addr1).issue(issueAmount)

      // Send BackingManager with nonzero RToken balance to incur maximum gas costs
      await rToken.connect(addr1).transfer(backingManager.address, 1000)

      // Mint some RSR
      await rsr.connect(owner).mint(addr1.address, initialBal)
    })

    it('rebalance() - GnosisTrade ', async () => {
      // Register Collateral
      await assetRegistry.connect(owner).register(backupCollateral1.address)
      await assetRegistry.connect(owner).register(backupCollateral2.address)

      // Set backup configuration - USDT and aUSDT as backup
      await basketHandler
        .connect(owner)
        .setBackupConfig(ethers.utils.formatBytes32String('USD'), bn(2), [
          backupToken1.address,
          backupToken2.address,
        ])

      // Perform stake
      const stakeAmount: BigNumber = bn('10000e18')
      await rsr.connect(addr1).approve(stRSR.address, stakeAmount)
      await stRSR.connect(addr1).stake(stakeAmount)

      // Set Token2 to hard default - Reducing rate
      await token2.setExchangeRate(fp('0.99'))

      const bkpTokenRefAmt: BigNumber = bn('0.125e18')

      // Mark Default - Perform basket switch
      await assetRegistry.refresh()
      await expect(basketHandler.refreshBasket()).to.emit(basketHandler, 'BasketSet')
      await advanceTime(config.tradingDelay.toNumber())
      await advanceTime(config.warmupPeriod.toNumber())
      await advanceTime(config.batchAuctionLength.toNumber())

      // Run auctions - First Settle trades then Manage Funds
      // Will sell all balance of token2
      const sellAmt2 = await token2.balanceOf(backingManager.address)
      await expect(backingManager.settleTrade(token2.address)).to.be.revertedWith('no trade open')
      await snapshotGasCost(backingManager.rebalance(TradeKind.BATCH_AUCTION))

      // Another call should not create any new auctions if still ongoing
      await expect(backingManager.settleTrade(token2.address)).to.be.revertedWith(
        'cannot settle yet'
      )

      // Perform Mock Bids for the new Token (addr1 has balance)
      // Get minBuyAmt, we will have now surplus of backupToken1
      const minBuyAmt2 = await toMinBuyAmt(sellAmt2, fp('0.99'), fp('1'))
      await backupToken1.connect(addr1).approve(gnosis.address, minBuyAmt2)
      await gnosis.placeBid(0, {
        bidder: addr1.address,
        sellAmount: sellAmt2,
        buyAmount: minBuyAmt2,
      })

      // Advance time till auction ended
      await advanceTime(config.batchAuctionLength.add(100).toString())

      // End current auction, should start a new one to sell the new surplus of Backup Token 1
      const requiredBkpToken: BigNumber = issueAmount.mul(bkpTokenRefAmt).div(BN_SCALE_FACTOR)
      const sellAmtBkp1: BigNumber = minBuyAmt2.sub(requiredBkpToken)
      const minBuyAmtBkp1: BigNumber = await toMinBuyAmt(sellAmtBkp1, fp('1'), fp('1'))

      // Run auctions - First Settle trades then Manage Funds
      await snapshotGasCost(backingManager.settleTrade(token2.address))
      await advanceTime(12)
      await snapshotGasCost(backingManager.rebalance(TradeKind.BATCH_AUCTION))

      // Perform Mock Bids for the new Token (addr1 has balance)
      // Assume fair price, get all of them
      await backupToken2.connect(addr1).approve(gnosis.address, minBuyAmtBkp1)
      await gnosis.placeBid(1, {
        bidder: addr1.address,
        sellAmount: sellAmtBkp1,
        buyAmount: minBuyAmtBkp1,
      })

      // Advance time till auction ended
      await advanceTime(config.batchAuctionLength.add(100).toString())

      // End current auction, should start a new one to sell RSR for collateral
      const buyAmtBidRSR: BigNumber = requiredBkpToken.sub(minBuyAmtBkp1)
      const sellAmtRSR: BigNumber = buyAmtBidRSR // approximation

      // Run auctions - First Settle trades then Manage Funds
      await snapshotGasCost(backingManager.settleTrade(backupToken1.address))
      await advanceTime(12)
      await snapshotGasCost(backingManager.rebalance(TradeKind.BATCH_AUCTION))

      // Perform Mock Bids for RSR (addr1 has balance)
      // Assume fair price RSR = 1 get all of them - Leave a surplus of RSR to be returned
      await backupToken2.connect(addr1).approve(gnosis.address, buyAmtBidRSR)
      await gnosis.placeBid(2, {
        bidder: addr1.address,
        sellAmount: sellAmtRSR.sub(1000),
        buyAmount: buyAmtBidRSR,
      })

      // Advance time till auction ended
      await advanceTime(config.batchAuctionLength.add(100).toString())

      expect(await backingManager.tradesOpen()).to.equal(1)
      // End current auction
      await snapshotGasCost(backingManager.settleTrade(rsr.address))
      expect(await backingManager.tradesOpen()).to.equal(0)
    })

    it('rebalance() - DutchTrade ', async () => {
      const router = await (await ethers.getContractFactory('DutchTradeRouter')).deploy()
      // Register Collateral
      await assetRegistry.connect(owner).register(backupCollateral1.address)

      // Set backup configuration - USDT and aUSDT as backup
      await basketHandler
        .connect(owner)
        .setBackupConfig(ethers.utils.formatBytes32String('USD'), bn(1), [backupToken1.address])

      // Perform stake
      const stakeAmount: BigNumber = bn('10000e18')
      await rsr.connect(addr1).approve(stRSR.address, stakeAmount)
      await stRSR.connect(addr1).stake(stakeAmount)

      // Set Token2 to hard default - Reducing rate
      await token2.setExchangeRate(fp('0.25'))

      // Mark Default - Perform basket switch
      await assetRegistry.refresh()
      await expect(basketHandler.refreshBasket()).to.emit(basketHandler, 'BasketSet')
      await advanceTime(config.tradingDelay.toNumber())
      await advanceTime(config.warmupPeriod.toNumber())
      await advanceTime(config.dutchAuctionLength.toNumber())

      // Run auctions - First Settle trades then Manage Funds
      // Will sell all balance of token2
      await expect(backingManager.settleTrade(token2.address)).to.be.revertedWith('no trade open')
      await snapshotGasCost(backingManager.rebalance(TradeKind.DUTCH_AUCTION))
      expect(await backingManager.tradesOpen()).to.equal(1)

      // Another call should not create any new auctions if still ongoing
      await expect(backingManager.settleTrade(token2.address)).to.be.revertedWith(
        'cannot settle yet'
      )

      // Bid + settle DutchTrade in final block at floor price
      let tradeAddr = await backingManager.trades(token2.address)
      let trade = await ethers.getContractAt('DutchTrade', tradeAddr)
      await backupToken1.connect(addr1).approve(trade.address, initialBal)
      await advanceBlocks((await trade.endBlock()).sub(await getLatestBlockNumber()).sub(1))

      await snapshotGasCost(await router.connect(addr1).bid(trade.address, addr1.address))

      // Expect new trade started -- bid in last block
      expect(await backingManager.tradesOpen()).to.equal(1)
      expect(await backingManager.trades(token2.address)).to.equal(ZERO_ADDRESS)
      expect(await backingManager.trades(rsr.address)).to.not.equal(ZERO_ADDRESS)
      tradeAddr = await backingManager.trades(rsr.address)
      trade = await ethers.getContractAt('DutchTrade', tradeAddr)
      await backupToken1.connect(addr1).approve(trade.address, initialBal)
      await snapshotGasCost(await router.connect(addr1).bid(trade.address, addr1.address))

      // No new trade
      expect(await backingManager.tradesOpen()).to.equal(0)
      expect(await backingManager.trades(token2.address)).to.equal(ZERO_ADDRESS)
      expect(await backingManager.trades(rsr.address)).equal(ZERO_ADDRESS)
      expect(await basketHandler.fullyCollateralized()).to.equal(true)
    })
  })
})<|MERGE_RESOLUTION|>--- conflicted
+++ resolved
@@ -1161,11 +1161,7 @@
           await advanceTime(config.batchAuctionLength.add(100).toString())
 
           // End current auction, should not start any new auctions
-<<<<<<< HEAD
-          await expectEvents(facadeTest.runAuctionsForAllTraders(rToken.address), [
-=======
           await expectEvents(backingManager.settleTrade(token0.address), [
->>>>>>> ca3261b3
             {
               contract: backingManager,
               name: 'TradeSettled',
@@ -1178,19 +1174,10 @@
               ],
               emitted: true,
             },
-<<<<<<< HEAD
-            { contract: backingManager, name: 'TradeStarted', emitted: false },
-            {
-              contract: basketHandler,
-              name: 'LastCollateralizedChanged',
-              args: [anyValue, 3],
-              emitted: true,
-=======
             {
               contract: basketHandler,
               name: 'LastCollateralizedChanged',
               emitted: false,
->>>>>>> ca3261b3
             },
           ])
 
@@ -1205,18 +1192,10 @@
           )
           expect(await rToken.totalSupply()).to.equal(issueAmount) // assets kept in backing buffer
 
-<<<<<<< HEAD
-          // Regression test -- Jan 29 2024
-          // After recollateralization: should NOT allow redeemCustom at previous basket
-          await expect(
-            rToken.connect(addr1).redeemCustom(addr1.address, bn('1'), [2], [fp('1')], [], [])
-          ).to.be.revertedWith('invalid basketNonce')
-=======
           // After recollateralization: redemption on previous nonce should be empty
           await expect(
             rToken.connect(addr1).redeemCustom(addr1.address, bn('1'), [2], [fp('1')], [], [])
           ).to.be.revertedWith('empty redemption')
->>>>>>> ca3261b3
 
           // Check price in USD of the current RToken
           await expectRTokenPrice(rTokenAsset.address, fp('1'), ORACLE_ERROR)
