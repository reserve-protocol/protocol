--- conflicted
+++ resolved
@@ -16,11 +16,8 @@
   IAssetRegistry,
   IBasketHandler,
   MockV3Aggregator,
-<<<<<<< HEAD
-=======
   OracleLib,
   RTokenAsset,
->>>>>>> 368bcd19
   StaticATokenMock,
   TestIBackingManager,
   TestIMain,
