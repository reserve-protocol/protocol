import { loadFixture } from '@nomicfoundation/hardhat-network-helpers'
import { SignerWithAddress } from '@nomiclabs/hardhat-ethers/signers'
import { expect } from 'chai'
import { ContractFactory } from 'ethers'
import { ethers, upgrades } from 'hardhat'
import { IComponents, IConfig, IImplementations } from '../common/configuration'
import { OWNER, SHORT_FREEZER, LONG_FREEZER, PAUSER } from '../common/constants'
import { whileImpersonating } from './utils/impersonation'
import { bn } from '../common/numbers'
import {
  Asset,
  AssetRegistryP1,
  AssetRegistryP1V2,
  BackingManagerP1,
  BackingManagerP1V2,
  BasketHandlerP1,
  BasketHandlerP1V2,
  BasketLibP1,
  BrokerP1,
  BrokerP1V2,
  DeployerP1,
  DistributorP1,
  DistributorP1V2,
  DutchTrade,
  ERC20Mock,
  FurnaceP1,
  FurnaceP1V2,
  GnosisMock,
  GnosisTrade,
  IAssetRegistry,
  MainP1,
  MainP1V2,
  RevenueTraderP1,
  RevenueTraderP1V2,
  RTokenAsset,
  RTokenP1,
  RTokenP1V2,
  StRSRP1Votes,
  StRSRP1VotesV2,
  TestIBackingManager,
  TestIBasketHandler,
  TestIBroker,
  TestIDistributor,
  TestIFurnace,
  TestIMain,
  TestIRevenueTrader,
  TestIRToken,
  TestIStRSR,
  RecollateralizationLibP1,
  VersionRegistry,
  DeployerP1V2,
  AssetPluginRegistry,
} from '../typechain'
import { defaultFixture, Implementation, IMPLEMENTATION } from './fixtures'

const describeP1 = IMPLEMENTATION == Implementation.P1 ? describe : describe.skip

const MAIN_OWNER_ROLE = '0x4f574e4552000000000000000000000000000000000000000000000000000000'

// Helper function to calculate hash for a specific version
const toHash = (version: string): string => {
  return ethers.utils.keccak256(ethers.utils.toUtf8Bytes(version))
}

describeP1(`Upgradeability - P${IMPLEMENTATION}`, () => {
  let owner: SignerWithAddress
  let other: SignerWithAddress

  // Config
  let config: IConfig

  // RSR
  let rsr: ERC20Mock
  let rsrAsset: Asset

  // Market / Facade
  let gnosis: GnosisMock
  let broker: TestIBroker

  // Core contracts
  let rToken: TestIRToken
  let rTokenAsset: RTokenAsset
  let stRSR: TestIStRSR
  let furnace: TestIFurnace
  let main: TestIMain
  let assetRegistry: IAssetRegistry
  let backingManager: TestIBackingManager
  let basketHandler: TestIBasketHandler
  let distributor: TestIDistributor
  let rsrTrader: TestIRevenueTrader
  let rTokenTrader: TestIRevenueTrader
  let tradingLib: RecollateralizationLibP1
  let basketLib: BasketLibP1
  let deployer: DeployerP1

  // Factories
  let MainFactory: ContractFactory
  let RTokenFactory: ContractFactory
  let FurnaceFactory: ContractFactory
  let RevenueTraderFactory: ContractFactory
  let BackingManagerFactory: ContractFactory
  let AssetRegistryFactory: ContractFactory
  let BasketHandlerFactory: ContractFactory
  let DistributorFactory: ContractFactory
  let BrokerFactory: ContractFactory
  let GnosisTradeFactory: ContractFactory
  let DutchTradeFactory: ContractFactory
  let StRSRFactory: ContractFactory

  beforeEach(async () => {
    ;[owner, other] = await ethers.getSigners()

    // Deploy fixture
    ;({
      deployer,
      rsr,
      rsrAsset,
      config,
      main,
      assetRegistry,
      backingManager,
      basketHandler,
      distributor,
      rToken,
      rTokenAsset,
      furnace,
      stRSR,
      broker,
      gnosis,
      rsrTrader,
      rTokenTrader,
    } = await loadFixture(defaultFixture))

    // Deploy TradingLib external library
    const TradingLibFactory: ContractFactory = await ethers.getContractFactory(
      'RecollateralizationLibP1'
    )
    tradingLib = <RecollateralizationLibP1>await TradingLibFactory.deploy()

    // Deploy BasketLib external library
    const BasketLibFactory: ContractFactory = await ethers.getContractFactory('BasketLibP1')
    basketLib = <BasketLibP1>await BasketLibFactory.deploy()

    // Setup factories
    MainFactory = await ethers.getContractFactory('MainP1')
    RTokenFactory = await ethers.getContractFactory('RTokenP1')
    FurnaceFactory = await ethers.getContractFactory('FurnaceP1')
    RevenueTraderFactory = await ethers.getContractFactory('RevenueTraderP1')
    BackingManagerFactory = await ethers.getContractFactory('BackingManagerP1', {
      libraries: {
        RecollateralizationLibP1: tradingLib.address,
      },
    })
    AssetRegistryFactory = await ethers.getContractFactory('AssetRegistryP1')
    BasketHandlerFactory = await ethers.getContractFactory('BasketHandlerP1', {
      libraries: { BasketLibP1: basketLib.address },
    })
    DistributorFactory = await ethers.getContractFactory('DistributorP1')
    BrokerFactory = await ethers.getContractFactory('BrokerP1')
    GnosisTradeFactory = await ethers.getContractFactory('GnosisTrade')
    DutchTradeFactory = await ethers.getContractFactory('DutchTrade')
    StRSRFactory = await ethers.getContractFactory('StRSRP1Votes')

    // Import deployed proxies
    await upgrades.forceImport(main.address, MainFactory)
    await upgrades.forceImport(rToken.address, RTokenFactory)
    await upgrades.forceImport(furnace.address, FurnaceFactory)
    await upgrades.forceImport(rsrTrader.address, RevenueTraderFactory)
    await upgrades.forceImport(rTokenTrader.address, RevenueTraderFactory)
    await upgrades.forceImport(backingManager.address, BackingManagerFactory)
    await upgrades.forceImport(assetRegistry.address, AssetRegistryFactory)
    await upgrades.forceImport(basketHandler.address, BasketHandlerFactory)
    await upgrades.forceImport(distributor.address, DistributorFactory)
    await upgrades.forceImport(broker.address, BrokerFactory)
    await upgrades.forceImport(stRSR.address, StRSRFactory)
  })

  describe('Implementations', () => {
    it('Should deploy valid implementation - Main', async () => {
      const components: IComponents = {
        rToken: rToken.address,
        stRSR: stRSR.address,
        assetRegistry: assetRegistry.address,
        basketHandler: basketHandler.address,
        backingManager: backingManager.address,
        distributor: distributor.address,
        furnace: furnace.address,
        broker: broker.address,
        rsrTrader: rsrTrader.address,
        rTokenTrader: rTokenTrader.address,
      }

      const newMain: MainP1 = <MainP1>await upgrades.deployProxy(
        MainFactory,
        [components, rsr.address, 1, 1],
        {
          initializer: 'init',
          kind: 'uups',
        }
      )
      await newMain.deployed()

      // Components
      expect(await newMain.stRSR()).to.equal(stRSR.address)
      expect(await newMain.rToken()).to.equal(rToken.address)
      expect(await newMain.assetRegistry()).to.equal(assetRegistry.address)
      expect(await newMain.basketHandler()).to.equal(basketHandler.address)
      expect(await newMain.backingManager()).to.equal(backingManager.address)
      expect(await newMain.distributor()).to.equal(distributor.address)
      expect(await newMain.furnace()).to.equal(furnace.address)
      expect(await newMain.broker()).to.equal(broker.address)
      expect(await newMain.rsrTrader()).to.equal(rsrTrader.address)
      expect(await newMain.rTokenTrader()).to.equal(rTokenTrader.address)
    })

    it('Should deploy valid implementation - AssetRegistry', async () => {
      const newAssetRegistry: AssetRegistryP1 = <AssetRegistryP1>await upgrades.deployProxy(
        AssetRegistryFactory,
        [main.address, [rsrAsset.address, rTokenAsset.address]],
        {
          initializer: 'init',
          kind: 'uups',
        }
      )

      await newAssetRegistry.deployed()

      expect(await newAssetRegistry.isRegistered(rsr.address)).to.equal(true)
      expect(await newAssetRegistry.isRegistered(rToken.address)).to.equal(true)
      expect(await newAssetRegistry.main()).to.equal(main.address)
    })

    it('Should deploy valid implementation - BackingManager', async () => {
      const newBackingMgr: BackingManagerP1 = <BackingManagerP1>await upgrades.deployProxy(
        BackingManagerFactory,
        [
          main.address,
          config.tradingDelay,
          config.backingBuffer,
          config.maxTradeSlippage,
          config.minTradeVolume,
        ],
        {
          initializer: 'init',
          kind: 'uups',
          unsafeAllow: ['external-library-linking', 'delegatecall'], // TradingLib (external)
        }
      )
      await newBackingMgr.deployed()

      expect(await newBackingMgr.tradingDelay()).to.equal(config.tradingDelay)
      expect(await newBackingMgr.backingBuffer()).to.equal(config.backingBuffer)
      expect(await newBackingMgr.maxTradeSlippage()).to.equal(config.maxTradeSlippage)
      expect(await newBackingMgr.main()).to.equal(main.address)
    })

    it('Should deploy valid implementation - BasketHandler', async () => {
      const newBasketHandler: BasketHandlerP1 = <BasketHandlerP1>await upgrades.deployProxy(
        BasketHandlerFactory,
<<<<<<< HEAD
        [main.address, config.warmupPeriod, config.reweightable],
=======
        [main.address, config.warmupPeriod, config.reweightable, config.enableIssuancePremium],
>>>>>>> 72fc1f6e
        {
          initializer: 'init',
          kind: 'uups',
          unsafeAllow: ['external-library-linking'],
        }
      )
      await newBasketHandler.deployed()

      expect(await newBasketHandler.main()).to.equal(main.address)
    })

    it('Should deploy valid implementation - Broker / Trade', async () => {
      const gnosisTrade: GnosisTrade = <GnosisTrade>await GnosisTradeFactory.deploy()
      const dutchTrade: DutchTrade = <DutchTrade>await DutchTradeFactory.deploy()

      const newBroker: BrokerP1 = <BrokerP1>await upgrades.deployProxy(
        BrokerFactory,
        [
          main.address,
          gnosis.address,
          gnosisTrade.address,
          config.batchAuctionLength,
          dutchTrade.address,
          config.dutchAuctionLength,
        ],
        {
          initializer: 'init',
          kind: 'uups',
        }
      )
      await newBroker.deployed()

      expect(await newBroker.gnosis()).to.equal(gnosis.address)
      expect(await newBroker.batchAuctionLength()).to.equal(config.batchAuctionLength)
      expect(await newBroker.dutchAuctionLength()).to.equal(config.dutchAuctionLength)
      expect(await newBroker.batchTradeDisabled()).to.equal(false)
      expect(await newBroker.dutchTradeDisabled(rToken.address)).to.equal(false)
      expect(await newBroker.dutchTradeDisabled(rsr.address)).to.equal(false)
      expect(await newBroker.main()).to.equal(main.address)
    })

    it('Should deploy valid implementation - Distributor', async () => {
      const newDistributor: DistributorP1 = <DistributorP1>await upgrades.deployProxy(
        DistributorFactory,
        [main.address, config.dist],
        {
          initializer: 'init',
          kind: 'uups',
        }
      )
      await newDistributor.deployed()

      const [rTokenTotal, rsrTotal] = await newDistributor.totals()
      expect(rsrTotal).equal(bn(6000))
      expect(rTokenTotal).equal(bn(4000))
      expect(await newDistributor.main()).to.equal(main.address)
    })

    it('Should deploy valid implementation - Furnace', async () => {
      const newFurnace: FurnaceP1 = <FurnaceP1>await upgrades.deployProxy(
        FurnaceFactory,
        [main.address, config.rewardRatio],
        {
          initializer: 'init',
          kind: 'uups',
        }
      )
      await newFurnace.deployed()

      expect(await newFurnace.ratio()).to.equal(config.rewardRatio)
      expect(await newFurnace.lastPayout()).to.be.gt(0)
      expect(await newFurnace.main()).to.equal(main.address)
    })

    it('Should deploy valid implementation - RevenueTrader', async () => {
      const newRevenueTrader: RevenueTraderP1 = <RevenueTraderP1>await upgrades.deployProxy(
        RevenueTraderFactory,
        [main.address, rsr.address, config.maxTradeSlippage, config.minTradeVolume],
        {
          initializer: 'init',
          kind: 'uups',
          unsafeAllow: ['delegatecall'], // Multicall
        }
      )
      await newRevenueTrader.deployed()

      expect(await newRevenueTrader.tokenToBuy()).to.equal(rsr.address)
      expect(await newRevenueTrader.maxTradeSlippage()).to.equal(config.maxTradeSlippage)
      expect(await newRevenueTrader.main()).to.equal(main.address)
    })

    it('Should deploy valid implementation - RToken', async () => {
      const newRToken: RTokenP1 = <RTokenP1>await upgrades.deployProxy(
        RTokenFactory,
        [
          main.address,
          'RTKN RToken',
          'RTKN',
          'Manifesto',
          config.issuanceThrottle,
          config.redemptionThrottle,
        ],
        {
          initializer: 'init',
          kind: 'uups',
        }
      )
      await newRToken.deployed()

      expect(await newRToken.name()).to.equal('RTKN RToken')
      expect(await newRToken.symbol()).to.equal('RTKN')
      expect(await newRToken.decimals()).to.equal(18)
      expect(await newRToken.totalSupply()).to.equal(bn(0))
      expect(await newRToken.main()).to.equal(main.address)
    })

    it('Should deploy valid implementation - StRSR', async () => {
      const newStRSR: StRSRP1Votes = <StRSRP1Votes>await upgrades.deployProxy(
        StRSRFactory,
        [
          main.address,
          'rtknRSR Token',
          'rtknRSR',
          config.unstakingDelay,
          config.rewardRatio,
          config.withdrawalLeak,
        ],
        {
          initializer: 'init',
          kind: 'uups',
        }
      )
      await newStRSR.deployed()

      expect(await newStRSR.name()).to.equal('rtknRSR Token')
      expect(await newStRSR.symbol()).to.equal('rtknRSR')
      expect(await newStRSR.decimals()).to.equal(18)
      expect(await newStRSR.totalSupply()).to.equal(0)
      expect(await newStRSR.unstakingDelay()).to.equal(config.unstakingDelay)
      expect(await newStRSR.rewardRatio()).to.equal(config.rewardRatio)
      expect(await newStRSR.main()).to.equal(main.address)
    })
  })

  describe('Upgrades', () => {
    it('Should only allow Main to upgrade itself', async () => {
      const MainV2Factory: ContractFactory = await ethers.getContractFactory('MainP1V2')
      const mainV2ImplAddr = (await upgrades.prepareUpgrade(main.address, MainV2Factory, {
        kind: 'uups',
      })) as string

      const upgMain = <MainP1>await ethers.getContractAt('MainP1', main.address)
      await expect(upgMain.connect(owner).upgradeTo(mainV2ImplAddr)).revertedWith('not self')
    })

    it('Should only allow Main to upgrade - Component', async () => {
      const AssetRegV2Factory: ContractFactory = await ethers.getContractFactory(
        'AssetRegistryP1V2'
      )

      const assetRegV2ImplAddr = (await upgrades.prepareUpgrade(
        assetRegistry.address,
        AssetRegV2Factory,
        {
          kind: 'uups',
        }
      )) as string

      const upgAR = <AssetRegistryP1>(
        await ethers.getContractAt('AssetRegistryP1', assetRegistry.address)
      )
      await expect(upgAR.connect(owner).upgradeTo(assetRegV2ImplAddr)).revertedWith('main only')
    })

    context('With deployed implementations', function () {
      let MainV2Factory: ContractFactory
      let AssetRegV2Factory: ContractFactory
      let BackingMgrV2Factory: ContractFactory
      let BasketHandlerV2Factory: ContractFactory
      let BrokerV2Factory: ContractFactory
      let DistributorV2Factory: ContractFactory
      let FurnaceV2Factory: ContractFactory
      let RevTraderV2Factory: ContractFactory
      let RTokenV2Factory: ContractFactory
      let StRSRV2Factory: ContractFactory

      let mainV2ImplAddr: string
      let assetRegV2ImplAddr: string
      let backingMgrV2ImplAddr: string
      let bskHndlrV2ImplAddr: string
      let brokerV2ImplAddr: string
      let distributorV2ImplAddr: string
      let furnaceV2ImplAddr: string
      let rsrTraderV2ImplAddr: string
      let rTokenTraderV2ImplAddr: string
      let rTokenV2ImplAddr: string
      let stRSRV2ImplAddr: string

      beforeEach(async () => {
        MainV2Factory = await ethers.getContractFactory('MainP1V2')
        AssetRegV2Factory = await ethers.getContractFactory('AssetRegistryP1V2')
        BackingMgrV2Factory = await ethers.getContractFactory('BackingManagerP1V2', {
          libraries: {
            RecollateralizationLibP1: tradingLib.address,
          },
        })

        BasketHandlerV2Factory = await ethers.getContractFactory('BasketHandlerP1V2', {
          libraries: { BasketLibP1: basketLib.address },
        })

        BrokerV2Factory = await ethers.getContractFactory('BrokerP1V2')
        DistributorV2Factory = await ethers.getContractFactory('DistributorP1V2')
        FurnaceV2Factory = await ethers.getContractFactory('FurnaceP1V2')
        RevTraderV2Factory = await ethers.getContractFactory('RevenueTraderP1V2')
        RTokenV2Factory = await ethers.getContractFactory('RTokenP1V2')
        StRSRV2Factory = await ethers.getContractFactory('StRSRP1VotesV2')

        mainV2ImplAddr = (await upgrades.prepareUpgrade(main.address, MainV2Factory, {
          kind: 'uups',
        })) as string

        assetRegV2ImplAddr = (await upgrades.prepareUpgrade(
          assetRegistry.address,
          AssetRegV2Factory,
          {
            kind: 'uups',
          }
        )) as string

        backingMgrV2ImplAddr = (await upgrades.prepareUpgrade(
          backingManager.address,
          BackingMgrV2Factory,
          {
            kind: 'uups',
            unsafeAllow: ['external-library-linking', 'delegatecall'], // TradingLib
          }
        )) as string

        bskHndlrV2ImplAddr = (await upgrades.prepareUpgrade(
          basketHandler.address,
          BasketHandlerV2Factory,
          {
            kind: 'uups',
            unsafeAllow: ['external-library-linking'], // BasketLibP1
          }
        )) as string

        brokerV2ImplAddr = (await upgrades.prepareUpgrade(broker.address, BrokerV2Factory, {
          kind: 'uups',
        })) as string

        distributorV2ImplAddr = (await upgrades.prepareUpgrade(
          distributor.address,
          DistributorV2Factory,
          {
            kind: 'uups',
          }
        )) as string

        furnaceV2ImplAddr = (await upgrades.prepareUpgrade(furnace.address, FurnaceV2Factory, {
          kind: 'uups',
        })) as string

        rsrTraderV2ImplAddr = (await upgrades.prepareUpgrade(
          rsrTrader.address,
          RevTraderV2Factory,
          {
            kind: 'uups',
            unsafeAllow: ['delegatecall'], // Multicall
          }
        )) as string

        rTokenTraderV2ImplAddr = (await upgrades.prepareUpgrade(
          rTokenTrader.address,
          RevTraderV2Factory,
          {
            kind: 'uups',
            unsafeAllow: ['delegatecall'], // Multicall
          }
        )) as string

        rTokenV2ImplAddr = (await upgrades.prepareUpgrade(rToken.address, RTokenV2Factory, {
          kind: 'uups',
        })) as string

        stRSRV2ImplAddr = (await upgrades.prepareUpgrade(stRSR.address, StRSRV2Factory, {
          kind: 'uups',
        })) as string
      })

      it('Should upgrade correctly - Main', async () => {
        const upgMain = <MainP1>await ethers.getContractAt('MainP1', main.address)

        // Upgrade via Main
        await whileImpersonating(main.address, async (upgSigner) => {
          await upgMain.connect(upgSigner).upgradeTo(mainV2ImplAddr)
        })

        const mainV2: MainP1V2 = <MainP1V2>await ethers.getContractAt('MainP1V2', main.address)

        // Check address is maintained
        expect(mainV2.address).to.equal(main.address)

        // Check state is preserved
        expect(await mainV2.tradingPaused()).to.equal(false)
        expect(await mainV2.issuancePaused()).to.equal(false)
        expect(await mainV2.frozen()).to.equal(false)
        expect(await mainV2.tradingPausedOrFrozen()).to.equal(false)
        expect(await mainV2.issuancePausedOrFrozen()).to.equal(false)
        expect(await mainV2.hasRole(OWNER, owner.address)).to.equal(true)
        expect(await mainV2.hasRole(OWNER, main.address)).to.equal(false)
        expect(await mainV2.hasRole(SHORT_FREEZER, owner.address)).to.equal(true)
        expect(await mainV2.hasRole(SHORT_FREEZER, main.address)).to.equal(false)
        expect(await mainV2.hasRole(LONG_FREEZER, owner.address)).to.equal(true)
        expect(await mainV2.hasRole(LONG_FREEZER, main.address)).to.equal(false)
        expect(await mainV2.hasRole(PAUSER, owner.address)).to.equal(true)
        expect(await mainV2.hasRole(PAUSER, main.address)).to.equal(false)

        // Components
        expect(await mainV2.stRSR()).to.equal(stRSR.address)
        expect(await mainV2.rToken()).to.equal(rToken.address)
        expect(await mainV2.assetRegistry()).to.equal(assetRegistry.address)
        expect(await mainV2.basketHandler()).to.equal(basketHandler.address)
        expect(await mainV2.backingManager()).to.equal(backingManager.address)
        expect(await mainV2.distributor()).to.equal(distributor.address)
        expect(await mainV2.furnace()).to.equal(furnace.address)
        expect(await mainV2.broker()).to.equal(broker.address)
        expect(await mainV2.rsrTrader()).to.equal(rsrTrader.address)
        expect(await mainV2.rTokenTrader()).to.equal(rTokenTrader.address)

        // Check new version is implemented
        expect(await mainV2.version()).to.equal('2.0.0')

        expect(await mainV2.newValue()).to.equal(0)
        await mainV2.connect(owner).setNewValue(bn(1000))
        expect(await mainV2.newValue()).to.equal(bn(1000))
      })

      it('Should upgrade correctly - AssetRegistry', async () => {
        const upgAR = <AssetRegistryP1>(
          await ethers.getContractAt('AssetRegistryP1', assetRegistry.address)
        )

        // Upgrade via Main
        await whileImpersonating(main.address, async (upgSigner) => {
          await upgAR.connect(upgSigner).upgradeTo(assetRegV2ImplAddr)
        })

        const assetRegV2: AssetRegistryP1V2 = <AssetRegistryP1V2>(
          await ethers.getContractAt('AssetRegistryP1V2', assetRegistry.address)
        )

        // Check address is maintained
        expect(assetRegV2.address).to.equal(assetRegistry.address)

        // Check state is preserved
        expect(await assetRegV2.isRegistered(rsr.address)).to.equal(true)
        expect(await assetRegV2.isRegistered(rToken.address)).to.equal(true)
        expect(await assetRegV2.main()).to.equal(main.address)

        // Check new version is implemented
        expect(await assetRegV2.version()).to.equal('2.0.0')

        expect(await assetRegV2.newValue()).to.equal(0)
        await assetRegV2.connect(owner).setNewValue(bn(1000))
        expect(await assetRegV2.newValue()).to.equal(bn(1000))
      })

      it('Should upgrade correctly - BackingManager', async () => {
        const upgBM = <BackingManagerP1>(
          await ethers.getContractAt('BackingManagerP1', backingManager.address)
        )

        // Upgrade via Main
        await whileImpersonating(main.address, async (upgSigner) => {
          await upgBM.connect(upgSigner).upgradeTo(backingMgrV2ImplAddr)
        })

        const backingMgrV2: BackingManagerP1V2 = <BackingManagerP1V2>(
          await ethers.getContractAt('BackingManagerP1V2', backingManager.address)
        )

        // Check address is maintained
        expect(backingMgrV2.address).to.equal(backingManager.address)

        // Check state is preserved
        expect(await backingMgrV2.tradingDelay()).to.equal(config.tradingDelay)
        expect(await backingMgrV2.backingBuffer()).to.equal(config.backingBuffer)
        expect(await backingMgrV2.maxTradeSlippage()).to.equal(config.maxTradeSlippage)
        expect(await backingMgrV2.main()).to.equal(main.address)

        // Check new version is implemented
        expect(await backingMgrV2.version()).to.equal('2.0.0')

        expect(await backingMgrV2.newValue()).to.equal(0)
        await backingMgrV2.connect(owner).setNewValue(bn(1000))
        expect(await backingMgrV2.newValue()).to.equal(bn(1000))
      })

      it('Should upgrade correctly - BasketHandler', async () => {
        const upgBH = <BasketHandlerP1>(
          await ethers.getContractAt('BasketHandlerP1', basketHandler.address)
        )

        // Upgrade via Main
        await whileImpersonating(main.address, async (upgSigner) => {
          await upgBH.connect(upgSigner).upgradeTo(bskHndlrV2ImplAddr)
        })

        const bskHndlrV2: BasketHandlerP1V2 = <BasketHandlerP1V2>(
          await ethers.getContractAt('BasketHandlerP1V2', basketHandler.address)
        )

        // Check address is maintained
        expect(bskHndlrV2.address).to.equal(basketHandler.address)

        // Check state is preserved
        expect(await bskHndlrV2.main()).to.equal(main.address)

        // Check new version is implemented
        expect(await bskHndlrV2.version()).to.equal('2.0.0')

        expect(await bskHndlrV2.newValue()).to.equal(0)
        await bskHndlrV2.connect(owner).setNewValue(bn(1000))
        expect(await bskHndlrV2.newValue()).to.equal(bn(1000))
      })

      it('Should upgrade correctly - Broker', async () => {
        const upgBroker = <BrokerP1>await ethers.getContractAt('BrokerP1', broker.address)

        // Upgrade via Main
        await whileImpersonating(main.address, async (upgSigner) => {
          await upgBroker.connect(upgSigner).upgradeTo(brokerV2ImplAddr)
        })

        const brokerV2: BrokerP1V2 = <BrokerP1V2>(
          await ethers.getContractAt('BrokerP1V2', broker.address)
        )

        // Check address is maintained
        expect(brokerV2.address).to.equal(broker.address)

        // Check state is preserved
        expect(await brokerV2.gnosis()).to.equal(gnosis.address)
        expect(await brokerV2.batchAuctionLength()).to.equal(config.batchAuctionLength)
        expect(await brokerV2.batchTradeDisabled()).to.equal(false)
        expect(await brokerV2.dutchTradeDisabled(rToken.address)).to.equal(false)
        expect(await brokerV2.dutchTradeDisabled(rsr.address)).to.equal(false)
        expect(await brokerV2.main()).to.equal(main.address)

        // Check new version is implemented
        expect(await brokerV2.version()).to.equal('2.0.0')

        expect(await brokerV2.newValue()).to.equal(0)
        await brokerV2.connect(owner).setNewValue(bn(1000))
        expect(await brokerV2.newValue()).to.equal(bn(1000))
      })

      it('Should upgrade correctly - Distributor', async () => {
        const upgDist = <DistributorP1>(
          await ethers.getContractAt('DistributorP1', distributor.address)
        )

        // Upgrade via Main
        await whileImpersonating(main.address, async (upgSigner) => {
          await upgDist.connect(upgSigner).upgradeTo(distributorV2ImplAddr)
        })

        const distributorV2: DistributorP1V2 = <DistributorP1V2>(
          await ethers.getContractAt('DistributorP1V2', distributor.address)
        )

        // Check address is maintained
        expect(distributorV2.address).to.equal(distributor.address)

        // Check state is preserved
        const [rTokenTotal, rsrTotal] = await distributorV2.totals()
        expect(rsrTotal).equal(bn(6000))
        expect(rTokenTotal).equal(bn(4000))
        expect(await distributorV2.main()).to.equal(main.address)

        // Check new version is implemented
        expect(await distributorV2.version()).to.equal('2.0.0')

        expect(await distributorV2.newValue()).to.equal(0)
        await distributorV2.connect(owner).setNewValue(bn(1000))
        expect(await distributorV2.newValue()).to.equal(bn(1000))
      })

      it('Should upgrade correctly - Furnace', async () => {
        const upgFur = <FurnaceP1>await ethers.getContractAt('FurnaceP1', furnace.address)

        // Upgrade via Main
        await whileImpersonating(main.address, async (upgSigner) => {
          await upgFur.connect(upgSigner).upgradeTo(furnaceV2ImplAddr)
        })

        const furnaceV2: FurnaceP1V2 = <FurnaceP1V2>(
          await ethers.getContractAt('FurnaceP1V2', furnace.address)
        )

        // Check address is maintained
        expect(furnaceV2.address).to.equal(furnace.address)

        // Check state is preserved
        expect(await furnaceV2.ratio()).to.equal(config.rewardRatio)
        expect(await furnaceV2.lastPayout()).to.be.gt(0) // A timestamp is set
        expect(await furnaceV2.main()).to.equal(main.address)

        // Check new version is implemented
        expect(await furnaceV2.version()).to.equal('2.0.0')

        expect(await furnaceV2.newValue()).to.equal(0)
        await furnaceV2.connect(owner).setNewValue(bn(1000))
        expect(await furnaceV2.newValue()).to.equal(bn(1000))
      })

      it('Should upgrade correctly - RevenueTrader', async () => {
        const upgRSRRevTrader = <RevenueTraderP1>(
          await ethers.getContractAt('RevenueTraderP1', rsrTrader.address)
        )
        const upgRTokRevTrader = <RevenueTraderP1>(
          await ethers.getContractAt('RevenueTraderP1', rTokenTrader.address)
        )

        // Upgrade via Main
        await whileImpersonating(main.address, async (upgSigner) => {
          await upgRSRRevTrader.connect(upgSigner).upgradeTo(rsrTraderV2ImplAddr)
        })
        await whileImpersonating(main.address, async (upgSigner) => {
          await upgRTokRevTrader.connect(upgSigner).upgradeTo(rTokenTraderV2ImplAddr)
        })

        const rsrTraderV2: RevenueTraderP1V2 = <RevenueTraderP1V2>(
          await ethers.getContractAt('RevenueTraderP1V2', rsrTrader.address)
        )

        const rTokenTraderV2: RevenueTraderP1V2 = <RevenueTraderP1V2>(
          await ethers.getContractAt('RevenueTraderP1V2', rTokenTrader.address)
        )

        // Check addresses are maintained
        expect(rsrTraderV2.address).to.equal(rsrTrader.address)
        expect(rTokenTraderV2.address).to.equal(rTokenTrader.address)

        // Check state is preserved
        expect(await rsrTraderV2.tokenToBuy()).to.equal(rsr.address)
        expect(await rsrTraderV2.maxTradeSlippage()).to.equal(config.maxTradeSlippage)
        expect(await rsrTraderV2.main()).to.equal(main.address)

        expect(await rTokenTraderV2.tokenToBuy()).to.equal(rToken.address)
        expect(await rTokenTraderV2.maxTradeSlippage()).to.equal(config.maxTradeSlippage)
        expect(await rTokenTraderV2.main()).to.equal(main.address)

        // Check new version is implemented
        expect(await rsrTraderV2.version()).to.equal('2.0.0')
        expect(await rTokenTraderV2.version()).to.equal('2.0.0')

        expect(await rsrTraderV2.newValue()).to.equal(0)
        await rsrTraderV2.connect(owner).setNewValue(bn(1000))
        expect(await rsrTraderV2.newValue()).to.equal(bn(1000))

        expect(await rTokenTraderV2.newValue()).to.equal(0)
        await rTokenTraderV2.connect(owner).setNewValue(bn(500))
        expect(await rTokenTraderV2.newValue()).to.equal(bn(500))
      })

      it('Should upgrade correctly - RToken', async () => {
        const upgRToken = <RTokenP1>await ethers.getContractAt('RTokenP1', rToken.address)

        // Upgrade via Main
        await whileImpersonating(main.address, async (upgSigner) => {
          await upgRToken.connect(upgSigner).upgradeTo(rTokenV2ImplAddr)
        })

        const rTokenV2: RTokenP1V2 = <RTokenP1V2>(
          await ethers.getContractAt('RTokenP1V2', rToken.address)
        )

        // Check address is maintained
        expect(rTokenV2.address).to.equal(rToken.address)

        // Check state is preserved
        expect(await rTokenV2.name()).to.equal('RTKN RToken')
        expect(await rTokenV2.symbol()).to.equal('RTKN')
        expect(await rTokenV2.decimals()).to.equal(18)
        expect(await rTokenV2.totalSupply()).to.equal(bn(0))
        expect(await rTokenV2.main()).to.equal(main.address)
        const issThrottle = await rToken.issuanceThrottleParams()
        expect(issThrottle.amtRate).to.equal(config.issuanceThrottle.amtRate)
        expect(issThrottle.pctRate).to.equal(config.issuanceThrottle.pctRate)
        const redemptionThrottle = await rToken.redemptionThrottleParams()
        expect(redemptionThrottle.amtRate).to.equal(config.redemptionThrottle.amtRate)
        expect(redemptionThrottle.pctRate).to.equal(config.redemptionThrottle.pctRate)

        // Check new version is implemented
        expect(await rTokenV2.version()).to.equal('2.0.0')

        expect(await rTokenV2.newValue()).to.equal(0)
        await rTokenV2.connect(owner).setNewValue(bn(1000))
        expect(await rTokenV2.newValue()).to.equal(bn(1000))
      })

      it('Should upgrade correctly - StRSR', async () => {
        const upgStRSR = <StRSRP1Votes>await ethers.getContractAt('StRSRP1Votes', stRSR.address)

        // Upgrade via Main
        await whileImpersonating(main.address, async (upgSigner) => {
          await upgStRSR.connect(upgSigner).upgradeTo(stRSRV2ImplAddr)
        })

        const stRSRV2: StRSRP1VotesV2 = <StRSRP1VotesV2>(
          await ethers.getContractAt('StRSRP1VotesV2', stRSR.address)
        )

        // Check address is maintained
        expect(stRSRV2.address).to.equal(stRSR.address)

        // Check state is preserved
        expect(await stRSRV2.name()).to.equal('rtknRSR Token')
        expect(await stRSRV2.symbol()).to.equal('rtknRSR')
        expect(await stRSRV2.decimals()).to.equal(18)
        expect(await stRSRV2.totalSupply()).to.equal(0)
        expect(await stRSRV2.unstakingDelay()).to.equal(config.unstakingDelay)
        expect(await stRSRV2.rewardRatio()).to.equal(config.rewardRatio)
        expect(await stRSRV2.main()).to.equal(main.address)

        // Check new version is implemented
        expect(await stRSRV2.version()).to.equal('2.0.0')

        expect(await stRSRV2.newValue()).to.equal(0)
        await stRSRV2.connect(owner).setNewValue(bn(1000))
        expect(await stRSRV2.newValue()).to.equal(bn(1000))
      })

      context('Using Registries', function () {
        let versionRegistry: VersionRegistry
        let assetPluginRegistry: AssetPluginRegistry

        let implementationsV2: IImplementations
        let deployerV2: DeployerP1V2

        beforeEach(async () => {
          const versionRegistryFactory = await ethers.getContractFactory('VersionRegistry')
<<<<<<< HEAD
          versionRegistry = await versionRegistryFactory.deploy(owner.address)
=======
          const mockRoleRegistryFactory = await ethers.getContractFactory('MockRoleRegistry')
          const mockRoleRegistry = await mockRoleRegistryFactory.deploy()
          versionRegistry = await versionRegistryFactory.deploy(mockRoleRegistry.address)
>>>>>>> 72fc1f6e

          const assetPluginRegistryFactory = await ethers.getContractFactory('AssetPluginRegistry')
          assetPluginRegistry = await assetPluginRegistryFactory.deploy(versionRegistry.address)

          // Prepare V2 Deployer and register new version
          implementationsV2 = {
            main: mainV2ImplAddr,
            components: {
              assetRegistry: assetRegV2ImplAddr,
              basketHandler: bskHndlrV2ImplAddr,
              distributor: distributorV2ImplAddr,
              broker: brokerV2ImplAddr,
              backingManager: backingMgrV2ImplAddr,
              furnace: furnaceV2ImplAddr,
              rToken: rTokenV2ImplAddr,
              rsrTrader: rsrTraderV2ImplAddr,
              rTokenTrader: rTokenTraderV2ImplAddr,
              stRSR: stRSRV2ImplAddr,
            },
            trading: {
              gnosisTrade: await broker.batchTradeImplementation(),
              dutchTrade: await broker.dutchTradeImplementation(),
            },
          }

          const DeployerV2Factory = await ethers.getContractFactory('DeployerP1V2')
          deployerV2 = await DeployerV2Factory.deploy(
            rsr.address,
            gnosis.address,
            rsrAsset.address,
            implementationsV2
          )
        })
        it('Should upgrade all contracts at once - Using Registries', async () => {
          // Register current deployment
          await versionRegistry.connect(owner).registerVersion(deployer.address)

          // Register new deployment
          await versionRegistry.connect(owner).registerVersion(deployerV2.address)

          // Update Main to new version
          const versionV1Hash = toHash(await deployer.version())
          const versionV2Hash = toHash(await deployerV2.version())
          const upgMain = <MainP1>await ethers.getContractAt('MainP1', main.address)

          // Update Main to have a Registry
          await main.connect(owner).setVersionRegistry(versionRegistry.address)

          // Upgrade Main
          expect(toHash(await main.version())).to.equal(versionV1Hash)
          await upgMain.connect(owner).upgradeMainTo(versionV2Hash)
          expect(toHash(await main.version())).to.equal(versionV2Hash)

          // Components still in original version
          expect(toHash(await assetRegistry.version())).to.equal(versionV1Hash)
          expect(toHash(await backingManager.version())).to.equal(versionV1Hash)
          expect(toHash(await basketHandler.version())).to.equal(versionV1Hash)
          expect(toHash(await broker.version())).to.equal(versionV1Hash)
          expect(toHash(await distributor.version())).to.equal(versionV1Hash)
          expect(toHash(await furnace.version())).to.equal(versionV1Hash)
          expect(toHash(await rsrTrader.version())).to.equal(versionV1Hash)
          expect(toHash(await rTokenTrader.version())).to.equal(versionV1Hash)
          expect(toHash(await rToken.version())).to.equal(versionV1Hash)
          expect(toHash(await stRSR.version())).to.equal(versionV1Hash)

          // Upgrade RToken
          expect(toHash(await rToken.version())).to.equal(versionV1Hash)
          await upgMain.connect(owner).upgradeRTokenTo(versionV2Hash, false, false)
          expect(toHash(await rToken.version())).to.equal(versionV2Hash)

          // All components updated
          expect(toHash(await assetRegistry.version())).to.equal(versionV2Hash)
          expect(toHash(await backingManager.version())).to.equal(versionV2Hash)
          expect(toHash(await basketHandler.version())).to.equal(versionV2Hash)
          expect(toHash(await broker.version())).to.equal(versionV2Hash)
          expect(toHash(await distributor.version())).to.equal(versionV2Hash)
          expect(toHash(await furnace.version())).to.equal(versionV2Hash)
          expect(toHash(await rsrTrader.version())).to.equal(versionV2Hash)
          expect(toHash(await rTokenTrader.version())).to.equal(versionV2Hash)
          expect(toHash(await rToken.version())).to.equal(versionV2Hash)
          expect(toHash(await stRSR.version())).to.equal(versionV2Hash)
        })

        it('Should perform pre and post validations on Assets- Using Registries', async () => {
          // Register deployments
          await versionRegistry.connect(owner).registerVersion(deployer.address)
          await versionRegistry.connect(owner).registerVersion(deployerV2.address)

          // Update Main to have both registries
          await main.connect(owner).setVersionRegistry(versionRegistry.address)
          await main.connect(owner).setAssetPluginRegistry(assetPluginRegistry.address)

          // Update Main to new version
          const versionV1Hash = toHash(await deployer.version())
          const versionV2Hash = toHash(await deployerV2.version())
          const upgMain = <MainP1>await ethers.getContractAt('MainP1', main.address)
          await upgMain.connect(owner).upgradeMainTo(versionV2Hash)

          // Upgrade to RToken fails if not assets registered
          await expect(
            upgMain.connect(owner).upgradeRTokenTo(versionV2Hash, true, true)
          ).to.be.revertedWith('unsupported asset')

          // Register Assets in the Registry for current version
          const currentAssetRegistry = await assetRegistry.getRegistry()
          const currentAssetPlugins = currentAssetRegistry.assets

          await assetPluginRegistry.connect(owner).updateAssetsByVersion(
            versionV1Hash,
            currentAssetPlugins,
            currentAssetPlugins.map(() => true)
          )

          // Upgrade to RToken fails, still not registered for the new version
          await expect(
            upgMain.connect(owner).upgradeRTokenTo(versionV2Hash, true, true)
          ).to.be.revertedWith('unsupported asset')

          // Register Assets in the Registry for new version
          await assetPluginRegistry.connect(owner).updateAssetsByVersion(
            versionV2Hash,
            currentAssetPlugins,
            currentAssetPlugins.map(() => true)
          )

          // Upgrade RToken
          expect(toHash(await rToken.version())).to.equal(versionV1Hash)
          await upgMain.connect(owner).upgradeRTokenTo(versionV2Hash, true, true)
          expect(toHash(await rToken.version())).to.equal(versionV2Hash)

          // All components updated
          expect(toHash(await assetRegistry.version())).to.equal(versionV2Hash)
          expect(toHash(await backingManager.version())).to.equal(versionV2Hash)
          expect(toHash(await basketHandler.version())).to.equal(versionV2Hash)
          expect(toHash(await broker.version())).to.equal(versionV2Hash)
          expect(toHash(await distributor.version())).to.equal(versionV2Hash)
          expect(toHash(await furnace.version())).to.equal(versionV2Hash)
          expect(toHash(await rsrTrader.version())).to.equal(versionV2Hash)
          expect(toHash(await rTokenTrader.version())).to.equal(versionV2Hash)
          expect(toHash(await rToken.version())).to.equal(versionV2Hash)
          expect(toHash(await stRSR.version())).to.equal(versionV2Hash)
        })

        it('Should perform validation in the upgrade process - Using Registries', async () => {
          // Register current deployment
          await versionRegistry.connect(owner).registerVersion(deployer.address)

          // Get V2 version
          const versionV2Hash = toHash(await deployerV2.version())

          const upgMain = <MainP1>await ethers.getContractAt('MainP1', main.address)

          // Cannot upgrade if no registry in Main
          await expect(upgMain.connect(owner).upgradeMainTo(versionV2Hash)).to.be.revertedWith(
            'no registry'
          )
          await expect(
            upgMain.connect(owner).upgradeRTokenTo(versionV2Hash, false, false)
          ).to.be.revertedWith('no registry')

          // Update Main to have a Registry
          await main.connect(owner).setVersionRegistry(versionRegistry.address)

          // If not governance cannot upgrade
          await expect(upgMain.connect(other).upgradeMainTo(versionV2Hash)).to.be.revertedWith(
            `AccessControl: account ${other.address.toLowerCase()} is missing role ${MAIN_OWNER_ROLE}`
          )
          await expect(
            upgMain.connect(other).upgradeRTokenTo(versionV2Hash, false, false)
          ).to.be.revertedWith(
            `AccessControl: account ${other.address.toLowerCase()} is missing role ${MAIN_OWNER_ROLE}`
          )

          // Cannot upgrade if version not registered
          await expect(upgMain.connect(owner).upgradeMainTo(versionV2Hash)).to.be.reverted
          await expect(upgMain.connect(owner).upgradeRTokenTo(versionV2Hash, false, false)).to.be
            .reverted

          // Register new deployment
          await versionRegistry.connect(owner).registerVersion(deployerV2.address)

          // Cannot upgrade RToken before main
          await expect(
            upgMain.connect(owner).upgradeRTokenTo(versionV2Hash, false, false)
          ).to.be.revertedWith('upgrade main first')

          // Cannot upgrade to deprecated version
          await versionRegistry.connect(owner).deprecateVersion(versionV2Hash)
          await expect(upgMain.connect(owner).upgradeMainTo(versionV2Hash)).to.be.revertedWith(
            'version deprecated'
          )
        })
      })
    })
  })
})<|MERGE_RESOLUTION|>--- conflicted
+++ resolved
@@ -257,11 +257,7 @@
     it('Should deploy valid implementation - BasketHandler', async () => {
       const newBasketHandler: BasketHandlerP1 = <BasketHandlerP1>await upgrades.deployProxy(
         BasketHandlerFactory,
-<<<<<<< HEAD
-        [main.address, config.warmupPeriod, config.reweightable],
-=======
         [main.address, config.warmupPeriod, config.reweightable, config.enableIssuancePremium],
->>>>>>> 72fc1f6e
         {
           initializer: 'init',
           kind: 'uups',
@@ -907,13 +903,9 @@
 
         beforeEach(async () => {
           const versionRegistryFactory = await ethers.getContractFactory('VersionRegistry')
-<<<<<<< HEAD
-          versionRegistry = await versionRegistryFactory.deploy(owner.address)
-=======
           const mockRoleRegistryFactory = await ethers.getContractFactory('MockRoleRegistry')
           const mockRoleRegistry = await mockRoleRegistryFactory.deploy()
           versionRegistry = await versionRegistryFactory.deploy(mockRoleRegistry.address)
->>>>>>> 72fc1f6e
 
           const assetPluginRegistryFactory = await ethers.getContractFactory('AssetPluginRegistry')
           assetPluginRegistry = await assetPluginRegistryFactory.deploy(versionRegistry.address)
