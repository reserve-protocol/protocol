import { SignerWithAddress } from '@nomiclabs/hardhat-ethers/signers'
import { expect } from 'chai'
import { ContractFactory, Wallet } from 'ethers'
import { ethers, upgrades, waffle } from 'hardhat'
import { IComponents, IConfig } from '../common/configuration'
import { OWNER, SHORT_FREEZER, LONG_FREEZER, PAUSER } from '../common/constants'
import { bn } from '../common/numbers'
import {
  Asset,
  AssetRegistryP1,
  AssetRegistryP1V2,
  BackingManagerP1,
  BackingManagerP1V2,
  BasketHandlerP1,
  BasketHandlerP1V2,
  BrokerP1,
  BrokerP1V2,
  DistributorP1,
  DistributorP1V2,
  ERC20Mock,
  FurnaceP1,
  FurnaceP1V2,
  GnosisMock,
  GnosisTrade,
  IAssetRegistry,
  IBasketHandler,
  MainP1,
  MainP1V2,
  PermitLib,
  RevenueTraderP1,
  RevenueTraderP1V2,
  RTokenAsset,
  RTokenP1,
  RTokenP1V2,
  StRSRP1Votes,
  StRSRP1VotesV2,
  TestIBackingManager,
  TestIBroker,
  TestIDistributor,
  TestIFurnace,
  TestIMain,
  TestIRevenueTrader,
  TestIRToken,
  TestIStRSR,
<<<<<<< HEAD
=======
  RecollateralizationLibP1,
>>>>>>> b1e2fa20
} from '../typechain'
import { defaultFixture, Implementation, IMPLEMENTATION } from './fixtures'

const createFixtureLoader = waffle.createFixtureLoader

const describeP1 = IMPLEMENTATION == Implementation.P1 ? describe : describe.skip

describeP1(`Upgradeability - P${IMPLEMENTATION}`, () => {
  let owner: SignerWithAddress

  // Config
  let config: IConfig

  // RSR
  let rsr: ERC20Mock
  let rsrAsset: Asset

  // Market / Facade
  let gnosis: GnosisMock
  let broker: TestIBroker

  // Core contracts
  let rToken: TestIRToken
  let rTokenAsset: RTokenAsset
  let stRSR: TestIStRSR
  let furnace: TestIFurnace
  let main: TestIMain
  let assetRegistry: IAssetRegistry
  let backingManager: TestIBackingManager
  let basketHandler: IBasketHandler
  let distributor: TestIDistributor
  let rsrTrader: TestIRevenueTrader
  let rTokenTrader: TestIRevenueTrader
<<<<<<< HEAD
=======
  let tradingLib: RecollateralizationLibP1
  let rewardableLib: RewardableLibP1
  let permitLib: PermitLib
>>>>>>> b1e2fa20

  // Factories
  let MainFactory: ContractFactory
  let RTokenFactory: ContractFactory
  let FurnaceFactory: ContractFactory
  let RevenueTraderFactory: ContractFactory
  let BackingManagerFactory: ContractFactory
  let AssetRegistryFactory: ContractFactory
  let BasketHandlerFactory: ContractFactory
  let DistributorFactory: ContractFactory
  let BrokerFactory: ContractFactory
  let TradeFactory: ContractFactory
  let StRSRFactory: ContractFactory

  let loadFixture: ReturnType<typeof createFixtureLoader>
  let wallet: Wallet

  before('create fixture loader', async () => {
    ;[wallet] = (await ethers.getSigners()) as unknown as Wallet[]
    loadFixture = createFixtureLoader([wallet])
  })

  beforeEach(async () => {
    ;[owner] = await ethers.getSigners()

    // Deploy fixture
    ;({
      rsr,
      rsrAsset,
      config,
      main,
      assetRegistry,
      backingManager,
      basketHandler,
      distributor,
      rToken,
      rTokenAsset,
      furnace,
      stRSR,
      broker,
      gnosis,
      rsrTrader,
      rTokenTrader,
      permitLib,
    } = await loadFixture(defaultFixture))

<<<<<<< HEAD
    // Setup factories
    MainFactory = await ethers.getContractFactory('MainP1')
    RTokenFactory = await ethers.getContractFactory('RTokenP1')
    FurnaceFactory = await ethers.getContractFactory('FurnaceP1')
    RevenueTraderFactory = await ethers.getContractFactory('RevenueTraderP1')
    BackingManagerFactory = await ethers.getContractFactory('BackingManagerP1')
=======
    // Deploy TradingLib external library
    const TradingLibFactory: ContractFactory = await ethers.getContractFactory(
      'RecollateralizationLibP1'
    )
    tradingLib = <RecollateralizationLibP1>await TradingLibFactory.deploy()

    // Deploy RewardableLib external library
    const RewardableLibFactory: ContractFactory = await ethers.getContractFactory('RewardableLibP1')
    rewardableLib = <RewardableLibP1>await RewardableLibFactory.deploy()

    // Setup factories
    MainFactory = await ethers.getContractFactory('MainP1')
    RTokenFactory = await ethers.getContractFactory('RTokenP1', {
      libraries: { RewardableLibP1: rewardableLib.address, PermitLib: permitLib.address },
    })
    FurnaceFactory = await ethers.getContractFactory('FurnaceP1')
    RevenueTraderFactory = await ethers.getContractFactory('RevenueTraderP1', {
      libraries: { RewardableLibP1: rewardableLib.address },
    })
    BackingManagerFactory = await ethers.getContractFactory('BackingManagerP1', {
      libraries: {
        RewardableLibP1: rewardableLib.address,
        RecollateralizationLibP1: tradingLib.address,
      },
    })
>>>>>>> b1e2fa20
    AssetRegistryFactory = await ethers.getContractFactory('AssetRegistryP1')

    BasketHandlerFactory = await ethers.getContractFactory('BasketHandlerP1')
    DistributorFactory = await ethers.getContractFactory('DistributorP1')
    BrokerFactory = await ethers.getContractFactory('BrokerP1')
    TradeFactory = await ethers.getContractFactory('GnosisTrade')
    StRSRFactory = await ethers.getContractFactory('StRSRP1Votes', {
      libraries: { PermitLib: permitLib.address },
    })

    // Import deployed proxies
    await upgrades.forceImport(main.address, MainFactory)
    await upgrades.forceImport(rToken.address, RTokenFactory)
    await upgrades.forceImport(furnace.address, FurnaceFactory)
    await upgrades.forceImport(rsrTrader.address, RevenueTraderFactory)
    await upgrades.forceImport(rTokenTrader.address, RevenueTraderFactory)
    await upgrades.forceImport(backingManager.address, BackingManagerFactory)
    await upgrades.forceImport(assetRegistry.address, AssetRegistryFactory)
    await upgrades.forceImport(basketHandler.address, BasketHandlerFactory)
    await upgrades.forceImport(distributor.address, DistributorFactory)
    await upgrades.forceImport(broker.address, BrokerFactory)
    await upgrades.forceImport(stRSR.address, StRSRFactory)
  })

  describe('Implementations', () => {
    it('Should deploy valid implementation - Main', async () => {
      const components: IComponents = {
        rToken: rToken.address,
        stRSR: stRSR.address,
        assetRegistry: assetRegistry.address,
        basketHandler: basketHandler.address,
        backingManager: backingManager.address,
        distributor: distributor.address,
        furnace: furnace.address,
        broker: broker.address,
        rsrTrader: rsrTrader.address,
        rTokenTrader: rTokenTrader.address,
      }

      const newMain: MainP1 = <MainP1>await upgrades.deployProxy(
        MainFactory,
        [components, rsr.address, 1, 1],
        {
          initializer: 'init',
          kind: 'uups',
        }
      )
      await newMain.deployed()

      // Components
      expect(await newMain.stRSR()).to.equal(stRSR.address)
      expect(await newMain.rToken()).to.equal(rToken.address)
      expect(await newMain.assetRegistry()).to.equal(assetRegistry.address)
      expect(await newMain.basketHandler()).to.equal(basketHandler.address)
      expect(await newMain.backingManager()).to.equal(backingManager.address)
      expect(await newMain.distributor()).to.equal(distributor.address)
      expect(await newMain.furnace()).to.equal(furnace.address)
      expect(await newMain.broker()).to.equal(broker.address)
      expect(await newMain.rsrTrader()).to.equal(rsrTrader.address)
      expect(await newMain.rTokenTrader()).to.equal(rTokenTrader.address)
    })

    it('Should deploy valid implementation - AssetRegistry', async () => {
      const newAssetRegistry: AssetRegistryP1 = <AssetRegistryP1>await upgrades.deployProxy(
        AssetRegistryFactory,
        [main.address, [rsrAsset.address, rTokenAsset.address]],
        {
          initializer: 'init',
          kind: 'uups',
        }
      )

      await newAssetRegistry.deployed()

      expect(await newAssetRegistry.isRegistered(rsr.address)).to.equal(true)
      expect(await newAssetRegistry.isRegistered(rToken.address)).to.equal(true)
      expect(await newAssetRegistry.main()).to.equal(main.address)
    })

    it('Should deploy valid implementation - BackingManager', async () => {
      const newBackingMgr: BackingManagerP1 = <BackingManagerP1>await upgrades.deployProxy(
        BackingManagerFactory,
        [
          main.address,
          config.tradingDelay,
          config.backingBuffer,
          config.maxTradeSlippage,
          config.minTradeVolume,
        ],
        {
          initializer: 'init',
          kind: 'uups',
          unsafeAllow: ['external-library-linking', 'delegatecall'], // TradingLib (external)
        }
      )
      await newBackingMgr.deployed()

      expect(await newBackingMgr.tradingDelay()).to.equal(config.tradingDelay)
      expect(await newBackingMgr.backingBuffer()).to.equal(config.backingBuffer)
      expect(await newBackingMgr.maxTradeSlippage()).to.equal(config.maxTradeSlippage)
      expect(await newBackingMgr.main()).to.equal(main.address)
    })

    it('Should deploy valid implementation - BasketHandler', async () => {
      const newBasketHandler: BasketHandlerP1 = <BasketHandlerP1>await upgrades.deployProxy(
        BasketHandlerFactory,
        [main.address],
        {
          initializer: 'init',
          kind: 'uups',
        }
      )
      await newBasketHandler.deployed()

      expect(await newBasketHandler.main()).to.equal(main.address)
    })

    it('Should deploy valid implementation - Broker / Trade', async () => {
      const trade: GnosisTrade = <GnosisTrade>await TradeFactory.deploy()

      const newBroker: BrokerP1 = <BrokerP1>await upgrades.deployProxy(
        BrokerFactory,
        [main.address, gnosis.address, trade.address, config.auctionLength],
        {
          initializer: 'init',
          kind: 'uups',
        }
      )
      await newBroker.deployed()

      expect(await newBroker.gnosis()).to.equal(gnosis.address)
      expect(await newBroker.auctionLength()).to.equal(config.auctionLength)
      expect(await newBroker.disabled()).to.equal(false)
      expect(await newBroker.main()).to.equal(main.address)
    })

    it('Should deploy valid implementation - Distributor', async () => {
      const newDistributor: DistributorP1 = <DistributorP1>await upgrades.deployProxy(
        DistributorFactory,
        [main.address, config.dist],
        {
          initializer: 'init',
          kind: 'uups',
        }
      )
      await newDistributor.deployed()

      const [rTokenTotal, rsrTotal] = await newDistributor.totals()
      expect(rsrTotal).equal(bn(60))
      expect(rTokenTotal).equal(bn(40))
      expect(await newDistributor.main()).to.equal(main.address)
    })

    it('Should deploy valid implementation - Furnace', async () => {
      const newFurnace: FurnaceP1 = <FurnaceP1>await upgrades.deployProxy(
        FurnaceFactory,
        [main.address, config.rewardPeriod, config.rewardRatio],
        {
          initializer: 'init',
          kind: 'uups',
        }
      )
      await newFurnace.deployed()

      expect(await newFurnace.period()).to.equal(config.rewardPeriod)
      expect(await newFurnace.ratio()).to.equal(config.rewardRatio)
      expect(await newFurnace.lastPayout()).to.be.gt(0)
      expect(await newFurnace.main()).to.equal(main.address)
    })

    it('Should deploy valid implementation - RevenueTrader', async () => {
      const newRevenueTrader: RevenueTraderP1 = <RevenueTraderP1>await upgrades.deployProxy(
        RevenueTraderFactory,
        [main.address, rsr.address, config.maxTradeSlippage, config.minTradeVolume],
        {
          initializer: 'init',
          kind: 'uups',
          unsafeAllow: ['external-library-linking', 'delegatecall'], // TradingLib
        }
      )
      await newRevenueTrader.deployed()

      expect(await newRevenueTrader.tokenToBuy()).to.equal(rsr.address)
      expect(await newRevenueTrader.maxTradeSlippage()).to.equal(config.maxTradeSlippage)
      expect(await newRevenueTrader.main()).to.equal(main.address)
    })

    it('Should deploy valid implementation - RToken', async () => {
      const newRToken: RTokenP1 = <RTokenP1>await upgrades.deployProxy(
        RTokenFactory,
        [
          main.address,
          'RTKN RToken',
          'RTKN',
          'Manifesto',
          config.issuanceRate,
          config.scalingRedemptionRate,
          config.redemptionRateFloor,
        ],
        {
          initializer: 'init',
          kind: 'uups',
          unsafeAllow: ['external-library-linking'],
        }
      )
      await newRToken.deployed()

      expect(await newRToken.name()).to.equal('RTKN RToken')
      expect(await newRToken.symbol()).to.equal('RTKN')
      expect(await newRToken.decimals()).to.equal(18)
      expect(await newRToken.totalSupply()).to.equal(bn(0))
      expect(await newRToken.issuanceRate()).to.equal(config.issuanceRate)
      expect(await newRToken.main()).to.equal(main.address)
    })

    it('Should deploy valid implementation - StRSR', async () => {
      const newStRSR: StRSRP1Votes = <StRSRP1Votes>await upgrades.deployProxy(
        StRSRFactory,
        [
          main.address,
          'rtknRSR Token',
          'rtknRSR',
          config.unstakingDelay,
          config.rewardPeriod,
          config.rewardRatio,
        ],
        {
          initializer: 'init',
          kind: 'uups',
          unsafeAllow: ['external-library-linking'],
        }
      )
      await newStRSR.deployed()

      expect(await newStRSR.name()).to.equal('rtknRSR Token')
      expect(await newStRSR.symbol()).to.equal('rtknRSR')
      expect(await newStRSR.decimals()).to.equal(18)
      expect(await newStRSR.totalSupply()).to.equal(0)
      expect(await newStRSR.unstakingDelay()).to.equal(config.unstakingDelay)
      expect(await newStRSR.rewardPeriod()).to.equal(config.rewardPeriod)
      expect(await newStRSR.rewardRatio()).to.equal(config.rewardRatio)
      expect(await newStRSR.main()).to.equal(main.address)
    })
  })

  describe('Upgrades', () => {
    it('Should upgrade correctly - Main', async () => {
      // Upgrading
      const MainV2Factory: ContractFactory = await ethers.getContractFactory('MainP1V2')
      const mainV2: MainP1V2 = <MainP1V2>await upgrades.upgradeProxy(main.address, MainV2Factory)

      // Check address is maintained
      expect(mainV2.address).to.equal(main.address)

      // Check state is preserved
      expect(await mainV2.paused()).to.equal(false)
      expect(await mainV2.frozen()).to.equal(false)
      expect(await mainV2.pausedOrFrozen()).to.equal(false)
      expect(await mainV2.hasRole(OWNER, owner.address)).to.equal(true)
      expect(await mainV2.hasRole(OWNER, main.address)).to.equal(false)
      expect(await mainV2.hasRole(SHORT_FREEZER, owner.address)).to.equal(true)
      expect(await mainV2.hasRole(SHORT_FREEZER, main.address)).to.equal(false)
      expect(await mainV2.hasRole(LONG_FREEZER, owner.address)).to.equal(true)
      expect(await mainV2.hasRole(LONG_FREEZER, main.address)).to.equal(false)
      expect(await mainV2.hasRole(PAUSER, owner.address)).to.equal(true)
      expect(await mainV2.hasRole(PAUSER, main.address)).to.equal(false)

      // Components
      expect(await mainV2.stRSR()).to.equal(stRSR.address)
      expect(await mainV2.rToken()).to.equal(rToken.address)
      expect(await mainV2.assetRegistry()).to.equal(assetRegistry.address)
      expect(await mainV2.basketHandler()).to.equal(basketHandler.address)
      expect(await mainV2.backingManager()).to.equal(backingManager.address)
      expect(await mainV2.distributor()).to.equal(distributor.address)
      expect(await mainV2.furnace()).to.equal(furnace.address)
      expect(await mainV2.broker()).to.equal(broker.address)
      expect(await mainV2.rsrTrader()).to.equal(rsrTrader.address)
      expect(await mainV2.rTokenTrader()).to.equal(rTokenTrader.address)

      // Check new version is implemented
      expect(await mainV2.version()).to.equal('2.0.0')

      expect(await mainV2.newValue()).to.equal(0)
      await mainV2.connect(owner).setNewValue(bn(1000))
      expect(await mainV2.newValue()).to.equal(bn(1000))
    })

    it('Should upgrade correctly - AssetRegistry', async () => {
      // Upgrading
      const AssetRegV2Factory: ContractFactory = await ethers.getContractFactory(
        'AssetRegistryP1V2'
      )
      const assetRegV2: AssetRegistryP1V2 = <AssetRegistryP1V2>(
        await upgrades.upgradeProxy(assetRegistry.address, AssetRegV2Factory)
      )

      // Check address is maintained
      expect(assetRegV2.address).to.equal(assetRegistry.address)

      // Check state is preserved
      expect(await assetRegV2.isRegistered(rsr.address)).to.equal(true)
      expect(await assetRegV2.isRegistered(rToken.address)).to.equal(true)
      expect(await assetRegV2.main()).to.equal(main.address)

      // Check new version is implemented
      expect(await assetRegV2.version()).to.equal('2.0.0')

      expect(await assetRegV2.newValue()).to.equal(0)
      await assetRegV2.connect(owner).setNewValue(bn(1000))
      expect(await assetRegV2.newValue()).to.equal(bn(1000))
    })

    it('Should upgrade correctly - BackingManager', async () => {
      // Upgrading
      const BackingMgrV2Factory: ContractFactory = await ethers.getContractFactory(
<<<<<<< HEAD
        'BackingManagerP1V2'
=======
        'BackingManagerP1V2',
        {
          libraries: {
            RewardableLibP1: rewardableLib.address,
            RecollateralizationLibP1: tradingLib.address,
          },
        }
>>>>>>> b1e2fa20
      )

      const backingMgrV2: BackingManagerP1V2 = <BackingManagerP1V2>await upgrades.upgradeProxy(
        backingManager.address,
        BackingMgrV2Factory,
        {
          unsafeAllow: ['external-library-linking', 'delegatecall'], // TradingLib
        }
      )

      // Check address is maintained
      expect(backingMgrV2.address).to.equal(backingManager.address)

      // Check state is preserved
      expect(await backingMgrV2.tradingDelay()).to.equal(config.tradingDelay)
      expect(await backingMgrV2.backingBuffer()).to.equal(config.backingBuffer)
      expect(await backingMgrV2.maxTradeSlippage()).to.equal(config.maxTradeSlippage)
      expect(await backingMgrV2.main()).to.equal(main.address)

      // Check new version is implemented
      expect(await backingMgrV2.version()).to.equal('2.0.0')

      expect(await backingMgrV2.newValue()).to.equal(0)
      await backingMgrV2.connect(owner).setNewValue(bn(1000))
      expect(await backingMgrV2.newValue()).to.equal(bn(1000))
    })

    it('Should upgrade correctly - BasketHandler', async () => {
      // Upgrading
      const BasketHandlerV2Factory: ContractFactory = await ethers.getContractFactory(
        'BasketHandlerP1V2'
      )
      const bskHndlrV2: BasketHandlerP1V2 = <BasketHandlerP1V2>(
        await upgrades.upgradeProxy(basketHandler.address, BasketHandlerV2Factory)
      )

      // Check address is maintained
      expect(bskHndlrV2.address).to.equal(basketHandler.address)

      // Check state is preserved
      expect(await bskHndlrV2.main()).to.equal(main.address)

      // Check new version is implemented
      expect(await bskHndlrV2.version()).to.equal('2.0.0')

      expect(await bskHndlrV2.newValue()).to.equal(0)
      await bskHndlrV2.connect(owner).setNewValue(bn(1000))
      expect(await bskHndlrV2.newValue()).to.equal(bn(1000))
    })

    it('Should upgrade correctly - Broker', async () => {
      // Upgrading
      const BrokerV2Factory: ContractFactory = await ethers.getContractFactory('BrokerP1V2')
      const brokerV2: BrokerP1V2 = <BrokerP1V2>(
        await upgrades.upgradeProxy(broker.address, BrokerV2Factory)
      )

      // Check address is maintained
      expect(brokerV2.address).to.equal(broker.address)

      // Check state is preserved
      expect(await brokerV2.gnosis()).to.equal(gnosis.address)
      expect(await brokerV2.auctionLength()).to.equal(config.auctionLength)
      expect(await brokerV2.disabled()).to.equal(false)
      expect(await brokerV2.main()).to.equal(main.address)

      // Check new version is implemented
      expect(await brokerV2.version()).to.equal('2.0.0')

      expect(await brokerV2.newValue()).to.equal(0)
      await brokerV2.connect(owner).setNewValue(bn(1000))
      expect(await brokerV2.newValue()).to.equal(bn(1000))
    })

    it('Should upgrade correctly - Distributor', async () => {
      // Upgrading
      const DistributorV2Factory: ContractFactory = await ethers.getContractFactory(
        'DistributorP1V2'
      )
      const distributorV2: DistributorP1V2 = <DistributorP1V2>(
        await upgrades.upgradeProxy(distributor.address, DistributorV2Factory)
      )

      // Check address is maintained
      expect(distributorV2.address).to.equal(distributor.address)

      // Check state is preserved
      const [rTokenTotal, rsrTotal] = await distributorV2.totals()
      expect(rsrTotal).equal(bn(60))
      expect(rTokenTotal).equal(bn(40))
      expect(await distributorV2.main()).to.equal(main.address)

      // Check new version is implemented
      expect(await distributorV2.version()).to.equal('2.0.0')

      expect(await distributorV2.newValue()).to.equal(0)
      await distributorV2.connect(owner).setNewValue(bn(1000))
      expect(await distributorV2.newValue()).to.equal(bn(1000))
    })

    it('Should upgrade correctly - Furnace', async () => {
      // Upgrading
      const FurnaceV2Factory: ContractFactory = await ethers.getContractFactory('FurnaceP1V2')
      const furnaceV2: FurnaceP1V2 = <FurnaceP1V2>(
        await upgrades.upgradeProxy(furnace.address, FurnaceV2Factory)
      )

      // Check address is maintained
      expect(furnaceV2.address).to.equal(furnace.address)

      // Check state is preserved
      expect(await furnaceV2.period()).to.equal(config.rewardPeriod)
      expect(await furnaceV2.ratio()).to.equal(config.rewardRatio)
      expect(await furnaceV2.lastPayout()).to.be.gt(0) // A timestamp is set
      expect(await furnaceV2.main()).to.equal(main.address)

      // Check new version is implemented
      expect(await furnaceV2.version()).to.equal('2.0.0')

      expect(await furnaceV2.newValue()).to.equal(0)
      await furnaceV2.connect(owner).setNewValue(bn(1000))
      expect(await furnaceV2.newValue()).to.equal(bn(1000))
    })

    it('Should upgrade correctly - RevenueTrader', async () => {
      // Upgrading
      const RevTraderV2Factory: ContractFactory = await ethers.getContractFactory(
<<<<<<< HEAD
        'RevenueTraderP1V2'
=======
        'RevenueTraderP1V2',
        {
          libraries: {
            RewardableLibP1: rewardableLib.address,
          },
        }
>>>>>>> b1e2fa20
      )
      const rsrTraderV2: RevenueTraderP1V2 = <RevenueTraderP1V2>await upgrades.upgradeProxy(
        rsrTrader.address,
        RevTraderV2Factory,
        {
          unsafeAllow: ['external-library-linking', 'delegatecall'], // TradingLib
        }
      )

      const rTokenTraderV2: RevenueTraderP1V2 = <RevenueTraderP1V2>await upgrades.upgradeProxy(
        rTokenTrader.address,
        RevTraderV2Factory,
        {
          unsafeAllow: ['external-library-linking', 'delegatecall'], // TradingLib
        }
      )

      // Check addresses are maintained
      expect(rsrTraderV2.address).to.equal(rsrTrader.address)
      expect(rTokenTraderV2.address).to.equal(rTokenTrader.address)

      // Check state is preserved
      expect(await rsrTraderV2.tokenToBuy()).to.equal(rsr.address)
      expect(await rsrTraderV2.maxTradeSlippage()).to.equal(config.maxTradeSlippage)
      expect(await rsrTraderV2.main()).to.equal(main.address)

      expect(await rTokenTraderV2.tokenToBuy()).to.equal(rToken.address)
      expect(await rTokenTraderV2.maxTradeSlippage()).to.equal(config.maxTradeSlippage)
      expect(await rTokenTraderV2.main()).to.equal(main.address)

      // Check new version is implemented
      expect(await rsrTraderV2.version()).to.equal('2.0.0')
      expect(await rTokenTraderV2.version()).to.equal('2.0.0')

      expect(await rsrTraderV2.newValue()).to.equal(0)
      await rsrTraderV2.connect(owner).setNewValue(bn(1000))
      expect(await rsrTraderV2.newValue()).to.equal(bn(1000))

      expect(await rTokenTraderV2.newValue()).to.equal(0)
      await rTokenTraderV2.connect(owner).setNewValue(bn(500))
      expect(await rTokenTraderV2.newValue()).to.equal(bn(500))
    })

    it('Should upgrade correctly - RToken', async () => {
      // Upgrading
<<<<<<< HEAD
      const RTokenV2Factory: ContractFactory = await ethers.getContractFactory('RTokenP1V2')
=======
      const RTokenV2Factory: ContractFactory = await ethers.getContractFactory('RTokenP1V2', {
        libraries: { RewardableLibP1: rewardableLib.address, PermitLib: permitLib.address },
      })
>>>>>>> b1e2fa20
      const rTokenV2: RTokenP1V2 = <RTokenP1V2>await upgrades.upgradeProxy(
        rToken.address,
        RTokenV2Factory,
        {
          unsafeAllow: ['external-library-linking'],
        }
      )

      // Check address is maintained
      expect(rTokenV2.address).to.equal(rToken.address)

      // Check state is preserved
      expect(await rTokenV2.name()).to.equal('RTKN RToken')
      expect(await rTokenV2.symbol()).to.equal('RTKN')
      expect(await rTokenV2.decimals()).to.equal(18)
      expect(await rTokenV2.totalSupply()).to.equal(bn(0))
      expect(await rTokenV2.issuanceRate()).to.equal(config.issuanceRate)
      expect(await rTokenV2.main()).to.equal(main.address)

      // Check new version is implemented
      expect(await rTokenV2.version()).to.equal('2.0.0')

      expect(await rTokenV2.newValue()).to.equal(0)
      await rTokenV2.connect(owner).setNewValue(bn(1000))
      expect(await rTokenV2.newValue()).to.equal(bn(1000))
    })

    it('Should upgrade correctly - StRSR', async () => {
      // Upgrading
      const StRSRV2Factory: ContractFactory = await ethers.getContractFactory('StRSRP1VotesV2', {
        libraries: { PermitLib: permitLib.address },
      })
      const stRSRV2: StRSRP1VotesV2 = <StRSRP1VotesV2>await upgrades.upgradeProxy(
        stRSR.address,
        StRSRV2Factory,
        {
          unsafeAllow: ['external-library-linking'],
        }
      )

      // Check address is maintained
      expect(stRSRV2.address).to.equal(stRSR.address)

      // Check state is preserved
      expect(await stRSRV2.name()).to.equal('rtknRSR Token')
      expect(await stRSRV2.symbol()).to.equal('rtknRSR')
      expect(await stRSRV2.decimals()).to.equal(18)
      expect(await stRSRV2.totalSupply()).to.equal(0)
      expect(await stRSRV2.unstakingDelay()).to.equal(config.unstakingDelay)
      expect(await stRSRV2.rewardPeriod()).to.equal(config.rewardPeriod)
      expect(await stRSRV2.rewardRatio()).to.equal(config.rewardRatio)
      expect(await stRSRV2.main()).to.equal(main.address)

      // Check new version is implemented
      expect(await stRSRV2.version()).to.equal('2.0.0')

      expect(await stRSRV2.newValue()).to.equal(0)
      await stRSRV2.connect(owner).setNewValue(bn(1000))
      expect(await stRSRV2.newValue()).to.equal(bn(1000))
    })
  })
})<|MERGE_RESOLUTION|>--- conflicted
+++ resolved
@@ -42,10 +42,7 @@
   TestIRevenueTrader,
   TestIRToken,
   TestIStRSR,
-<<<<<<< HEAD
-=======
   RecollateralizationLibP1,
->>>>>>> b1e2fa20
 } from '../typechain'
 import { defaultFixture, Implementation, IMPLEMENTATION } from './fixtures'
 
@@ -79,12 +76,9 @@
   let distributor: TestIDistributor
   let rsrTrader: TestIRevenueTrader
   let rTokenTrader: TestIRevenueTrader
-<<<<<<< HEAD
-=======
   let tradingLib: RecollateralizationLibP1
   let rewardableLib: RewardableLibP1
   let permitLib: PermitLib
->>>>>>> b1e2fa20
 
   // Factories
   let MainFactory: ContractFactory
@@ -131,14 +125,6 @@
       permitLib,
     } = await loadFixture(defaultFixture))
 
-<<<<<<< HEAD
-    // Setup factories
-    MainFactory = await ethers.getContractFactory('MainP1')
-    RTokenFactory = await ethers.getContractFactory('RTokenP1')
-    FurnaceFactory = await ethers.getContractFactory('FurnaceP1')
-    RevenueTraderFactory = await ethers.getContractFactory('RevenueTraderP1')
-    BackingManagerFactory = await ethers.getContractFactory('BackingManagerP1')
-=======
     // Deploy TradingLib external library
     const TradingLibFactory: ContractFactory = await ethers.getContractFactory(
       'RecollateralizationLibP1'
@@ -164,7 +150,6 @@
         RecollateralizationLibP1: tradingLib.address,
       },
     })
->>>>>>> b1e2fa20
     AssetRegistryFactory = await ethers.getContractFactory('AssetRegistryP1')
 
     BasketHandlerFactory = await ethers.getContractFactory('BasketHandlerP1')
@@ -480,9 +465,6 @@
     it('Should upgrade correctly - BackingManager', async () => {
       // Upgrading
       const BackingMgrV2Factory: ContractFactory = await ethers.getContractFactory(
-<<<<<<< HEAD
-        'BackingManagerP1V2'
-=======
         'BackingManagerP1V2',
         {
           libraries: {
@@ -490,7 +472,6 @@
             RecollateralizationLibP1: tradingLib.address,
           },
         }
->>>>>>> b1e2fa20
       )
 
       const backingMgrV2: BackingManagerP1V2 = <BackingManagerP1V2>await upgrades.upgradeProxy(
@@ -618,16 +599,12 @@
     it('Should upgrade correctly - RevenueTrader', async () => {
       // Upgrading
       const RevTraderV2Factory: ContractFactory = await ethers.getContractFactory(
-<<<<<<< HEAD
-        'RevenueTraderP1V2'
-=======
         'RevenueTraderP1V2',
         {
           libraries: {
             RewardableLibP1: rewardableLib.address,
           },
         }
->>>>>>> b1e2fa20
       )
       const rsrTraderV2: RevenueTraderP1V2 = <RevenueTraderP1V2>await upgrades.upgradeProxy(
         rsrTrader.address,
@@ -673,13 +650,9 @@
 
     it('Should upgrade correctly - RToken', async () => {
       // Upgrading
-<<<<<<< HEAD
-      const RTokenV2Factory: ContractFactory = await ethers.getContractFactory('RTokenP1V2')
-=======
       const RTokenV2Factory: ContractFactory = await ethers.getContractFactory('RTokenP1V2', {
         libraries: { RewardableLibP1: rewardableLib.address, PermitLib: permitLib.address },
       })
->>>>>>> b1e2fa20
       const rTokenV2: RTokenP1V2 = <RTokenP1V2>await upgrades.upgradeProxy(
         rToken.address,
         RTokenV2Factory,
