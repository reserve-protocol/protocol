import { Decimal } from 'decimal.js'
import { BigNumber } from 'ethers'
import { ethers } from 'hardhat'
import { expect } from 'chai'
import { TestITrading, GnosisTrade } from '../../typechain'
import { bn, fp, divCeil, divRound } from '../../common/numbers'

export const expectTrade = async (trader: TestITrading, auctionInfo: Partial<ITradeInfo>) => {
  if (!auctionInfo.sell) throw new Error('Must provide sell token to find trade')
  const trade = await getTrade(trader, auctionInfo.sell as string)
  expect(await trade.sell()).to.equal(auctionInfo.sell)
  if (auctionInfo.buy) expect(await trade.buy()).to.equal(auctionInfo.buy)
  if (auctionInfo.endTime) expect(await trade.endTime()).to.equal(auctionInfo.endTime)
  if (auctionInfo.externalId) expect(await trade.auctionId()).to.equal(auctionInfo.externalId)
}

export const getTrade = async (trader: TestITrading, sellAddr: string): Promise<GnosisTrade> => {
  const tradeAddr = await trader.trades(sellAddr)
  return await ethers.getContractAt('GnosisTrade', tradeAddr)
}

export const getAuctionId = async (trader: TestITrading, sellAddr: string): Promise<BigNumber> => {
  const trade = await getTrade(trader, sellAddr)
  return await trade.auctionId()
}

export interface ITradeInfo {
  sell: string
  buy: string
  endTime: number
  externalId: BigNumber
}

export interface ITradeRequest {
  sell: string
  buy: string
  sellAmount: BigNumber
  minBuyAmount: BigNumber
}

// Computes the sellAmt for a minBuyAmt at two prices
export const toSellAmt = (
  minBuyAmt: BigNumber,
  sellPrice: BigNumber,
  buyPrice: BigNumber,
  oracleError: BigNumber,
  maxTradeSlippage: BigNumber
): BigNumber => {
  const lowSellPrice = sellPrice.sub(sellPrice.mul(oracleError).div(fp('1')))
  const highBuyPrice = buyPrice.add(buyPrice.mul(oracleError).div(fp('1')))
  const product = divCeil(minBuyAmt.mul(fp('1')).mul(highBuyPrice), fp('1').sub(maxTradeSlippage))

  return divCeil(product, lowSellPrice)
}
// Computes the minBuyAmt for a sellAmt at two prices
// sellPrice + buyPrice should not be the low and high estimates, but rather the oracle prices
export const toMinBuyAmt = (
  sellAmt: BigNumber,
  sellPrice: BigNumber,
  buyPrice: BigNumber,
  oracleError: BigNumber,
  maxTradeSlippage: BigNumber
): BigNumber => {
  // do all muls first so we don't round unnecessarily
  // a = loss due to max trade slippage
  // b = loss due to selling token at the low price
  // c = loss due to buying token at the high price
  // mirrors the math from TradeLib ~L:57
  const lowSellPrice = sellPrice.sub(sellPrice.mul(oracleError).div(fp('1')))
  const highBuyPrice = buyPrice.add(buyPrice.mul(oracleError).div(fp('1')))
  const product = sellAmt
    .mul(fp('1').sub(maxTradeSlippage)) // (a)
    .mul(lowSellPrice) // (b)

  return divCeil(divCeil(product, highBuyPrice), fp('1')) // (c)
}

// Returns the buy amount in the auction for the given progression
export const dutchBuyAmount = async (
  progression: BigNumber,
  assetInAddr: string,
  assetOutAddr: string,
  outAmount: BigNumber,
  minTradeVolume: BigNumber,
  maxTradeSlippage: BigNumber
): Promise<BigNumber> => {
  const assetIn = await ethers.getContractAt('IAsset', assetInAddr)
  const assetOut = await ethers.getContractAt('IAsset', assetOutAddr)
  const [sellLow, sellHigh] = await assetOut.price() // {UoA/sellTok}
  const [buyLow, buyHigh] = await assetIn.price() // {UoA/buyTok}

  const inMaxTradeVolume = await assetIn.maxTradeVolume()
  let maxTradeVolume = await assetOut.maxTradeVolume()
  if (inMaxTradeVolume.lt(maxTradeVolume)) maxTradeVolume = inMaxTradeVolume

<<<<<<< HEAD
  const auctionVolume = outAmount.mul(sellHigh).div(fp('1'))
  const slippage1e18 = maxTradeSlippage.mul(
    fp('1').sub(
      auctionVolume.sub(minTradeVolume).mul(fp('1')).div(maxTradeVolume.sub(minTradeVolume))
    )
  )

  // Adjust for rounding
  const leftover = slippage1e18.mod(fp('1'))
  const slippage = slippage1e18.div(fp('1')).add(leftover.gte(fp('0.5')) ? 1 : 0)

  const worstPrice = sellLow.mul(fp('1').sub(slippage)).div(buyHigh)
=======
  const worstPrice = sellLow.mul(fp('1').sub(maxTradeSlippage)).div(buyHigh)
>>>>>>> 61079639
  const bestPrice = divCeil(sellHigh.mul(fp('1')), buyLow)
  const highPrice = divCeil(sellHigh.mul(fp('1.5')), buyLow)

  let price: BigNumber
  if (progression.lt(fp('0.2'))) {
    const exp = divRound(bn('6502287').mul(fp('0.2').sub(progression)), fp('0.2'))
    const divisor = new Decimal('999999').div('1000000').pow(exp.toString())
    price = divCeil(highPrice.mul(fp('1')), fp(divisor.toString()))
  } else if (progression.lt(fp('0.45'))) {
    price = highPrice.sub(
      highPrice
        .sub(bestPrice)
        .mul(progression.sub(fp('0.2')))
        .div(fp('0.25'))
    )
  } else if (progression.lt(fp('0.95'))) {
    price = bestPrice.sub(
      bestPrice
        .sub(worstPrice)
        .mul(progression.sub(fp('0.45')))
        .div(fp('0.5'))
    )
  } else price = worstPrice
  return divCeil(outAmount.mul(price), fp('1'))
}<|MERGE_RESOLUTION|>--- conflicted
+++ resolved
@@ -93,22 +93,7 @@
   let maxTradeVolume = await assetOut.maxTradeVolume()
   if (inMaxTradeVolume.lt(maxTradeVolume)) maxTradeVolume = inMaxTradeVolume
 
-<<<<<<< HEAD
-  const auctionVolume = outAmount.mul(sellHigh).div(fp('1'))
-  const slippage1e18 = maxTradeSlippage.mul(
-    fp('1').sub(
-      auctionVolume.sub(minTradeVolume).mul(fp('1')).div(maxTradeVolume.sub(minTradeVolume))
-    )
-  )
-
-  // Adjust for rounding
-  const leftover = slippage1e18.mod(fp('1'))
-  const slippage = slippage1e18.div(fp('1')).add(leftover.gte(fp('0.5')) ? 1 : 0)
-
-  const worstPrice = sellLow.mul(fp('1').sub(slippage)).div(buyHigh)
-=======
   const worstPrice = sellLow.mul(fp('1').sub(maxTradeSlippage)).div(buyHigh)
->>>>>>> 61079639
   const bestPrice = divCeil(sellHigh.mul(fp('1')), buyLow)
   const highPrice = divCeil(sellHigh.mul(fp('1.5')), buyLow)
 
