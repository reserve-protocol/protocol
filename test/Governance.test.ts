import { loadFixture } from '@nomicfoundation/hardhat-network-helpers'
import { SignerWithAddress } from '@nomiclabs/hardhat-ethers/signers'
import { expect } from 'chai'
import { BigNumber } from 'ethers'
import { ethers } from 'hardhat'
import { IConfig } from '../common/configuration'
import { setStorageAt } from '@nomicfoundation/hardhat-network-helpers'
import {
  ProposalState,
  ZERO_ADDRESS,
  OWNER,
  SHORT_FREEZER,
  LONG_FREEZER,
  PAUSER,
} from '../common/constants'
import { bn, fp } from '../common/numbers'
import {
  ERC20Mock,
  Governance,
  Governance__factory,
  StRSRP1Votes,
  TestIBackingManager,
  TestIBroker,
  TestIMain,
  TestIStRSR,
  TimelockController,
  TimelockController__factory,
} from '../typechain'
import { defaultFixture, Implementation, IMPLEMENTATION } from './fixtures'
import { whileImpersonating } from './utils/impersonation'
import { advanceBlocks, advanceTime, getLatestBlockTimestamp } from './utils/time'

const describeP1 = IMPLEMENTATION == Implementation.P1 ? describe : describe.skip

describeP1(`Governance - P${IMPLEMENTATION}`, () => {
  let owner: SignerWithAddress
  let addr1: SignerWithAddress
  let addr2: SignerWithAddress
  let addr3: SignerWithAddress
  let other: SignerWithAddress
  let guardian: SignerWithAddress

  // RSR
  let rsr: ERC20Mock

  // Config
  let config: IConfig

  // Core contracts
  let governor: Governance
  let main: TestIMain
  let backingManager: TestIBackingManager
  let broker: TestIBroker
  let stRSR: TestIStRSR
  let timelock: TimelockController
  let stRSRVotes: StRSRP1Votes

  // Factories
  let GovernorFactory: Governance__factory
  let TimelockFactory: TimelockController__factory

  let initialBal: BigNumber

  const ONE_DAY = 86400

  const MIN_DELAY = ONE_DAY * 7 // 7 days
  const VOTING_DELAY = ONE_DAY // 1 day (in s)
  const VOTING_PERIOD = ONE_DAY * 3 // 3 days (in s)
  const PROPOSAL_THRESHOLD = 1e6 // 1%
  const QUORUM_PERCENTAGE = 4 // 4%

  beforeEach(async () => {
    ;[owner, addr1, addr2, addr3, other, guardian] = await ethers.getSigners()

    // Deploy fixture
    ;({ rsr, config, main, broker, backingManager, stRSR } = await loadFixture(defaultFixture))

    initialBal = bn('10000e18')
    await rsr.connect(owner).mint(addr1.address, initialBal)
    await rsr.connect(owner).mint(addr2.address, initialBal)
    await rsr.connect(owner).mint(addr3.address, initialBal)

    // Cast to ERC20Votes contract
    stRSRVotes = await ethers.getContractAt('StRSRP1Votes', stRSR.address)

    // Deploy Timelock
    TimelockFactory = await ethers.getContractFactory('TimelockController')
    timelock = <TimelockController>await TimelockFactory.deploy(MIN_DELAY, [], [], owner.address)

    // Deploy Governor
    GovernorFactory = await ethers.getContractFactory('Governance')
    governor = await GovernorFactory.deploy(
      stRSRVotes.address,
      timelock.address,
      VOTING_DELAY,
      VOTING_PERIOD,
      PROPOSAL_THRESHOLD,
      QUORUM_PERCENTAGE
    )

    // Setup Roles
    const proposerRole = await timelock.PROPOSER_ROLE()
    const executorRole = await timelock.EXECUTOR_ROLE()
    const cancellerRole = await timelock.CANCELLER_ROLE()
    const adminRole = await timelock.TIMELOCK_ADMIN_ROLE()

    // Setup Governor as only proposer
    await timelock.grantRole(proposerRole, governor.address)

    // Setup Governor as only executor
    await timelock.grantRole(executorRole, governor.address)

    // Setup guardian as canceller
    await timelock.grantRole(cancellerRole, guardian.address)

    // Setup governance as canceller
    await timelock.grantRole(cancellerRole, governor.address)

    // Revoke admin role - All changes in Timelock have to go through Governance
    await timelock.revokeRole(adminRole, owner.address)

    // Transfer ownership of Main to the Timelock (and thus, Governor)
    await main.grantRole(OWNER, timelock.address)
    await main.grantRole(SHORT_FREEZER, timelock.address)
    await main.grantRole(LONG_FREEZER, timelock.address)
    await main.grantRole(PAUSER, timelock.address)

    // Renounce all roles from owner
    await main.renounceRole(OWNER, owner.address)
    await main.renounceRole(SHORT_FREEZER, owner.address)
    await main.renounceRole(LONG_FREEZER, owner.address)
    await main.renounceRole(PAUSER, owner.address)
  })

  describe('Deployment / Setup', () => {
    it('Should deploy Governor correctly', async () => {
      expect(await governor.votingDelay()).to.equal(VOTING_DELAY)
      expect(await governor.votingPeriod()).to.equal(VOTING_PERIOD)
      expect(await governor.name()).to.equal('Governor Anastasius')

      // Quorum
      expect(await governor['quorumNumerator()']()).to.equal(QUORUM_PERCENTAGE)
      expect(await governor.quorumDenominator()).to.equal(100)

      // At first with no StRSR supply, these should be 0
      expect(await governor.proposalThreshold()).to.equal(0)
      expect(await governor.quorum((await getLatestBlockTimestamp()) - 1)).to.equal(0)

      // Other contract addresses
      expect(await governor.timelock()).to.equal(timelock.address)
      expect(await governor.token()).to.equal(stRSRVotes.address)
    })

    it('Should setup Timelock (Governance) as owner', async () => {
      // Check owner
      expect(await main.hasRole(OWNER, timelock.address)).to.equal(true)

      // If not the owner cannot update
      await expect(backingManager.connect(owner).setTradingDelay(bn(360))).to.be.revertedWith(
        'governance only'
      )
    })

    it('Should return votes correctly', async () => {
      const stkAmt1: BigNumber = bn('1000e18')
      const stkAmt2: BigNumber = bn('500e18')

      // Initially no supply at all
      let currentBlockTimestamp: number = (await getLatestBlockTimestamp()) - 1

      expect(await stRSRVotes.getPastTotalSupply(currentBlockTimestamp)).to.equal(0)
      expect(await governor.getVotes(addr1.address, currentBlockTimestamp)).to.equal(0)
      expect(await governor.getVotes(addr2.address, currentBlockTimestamp)).to.equal(0)
      expect(await governor.getVotes(addr3.address, currentBlockTimestamp)).to.equal(0)

      // Stake some RSR with addr1 - And delegate
      await rsr.connect(addr1).approve(stRSRVotes.address, stkAmt1)
      await stRSRVotes.connect(addr1).stake(stkAmt1)

      // Before delegate, should remain 0
      currentBlockTimestamp = (await getLatestBlockTimestamp()) - 1
      expect(await stRSRVotes.getPastTotalSupply(currentBlockTimestamp)).to.equal(0)
      expect(await governor.getVotes(addr1.address, currentBlockTimestamp)).to.equal(0)
      expect(await governor.getVotes(addr2.address, currentBlockTimestamp)).to.equal(0)
      expect(await governor.getVotes(addr3.address, currentBlockTimestamp)).to.equal(0)
      expect(await governor.proposalThreshold()).to.equal(0)
      expect(await governor.quorum((await getLatestBlockTimestamp()) - 1)).to.equal(0)

      // Now delegate
      await stRSRVotes.connect(addr1).delegate(addr1.address)
      expect(await governor.proposalThreshold()).to.equal(
        stkAmt1.mul(PROPOSAL_THRESHOLD).div(bn('1e8'))
      )
      expect(await governor.quorum((await getLatestBlockTimestamp()) - 1)).to.equal(
        stkAmt1.mul(QUORUM_PERCENTAGE).div(100)
      )

      // Advance a few blocks
      await advanceBlocks(2)

      // Check new values - Owner has their stkAmt1 vote
      currentBlockTimestamp = (await getLatestBlockTimestamp()) - 1
      expect(await stRSRVotes.getPastTotalSupply(currentBlockTimestamp)).to.equal(stkAmt1)
      expect(await governor.getVotes(addr1.address, currentBlockTimestamp)).to.equal(stkAmt1)
      expect(await governor.getVotes(addr2.address, currentBlockTimestamp)).to.equal(0)
      expect(await governor.getVotes(addr3.address, currentBlockTimestamp)).to.equal(0)

      // Stake some RSR with addr2, delegate in same transaction
      await rsr.connect(addr2).approve(stRSRVotes.address, stkAmt1)
      await stRSRVotes.connect(addr2).stakeAndDelegate(stkAmt1, ZERO_ADDRESS)

      // Advance a few blocks
      await advanceBlocks(2)

      // Check new values - Addr1 and addr2 both have stkAmt1
      currentBlockTimestamp = (await getLatestBlockTimestamp()) - 1
      expect(await stRSRVotes.getPastTotalSupply(currentBlockTimestamp)).to.equal(stkAmt1.mul(2))
      expect(await governor.getVotes(addr1.address, currentBlockTimestamp)).to.equal(stkAmt1)
      expect(await governor.getVotes(addr2.address, currentBlockTimestamp)).to.equal(stkAmt1)
      expect(await governor.getVotes(addr3.address, currentBlockTimestamp)).to.equal(0)

      // Stake a smaller portion of RSR with addr3
      await rsr.connect(addr3).approve(stRSRVotes.address, stkAmt2)
      await stRSRVotes.connect(addr3).stake(stkAmt2)
      await stRSRVotes.connect(addr3).delegate(addr3.address)

      // Advance a few blocks
      await advanceBlocks(2)

      currentBlockTimestamp = (await getLatestBlockTimestamp()) - 1
      expect(await stRSRVotes.getPastTotalSupply(currentBlockTimestamp)).to.equal(
        stkAmt1.mul(2).add(stkAmt2)
      )

      // Everyone has stkAmt1
      expect(await governor.getVotes(addr1.address, currentBlockTimestamp)).to.equal(stkAmt1)
      expect(await governor.getVotes(addr2.address, currentBlockTimestamp)).to.equal(stkAmt1)
      expect(await governor.getVotes(addr3.address, currentBlockTimestamp)).to.equal(stkAmt2)
    })

    it('Should not allow vote manipulation', async () => {
      const stkAmt: BigNumber = bn('1000e18')
      expect(await stRSRVotes.getVotes(addr1.address)).to.equal(0)

      // Stake some RSR with addr1
      await rsr.connect(addr1).approve(stRSRVotes.address, stkAmt)
      await stRSRVotes.connect(addr1).stake(stkAmt)
      expect(await stRSRVotes.balanceOf(addr1.address)).to.equal(stkAmt)
      expect(await stRSRVotes.getVotes(addr1.address)).to.equal(0)

      // Stake half as much RSR with addr3
      await rsr.connect(addr3).approve(stRSRVotes.address, stkAmt.div(4))
      await stRSRVotes.connect(addr3).stake(stkAmt.div(4))
      expect(await stRSRVotes.balanceOf(addr3.address)).to.equal(stkAmt.div(4))
      expect(await stRSRVotes.getVotes(addr3.address)).to.equal(0)

      // addr1/addr3 delegate to selves to earn voting power
      await stRSRVotes.connect(addr1).delegate(addr1.address)
      await stRSRVotes.connect(addr3).delegate(addr3.address)
      expect(await stRSRVotes.getVotes(addr1.address)).to.equal(stkAmt)
      expect(await stRSRVotes.getVotes(addr2.address)).to.equal(0)
      expect(await stRSRVotes.getVotes(addr3.address)).to.equal(stkAmt.div(4))

      // addr1 delegate to addr2
      await stRSRVotes.connect(addr1).delegate(addr2.address)
      expect(await stRSRVotes.getVotes(addr1.address)).to.equal(0)
      expect(await stRSRVotes.getVotes(addr2.address)).to.equal(stkAmt)
      expect(await stRSRVotes.getVotes(addr3.address)).to.equal(stkAmt.div(4))

      // addr2 delegate back to addr1 -- should have no effect
      await stRSRVotes.connect(addr2).delegate(addr1.address)
      expect(await stRSRVotes.getVotes(addr1.address)).to.equal(0)
      expect(await stRSRVotes.getVotes(addr2.address)).to.equal(stkAmt)
      expect(await stRSRVotes.getVotes(addr3.address)).to.equal(stkAmt.div(4))

      // Transfer addr1 -> addr2
      await stRSRVotes.connect(addr1).transfer(addr2.address, stkAmt)
      expect(await stRSRVotes.balanceOf(addr1.address)).to.equal(0)
      expect(await stRSRVotes.balanceOf(addr2.address)).to.equal(stkAmt)

      // Votes should have swapped places from mutual delegation
      // Yes this is slightly surprising, but makes sense
      expect(await stRSRVotes.getVotes(addr1.address)).to.equal(stkAmt)
      expect(await stRSRVotes.getVotes(addr2.address)).to.equal(0)
      expect(await stRSRVotes.getVotes(addr3.address)).to.equal(stkAmt.div(4))
    })

    it('Should be able to return if supports Interface', async () => {
      // Governor interface
      let interfaceID: BigNumber = ethers.constants.Zero
      const functions: string[] = [
        'name()',
        'version()',
        'COUNTING_MODE()',
        'hashProposal(address[],uint256[],bytes[],bytes32)',
        'state(uint256)',
        'proposalSnapshot(uint256)',
        'proposalDeadline(uint256)',
        'votingDelay()',
        'votingPeriod()',
        'quorum(uint256)',
        'getVotes(address,uint256)',
        'hasVoted(uint256,address)',
        'propose(address[],uint256[],bytes[],string)',
        'execute(address[],uint256[],bytes[],bytes32)',
        'castVote(uint256,uint8)',
        'castVoteWithReason(uint256,uint8,string)',
        'castVoteBySig(uint256,uint8,uint8,bytes32,bytes32)',
      ]
      for (let i = 0; i < functions.length; i++) {
        interfaceID = interfaceID.xor(governor.interface.getSighash(functions[i]))
      }

      expect(await governor.supportsInterface(interfaceID._hex)).to.equal(true)
    })

    it('Should perform validations on votingDelay at deployment', async () => {
      // Attempt to deploy with 0 voting delay
      await expect(
        GovernorFactory.deploy(
          stRSRVotes.address,
          timelock.address,
          bn(0),
          VOTING_PERIOD,
          PROPOSAL_THRESHOLD,
          QUORUM_PERCENTAGE
        )
      ).to.be.revertedWith('invalid votingDelay')

      // Attempt to deploy with voting delay below minium (1 day)
      await expect(
        GovernorFactory.deploy(
          stRSRVotes.address,
          timelock.address,
          bn(2000), // less than 1 day
          VOTING_PERIOD,
          PROPOSAL_THRESHOLD,
          QUORUM_PERCENTAGE
        )
      ).to.be.revertedWith('invalid votingDelay')
    })
  })

  describe('Proposals', () => {
    // Proposal details
    const newValue: BigNumber = bn('360')
    let proposalDescription = 'Proposal #1 - Update Trading Delay to 360'
    let proposalDescHash = ethers.utils.keccak256(ethers.utils.toUtf8Bytes(proposalDescription))
    let encodedFunctionCall: string
    let stkAmt1: BigNumber
    let stkAmt2: BigNumber

    beforeEach(async () => {
      // Stake amounts
      stkAmt1 = bn('1000e18')
      stkAmt2 = bn('10e18')

      // set encoded call
      encodedFunctionCall = backingManager.interface.encodeFunctionData('setTradingDelay', [
        newValue,
      ])

      // Stake RSR with addr1 - And delegate
      await rsr.connect(addr1).approve(stRSRVotes.address, stkAmt1)
      await stRSRVotes.connect(addr1).stake(stkAmt1)
      await stRSRVotes.connect(addr1).delegate(addr1.address)

      // Stake RSR with addr2 - And delegate
      await rsr.connect(addr2).approve(stRSRVotes.address, stkAmt1)
      await stRSRVotes.connect(addr2).stake(stkAmt1)
      await stRSRVotes.connect(addr2).delegate(addr2.address)

      // Advance a few blocks
      await advanceBlocks(2)
    })

    it('Should only allow to propose above the proposal threshold', async () => {
      // Stake RSR with addr3 - And delegate
      await rsr.connect(addr3).approve(stRSRVotes.address, stkAmt2)
      await stRSRVotes.connect(addr3).stake(stkAmt2)
      await stRSRVotes.connect(addr3).delegate(addr3.address)

      // Check proposer threshold is not enough for caller
      expect(
        await governor.getVotes(addr3.address, (await getLatestBlockTimestamp()) - 1)
      ).to.be.lt(PROPOSAL_THRESHOLD)

      // Propose will fail
      await expect(
        governor
          .connect(addr3)
          .propose([backingManager.address], [0], [encodedFunctionCall], proposalDescription)
      ).to.be.revertedWith('Governor: proposer votes below proposal threshold')

      // Stake more tokens to go above threshold of 1% (required >10.2e18 at current supply)
      await rsr.connect(addr3).approve(stRSRVotes.address, bn('10.5e18'))
      await stRSRVotes.connect(addr3).stake(bn('10.5e18'))

      // Propose will fail again
      await advanceBlocks(5)

      expect(
        await governor.getVotes(addr3.address, (await getLatestBlockTimestamp()) - 1)
      ).to.be.gt(PROPOSAL_THRESHOLD)

      const proposeTx = await governor
        .connect(addr3)
        .propose([backingManager.address], [0], [encodedFunctionCall], proposalDescription)

      const proposeReceipt = await proposeTx.wait(1)
      const proposalId = proposeReceipt.events![0].args!.proposalId

      // Check proposal state
      expect(await governor.state(proposalId)).to.equal(ProposalState.Pending)
    })

    it('Should defeat the proposal if quorum is not reached', async () => {
      // Stake RSR with addr3 - And delegate
      await rsr.connect(addr3).approve(stRSRVotes.address, stkAmt2)
      await stRSRVotes.connect(addr3).stake(stkAmt2)
      await stRSRVotes.connect(addr3).delegate(addr3.address)

      // Propose
      const proposeTx = await governor
        .connect(addr1)
        .propose([backingManager.address], [0], [encodedFunctionCall], proposalDescription)

      const proposeReceipt = await proposeTx.wait(1)
      const proposalId = proposeReceipt.events![0].args!.proposalId

      // Check proposal state
      expect(await governor.state(proposalId)).to.equal(ProposalState.Pending)

      await advanceBlocks(VOTING_DELAY + 1)

      // Check proposal state
      expect(await governor.state(proposalId)).to.equal(ProposalState.Active)

      const voteWay = 1 // for

      await governor.connect(addr3).castVote(proposalId, voteWay)
      await advanceBlocks(VOTING_PERIOD + 1)

      // quorum not reached
      expect(await governor.state(proposalId)).to.equal(ProposalState.Defeated)
    })

    it('Should pass the proposal if quorum is reached', async () => {
      // Stake RSR with addr3 - And delegate
      await rsr.connect(addr3).approve(stRSRVotes.address, stkAmt2)
      await stRSRVotes.connect(addr3).stake(stkAmt2)
      await stRSRVotes.connect(addr3).delegate(addr3.address)

      // Propose
      const proposeTx = await governor
        .connect(addr1)
        .propose([backingManager.address], [0], [encodedFunctionCall], proposalDescription)

      const proposeReceipt = await proposeTx.wait(1)
      const proposalId = proposeReceipt.events![0].args!.proposalId

      // Check proposal state
      expect(await governor.state(proposalId)).to.equal(ProposalState.Pending)

      await advanceBlocks(VOTING_DELAY + 1)

      // Check proposal state
      expect(await governor.state(proposalId)).to.equal(ProposalState.Active)

      let voteWay = 1 // for
      await governor.connect(addr3).castVote(proposalId, voteWay)

      voteWay = 2 // abstain
      await governor.connect(addr2).castVoteWithReason(proposalId, voteWay, 'I abstain')
      await advanceBlocks(VOTING_PERIOD + 1)

      // quorum not reached
      expect(await governor.state(proposalId)).to.equal(ProposalState.Succeeded)
    })

    it('Should complete full cycle', async () => {
      // Check current value
      expect(await backingManager.tradingDelay()).to.equal(config.tradingDelay)

      // Propose
      const proposeTx = await governor
        .connect(addr1)
        .propose([backingManager.address], [0], [encodedFunctionCall], proposalDescription)

      const proposeReceipt = await proposeTx.wait(1)
      const proposalId = proposeReceipt.events![0].args!.proposalId

      // Check proposal state
      expect(await governor.state(proposalId)).to.equal(ProposalState.Pending)

      // Advance time to start voting
      await advanceBlocks(VOTING_DELAY + 1)

      // Check proposal state
      expect(await governor.state(proposalId)).to.equal(ProposalState.Active)

      let voteWay = 1 // for

      // vote
      await governor.connect(addr1).castVote(proposalId, voteWay)
      await advanceBlocks(1)

      // Quorum should be equal to cast votes
      const expectedQuorum = stkAmt1.mul(2).mul(QUORUM_PERCENTAGE).div(100)
      expect(await governor.quorum((await getLatestBlockTimestamp()) - 1)).to.equal(expectedQuorum)

      voteWay = 2 // abstain
      await governor.connect(addr2).castVoteWithReason(proposalId, voteWay, 'I abstain')
      await advanceBlocks(1)

      // Quorum should be equal to sum of abstain + for votes
      expect(await governor.quorum((await getLatestBlockTimestamp()) - 1)).to.equal(expectedQuorum)

      // Check proposal state
      expect(await governor.state(proposalId)).to.equal(ProposalState.Active)

      // Advance time till voting is complete
      await advanceBlocks(VOTING_PERIOD + 1)

      // Finished voting - Check proposal state
      expect(await governor.state(proposalId)).to.equal(ProposalState.Succeeded)

      // Queue proposal
      await governor
        .connect(addr1)
        .queue([backingManager.address], [0], [encodedFunctionCall], proposalDescHash)

      // Check proposal state
      expect(await governor.state(proposalId)).to.equal(ProposalState.Queued)

      // Advance time required by timelock
      await advanceTime(MIN_DELAY + 1)
      await advanceBlocks(1)

      // Regression test -- Should fail to execute from random EOA
      await expect(
        timelock
          .connect(addr3)
          .executeBatch(
            [backingManager.address],
            [0],
            [encodedFunctionCall],
            '0x0000000000000000000000000000000000000000000000000000000000000000',
            proposalDescHash
          )
      ).to.be.revertedWith(
        'AccessControl: account ' +
          addr3.address.toLowerCase() +
          ' is missing role 0xd8aa0f3194971a2a116679f7c2090f6939c8d4e01a2a8d7e41d55e5351469e63' // executor role
      )

      // Execute
      await governor
        .connect(addr1)
        .execute([backingManager.address], [0], [encodedFunctionCall], proposalDescHash)

      // Check proposal state
      expect(await governor.state(proposalId)).to.equal(ProposalState.Executed)

      // Check value was updated
      expect(await backingManager.tradingDelay()).to.equal(newValue)
    })

    it('Should not allow to queue a proposal if era changes; anyone can cancel', async () => {
      // Propose
      const proposeTx = await governor
        .connect(addr1)
        .propose([backingManager.address], [0], [encodedFunctionCall], proposalDescription)

      const proposeReceipt = await proposeTx.wait(1)
      const proposalId = proposeReceipt.events![0].args!.proposalId

      // Check proposal state
      expect(await governor.state(proposalId)).to.equal(ProposalState.Pending)

      // Advance time to start voting
      await advanceBlocks(VOTING_DELAY + 1)

      const voteWay = 1 // for

      // vote
      await governor.connect(addr1).castVote(proposalId, voteWay)
      await advanceBlocks(1)

      await governor.connect(addr2).castVoteWithReason(proposalId, voteWay, 'I vote for')
      await advanceBlocks(1)

      // Check proposal state
      expect(await governor.state(proposalId)).to.equal(ProposalState.Active)

      // Advance time till voting is complete
      await advanceBlocks(VOTING_PERIOD + 1)

      // Check proposal state
      expect(await governor.state(proposalId)).to.equal(ProposalState.Succeeded)

      // Force change of era - Perform wipeout
      await whileImpersonating(backingManager.address, async (signer) => {
        await expect(stRSRVotes.connect(signer).seizeRSR(stkAmt1.mul(2)))
          .to.emit(stRSR, 'ExchangeRateSet')
          .withArgs(fp('1'), fp('1'))
      })
      // Cannot queue if era changed
      await expect(
        governor
          .connect(addr1)
          .queue([backingManager.address], [0], [encodedFunctionCall], proposalDescHash)
      ).to.be.revertedWith('new era')

      // Anyone can cancel if era changed
      await expect(
        governor
          .connect(other)
          .cancel([backingManager.address], [0], [encodedFunctionCall], proposalDescHash)
      )
        .to.emit(governor, 'ProposalCanceled')
        .withArgs(proposalId)

      // Check proposal state
      expect(await governor.state(proposalId)).to.equal(ProposalState.Canceled)
    })

    it('Should allow anyone to cancel if era changes, even if queued on timelock', async () => {
      // Propose
      const proposeTx = await governor
        .connect(addr1)
        .propose([backingManager.address], [0], [encodedFunctionCall], proposalDescription)

      const proposeReceipt = await proposeTx.wait(1)
      const proposalId = proposeReceipt.events![0].args!.proposalId

      // Check proposal state
      expect(await governor.state(proposalId)).to.equal(ProposalState.Pending)

      // Advance time to start voting
      await advanceBlocks(VOTING_DELAY + 1)

      const voteWay = 1 // for

      // vote
      await governor.connect(addr1).castVote(proposalId, voteWay)
      await advanceBlocks(1)

      await governor.connect(addr2).castVoteWithReason(proposalId, voteWay, 'I vote for')
      await advanceBlocks(1)

      // Check proposal state
      expect(await governor.state(proposalId)).to.equal(ProposalState.Active)

      // Advance time till voting is complete
      await advanceBlocks(VOTING_PERIOD + 1)

      // Check proposal state
      expect(await governor.state(proposalId)).to.equal(ProposalState.Succeeded)

      // Queue proposal
      await governor
        .connect(addr1)
        .queue([backingManager.address], [0], [encodedFunctionCall], proposalDescHash)

      // Force change of era - Perform wipeout
      await whileImpersonating(backingManager.address, async (signer) => {
        await expect(stRSRVotes.connect(signer).seizeRSR(stkAmt1.mul(2)))
          .to.emit(stRSR, 'ExchangeRateSet')
          .withArgs(fp('1'), fp('1'))
      })

      // Anyone can cancel even if on Timelock already
      await expect(
        governor
          .connect(other)
          .cancel([backingManager.address], [0], [encodedFunctionCall], proposalDescHash)
      )
        .to.emit(governor, 'ProposalCanceled')
        .withArgs(proposalId)

      // Check proposal state
      expect(await governor.state(proposalId)).to.equal(ProposalState.Canceled)
    })

    it('Should not allow execution of proposal if era changes; guardian can cancel', async () => {
      // Propose
      const proposeTx = await governor
        .connect(addr1)
        .propose([backingManager.address], [0], [encodedFunctionCall], proposalDescription)

      const proposeReceipt = await proposeTx.wait(1)
      const proposalId = proposeReceipt.events![0].args!.proposalId

      // Check proposal state
      expect(await governor.state(proposalId)).to.equal(ProposalState.Pending)

      // Advance time to start voting
      await advanceBlocks(VOTING_DELAY + 1)

      const voteWay = 1 // for

      // vote
      await governor.connect(addr1).castVote(proposalId, voteWay)
      await advanceBlocks(1)

      await governor.connect(addr2).castVoteWithReason(proposalId, voteWay, 'I vote for')
      await advanceBlocks(1)

      // Check proposal state
      expect(await governor.state(proposalId)).to.equal(ProposalState.Active)

      // Advance time till voting is complete
      await advanceBlocks(VOTING_PERIOD + 1)

      // Check proposal state
      expect(await governor.state(proposalId)).to.equal(ProposalState.Succeeded)

      // Cannot can cancel if same era
      await expect(
        governor
          .connect(addr1)
          .cancel([backingManager.address], [0], [encodedFunctionCall], proposalDescHash)
      ).to.be.revertedWith('same era')

      // Queue proposal
      await governor
        .connect(addr1)
        .queue([backingManager.address], [0], [encodedFunctionCall], proposalDescHash)

      // Force change of era - Perform wipeout
      await whileImpersonating(backingManager.address, async (signer) => {
        await expect(stRSRVotes.connect(signer).seizeRSR(stkAmt1.mul(2)))
          .to.emit(stRSR, 'ExchangeRateSet')
          .withArgs(fp('1'), fp('1'))
      })

      // Check proposal state
      expect(await governor.state(proposalId)).to.equal(ProposalState.Queued)

      // Advance time required by timelock
      await advanceTime(MIN_DELAY + 1)
      await advanceBlocks(1)

      // Should not be able to execute
      await expect(
        governor
          .connect(addr1)
          .execute([backingManager.address], [0], [encodedFunctionCall], proposalDescHash)
      ).to.be.revertedWith('new era')

      // Should be cancellable by guardian
      const timelockId = await timelock.hashOperationBatch(
        [backingManager.address],
        [0],
        [encodedFunctionCall],
        ethers.utils.formatBytes32String(''),
        proposalDescHash
      )
      await timelock.connect(guardian).cancel(timelockId)

      // Check proposal state
      expect(await governor.state(proposalId)).to.equal(ProposalState.Canceled)
    })

    it('Should be cancellable by guardian during timelock delay', async () => {
      // Check current value
      expect(await backingManager.tradingDelay()).to.equal(config.tradingDelay)

      // Propose
      const proposeTx = await governor
        .connect(addr1)
        .propose([backingManager.address], [0], [encodedFunctionCall], proposalDescription)

      const proposeReceipt = await proposeTx.wait(1)
      const proposalId = proposeReceipt.events![0].args!.proposalId

      // Check proposal state
      expect(await governor.state(proposalId)).to.equal(ProposalState.Pending)

      // Advance time to start voting
      await advanceBlocks(VOTING_DELAY + 1)

      // Check proposal state
      expect(await governor.state(proposalId)).to.equal(ProposalState.Active)

      const voteWay = 1 // for

      // vote
      await governor.connect(addr1).castVote(proposalId, voteWay)
      await advanceBlocks(1)

      await governor.connect(addr2).castVoteWithReason(proposalId, voteWay, 'I vote for')
      await advanceBlocks(1)

      // Check proposal state
      expect(await governor.state(proposalId)).to.equal(ProposalState.Active)

      // Advance time till voting is complete
      await advanceBlocks(VOTING_PERIOD + 1)

      // Finished voting - Check proposal state
      expect(await governor.state(proposalId)).to.equal(ProposalState.Succeeded)

      // Queue proposal
      await governor
        .connect(addr1)
        .queue([backingManager.address], [0], [encodedFunctionCall], proposalDescHash)

      // Check proposal state
      expect(await governor.state(proposalId)).to.equal(ProposalState.Queued)

      // Advance time required by timelock
      await advanceTime(MIN_DELAY + 1)
      await advanceBlocks(1)

      // Should be cancellable by guardian before execute
      const timelockId = await timelock.hashOperationBatch(
        [backingManager.address],
        [0],
        [encodedFunctionCall],
        ethers.utils.formatBytes32String(''),
        proposalDescHash
      )
      await expect(timelock.connect(owner).cancel(timelockId)).to.be.reverted // even owner can't cancel
      await timelock.connect(guardian).cancel(timelockId)

      // Check proposal state
      expect(await governor.state(proposalId)).to.equal(ProposalState.Canceled)

      // Try to execute
      await expect(
        governor
          .connect(addr1)
          .execute([backingManager.address], [0], [encodedFunctionCall], proposalDescHash)
      ).to.be.reverted
    })

    it('Should be cancellable by governor during timelock delay', async () => {
      // Check current value
      expect(await backingManager.tradingDelay()).to.equal(config.tradingDelay)

      // Propose
      const proposeTx = await governor
        .connect(addr1)
        .propose([backingManager.address], [0], [encodedFunctionCall], proposalDescription)

      const proposeReceipt = await proposeTx.wait(1)
      const proposalId = proposeReceipt.events![0].args!.proposalId

      // Check proposal state
      expect(await governor.state(proposalId)).to.equal(ProposalState.Pending)

      // Advance time to start voting
      await advanceBlocks(VOTING_DELAY + 1)

      // Check proposal state
      expect(await governor.state(proposalId)).to.equal(ProposalState.Active)

      const voteWay = 1 // for

      // vote
      await governor.connect(addr1).castVote(proposalId, voteWay)
      await advanceBlocks(1)

      await governor.connect(addr2).castVoteWithReason(proposalId, voteWay, 'I vote for')
      await advanceBlocks(1)

      // Check proposal state
      expect(await governor.state(proposalId)).to.equal(ProposalState.Active)

      // Advance time till voting is complete
      await advanceBlocks(VOTING_PERIOD + 1)

      // Finished voting - Check proposal state
      expect(await governor.state(proposalId)).to.equal(ProposalState.Succeeded)

      // Queue propoal
      await governor
        .connect(addr1)
        .queue([backingManager.address], [0], [encodedFunctionCall], proposalDescHash)

      // Check proposal state
      expect(await governor.state(proposalId)).to.equal(ProposalState.Queued)

      // Advance time required by timelock
      await advanceTime(MIN_DELAY + 1)
      await advanceBlocks(1)

      // Should be cancellable by guardian before execute
      const timelockId = await timelock.hashOperationBatch(
        [backingManager.address],
        [0],
        [encodedFunctionCall],
        ethers.utils.formatBytes32String(''),
        proposalDescHash
      )
      await expect(timelock.connect(owner).cancel(timelockId)).to.be.reverted // even owner can't cancel

      // Anyone can attempt to cancel via governor (will fail due to era check)
      await expect(
        governor
          .connect(other)
          .cancel([backingManager.address], [0], [encodedFunctionCall], proposalDescHash)
      ).to.be.revertedWith('same era')

      // Governor can cancel proposal directly on Timelock
      await whileImpersonating(governor.address, async (signer) => {
        await expect(timelock.connect(signer).cancel(timelockId)).not.be.reverted
      })

      // Check proposal state
      expect(await governor.state(proposalId)).to.equal(ProposalState.Canceled)

      // Try to execute
      await expect(
        governor
          .connect(addr1)
          .execute([backingManager.address], [0], [encodedFunctionCall], proposalDescHash)
      ).to.be.reverted
    })

    it('Should handle multiple proposals with different rates', async () => {
      // Check current values
      expect(await backingManager.tradingDelay()).to.equal(config.tradingDelay)
      expect(await main.broker()).to.equal(broker.address)

      // Proposal 1
      const proposeTx = await governor
        .connect(addr1)
        .propose([backingManager.address], [0], [encodedFunctionCall], proposalDescription)

      const proposeReceipt = await proposeTx.wait(1)
      const proposalId = proposeReceipt.events![0].args!.proposalId

      // Check proposal state
      expect(await governor.state(proposalId)).to.equal(ProposalState.Pending)

      // Advance time to start voting
      await advanceBlocks(VOTING_DELAY + 1)

      const snapshotBlock1 = (await getLatestBlockTimestamp()) - 1

      // Change Rate (decrease by 50%) - should only impact the new proposal
      await whileImpersonating(backingManager.address, async (signer) => {
        await expect(stRSRVotes.connect(signer).seizeRSR(stkAmt1))
          .to.emit(stRSR, 'ExchangeRateSet')
          .withArgs(fp('1'), fp('0.5'))
      })

      // Create another proposal to replace broker
      expect(await main.hasRole(SHORT_FREEZER, other.address)).to.equal(false)
      const newEncodedFunctionCall = main.interface.encodeFunctionData('grantRole', [
        SHORT_FREEZER,
        other.address,
      ])
      const proposalDescription2 = 'Proposal #2 - Grant new freeze starter'
      const proposalDescHash2 = ethers.utils.keccak256(
        ethers.utils.toUtf8Bytes(proposalDescription2)
      )
      const proposeTx2 = await governor
        .connect(addr1)
        .propose([main.address], [0], [newEncodedFunctionCall], proposalDescription2)
      const proposeReceipt2 = await proposeTx2.wait(1)
      const proposalId2 = proposeReceipt2.events![0].args!.proposalId

      // Check proposal states
      expect(await governor.state(proposalId)).to.equal(ProposalState.Active)
      expect(await governor.state(proposalId2)).to.equal(ProposalState.Pending)

      // Perform new stake addr3 should double up on voting weight due to new StRSR exchange rate
      // Stake RSR with addr3 - And delegate
      await rsr.connect(addr3).approve(stRSRVotes.address, stkAmt1)
      await stRSRVotes.connect(addr3).stake(stkAmt1)
      await stRSRVotes.connect(addr3).delegate(addr3.address)

      // Advance time to start voting 2nd proposal
      await advanceBlocks(VOTING_DELAY + 1)

      const snapshotBlock2 = (await getLatestBlockTimestamp()) - 1

      // Check proposal states
      expect(await governor.state(proposalId)).to.equal(ProposalState.Active)
      expect(await governor.state(proposalId2)).to.equal(ProposalState.Active)

      // Check votes being used for each proposal
      // Proposal 1
      expect(await governor.getVotes(addr1.address, snapshotBlock1)).to.equal(stkAmt1)
      expect(await governor.getVotes(addr2.address, snapshotBlock1)).to.equal(stkAmt1)
      expect(await governor.getVotes(addr3.address, snapshotBlock1)).to.equal(0)

      // Proposal 2
      expect(await governor.getVotes(addr1.address, snapshotBlock2)).to.equal(stkAmt1)
      expect(await governor.getVotes(addr2.address, snapshotBlock2)).to.equal(stkAmt1)
      expect(await governor.getVotes(addr3.address, snapshotBlock2)).to.equal(stkAmt1.mul(2))

      // Votes Proposal #1
      const voteFor = 1 // for
      const voteAgainst = 0 // against

      // Votes Proposal #1
      await governor.connect(addr1).castVote(proposalId, voteFor)
      await governor.connect(addr2).castVote(proposalId, voteAgainst)
      await advanceBlocks(1)

      // Votes Proposal #2
      await governor.connect(addr1).castVote(proposalId2, voteAgainst)
      await governor.connect(addr3).castVote(proposalId2, voteFor)
      await advanceBlocks(1)

      //   Advance time till voting is complete for both proposals
      await advanceBlocks(VOTING_PERIOD + 1)

      // Proposal #1 - Final results
      expect(await governor.state(proposalId)).to.equal(ProposalState.Defeated)

      // Proposal #2 - Final results
      expect(await governor.state(proposalId2)).to.equal(ProposalState.Succeeded)

      // Queue
      // Attempt to queue proposal #1
      await expect(
        governor
          .connect(addr1)
          .queue([backingManager.address], [0], [encodedFunctionCall], proposalDescHash)
      ).to.be.revertedWith('Governor: proposal not successful')

      // Queue proposal #2
      await governor
        .connect(addr1)
        .queue([main.address], [0], [newEncodedFunctionCall], proposalDescHash2)

      // Check proposal state
      expect(await governor.state(proposalId2)).to.equal(ProposalState.Queued)

      // Advance time required by timelock
      await advanceTime(MIN_DELAY + 1)
      await advanceBlocks(1)

      // Execute proposal 2
      await governor
        .connect(addr1)
        .execute([main.address], [0], [newEncodedFunctionCall], proposalDescHash2)

      // Check proposal state
      expect(await governor.state(proposalId2)).to.equal(ProposalState.Executed)

      // Check role was granted
      expect(await main.hasRole(SHORT_FREEZER, other.address)).to.equal(true)
    })

    it('Should allow to update GovernorSettings via governance', async () => {
      // Attempt to update if not governance
      await expect(governor.setVotingDelay(bn(172800))).to.be.revertedWith(
        'Governor: onlyGovernance'
      )

      // Attempt to update without governance process in place
      await whileImpersonating(timelock.address, async (signer) => {
        await expect(governor.connect(signer).setVotingDelay(bn(172800))).to.be.reverted
      })

      // Update votingDelay via proposal
      encodedFunctionCall = governor.interface.encodeFunctionData('setVotingDelay', [
        VOTING_DELAY * 2,
      ])
      proposalDescription = 'Proposal #2 - Update Voting Delay to double'
      proposalDescHash = ethers.utils.keccak256(ethers.utils.toUtf8Bytes(proposalDescription))

      // Check current value
      expect(await governor.votingDelay()).to.equal(VOTING_DELAY)

      // Propose
      const proposeTx = await governor
        .connect(addr1)
        .propose([governor.address], [0], [encodedFunctionCall], proposalDescription)

      const proposeReceipt = await proposeTx.wait(1)
      const proposalId = proposeReceipt.events![0].args!.proposalId

      // Check proposal state
      expect(await governor.state(proposalId)).to.equal(ProposalState.Pending)

      // Advance time to start voting
      await advanceBlocks(VOTING_DELAY + 1)

      // Check proposal state
      expect(await governor.state(proposalId)).to.equal(ProposalState.Active)

      const voteWay = 1 // for

      // vote
      await governor.connect(addr1).castVote(proposalId, voteWay)
      await advanceBlocks(1)

      // Advance time till voting is complete
      await advanceBlocks(VOTING_PERIOD + 1)

      // Finished voting - Check proposal state
      expect(await governor.state(proposalId)).to.equal(ProposalState.Succeeded)

      // Queue proposal
      await governor
        .connect(addr1)
        .queue([governor.address], [0], [encodedFunctionCall], proposalDescHash)

      // Check proposal state
      expect(await governor.state(proposalId)).to.equal(ProposalState.Queued)

      // Advance time required by timelock
      await advanceTime(MIN_DELAY + 1)
      await advanceBlocks(1)

      // Execute
      await governor
        .connect(addr1)
        .execute([governor.address], [0], [encodedFunctionCall], proposalDescHash)

      // Check proposal state
      expect(await governor.state(proposalId)).to.equal(ProposalState.Executed)

      //  Check value was updated
      expect(await governor.votingDelay()).to.equal(VOTING_DELAY * 2)
    })

    it('Should perform validations on votingDelay when updating', async () => {
      // Update via proposal - Invalid value
      encodedFunctionCall = governor.interface.encodeFunctionData('setVotingDelay', [bn(7100)])
      proposalDescription = 'Proposal #2 - Update Voting Delay to invalid'
      proposalDescHash = ethers.utils.keccak256(ethers.utils.toUtf8Bytes(proposalDescription))

      // Check current value
      expect(await governor.votingDelay()).to.equal(VOTING_DELAY)

      // Propose
      const proposeTx = await governor
        .connect(addr1)
        .propose([governor.address], [0], [encodedFunctionCall], proposalDescription)

      const proposeReceipt = await proposeTx.wait(1)
      const proposalId = proposeReceipt.events![0].args!.proposalId

      // Check proposal state
      expect(await governor.state(proposalId)).to.equal(ProposalState.Pending)

      // Advance time to start voting
      await advanceBlocks(VOTING_DELAY + 1)

      // Check proposal state
      expect(await governor.state(proposalId)).to.equal(ProposalState.Active)

      const voteWay = 1 // for

      // vote
      await governor.connect(addr1).castVote(proposalId, voteWay)
      await advanceBlocks(1)

      // Advance time till voting is complete
      await advanceBlocks(VOTING_PERIOD + 1)

      // Finished voting - Check proposal state
      expect(await governor.state(proposalId)).to.equal(ProposalState.Succeeded)

      // Queue proposal
      await governor
        .connect(addr1)
        .queue([governor.address], [0], [encodedFunctionCall], proposalDescHash)

      // Check proposal state
      expect(await governor.state(proposalId)).to.equal(ProposalState.Queued)

      // Advance time required by timelock
      await advanceTime(MIN_DELAY + 1)
      await advanceBlocks(1)

      // Execute
      await expect(
        governor
          .connect(addr1)
          .execute([governor.address], [0], [encodedFunctionCall], proposalDescHash)
      ).to.be.revertedWith('TimelockController: underlying transaction reverted')

      // Check proposal state, still queued
      expect(await governor.state(proposalId)).to.equal(ProposalState.Queued)

      //  Check value was not updated
      expect(await governor.votingDelay()).to.equal(VOTING_DELAY)
    })

<<<<<<< HEAD
    it('Should not be able to execute proposals started in a different era -- regression test 09/04/2024', async () => {
      // Context: https://github.com/code-423n4/2024-07-reserve-findings/issues/17

      const era = await stRSRVotes.currentEra()

      // Propose
      const proposeTx = await governor
        .connect(addr1)
        .propose([backingManager.address], [0], [encodedFunctionCall], proposalDescription)
=======
    it('Should be able to call resetStakes() -- regression test 09/04/2024', async () => {
      // Context: https://github.com/code-423n4/2024-07-reserve-findings/issues/36

      const era = await stRSRVotes.currentEra()

      await setStorageAt(stRSR.address, 263, fp('1e-6')) // MIN_SAFE_STAKE_RATE

      const encodedCall = stRSR.interface.encodeFunctionData('resetStakes')

      // Propose
      const proposeTx = await governor
        .connect(addr1)
        .propose([stRSR.address], [0], [encodedCall], proposalDescription)
>>>>>>> 2d5a5999

      const proposeReceipt = await proposeTx.wait(1)
      const proposalId = proposeReceipt.events![0].args!.proposalId

      // Check proposal state
      expect(await governor.state(proposalId)).to.equal(ProposalState.Pending)

<<<<<<< HEAD
      // Wipeout -- change era
      await whileImpersonating(backingManager.address, async (signer) => {
        await stRSRVotes.connect(signer).seizeRSR(await rsr.balanceOf(stRSRVotes.address))
      })
      expect(await stRSRVotes.currentEra()).to.equal(era.add(1))

      // Stake again
      await rsr.connect(addr1).approve(stRSRVotes.address, await rsr.balanceOf(addr1.address))
      await stRSRVotes.connect(addr1).stake(await rsr.balanceOf(addr1.address))

=======
>>>>>>> 2d5a5999
      // Advance time to start voting
      await advanceBlocks(VOTING_DELAY + 1)

      // Check proposal state
      expect(await governor.state(proposalId)).to.equal(ProposalState.Active)

<<<<<<< HEAD
      // vote
      await governor.connect(addr1).castVote(proposalId, 1)
      await advanceBlocks(1)

=======
      let voteWay = 1 // for

      // vote
      await governor.connect(addr1).castVote(proposalId, voteWay)
      await advanceBlocks(1)

      // Quorum should be equal to cast votes
      const expectedQuorum = stkAmt1.mul(2).mul(QUORUM_PERCENTAGE).div(100)
      expect(await governor.quorum((await getLatestBlockTimestamp()) - 1)).to.equal(expectedQuorum)

      voteWay = 2 // abstain
      await governor.connect(addr2).castVoteWithReason(proposalId, voteWay, 'I abstain')
      await advanceBlocks(1)

      // Quorum should be equal to sum of abstain + for votes
      expect(await governor.quorum((await getLatestBlockTimestamp()) - 1)).to.equal(expectedQuorum)

>>>>>>> 2d5a5999
      // Check proposal state
      expect(await governor.state(proposalId)).to.equal(ProposalState.Active)

      // Advance time till voting is complete
      await advanceBlocks(VOTING_PERIOD + 1)

      // Finished voting - Check proposal state
      expect(await governor.state(proposalId)).to.equal(ProposalState.Succeeded)

<<<<<<< HEAD
      // Cannot queue proposal -- deadend
      await expect(
        governor
          .connect(addr1)
          .queue([backingManager.address], [0], [encodedFunctionCall], proposalDescHash)
      ).to.be.revertedWith('new era')
=======
      // Queue proposal
      await governor.connect(addr1).queue([stRSR.address], [0], [encodedCall], proposalDescHash)

      // Check proposal state
      expect(await governor.state(proposalId)).to.equal(ProposalState.Queued)

      // Advance time required by timelock
      await advanceTime(MIN_DELAY + 1)
      await advanceBlocks(1)

      // Execute -- regression test, should not revert
      await governor.connect(addr1).execute([stRSR.address], [0], [encodedCall], proposalDescHash)

      // Check era changed
      expect(await stRSRVotes.currentEra()).to.equal(era.add(1))
>>>>>>> 2d5a5999
    })
  })
})<|MERGE_RESOLUTION|>--- conflicted
+++ resolved
@@ -1187,7 +1187,6 @@
       expect(await governor.votingDelay()).to.equal(VOTING_DELAY)
     })
 
-<<<<<<< HEAD
     it('Should not be able to execute proposals started in a different era -- regression test 09/04/2024', async () => {
       // Context: https://github.com/code-423n4/2024-07-reserve-findings/issues/17
 
@@ -1197,21 +1196,6 @@
       const proposeTx = await governor
         .connect(addr1)
         .propose([backingManager.address], [0], [encodedFunctionCall], proposalDescription)
-=======
-    it('Should be able to call resetStakes() -- regression test 09/04/2024', async () => {
-      // Context: https://github.com/code-423n4/2024-07-reserve-findings/issues/36
-
-      const era = await stRSRVotes.currentEra()
-
-      await setStorageAt(stRSR.address, 263, fp('1e-6')) // MIN_SAFE_STAKE_RATE
-
-      const encodedCall = stRSR.interface.encodeFunctionData('resetStakes')
-
-      // Propose
-      const proposeTx = await governor
-        .connect(addr1)
-        .propose([stRSR.address], [0], [encodedCall], proposalDescription)
->>>>>>> 2d5a5999
 
       const proposeReceipt = await proposeTx.wait(1)
       const proposalId = proposeReceipt.events![0].args!.proposalId
@@ -1219,7 +1203,6 @@
       // Check proposal state
       expect(await governor.state(proposalId)).to.equal(ProposalState.Pending)
 
-<<<<<<< HEAD
       // Wipeout -- change era
       await whileImpersonating(backingManager.address, async (signer) => {
         await stRSRVotes.connect(signer).seizeRSR(await rsr.balanceOf(stRSRVotes.address))
@@ -1230,38 +1213,16 @@
       await rsr.connect(addr1).approve(stRSRVotes.address, await rsr.balanceOf(addr1.address))
       await stRSRVotes.connect(addr1).stake(await rsr.balanceOf(addr1.address))
 
-=======
->>>>>>> 2d5a5999
       // Advance time to start voting
       await advanceBlocks(VOTING_DELAY + 1)
 
       // Check proposal state
       expect(await governor.state(proposalId)).to.equal(ProposalState.Active)
 
-<<<<<<< HEAD
       // vote
       await governor.connect(addr1).castVote(proposalId, 1)
       await advanceBlocks(1)
 
-=======
-      let voteWay = 1 // for
-
-      // vote
-      await governor.connect(addr1).castVote(proposalId, voteWay)
-      await advanceBlocks(1)
-
-      // Quorum should be equal to cast votes
-      const expectedQuorum = stkAmt1.mul(2).mul(QUORUM_PERCENTAGE).div(100)
-      expect(await governor.quorum((await getLatestBlockTimestamp()) - 1)).to.equal(expectedQuorum)
-
-      voteWay = 2 // abstain
-      await governor.connect(addr2).castVoteWithReason(proposalId, voteWay, 'I abstain')
-      await advanceBlocks(1)
-
-      // Quorum should be equal to sum of abstain + for votes
-      expect(await governor.quorum((await getLatestBlockTimestamp()) - 1)).to.equal(expectedQuorum)
-
->>>>>>> 2d5a5999
       // Check proposal state
       expect(await governor.state(proposalId)).to.equal(ProposalState.Active)
 
@@ -1271,14 +1232,66 @@
       // Finished voting - Check proposal state
       expect(await governor.state(proposalId)).to.equal(ProposalState.Succeeded)
 
-<<<<<<< HEAD
       // Cannot queue proposal -- deadend
       await expect(
         governor
           .connect(addr1)
           .queue([backingManager.address], [0], [encodedFunctionCall], proposalDescHash)
       ).to.be.revertedWith('new era')
-=======
+    })
+
+    it('Should be able to call resetStakes() -- regression test 09/04/2024', async () => {
+      // Context: https://github.com/code-423n4/2024-07-reserve-findings/issues/36
+
+      const era = await stRSRVotes.currentEra()
+
+      await setStorageAt(stRSR.address, 263, fp('1e-6')) // MIN_SAFE_STAKE_RATE
+
+      const encodedCall = stRSR.interface.encodeFunctionData('resetStakes')
+
+      // Propose
+      const proposeTx = await governor
+        .connect(addr1)
+        .propose([stRSR.address], [0], [encodedCall], proposalDescription)
+
+      const proposeReceipt = await proposeTx.wait(1)
+      const proposalId = proposeReceipt.events![0].args!.proposalId
+
+      // Check proposal state
+      expect(await governor.state(proposalId)).to.equal(ProposalState.Pending)
+
+      // Advance time to start voting
+      await advanceBlocks(VOTING_DELAY + 1)
+
+      // Check proposal state
+      expect(await governor.state(proposalId)).to.equal(ProposalState.Active)
+
+      let voteWay = 1 // for
+
+      // vote
+      await governor.connect(addr1).castVote(proposalId, voteWay)
+      await advanceBlocks(1)
+
+      // Quorum should be equal to cast votes
+      const expectedQuorum = stkAmt1.mul(2).mul(QUORUM_PERCENTAGE).div(100)
+      expect(await governor.quorum((await getLatestBlockTimestamp()) - 1)).to.equal(expectedQuorum)
+
+      voteWay = 2 // abstain
+      await governor.connect(addr2).castVoteWithReason(proposalId, voteWay, 'I abstain')
+      await advanceBlocks(1)
+
+      // Quorum should be equal to sum of abstain + for votes
+      expect(await governor.quorum((await getLatestBlockTimestamp()) - 1)).to.equal(expectedQuorum)
+
+      // Check proposal state
+      expect(await governor.state(proposalId)).to.equal(ProposalState.Active)
+
+      // Advance time till voting is complete
+      await advanceBlocks(VOTING_PERIOD + 1)
+
+      // Finished voting - Check proposal state
+      expect(await governor.state(proposalId)).to.equal(ProposalState.Succeeded)
+
       // Queue proposal
       await governor.connect(addr1).queue([stRSR.address], [0], [encodedCall], proposalDescHash)
 
@@ -1294,7 +1307,6 @@
 
       // Check era changed
       expect(await stRSRVotes.currentEra()).to.equal(era.add(1))
->>>>>>> 2d5a5999
     })
   })
 })