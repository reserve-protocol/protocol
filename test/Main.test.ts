import { loadFixture } from '@nomicfoundation/hardhat-network-helpers'
import { SignerWithAddress } from '@nomiclabs/hardhat-ethers/signers'
import { expect } from 'chai'
import { BigNumber, ContractFactory } from 'ethers'
import { ethers, upgrades } from 'hardhat'
import {
  IConfig,
  MAX_TRADING_DELAY,
  MAX_TRADE_SLIPPAGE,
  MAX_BACKING_BUFFER,
  MAX_TARGET_AMT,
  MAX_MIN_TRADE_VOLUME,
  MIN_WARMUP_PERIOD,
  MAX_WARMUP_PERIOD,
  IComponents,
} from '../common/configuration'
import {
  CollateralStatus,
  RoundingMode,
  ZERO_ADDRESS,
  ONE_ADDRESS,
  MAX_UINT256,
  OWNER,
  SHORT_FREEZER,
  LONG_FREEZER,
  PAUSER,
  MAX_UINT192,
} from '../common/constants'
import { expectEqualArrays } from './utils/matchers'
import { expectInIndirectReceipt, expectInReceipt, expectEvents } from '../common/events'
import { expectPrice, expectUnpriced, setOraclePrice } from './utils/oracles'
import { bn, fp } from '../common/numbers'
import {
  Asset,
  ATokenFiatCollateral,
  BackingManagerP1,
  BasketHandlerP1,
  CTokenFiatCollateral,
  DutchTrade,
  CTokenWrapperMock,
  ERC20Mock,
  FacadeRead,
  FacadeTest,
  FiatCollateral,
  GnosisMock,
  GnosisTrade,
  IAssetRegistry,
  InvalidRefPerTokCollateralMock,
  MockV3Aggregator,
  MockableCollateral,
  RevenueTraderP1,
  RTokenAsset,
  StaticATokenMock,
  TestIBackingManager,
  TestIBasketHandler,
  TestIBroker,
  TestIDeployer,
  TestIDistributor,
  TestIFurnace,
  TestIMain,
  TestIRevenueTrader,
  TestIRToken,
  TestIStRSR,
  USDCMock,
} from '../typechain'
import { whileImpersonating } from './utils/impersonation'
import {
  Collateral,
  defaultFixture,
  Implementation,
  IMPLEMENTATION,
  ORACLE_ERROR,
  ORACLE_TIMEOUT,
  PRICE_TIMEOUT,
  REVENUE_HIDING,
} from './fixtures'
import snapshotGasCost from './utils/snapshotGasCost'
import { advanceTime } from './utils/time'
import { useEnv } from '#/utils/env'
import { mintCollaterals } from './utils/tokens'

const DEFAULT_THRESHOLD = fp('0.01') // 1%

const itP1 = IMPLEMENTATION == Implementation.P1 ? it : it.skip

const describeP1 = IMPLEMENTATION == Implementation.P1 ? describe : describe.skip

const describeGas =
  IMPLEMENTATION == Implementation.P1 && useEnv('REPORT_GAS') ? describe.only : describe.skip

describe(`MainP${IMPLEMENTATION} contract`, () => {
  let owner: SignerWithAddress
  let addr1: SignerWithAddress
  let addr2: SignerWithAddress
  let other: SignerWithAddress

  // Deployer contract
  let deployer: TestIDeployer

  // Assets
  let collateral: Collateral[]

  // Non-backing assets
  let rsr: ERC20Mock
  let rsrAsset: Asset
  let compToken: ERC20Mock
  let compAsset: Asset
  let aaveToken: ERC20Mock
  let aaveAsset: Asset

  // Trading
  let gnosis: GnosisMock
  let broker: TestIBroker
  let rsrTrader: TestIRevenueTrader
  let rTokenTrader: TestIRevenueTrader

  // Tokens and Assets
  let initialBal: BigNumber
  let token0: ERC20Mock
  let token1: USDCMock
  let token2: StaticATokenMock
  let token3: CTokenWrapperMock
  let backupToken1: ERC20Mock
  let backupToken2: ERC20Mock
  let collateral0: FiatCollateral
  let collateral1: FiatCollateral
  let collateral2: ATokenFiatCollateral
  let collateral3: CTokenFiatCollateral
  let backupCollateral1: FiatCollateral
  let backupCollateral2: FiatCollateral
  let erc20s: ERC20Mock[]
  let basketsNeededAmts: BigNumber[]

  // Config values
  let config: IConfig

  // Contracts to retrieve after deploy
  let rToken: TestIRToken
  let rTokenAsset: RTokenAsset
  let stRSR: TestIStRSR
  let furnace: TestIFurnace
  let main: TestIMain
  let facade: FacadeRead
  let facadeTest: FacadeTest
  let assetRegistry: IAssetRegistry
  let backingManager: TestIBackingManager
  let basketHandler: TestIBasketHandler
  let distributor: TestIDistributor

  let basket: Collateral[]

  beforeEach(async () => {
    ;[owner, addr1, addr2, other] = await ethers.getSigners()
    // Deploy fixture
    ;({
      rsr,
      rsrAsset,
      compToken,
      aaveToken,
      compAsset,
      aaveAsset,
      erc20s,
      collateral,
      basket,
      basketsNeededAmts,
      config,
      deployer,
      main,
      assetRegistry,
      backingManager,
      basketHandler,
      distributor,
      rToken,
      rTokenAsset,
      furnace,
      stRSR,
      gnosis,
      broker,
      facade,
      facadeTest,
      rsrTrader,
      rTokenTrader,
    } = await loadFixture(defaultFixture))
    token0 = <ERC20Mock>erc20s[collateral.indexOf(basket[0])]
    token1 = <USDCMock>erc20s[collateral.indexOf(basket[1])]
    token2 = <StaticATokenMock>erc20s[collateral.indexOf(basket[2])]
    token3 = <CTokenWrapperMock>erc20s[collateral.indexOf(basket[3])]

    backupToken1 = erc20s[2] // USDT
    backupCollateral1 = <FiatCollateral>collateral[2]

    backupToken2 = erc20s[3] // BUSD
    backupCollateral2 = <FiatCollateral>collateral[3]

    collateral0 = <FiatCollateral>basket[0]
    collateral1 = <FiatCollateral>basket[1]
    collateral2 = <ATokenFiatCollateral>basket[2]
    collateral3 = <CTokenFiatCollateral>basket[3]

    // Mint initial balances
    initialBal = bn('1000000e18')
    await mintCollaterals(owner, [addr1, addr2], initialBal, basket)
  })

  describe('Deployment #fast', () => {
    it('Should setup Main correctly', async () => {
      // Auth roles
      expect(await main.hasRole(OWNER, owner.address)).to.equal(true)
      expect(await main.hasRole(SHORT_FREEZER, owner.address)).to.equal(true)
      expect(await main.hasRole(LONG_FREEZER, owner.address)).to.equal(true)
      expect(await main.longFreezes(owner.address)).to.equal(6)
      expect(await main.hasRole(PAUSER, owner.address)).to.equal(true)
      expect(await main.hasRole(OWNER, deployer.address)).to.equal(false)
      expect(await main.hasRole(SHORT_FREEZER, deployer.address)).to.equal(false)
      expect(await main.hasRole(LONG_FREEZER, deployer.address)).to.equal(false)
      expect(await main.hasRole(PAUSER, deployer.address)).to.equal(false)
      expect(await main.getRoleAdmin(OWNER)).to.equal(OWNER)
      expect(await main.getRoleAdmin(SHORT_FREEZER)).to.equal(OWNER)
      expect(await main.getRoleAdmin(LONG_FREEZER)).to.equal(OWNER)
      expect(await main.getRoleAdmin(PAUSER)).to.equal(OWNER)

      // Should start unfrozen and unpaused
      expect(await main.tradingPaused()).to.equal(false)
      expect(await main.tradingPausedOrFrozen()).to.equal(false)
      expect(await main.issuancePaused()).to.equal(false)
      expect(await main.issuancePausedOrFrozen()).to.equal(false)
      expect(await main.frozen()).to.equal(false)

      // Components
      expect(await main.stRSR()).to.equal(stRSR.address)
      expect(await main.rToken()).to.equal(rToken.address)
      expect(await main.assetRegistry()).to.equal(assetRegistry.address)
      expect(await main.basketHandler()).to.equal(basketHandler.address)
      expect(await main.backingManager()).to.equal(backingManager.address)
      expect(await main.distributor()).to.equal(distributor.address)
      expect(await main.furnace()).to.equal(furnace.address)
      expect(await main.broker()).to.equal(broker.address)
      expect(await main.rsrTrader()).to.equal(rsrTrader.address)
      expect(await main.rTokenTrader()).to.equal(rTokenTrader.address)

      // Configuration
      const [rTokenTotal, rsrTotal] = await distributor.totals()
      expect(rTokenTotal).to.equal(bn(40))
      expect(rsrTotal).to.equal(bn(60))
      expect(await main.shortFreeze()).to.equal(config.shortFreeze)
      expect(await main.longFreeze()).to.equal(config.longFreeze)

      // Check configurations for internal components
      expect(await backingManager.tradingDelay()).to.equal(config.tradingDelay)
      expect(await backingManager.maxTradeSlippage()).to.equal(config.maxTradeSlippage)
      expect(await backingManager.backingBuffer()).to.equal(config.backingBuffer)
      expect(await basketHandler.warmupPeriod()).to.equal(config.warmupPeriod)

      // Should have semver version from deployer
      expect(await main.version()).to.equal(await deployer.version())
    })

    it('Should register ERC20s and Assets/Collateral correctly', async () => {
      // RSR
      expect(await assetRegistry.toAsset(rsr.address)).to.equal(rsrAsset.address)
      expect(await rsrAsset.erc20()).to.equal(rsr.address)
      expect(await main.rsr()).to.equal(rsr.address)

      // RToken
      expect(await assetRegistry.toAsset(rToken.address)).to.equal(rTokenAsset.address)
      expect(await rTokenAsset.erc20()).to.equal(rToken.address)
      expect(await main.rToken()).to.equal(rToken.address)

      // Check assets/collateral
      const ERC20s = await assetRegistry.erc20s()
      expect(ERC20s[0]).to.equal(rToken.address)
      expect(ERC20s[1]).to.equal(rsr.address)
      expect(ERC20s[2]).to.equal(aaveToken.address)
      expect(ERC20s[3]).to.equal(compToken.address)

      const initialTokens: string[] = await Promise.all(
        basket.map(async (c): Promise<string> => {
          return await c.erc20()
        })
      )
      expect(ERC20s.slice(4)).to.eql(initialTokens)
      expect(ERC20s.length).to.eql((await facade.basketTokens(rToken.address)).length + 4)

      // Assets
      expect(await assetRegistry.toAsset(ERC20s[0])).to.equal(rTokenAsset.address)
      expect(await assetRegistry.toAsset(ERC20s[1])).to.equal(rsrAsset.address)
      expect(await assetRegistry.toAsset(ERC20s[2])).to.equal(aaveAsset.address)
      expect(await assetRegistry.toAsset(ERC20s[3])).to.equal(compAsset.address)
      expect(await assetRegistry.toAsset(ERC20s[4])).to.equal(collateral0.address)
      expect(await assetRegistry.toAsset(ERC20s[5])).to.equal(collateral1.address)
      expect(await assetRegistry.toAsset(ERC20s[6])).to.equal(collateral2.address)
      expect(await assetRegistry.toAsset(ERC20s[7])).to.equal(collateral3.address)

      // Collaterals
      expect(await assetRegistry.toColl(ERC20s[4])).to.equal(collateral0.address)
      expect(await assetRegistry.toColl(ERC20s[5])).to.equal(collateral1.address)
      expect(await assetRegistry.toColl(ERC20s[6])).to.equal(collateral2.address)
      expect(await assetRegistry.toColl(ERC20s[7])).to.equal(collateral3.address)
    })

    it('Should register Basket correctly', async () => {
      // Basket
      expect(await basketHandler.fullyCollateralized()).to.equal(true)
      const backing = await facade.basketTokens(rToken.address)
      expect(backing[0]).to.equal(token0.address)
      expect(backing[1]).to.equal(token1.address)
      expect(backing[2]).to.equal(token2.address)
      expect(backing[3]).to.equal(token3.address)

      expect(backing.length).to.equal(4)

      // Check other values

      expect(await basketHandler.timestamp()).to.be.gt(bn(0))
      expect(await basketHandler.status()).to.equal(CollateralStatus.SOUND)
      expect(await facadeTest.callStatic.totalAssetValue(rToken.address)).to.equal(0)

      // Check BU price
      await expectPrice(basketHandler.address, fp('1'), ORACLE_ERROR, true)
    })
  })

  describe('Initialization #fast', () => {
    let components: Parameters<typeof main.init>[0]

    beforeEach(async () => {
      components = {
        rToken: rToken.address,
        stRSR: stRSR.address,
        assetRegistry: assetRegistry.address,
        basketHandler: basketHandler.address,
        backingManager: backingManager.address,
        distributor: distributor.address,
        rsrTrader: rsrTrader.address,
        rTokenTrader: rTokenTrader.address,
        furnace: furnace.address,
        broker: broker.address,
      }
    })

    it('Should not allow to initialize Main twice', async () => {
      await expect(main.init(components, rsr.address, 1, 1)).to.be.revertedWith(
        'Initializable: contract is already initialized'
      )
    })

    it('Should prevent granting roles to the zero address', async () => {
      await expect(main.connect(owner).grantRole(PAUSER, ZERO_ADDRESS)).to.be.revertedWith(
        'cannot grant role to address 0'
      )
    })

    it('Should not allow to initialize components twice', async () => {
      // Attempt to reinitialize - Asset Registry
      const assets = [rTokenAsset.address, rsrAsset.address, compAsset.address, aaveAsset.address]
      await expect(assetRegistry.init(main.address, assets)).to.be.revertedWith(
        'Initializable: contract is already initialized'
      )

      // Attempt to reinitialize - Backing Manager
      await expect(
        backingManager.init(
          main.address,
          config.tradingDelay,
          config.backingBuffer,
          config.maxTradeSlippage,
          config.minTradeVolume
        )
      ).to.be.revertedWith('Initializable: contract is already initialized')

      // Attempt to reinitialize - Basket Handler
      await expect(basketHandler.init(main.address, config.warmupPeriod)).to.be.revertedWith(
        'Initializable: contract is already initialized'
      )

      // Attempt to reinitialize - Distributor
      await expect(distributor.init(main.address, config.dist)).to.be.revertedWith(
        'Initializable: contract is already initialized'
      )

      // Attempt to reinitialize - RSR Trader
      await expect(
        rsrTrader.init(main.address, rsr.address, config.maxTradeSlippage, config.minTradeVolume)
      ).to.be.revertedWith('Initializable: contract is already initialized')

      // Attempt to reinitialize - RToken Trader
      await expect(
        rTokenTrader.init(
          main.address,
          rToken.address,
          config.maxTradeSlippage,
          config.minTradeVolume
        )
      ).to.be.revertedWith('Initializable: contract is already initialized')

      // Attempt to reinitialize - Furnace
      await expect(furnace.init(main.address, config.rewardRatio)).to.be.revertedWith(
        'Initializable: contract is already initialized'
      )

      // Attempt to reinitialize - Broker
      const GnosisTradeFactory: ContractFactory = await ethers.getContractFactory('GnosisTrade')
      const gnosisTrade: GnosisTrade = <GnosisTrade>await GnosisTradeFactory.deploy()
      const DutchTradeFactory: ContractFactory = await ethers.getContractFactory('DutchTrade')
      const dutchTrade: DutchTrade = <DutchTrade>await DutchTradeFactory.deploy()
      await expect(
        broker.init(
          main.address,
          gnosis.address,
          gnosisTrade.address,
          config.batchAuctionLength,
          dutchTrade.address,
          config.dutchAuctionLength
        )
      ).to.be.revertedWith('Initializable: contract is already initialized')

      // Attempt to reinitialize - RToken
      await expect(
        rToken.init(
          main.address,
          'RTKN RToken',
          'RTKN',
          'Manifesto',
          config.issuanceThrottle,
          config.redemptionThrottle
        )
      ).to.be.revertedWith('Initializable: contract is already initialized')

      // Attempt to reinitialize - StRSR
      await expect(
        stRSR.init(
          main.address,
          'stRTKNRSR Token',
          'stRTKNRSR',
          config.unstakingDelay,
          config.rewardRatio,
          config.withdrawalLeak
        )
      ).to.be.revertedWith('Initializable: contract is already initialized')
    })

    it('Should perform validations on init', async () => {
      const validateComponentAddress = async (
        mainInstance: TestIMain,
        components: IComponents,
        name: keyof IComponents,
        desc: string
      ) => {
        const prevValue = components[name]
        components[name] = ZERO_ADDRESS
        await expect(mainInstance.init(components, rsr.address, 1, 1)).to.be.revertedWith(
          `invalid ${desc} address`
        )
        components[name] = prevValue
      }
      // Distributor validation - Set invalid distribution
      const invalidDistConfig = { ...config }
      invalidDistConfig.dist = { rTokenDist: bn(0), rsrDist: bn(0) }

      await expect(
        deployer.deploy('RTKN RToken', 'RTKN', 'mandate', owner.address, invalidDistConfig)
      ).to.be.revertedWith('no distribution defined')

      // Create a new instance of Main
      const MainFactory: ContractFactory = await ethers.getContractFactory(`MainP${IMPLEMENTATION}`)

      let newMain: TestIMain = <TestIMain>await MainFactory.deploy()

      if (IMPLEMENTATION == Implementation.P1) {
        newMain = <TestIMain>await upgrades.deployProxy(MainFactory, [], {
          kind: 'uups',
        })
      }

      await expect(newMain.init(components, ZERO_ADDRESS, 1, 1)).to.be.revertedWith(
        'invalid RSR address'
      )

      // Check component addresses
      await validateComponentAddress(newMain, components, 'assetRegistry', 'AssetRegistry')
      await validateComponentAddress(newMain, components, 'backingManager', 'BackingManager')
      await validateComponentAddress(newMain, components, 'basketHandler', 'BasketHandler')
      await validateComponentAddress(newMain, components, 'broker', 'Broker')
      await validateComponentAddress(newMain, components, 'distributor', 'Distributor')
      await validateComponentAddress(newMain, components, 'furnace', 'Furnace')
      await validateComponentAddress(newMain, components, 'rsrTrader', 'RSRTrader')
      await validateComponentAddress(newMain, components, 'rTokenTrader', 'RTokenTrader')
      await validateComponentAddress(newMain, components, 'rToken', 'RToken')
      await validateComponentAddress(newMain, components, 'stRSR', 'StRSR')
    })

    it('Should emit events on init', async () => {
      // Deploy new system instance
      const receipt = await (
        await deployer.deploy('RTKN RToken', 'RTKN', 'mandate', owner.address, config)
      ).wait()

      const mainAddr = expectInReceipt(receipt, 'RTokenCreated').args.main
      const newMain: TestIMain = <TestIMain>await ethers.getContractAt('TestIMain', mainAddr)

      expectInIndirectReceipt(receipt, newMain.interface, 'MainInitialized')
      expectInIndirectReceipt(receipt, newMain.interface, 'AssetRegistrySet', {
        oldVal: ZERO_ADDRESS,
        newVal: await newMain.assetRegistry(),
      })

      expectInIndirectReceipt(receipt, newMain.interface, 'BasketHandlerSet', {
        oldVal: ZERO_ADDRESS,
        newVal: await newMain.basketHandler(),
      })
      expectInIndirectReceipt(receipt, newMain.interface, 'BackingManagerSet', {
        oldVal: ZERO_ADDRESS,
        newVal: await newMain.backingManager(),
      })
      expectInIndirectReceipt(receipt, newMain.interface, 'DistributorSet', {
        oldVal: ZERO_ADDRESS,
        newVal: await newMain.distributor(),
      })

      expectInIndirectReceipt(receipt, newMain.interface, 'RTokenSet', {
        oldVal: ZERO_ADDRESS,
        newVal: await newMain.rToken(),
      })
      expectInIndirectReceipt(receipt, newMain.interface, 'StRSRSet', {
        oldVal: ZERO_ADDRESS,
        newVal: await newMain.stRSR(),
      })

      expectInIndirectReceipt(receipt, newMain.interface, 'RSRTraderSet', {
        oldVal: ZERO_ADDRESS,
        newVal: await newMain.rsrTrader(),
      })

      expectInIndirectReceipt(receipt, newMain.interface, 'RTokenTraderSet', {
        oldVal: ZERO_ADDRESS,
        newVal: await newMain.rTokenTrader(),
      })

      expectInIndirectReceipt(receipt, newMain.interface, 'FurnaceSet', {
        oldVal: ZERO_ADDRESS,
        newVal: await newMain.furnace(),
      })

      expectInIndirectReceipt(receipt, newMain.interface, 'BrokerSet', {
        oldVal: ZERO_ADDRESS,
        newVal: await newMain.broker(),
      })
    })
  })

  describe('Pause/Unpause #fast', () => {
    beforeEach(async () => {
      // Set different PAUSER
      await main.connect(owner).grantRole(PAUSER, addr1.address)
    })

    it('Should Pause for PAUSER and OWNER', async () => {
      // Check initial status
      expect(await main.hasRole(PAUSER, owner.address)).to.equal(true)
      expect(await main.hasRole(PAUSER, addr1.address)).to.equal(true)
      expect(await main.tradingPaused()).to.equal(false)
      expect(await main.tradingPausedOrFrozen()).to.equal(false)
      expect(await main.issuancePaused()).to.equal(false)
      expect(await main.issuancePausedOrFrozen()).to.equal(false)

      // Pause with PAUSER
      await main.connect(addr1).pauseTrading()
      await main.connect(addr1).pauseIssuance()

      // Check if Paused, should not lose PAUSER
      expect(await main.tradingPaused()).to.equal(true)
      expect(await main.issuancePaused()).to.equal(true)
      expect(await main.hasRole(PAUSER, owner.address)).to.equal(true)
      expect(await main.hasRole(PAUSER, addr1.address)).to.equal(true)

      // Unpause
      await main.connect(addr1).unpauseTrading()
      await main.connect(addr1).unpauseIssuance()

      expect(await main.tradingPaused()).to.equal(false)
      expect(await main.issuancePaused()).to.equal(false)

      // OWNER should still be able to Pause
      await main.connect(owner).pauseTrading()
      await main.connect(owner).pauseIssuance()

      // Check if Paused
      expect(await main.tradingPausedOrFrozen()).to.equal(true)
      expect(await main.tradingPaused()).to.equal(true)
      expect(await main.issuancePausedOrFrozen()).to.equal(true)
      expect(await main.issuancePaused()).to.equal(true)
    })

    it('Should not allow to Pause/Unpause if not PAUSER or OWNER', async () => {
      await expect(main.connect(other).pauseTrading()).to.be.reverted
      await expect(main.connect(other).pauseIssuance()).to.be.reverted

      // Check no changes
      expect(await main.tradingPaused()).to.equal(false)
      expect(await main.issuancePaused()).to.equal(false)

      // Attempt to unpause
      await expect(main.connect(other).unpauseTrading()).to.be.reverted
      await expect(main.connect(other).unpauseIssuance()).to.be.reverted

      // Check no changes
      expect(await main.tradingPaused()).to.equal(false)
      expect(await main.issuancePaused()).to.equal(false)
    })

    it('Should not allow to set PAUSER if not OWNER', async () => {
      // Set PAUSER
      await expect(main.connect(addr1).grantRole(PAUSER, other.address)).to.be.reverted
      await expect(main.connect(other).grantRole(PAUSER, other.address)).to.be.reverted

      // Check PAUSER not updated
      expect(await main.hasRole(PAUSER, owner.address)).to.equal(true)
      expect(await main.hasRole(PAUSER, addr1.address)).to.equal(true)
    })

    it('Should allow to renounce role if OWNER', async () => {
      // Check PAUSER updated
      expect(await main.hasRole(PAUSER, addr1.address)).to.equal(true)

      // Attempt to renounce role with another account
      await expect(main.connect(other).renounceRole(PAUSER, addr1.address)).to.be.reverted

      // Renounce role with owner
      await main.connect(owner).renounceRole(PAUSER, owner.address)

      // Check PAUSER renounced
      expect(await main.hasRole(PAUSER, owner.address)).to.equal(false)

      // Owner should still be OWNER
      expect(await main.hasRole(OWNER, owner.address)).to.equal(true)
    })

    it('Should allow to renounce role if PAUSER', async () => {
      // Check PAUSER updated
      expect(await main.hasRole(PAUSER, addr1.address)).to.equal(true)

      // Renounce role with pauser
      await main.connect(addr1).renounceRole(PAUSER, addr1.address)

      // Check PAUSER renounced
      expect(await main.hasRole(PAUSER, addr1.address)).to.equal(false)

      // Owner should still be OWNER
      expect(await main.hasRole(PAUSER, owner.address)).to.equal(true)
    })
  })

  describe('Freeze/Unfreeze #fast', () => {
    beforeEach(async () => {
      // Set SHORT_FREEZER + LONG_FREEZER
      await main.connect(owner).grantRole(SHORT_FREEZER, addr1.address)
      await main.connect(owner).grantRole(LONG_FREEZER, addr2.address)

      // Check initial status
      expect(await main.hasRole(SHORT_FREEZER, owner.address)).to.equal(true)
      expect(await main.hasRole(LONG_FREEZER, owner.address)).to.equal(true)
      expect(await main.hasRole(SHORT_FREEZER, addr1.address)).to.equal(true)
      expect(await main.hasRole(SHORT_FREEZER, addr2.address)).to.equal(false)
      expect(await main.hasRole(LONG_FREEZER, addr1.address)).to.equal(false)
      expect(await main.hasRole(LONG_FREEZER, addr2.address)).to.equal(true)
      expect(await main.frozen()).to.equal(false)
      expect(await main.tradingPausedOrFrozen()).to.equal(false)
      expect(await main.issuancePausedOrFrozen()).to.equal(false)
    })

    it('Should only permit owner to freeze forever', async () => {
      await expect(main.connect(addr1).freezeForever()).to.be.reverted
      await expect(main.connect(addr2).freezeForever()).to.be.reverted
      await expect(main.connect(other).freezeForever()).to.be.reverted
    })

    it('A permanent freeze should last forever', async () => {
      // Freeze forever with OWNER
      await main.connect(owner).freezeForever()
      expect(await main.frozen()).to.equal(true)

      // Should not thaw naturally
      await advanceTime(config.shortFreeze.toString())
      expect(await main.frozen()).to.equal(true)

      // Should not be able to change this via fixed-duration freezing
      await expect(main.connect(addr1).freezeShort()).to.be.revertedWith('frozen')
      expect(await main.frozen()).to.equal(true)
      await advanceTime(bn('2').pow(29).toString())
      expect(await main.frozen()).to.equal(true)

      // Should not be able to change this via fixed-duration freezing
      await expect(main.connect(addr2).freezeLong()).to.be.revertedWith('frozen')
      expect(await main.frozen()).to.equal(true)
      await advanceTime(bn('2').pow(29).toString())
      expect(await main.frozen()).to.equal(true)
    })

    it('Should allow unfreeze during short-duration freeze', async () => {
      // Freeze with non-owner SHORT_FREEZER
      await main.connect(addr1).freezeShort()

      // Role revoked
      expect(await main.hasRole(SHORT_FREEZER, addr1.address)).to.equal(false)

      // Cannot unfreeze from short freezer
      await expect(main.connect(addr1).unfreeze()).to.be.reverted

      // Unfreeze
      await main.connect(owner).unfreeze()
      expect(await main.frozen()).to.equal(false)
    })

    it('Should allow unfreeze during long-duration freeze', async () => {
      expect(await main.longFreezes(addr2.address)).to.equal(6)

      // Freeze with non-owner LONG_FREEZER
      await main.connect(addr2).freezeLong()

      // Charge used
      expect(await main.longFreezes(addr2.address)).to.equal(5)

      // Cannot unfreeze from long freezer
      await expect(main.connect(addr2).unfreeze()).to.be.reverted

      // Unfreeze
      await main.connect(owner).unfreeze()
      expect(await main.frozen()).to.equal(false)
    })

    it('Should not allow unfreeze from SHORT_FREEZER or LONG_FREEZER', async () => {
      // Freeze with OWNER
      await main.connect(owner).freezeForever()
      expect(await main.frozen()).to.equal(true)
      await expect(main.connect(addr1).unfreeze()).to.be.reverted
      await expect(main.connect(addr2).unfreeze()).to.be.reverted

      // Should not be able to start finite-duration freezes either
      await expect(main.connect(addr1).freezeShort()).to.be.revertedWith('frozen')
      await expect(main.connect(addr2).freezeLong()).to.be.revertedWith('frozen')

      // Unfreeze
      await main.connect(owner).unfreeze()
      expect(await main.frozen()).to.equal(false)
    })

    it('Short freezing should revoke SHORT_FREEZER + eventually thaw on its own', async () => {
      // Freeze with short freezer
      await main.connect(addr1).freezeShort()
      expect(await main.hasRole(SHORT_FREEZER, addr1.address)).to.equal(false) // revoked
      expect(await main.frozen()).to.equal(true)

      // Advance time to thaw
      await advanceTime(config.shortFreeze.toString())
      expect(await main.frozen()).to.equal(false)

      // Should not be able to re-initiate freezing
      await expect(main.connect(addr1).freezeShort()).to.be.reverted

      // Cannot grant role unless owner
      await expect(main.connect(addr1).grantRole(SHORT_FREEZER, addr1.address)).to.be.reverted
      await expect(main.connect(addr2).grantRole(SHORT_FREEZER, addr1.address)).to.be.reverted
    })

    it('Should be able to chain short freeze into long freeze', async () => {
      // Freeze with short freezer
      await main.connect(addr1).freezeShort()
      expect(await main.hasRole(SHORT_FREEZER, addr1.address)).to.equal(false) // revoked
      expect(await main.frozen()).to.equal(true)
      await advanceTime(config.shortFreeze.div(2).toString())

      // Do long freeze
      await main.connect(addr2).freezeLong()
      expect(await main.hasRole(LONG_FREEZER, addr2.address)).to.equal(true)
      expect(await main.longFreezes(addr2.address)).to.equal(5) // lost one charge
      expect(await main.frozen()).to.equal(true)
      await advanceTime(config.shortFreeze.toString())
      expect(await main.frozen()).to.equal(true)

      // Advance time to thaw
      await advanceTime(config.longFreeze.toString())
      expect(await main.frozen()).to.equal(false)

      // Should be able to re-freeze
      await main.connect(addr2).freezeLong()
      expect(await main.frozen()).to.equal(true)
      expect(await main.longFreezes(addr2.address)).to.equal(4) // lost another charge
    })

    it('Should not allow to set SHORT_FREEZER if not OWNER', async () => {
      expect(await main.hasRole(SHORT_FREEZER, addr1.address)).to.equal(true)
      expect(await main.hasRole(SHORT_FREEZER, addr2.address)).to.equal(false)
      expect(await main.hasRole(SHORT_FREEZER, other.address)).to.equal(false)

      // Set SHORT_FREEZER from non-owner
      await expect(main.connect(addr1).grantRole(SHORT_FREEZER, other.address)).to.be.reverted
      await expect(main.connect(addr2).grantRole(SHORT_FREEZER, other.address)).to.be.reverted
      await expect(main.connect(other).grantRole(SHORT_FREEZER, other.address)).to.be.reverted

      // Check SHORT_FREEZER not updated
      expect(await main.hasRole(SHORT_FREEZER, addr1.address)).to.equal(true)
      expect(await main.hasRole(SHORT_FREEZER, addr2.address)).to.equal(false)
      expect(await main.hasRole(SHORT_FREEZER, other.address)).to.equal(false)
    })

    it('Should not allow to set LONG_FREEZER if not OWNER', async () => {
      expect(await main.hasRole(LONG_FREEZER, addr1.address)).to.equal(false)
      expect(await main.hasRole(LONG_FREEZER, addr2.address)).to.equal(true)
      expect(await main.hasRole(LONG_FREEZER, other.address)).to.equal(false)

      // Set LONG_FREEZER from non-owner
      await expect(main.connect(addr1).grantRole(LONG_FREEZER, other.address)).to.be.reverted
      await expect(main.connect(addr2).grantRole(LONG_FREEZER, other.address)).to.be.reverted
      await expect(main.connect(other).grantRole(LONG_FREEZER, other.address)).to.be.reverted

      // Check LONG_FREEZER not updated
      expect(await main.hasRole(LONG_FREEZER, addr1.address)).to.equal(false)
      expect(await main.hasRole(LONG_FREEZER, addr2.address)).to.equal(true)
      expect(await main.hasRole(LONG_FREEZER, other.address)).to.equal(false)
    })

    it('Should allow to renounce SHORT_FREEZER', async () => {
      // Renounce role
      await main.connect(addr1).renounceRole(SHORT_FREEZER, addr1.address)

      // Check SHORT_FREEZER renounced
      expect(await main.hasRole(SHORT_FREEZER, addr1.address)).to.equal(false)
      await expect(main.connect(addr1).freezeShort()).to.be.reverted

      // Owner should still be OWNER
      expect(await main.hasRole(SHORT_FREEZER, owner.address)).to.equal(true)
    })

    it('Should allow to renounce LONG_FREEZER', async () => {
      // Renounce role
      await main.connect(addr2).renounceRole(LONG_FREEZER, addr2.address)

      // Check LONG_FREEZER renounced
      expect(await main.hasRole(LONG_FREEZER, addr2.address)).to.equal(false)
      await expect(main.connect(addr2).freezeLong()).to.be.reverted // refresh call

      // Owner should still be OWNER
      expect(await main.hasRole(LONG_FREEZER, owner.address)).to.equal(true)
    })

    it('Should renounce LONG_FREEZER automatically after 6 uses', async () => {
      // 6 uses
      await main.connect(addr2).freezeLong()
      await main.connect(addr2).freezeLong()
      await main.connect(addr2).freezeLong()
      await main.connect(addr2).freezeLong()
      await main.connect(addr2).freezeLong()
      await main.connect(addr2).freezeLong()

      // Check LONG_FREEZER renounced
      expect(await main.hasRole(LONG_FREEZER, addr2.address)).to.equal(false)
      expect(await main.longFreezes(addr2.address)).to.equal(0)
      await expect(main.connect(addr2).freezeLong()).to.be.reverted // refresh call

      // Owner should still be OWNER
      expect(await main.hasRole(LONG_FREEZER, owner.address)).to.equal(true)
    })

    it('Should allow to renounce SHORT_FREEZER if OWNER without losing OWNER', async () => {
      // Renounce role with owner
      await main.connect(owner).renounceRole(SHORT_FREEZER, owner.address)

      // Check SHORT_FREEZER renounced
      expect(await main.hasRole(SHORT_FREEZER, owner.address)).to.equal(false)

      // Owner should still be OWNER
      expect(await main.hasRole(OWNER, owner.address)).to.equal(true)

      // Can re-grant to self
      await main.connect(owner).grantRole(SHORT_FREEZER, owner.address)
      expect(await main.hasRole(SHORT_FREEZER, owner.address)).to.equal(true)
    })

    it('Should allow to renounce LONG_FREEZER if OWNER without losing OWNER', async () => {
      // Renounce role with owner
      await main.connect(owner).renounceRole(LONG_FREEZER, owner.address)

      // Check LONG_FREEZER renounced
      expect(await main.hasRole(LONG_FREEZER, owner.address)).to.equal(false)

      // Owner should still be OWNER
      expect(await main.hasRole(OWNER, owner.address)).to.equal(true)

      // Can re-grant to self
      await main.connect(owner).grantRole(LONG_FREEZER, owner.address)
      expect(await main.hasRole(LONG_FREEZER, owner.address)).to.equal(true)
    })

    it('Should allow to set short freeze properly', async () => {
      await expect(main.connect(addr2).setShortFreeze(1)).to.be.reverted
      await expect(main.connect(owner).setShortFreeze(0)).to.be.revertedWith(
        'short freeze out of range'
      )
      await expect(main.connect(owner).setShortFreeze(2592000 + 1)).to.be.revertedWith(
        'short freeze out of range'
      )
      await main.connect(owner).setShortFreeze(2592000)
      expect(await main.shortFreeze()).to.equal(2592000)
      await main.connect(owner).setShortFreeze(2)
      expect(await main.shortFreeze()).to.equal(2)
    })

    it('Should allow to set long freeze properly', async () => {
      await expect(main.connect(addr2).setLongFreeze(1)).to.be.reverted
      await expect(main.connect(owner).setLongFreeze(0)).to.be.revertedWith(
        'long freeze out of range'
      )
      await expect(main.connect(owner).setLongFreeze(31536000 + 1)).to.be.revertedWith(
        'long freeze out of range'
      )
      await main.connect(owner).setLongFreeze(31536000)
      expect(await main.longFreeze()).to.equal(31536000)

      await main.connect(owner).setLongFreeze(2)
      expect(await main.longFreeze()).to.equal(2)
    })
  })

  describe('Configuration/State #fast', () => {
    it('Should allow to update warmupPeriod if OWNER and perform validations', async () => {
      const newValue: BigNumber = bn('360')

      // Check existing value
      expect(await basketHandler.warmupPeriod()).to.equal(config.warmupPeriod)

      // If not owner cannot update
      await expect(basketHandler.connect(other).setWarmupPeriod(newValue)).to.be.reverted

      // Check value did not change
      expect(await basketHandler.warmupPeriod()).to.equal(config.warmupPeriod)

      // Update with owner
      await expect(basketHandler.connect(owner).setWarmupPeriod(newValue))
        .to.emit(basketHandler, 'WarmupPeriodSet')
        .withArgs(config.warmupPeriod, newValue)

      // Check value was updated
      expect(await basketHandler.warmupPeriod()).to.equal(newValue)

      // Cannot update with value < min
      await expect(
        basketHandler.connect(owner).setWarmupPeriod(MIN_WARMUP_PERIOD - 1)
      ).to.be.revertedWith('invalid warmupPeriod')

      // Cannot update with value > max
      await expect(
        basketHandler.connect(owner).setWarmupPeriod(MAX_WARMUP_PERIOD + 1)
      ).to.be.revertedWith('invalid warmupPeriod')
    })

    it('Should allow to update tradingDelay if OWNER and perform validations', async () => {
      const newValue: BigNumber = bn('360')

      // Check existing value
      expect(await backingManager.tradingDelay()).to.equal(config.tradingDelay)

      // If not owner cannot update
      await expect(backingManager.connect(other).setTradingDelay(newValue)).to.be.reverted

      // Check value did not change
      expect(await backingManager.tradingDelay()).to.equal(config.tradingDelay)

      // Update with owner
      await expect(backingManager.connect(owner).setTradingDelay(newValue))
        .to.emit(backingManager, 'TradingDelaySet')
        .withArgs(config.tradingDelay, newValue)

      // Check value was updated
      expect(await backingManager.tradingDelay()).to.equal(newValue)

      // Cannot update with value > max
      await expect(
        backingManager.connect(owner).setTradingDelay(MAX_TRADING_DELAY + 1)
      ).to.be.revertedWith('invalid tradingDelay')
    })

    it('Should allow to update maxTradeSlippage if OWNER and perform validations', async () => {
      const newValue: BigNumber = fp('0.02')

      // Check existing value
      expect(await backingManager.maxTradeSlippage()).to.equal(config.maxTradeSlippage)

      // If not owner cannot update
      await expect(backingManager.connect(other).setMaxTradeSlippage(newValue)).to.be.reverted

      // Check value did not change
      expect(await backingManager.maxTradeSlippage()).to.equal(config.maxTradeSlippage)

      // Update with owner
      await expect(backingManager.connect(owner).setMaxTradeSlippage(newValue))
        .to.emit(backingManager, 'MaxTradeSlippageSet')
        .withArgs(config.maxTradeSlippage, newValue)

      // Check value was updated
      expect(await backingManager.maxTradeSlippage()).to.equal(newValue)

      // Cannot update with value > max
      await expect(
        backingManager.connect(owner).setMaxTradeSlippage(MAX_TRADE_SLIPPAGE)
      ).to.be.revertedWith('invalid maxTradeSlippage')
    })

    it('Should allow to update minTradeVolume if OWNER and perform validations', async () => {
      const newValue: BigNumber = fp('0.02')

      // Check existing value
      expect(await backingManager.minTradeVolume()).to.equal(config.minTradeVolume)

      // If not owner cannot update
      await expect(backingManager.connect(other).setMinTradeVolume(newValue)).to.be.reverted

      // Check value did not change
      expect(await backingManager.minTradeVolume()).to.equal(config.minTradeVolume)

      // Update with owner
      await expect(backingManager.connect(owner).setMinTradeVolume(newValue))
        .to.emit(backingManager, 'MinTradeVolumeSet')
        .withArgs(config.minTradeVolume, newValue)

      // Check value was updated
      expect(await backingManager.minTradeVolume()).to.equal(newValue)

      // Cannot update with value > max
      await expect(
        backingManager.connect(owner).setMinTradeVolume(MAX_MIN_TRADE_VOLUME.add(1))
      ).to.be.revertedWith('invalid minTradeVolume')
    })

    it('Should allow to update backingBuffer if OWNER and perform validations', async () => {
      const newValue: BigNumber = fp('0.02')

      // Check existing value
      expect(await backingManager.backingBuffer()).to.equal(config.backingBuffer)

      // If not owner cannot update
      await expect(backingManager.connect(other).setBackingBuffer(newValue)).to.be.reverted

      // Check value did not change
      expect(await backingManager.backingBuffer()).to.equal(config.backingBuffer)

      // Update with owner
      await expect(backingManager.connect(owner).setBackingBuffer(newValue))
        .to.emit(backingManager, 'BackingBufferSet')
        .withArgs(config.backingBuffer, newValue)

      // Check value was updated
      expect(await backingManager.backingBuffer()).to.equal(newValue)

      // Cannot update with value > max
      await expect(
        backingManager.connect(owner).setBackingBuffer(MAX_BACKING_BUFFER.add(1))
      ).to.be.revertedWith('invalid backingBuffer')
    })

    it('Should perform validations on for granting allowances', async () => {
      // These should start with allowance
      expect(await token0.allowance(backingManager.address, rToken.address)).to.equal(MAX_UINT256)
      expect(await token1.allowance(backingManager.address, rToken.address)).to.equal(MAX_UINT256)
      expect(await token2.allowance(backingManager.address, rToken.address)).to.equal(MAX_UINT256)
      expect(await token3.allowance(backingManager.address, rToken.address)).to.equal(MAX_UINT256)

      // Cannot grant allowance token not registered
      await expect(
        backingManager.connect(addr1).grantRTokenAllowance(erc20s[5].address)
      ).to.be.revertedWith('erc20 unregistered')
    })

    it('Should grant allowances when paused', async () => {
      await main.connect(owner).pauseTrading()
      await main.connect(owner).pauseIssuance()
      await expect(backingManager.grantRTokenAllowance(ZERO_ADDRESS)).to.be.revertedWith(
        'erc20 unregistered'
      )
      await expect(backingManager.grantRTokenAllowance(erc20s[0].address)).to.not.be.reverted
    })

    it('Should not grant allowances when frozen', async () => {
      await main.connect(owner).freezeForever()
      await expect(backingManager.grantRTokenAllowance(ZERO_ADDRESS)).to.be.revertedWith('frozen')
    })

    it('Should return backing tokens', async () => {
      expect(await facade.basketTokens(rToken.address)).to.eql([
        token0.address,
        token1.address,
        token2.address,
        token3.address,
      ])
    })

    it('Should allow to update shortFreeze if OWNER', async () => {
      const newValue: BigNumber = bn(1)
      await main.connect(owner).grantRole(SHORT_FREEZER, addr1.address)

      // Check existing value
      expect(await main.shortFreeze()).to.equal(config.shortFreeze)

      // If not owner cannot update
      await expect(main.connect(addr1).setShortFreeze(newValue)).to.be.reverted

      // Check value did not change
      expect(await main.shortFreeze()).to.equal(config.shortFreeze)

      // Update with owner
      await expect(main.connect(owner).setShortFreeze(newValue))
        .to.emit(main, 'ShortFreezeDurationSet')
        .withArgs(config.shortFreeze, newValue)

      // Check value was updated
      expect(await main.shortFreeze()).to.equal(newValue)
    })

    it('Should allow to update longFreeze if OWNER', async () => {
      const newValue: BigNumber = bn(1)
      await main.connect(owner).grantRole(SHORT_FREEZER, addr1.address)

      // Check existing value
      expect(await main.longFreeze()).to.equal(config.longFreeze)

      // If not owner cannot update
      await expect(main.connect(addr1).setShortFreeze(newValue)).to.be.reverted

      // Check value did not change
      expect(await main.longFreeze()).to.equal(config.longFreeze)

      // Update with owner
      await expect(main.connect(owner).setLongFreeze(newValue))
        .to.emit(main, 'LongFreezeDurationSet')
        .withArgs(config.longFreeze, newValue)

      // Check value was updated
      expect(await main.longFreeze()).to.equal(newValue)
    })
  })

  describe('Asset Registry', () => {
    it('Should confirm if ERC20s are registered', async () => {
      expect(await assetRegistry.isRegistered(token0.address)).to.equal(true)
      expect(await assetRegistry.isRegistered(token1.address)).to.equal(true)
      expect(await assetRegistry.isRegistered(token2.address)).to.equal(true)
      expect(await assetRegistry.isRegistered(token3.address)).to.equal(true)

      // Try with non-registered address
      expect(await assetRegistry.isRegistered(other.address)).to.equal(false)
    })

    it('Should revert with gas error if cannot reserve 1M gas', async () => {
      expect(await assetRegistry.isRegistered(collateral0.address))

      await expect(
        assetRegistry.unregister(collateral0.address, { gasLimit: bn('1e6') })
      ).to.be.revertedWith('not enough gas to unregister safely')
    })

    it('Should be able to disableBasket during deregistration with basket size of 128', async () => {
      // Set up backup config
      await basketHandler.setBackupConfig(await ethers.utils.formatBytes32String('USD'), 1, [
        token1.address,
      ])

      // Register 128 coll
      const chainlinkFeed = <MockV3Aggregator>(
        await (await ethers.getContractFactory('MockV3Aggregator')).deploy(8, bn('1e8'))
      )
      const ERC20Factory: ContractFactory = await ethers.getContractFactory('ERC20Mock')
      const CollFactory: ContractFactory = await ethers.getContractFactory('FiatCollateral')

      const coll = []
      for (let i = 0; i < 127; i++) {
        const newToken: ERC20Mock = <ERC20Mock>(
          await ERC20Factory.deploy('NewTKN Token' + i, 'NewTKN' + i)
        )
        const newColl = await CollFactory.deploy({
          priceTimeout: PRICE_TIMEOUT,
          chainlinkFeed: chainlinkFeed.address,
          oracleError: ORACLE_ERROR,
          erc20: newToken.address,
          maxTradeVolume: config.rTokenMaxTradeVolume,
          oracleTimeout: await collateral0.oracleTimeout(),
          targetName: await ethers.utils.formatBytes32String('USD'),
          defaultThreshold: DEFAULT_THRESHOLD,
          delayUntilDefault: await collateral0.delayUntilDefault(),
        })
        await assetRegistry.connect(owner).register(newColl.address)
        coll.push(newColl)
      }

      // Register 1 gas-guzzling coll
      const newToken: ERC20Mock = <ERC20Mock>(
        await ERC20Factory.deploy('Gas Guzzling Token', 'GasTKN')
      )
      const GasGuzzlingFactory: ContractFactory = await ethers.getContractFactory(
        'GasGuzzlingFiatCollateral'
      )
      const gasGuzzlingColl = await GasGuzzlingFactory.deploy({
        priceTimeout: PRICE_TIMEOUT,
        chainlinkFeed: await collateral0.chainlinkFeed(),
        oracleError: ORACLE_ERROR,
        erc20: newToken.address,
        maxTradeVolume: config.rTokenMaxTradeVolume,
        oracleTimeout: await collateral0.oracleTimeout(),
        targetName: await ethers.utils.formatBytes32String('USD'),
        defaultThreshold: DEFAULT_THRESHOLD,
        delayUntilDefault: await collateral0.delayUntilDefault(),
      })
      await assetRegistry.connect(owner).register(gasGuzzlingColl.address)
      coll.push(gasGuzzlingColl)

      // Put all 128 coll in the basket
      const erc20s = await Promise.all(coll.map(async (c) => await c.erc20()))
      const targetAmts = erc20s.map(() => fp('1').div(128))
      expect(erc20s.length).to.equal(128)
      await basketHandler.setPrimeBasket(erc20s, targetAmts)
      await basketHandler.refreshBasket()
      expect(await basketHandler.status()).to.equal(CollateralStatus.SOUND)
      const [quoteERC20s, tokAmts] = await basketHandler.quote(fp('1'), 0)
      expect(quoteERC20s.length).to.equal(128)
      expect(tokAmts.length).to.equal(128)

      // Ensure can disableBasket
      const replacementColl = await CollFactory.deploy({
        priceTimeout: PRICE_TIMEOUT,
        chainlinkFeed: await collateral0.chainlinkFeed(),
        oracleError: ORACLE_ERROR,
        erc20: await gasGuzzlingColl.erc20(),
        maxTradeVolume: config.rTokenMaxTradeVolume,
        oracleTimeout: await collateral0.oracleTimeout(),
        targetName: await ethers.utils.formatBytes32String('USD'),
        defaultThreshold: DEFAULT_THRESHOLD,
        delayUntilDefault: await collateral0.delayUntilDefault(),
      })
      expect(await basketHandler.status()).to.equal(CollateralStatus.SOUND)

      await gasGuzzlingColl.setRevertRefPerTok(true)
      await assetRegistry.swapRegistered(replacementColl.address, { gasLimit: bn('1.1e6') })
      expect(await basketHandler.status()).to.equal(CollateralStatus.DISABLED)
      await gasGuzzlingColl.setRevertRefPerTok(false)
      await basketHandler.refreshBasket()
      expect(await basketHandler.status()).to.equal(CollateralStatus.SOUND)
      await assetRegistry.swapRegistered(gasGuzzlingColl.address, { gasLimit: bn('1.1e6') })
      await gasGuzzlingColl.setRevertRefPerTok(true)
      await assetRegistry.unregister(gasGuzzlingColl.address, { gasLimit: bn('1.1e6') })
      expect(await assetRegistry.isRegistered(gasGuzzlingColl.address)).to.equal(false)
      expect(await basketHandler.status()).to.equal(CollateralStatus.DISABLED)
      await basketHandler.refreshBasket()
      expect(await basketHandler.status()).to.equal(CollateralStatus.SOUND)
    })

    it('Should track basket status in BasketHandler when changed', async () => {
      // Check initial basket status
      expect(await basketHandler.status()).to.equal(CollateralStatus.SOUND)

      // Refreshing from SOUND -> SOUND should not track status change
      await expect(assetRegistry.refresh()).to.not.emit(basketHandler, 'BasketStatusChanged')

      // Check Status remains SOUND
      expect(await basketHandler.status()).to.equal(CollateralStatus.SOUND)

      // Set Token1 to default - 50% price reduction
      await setOraclePrice(collateral1.address, bn('0.5e8'))

      // Mark default as probable
      await expect(assetRegistry.refresh())
        .to.emit(basketHandler, 'BasketStatusChanged')
        .withArgs(CollateralStatus.SOUND, CollateralStatus.IFFY)

      // Advance time post delayUntilDefault
      await advanceTime((await collateral1.delayUntilDefault()).toString())

      // Mark default as confirmed
      await expect(assetRegistry.refresh())
        .to.emit(basketHandler, 'BasketStatusChanged')
        .withArgs(CollateralStatus.IFFY, CollateralStatus.DISABLED)

      // Check status
      expect(await basketHandler.status()).to.equal(CollateralStatus.DISABLED)
    })

    it('Should be able to track basket status', async () => {
      // Check initial basket status
      expect(await basketHandler.status()).to.equal(CollateralStatus.SOUND)

      // Refreshing from SOUND -> SOUND should not track status change
      await expect(assetRegistry.refresh()).to.not.emit(basketHandler, 'BasketStatusChanged')

      // Check Status remains SOUND
      expect(await basketHandler.status()).to.equal(CollateralStatus.SOUND)

      // Set Token1 to default - 50% price reduction
      await setOraclePrice(collateral1.address, bn('0.5e8'))

      // Mark default as probable
      await expect(assetRegistry.refresh())
        .to.emit(basketHandler, 'BasketStatusChanged')
        .withArgs(CollateralStatus.SOUND, CollateralStatus.IFFY)

      // Advance time post delayUntilDefault
      await advanceTime((await collateral1.delayUntilDefault()).toString())

      // Mark default as confirmed
      await collateral1.refresh()

      // Anyone can update status on BasketHandler
      await expect(basketHandler.trackStatus())
        .to.emit(basketHandler, 'BasketStatusChanged')
        .withArgs(CollateralStatus.IFFY, CollateralStatus.DISABLED)

      // Check status
      expect(await basketHandler.status()).to.equal(CollateralStatus.DISABLED)
    })

    it('Should allow to register Asset if OWNER', async () => {
      // Setup new Asset
      const AssetFactory: ContractFactory = await ethers.getContractFactory('Asset')
      const newAsset: Asset = <Asset>await AssetFactory.deploy(
        PRICE_TIMEOUT,
        await collateral0.chainlinkFeed(), // any feed will do
        ORACLE_ERROR,
        erc20s[5].address,
        config.rTokenMaxTradeVolume,
        1
      )

      const duplicateAsset: Asset = <Asset>(
        await AssetFactory.deploy(
          PRICE_TIMEOUT,
          ONE_ADDRESS,
          ORACLE_ERROR,
          token0.address,
          config.rTokenMaxTradeVolume,
          1
        )
      )

      // Get previous length for assets
      const previousLength = (await assetRegistry.erc20s()).length

      // Cannot add asset if not owner
      await expect(assetRegistry.connect(other).register(newAsset.address)).to.be.reverted

      // Reverts if attempting to add an existing ERC20 with different asset
      await expect(
        assetRegistry.connect(owner).register(duplicateAsset.address)
      ).to.be.revertedWith('duplicate ERC20 detected')

      // Nothing happens if attempting to register an already registered asset
      await expect(assetRegistry.connect(owner).register(aaveAsset.address)).to.not.emit(
        assetRegistry,
        'AssetRegistered'
      )

      // Check nothing changed
      let allERC20s = await assetRegistry.erc20s()
      expect(allERC20s.length).to.equal(previousLength)

      // Add new asset
      await expect(assetRegistry.connect(owner).register(newAsset.address))
        .to.emit(assetRegistry, 'AssetRegistered')
        .withArgs(erc20s[5].address, newAsset.address)

      // Check it was added
      allERC20s = await assetRegistry.erc20s()
      expect(allERC20s).to.contain(erc20s[5].address)
      expect(allERC20s.length).to.equal(previousLength + 1)
    })

    it('Should allow to unregister asset if OWNER', async () => {
      // Setup new Asset
      const AssetFactory: ContractFactory = await ethers.getContractFactory('Asset')
      const newAsset: Asset = <Asset>(
        await AssetFactory.deploy(
          PRICE_TIMEOUT,
          ONE_ADDRESS,
          ORACLE_ERROR,
          token0.address,
          config.rTokenMaxTradeVolume,
          1
        )
      )

      // Setup new asset with new ERC20
      const ERC20Factory: ContractFactory = await ethers.getContractFactory('ERC20Mock')
      const newToken: ERC20Mock = <ERC20Mock>await ERC20Factory.deploy('NewTKN Token', 'NewTKN')
      const newTokenAsset: Asset = <Asset>(
        await AssetFactory.deploy(
          PRICE_TIMEOUT,
          ONE_ADDRESS,
          ORACLE_ERROR,
          newToken.address,
          config.rTokenMaxTradeVolume,
          1
        )
      )

      // Get previous length for assets
      const previousLength = (await assetRegistry.erc20s()).length

      // Check assets
      let allERC20s = await assetRegistry.erc20s()
      expect(allERC20s).to.contain(compToken.address)
      expect(allERC20s).to.not.contain(erc20s[5].address)

      // Cannot remove asset if not owner
      await expect(assetRegistry.connect(other).unregister(compAsset.address)).to.be.reverted

      // Cannot remove asset that does not exist
      await expect(assetRegistry.connect(owner).unregister(newAsset.address)).to.be.revertedWith(
        'asset not found'
      )

      // Cannot remove asset with non-registered ERC20
      await expect(
        assetRegistry.connect(owner).unregister(newTokenAsset.address)
      ).to.be.revertedWith('no asset to unregister')

      // Check nothing changed
      allERC20s = await assetRegistry.erc20s()
      expect(allERC20s.length).to.equal(previousLength)
      expect(allERC20s).to.contain(compToken.address)
      expect(allERC20s).to.not.contain(erc20s[5].address)

      // Remove asset
      await expect(assetRegistry.connect(owner).unregister(compAsset.address))
        .to.emit(assetRegistry, 'AssetUnregistered')
        .withArgs(compToken.address, compAsset.address)

      // Check if it was removed
      allERC20s = await assetRegistry.erc20s()
      expect(allERC20s).to.not.contain(compToken.address)
      expect(allERC20s.length).to.equal(previousLength - 1)
    })

    it('Should allow to swap Asset if OWNER', async () => {
      // Setup new Asset - Reusing token
      const AssetFactory: ContractFactory = await ethers.getContractFactory('Asset')
      const newAsset: Asset = <Asset>(
        await AssetFactory.deploy(
          PRICE_TIMEOUT,
          await collateral0.chainlinkFeed(),
          ORACLE_ERROR,
          token0.address,
          config.rTokenMaxTradeVolume,
          1
        )
      )

      // Setup another one with new token (cannot be used in swap)
      const invalidAssetForSwap: Asset = <Asset>(
        await AssetFactory.deploy(
          PRICE_TIMEOUT,
          ONE_ADDRESS,
          ORACLE_ERROR,
          erc20s[5].address,
          config.rTokenMaxTradeVolume,
          1
        )
      )

      // Get previous length for assets
      const previousLength = (await assetRegistry.erc20s()).length

      // Cannot swap asset if not owner
      await expect(
        assetRegistry.connect(other).swapRegistered(newAsset.address)
      ).to.be.revertedWith('governance only')

      // Cannot swap asset if ERC20 is not registered
      await expect(
        assetRegistry.connect(owner).swapRegistered(invalidAssetForSwap.address)
      ).to.be.revertedWith('no ERC20 collision')

      // Check asset remains the same
      expect(await assetRegistry.toAsset(token0.address)).to.equal(collateral0.address)

      // Swap Asset
      await expectEvents(assetRegistry.connect(owner).swapRegistered(newAsset.address), [
        {
          contract: assetRegistry,
          name: 'AssetUnregistered',
          args: [token0.address, collateral0.address],
          emitted: true,
        },
        {
          contract: assetRegistry,
          name: 'AssetRegistered',
          args: [token0.address, newAsset.address],
          emitted: true,
        },
      ])

      // Check length is not modified and erc20 remains registered
      const allERC20s = await assetRegistry.erc20s()
      expect(allERC20s).to.contain(token0.address)
      expect(allERC20s.length).to.equal(previousLength)

      // Check asset was modified
      expect(await assetRegistry.toAsset(token0.address)).to.equal(newAsset.address)
    })

    it('Should return the Asset for an ERC20 and perform validations', async () => {
      // Reverts if ERC20 is not registered
      await expect(assetRegistry.toAsset(other.address)).to.be.revertedWith('erc20 unregistered')

      // Reverts if no registered asset - After unregister
      await expect(assetRegistry.connect(owner).unregister(rsrAsset.address))
        .to.emit(assetRegistry, 'AssetUnregistered')
        .withArgs(rsr.address, rsrAsset.address)
      await expect(assetRegistry.toAsset(rsr.address)).to.be.revertedWith('erc20 unregistered')

      // Returns correctly the asset
      expect(await assetRegistry.toAsset(rToken.address)).to.equal(rTokenAsset.address)
      expect(await assetRegistry.toAsset(aaveToken.address)).to.equal(aaveAsset.address)
      expect(await assetRegistry.toAsset(compToken.address)).to.equal(compAsset.address)
      expect(await assetRegistry.toAsset(token0.address)).to.equal(collateral0.address)
      expect(await assetRegistry.toAsset(token1.address)).to.equal(collateral1.address)
      expect(await assetRegistry.toAsset(token2.address)).to.equal(collateral2.address)
      expect(await assetRegistry.toAsset(token3.address)).to.equal(collateral3.address)
    })

    it('Should return the Collateral for an ERC20 and perform validations', async () => {
      // Reverts if ERC20 is not registered
      await expect(assetRegistry.toColl(other.address)).to.be.revertedWith('erc20 unregistered')

      // Reverts if no registered collateral - After unregister
      await assetRegistry.connect(owner).unregister(collateral0.address)
      await expect(assetRegistry.toColl(token0.address)).to.be.revertedWith('erc20 unregistered')

      // Reverts if asset is not collateral
      await expect(assetRegistry.toColl(rsr.address)).to.be.revertedWith('erc20 is not collateral')

      // Returns correctly the collaterals
      expect(await assetRegistry.toColl(token1.address)).to.equal(collateral1.address)
      expect(await assetRegistry.toColl(token2.address)).to.equal(collateral2.address)
      expect(await assetRegistry.toColl(token3.address)).to.equal(collateral3.address)
    })

    it('Should allow to register/unregister/swap Assets when frozen', async () => {
      // Setup new Asset
      const AssetFactory: ContractFactory = await ethers.getContractFactory('Asset')
      const newAsset: Asset = <Asset>await AssetFactory.deploy(
        PRICE_TIMEOUT,
        await collateral0.chainlinkFeed(), // any feed will do
        ORACLE_ERROR,
        erc20s[5].address,
        config.rTokenMaxTradeVolume,
        1
      )

      // Get previous length for assets
      const previousLength = (await assetRegistry.erc20s()).length

      // Freeze Main
      await main.connect(owner).freezeShort()

      // Add new asset
      await expect(assetRegistry.connect(owner).register(newAsset.address))
        .to.emit(assetRegistry, 'AssetRegistered')
        .withArgs(erc20s[5].address, newAsset.address)

      // Check it was added
      let allERC20s = await assetRegistry.erc20s()
      expect(allERC20s).to.contain(erc20s[5].address)
      expect(allERC20s.length).to.equal(previousLength + 1)

      // Remove asset
      await expect(assetRegistry.connect(owner).unregister(newAsset.address))
        .to.emit(assetRegistry, 'AssetUnregistered')
        .withArgs(erc20s[5].address, newAsset.address)

      // Check if it was removed
      allERC20s = await assetRegistry.erc20s()
      expect(allERC20s).to.not.contain(erc20s[5].address)
      expect(allERC20s.length).to.equal(previousLength)

      // SWAP an asset - Reusing token
      const swapAsset: Asset = <Asset>(
        await AssetFactory.deploy(
          PRICE_TIMEOUT,
          await collateral0.chainlinkFeed(),
          ORACLE_ERROR,
          token0.address,
          config.rTokenMaxTradeVolume,
          1
        )
      )

      // Swap Asset
      await expectEvents(assetRegistry.connect(owner).swapRegistered(swapAsset.address), [
        {
          contract: assetRegistry,
          name: 'AssetUnregistered',
          args: [token0.address, collateral0.address],
          emitted: true,
        },
        {
          contract: assetRegistry,
          name: 'AssetRegistered',
          args: [token0.address, swapAsset.address],
          emitted: true,
        },
      ])

      // Check length is not modified and erc20 remains registered
      allERC20s = await assetRegistry.erc20s()
      expect(allERC20s).to.contain(token0.address)
      expect(allERC20s.length).to.equal(previousLength)
    })

    context('With quantity reverting', function () {
      let InvalidRefPerTokFiatCollFactory: ContractFactory
      let revertCollateral: InvalidRefPerTokCollateralMock

      beforeEach(async function () {
        // Setup collateral that can revert on refPerTok
        InvalidRefPerTokFiatCollFactory = await ethers.getContractFactory(
          'InvalidRefPerTokCollateralMock'
        )
        revertCollateral = <InvalidRefPerTokCollateralMock>(
          await InvalidRefPerTokFiatCollFactory.deploy(
            {
              priceTimeout: PRICE_TIMEOUT,
              chainlinkFeed: await collateral2.chainlinkFeed(),
              oracleError: ORACLE_ERROR,
              erc20: erc20s[5].address,
              maxTradeVolume: config.rTokenMaxTradeVolume,
              oracleTimeout: await collateral2.oracleTimeout(),
              targetName: ethers.utils.formatBytes32String('USD'),
              defaultThreshold: DEFAULT_THRESHOLD,
              delayUntilDefault: await collateral2.delayUntilDefault(),
            },
            REVENUE_HIDING
          )
        )

        // Register new asset
        await assetRegistry.connect(owner).register(revertCollateral.address)
        await revertCollateral.refresh()
      })

      it('Should disable basket when quantity reverts on Unregister', async () => {
        // Check basket is sound
        expect(await basketHandler.status()).to.equal(CollateralStatus.SOUND)

        // Set the collateral to revert on refPerTok
        await revertCollateral.setRefPerTokRevert(true)

        // Unregister the new collateral - Will disable basket
        await assetRegistry.connect(owner).unregister(revertCollateral.address)

        // Basket is now disabled
        expect(await basketHandler.status()).to.equal(CollateralStatus.DISABLED)
      })

      it('Should disable basket when quantity reverts on Swap', async () => {
        // Check basket is sound
        expect(await basketHandler.status()).to.equal(CollateralStatus.SOUND)

        // Set the collateral to revert on refPerTok
        await revertCollateral.setRefPerTokRevert(true)

        // Attempt to swap the new collateral - Will disable basket
        await assetRegistry.connect(owner).swapRegistered(revertCollateral.address)

        // Basket is now disabled
        expect(await basketHandler.status()).to.equal(CollateralStatus.DISABLED)
      })

      it('Recognizes Sound Collateral', async () => {
        expect(await collateral1.status()).to.equal(CollateralStatus.SOUND)
        await expect(assetRegistry.register(collateral1.address)).not.be.reverted

        await revertCollateral.setStatus(CollateralStatus.DISABLED)
        expect(await revertCollateral.status()).to.equal(CollateralStatus.DISABLED)

        await expect(
          assetRegistry.connect(owner).register(revertCollateral.address)
        ).be.revertedWith('collateral not sound')
        await expect(
          assetRegistry.connect(owner).swapRegistered(revertCollateral.address)
        ).be.revertedWith('collateral not sound')
      })
    })
  })

  describe('Basket Handling', () => {
    let freshBasketHandler: TestIBasketHandler // need to have both this and regular basketHandler around
    let eurToken: ERC20Mock

    beforeEach(async () => {
      if (IMPLEMENTATION == Implementation.P0) {
        const BasketHandlerFactory = await ethers.getContractFactory('BasketHandlerP0')
        freshBasketHandler = <TestIBasketHandler>((await BasketHandlerFactory.deploy()) as unknown)
      } else if (IMPLEMENTATION == Implementation.P1) {
        const basketLib = await (await ethers.getContractFactory('BasketLibP1')).deploy()
        const BasketHandlerFactory = await ethers.getContractFactory('BasketHandlerP1', {
          libraries: { BasketLibP1: basketLib.address },
        })
        freshBasketHandler = <TestIBasketHandler>await upgrades.deployProxy(
          BasketHandlerFactory,
          [],
          {
            kind: 'uups',
            unsafeAllow: ['external-library-linking'], // BasketLibP1
          }
        )
      } else {
        throw new Error('PROTO_IMPL must be set to either `0` or `1`')
      }

      await freshBasketHandler.init(main.address, config.warmupPeriod)

      eurToken = await (await ethers.getContractFactory('ERC20Mock')).deploy('EURO Token', 'EUR')
      const FiatCollateralFactory: ContractFactory = await ethers.getContractFactory(
        'FiatCollateral'
      )
      const eurColl = <FiatCollateral>await FiatCollateralFactory.deploy({
        priceTimeout: PRICE_TIMEOUT,
        chainlinkFeed: await collateral0.chainlinkFeed(),
        oracleError: ORACLE_ERROR,
        erc20: eurToken.address,
        maxTradeVolume: config.rTokenMaxTradeVolume,
        oracleTimeout: await collateral0.oracleTimeout(),
        targetName: ethers.utils.formatBytes32String('EUR'),
        defaultThreshold: DEFAULT_THRESHOLD,
        delayUntilDefault: await collateral1.delayUntilDefault(),
      })
      await assetRegistry.connect(owner).register(eurColl.address)
    })

    it('Should not allow to set prime Basket if not OWNER', async () => {
      await expect(
        freshBasketHandler.connect(other).setPrimeBasket([token0.address], [fp('1')])
      ).to.be.revertedWith('governance only')
      await expect(
        basketHandler.connect(other).setPrimeBasket([token0.address], [fp('1')])
      ).to.be.revertedWith('governance only')
    })

    it('Should not allow to set prime Basket with invalid length', async () => {
      await expect(
        freshBasketHandler.connect(owner).setPrimeBasket([token0.address], [])
      ).to.be.revertedWith('len mismatch')
      await expect(
        basketHandler.connect(owner).setPrimeBasket([token0.address], [])
      ).to.be.revertedWith('len mismatch')
    })

    it('Should not allow to set prime Basket with non-collateral tokens', async () => {
      await expect(
        basketHandler.connect(owner).setPrimeBasket([compToken.address], [fp('1')])
      ).to.be.revertedWith('erc20 is not collateral')
      await expect(
        freshBasketHandler.connect(owner).setPrimeBasket([compToken.address], [fp('1')])
      ).to.be.revertedWith('erc20 is not collateral')
    })

    it('Should not allow to set prime Basket with duplicate ERC20s', async () => {
      await expect(
        freshBasketHandler
          .connect(owner)
          .setPrimeBasket([token0.address, token0.address], [fp('1'), fp('1')])
      ).to.be.revertedWith('contains duplicates')
      await expect(
        basketHandler
          .connect(owner)
          .setPrimeBasket([token0.address, token0.address], [fp('1'), fp('1')])
      ).to.be.revertedWith('contains duplicates')
    })

    it('Should not allow to set prime Basket with 0 address tokens', async () => {
      await expect(
        freshBasketHandler.connect(owner).setPrimeBasket([ZERO_ADDRESS], [fp('1')])
      ).to.be.revertedWith('invalid collateral')
      await expect(
        basketHandler.connect(owner).setPrimeBasket([ZERO_ADDRESS], [fp('1')])
      ).to.be.revertedWith('invalid collateral')
    })

    it('Should not allow to set prime Basket with stRSR', async () => {
      await expect(
        freshBasketHandler.connect(owner).setPrimeBasket([stRSR.address], [fp('1')])
      ).to.be.revertedWith('invalid collateral')
      await expect(
        basketHandler.connect(owner).setPrimeBasket([stRSR.address], [fp('1')])
      ).to.be.revertedWith('invalid collateral')
    })

    it('Should not allow to bypass MAX_TARGET_AMT', async () => {
      // not possible on non-fresh basketHandler
      await expect(
        freshBasketHandler.connect(owner).setPrimeBasket([token0.address], [MAX_TARGET_AMT.add(1)])
      ).to.be.revertedWith('invalid target amount; too large')
    })

    it('Should not allow to increase prime Basket weights', async () => {
      // not possible on freshBasketHandler
      await expect(
        basketHandler.connect(owner).setPrimeBasket([token0.address], [fp('1').add(1)])
      ).to.be.revertedWith('new target weights')
    })

    it('Should not allow to decrease prime Basket weights', async () => {
      // not possible on freshBasketHandler
      await expect(
        basketHandler.connect(owner).setPrimeBasket([token0.address], [fp('1').sub(1)])
      ).to.be.revertedWith('missing target weights')
    })

    it('Should not allow to set prime Basket with an empty basket', async () => {
      await expect(freshBasketHandler.connect(owner).setPrimeBasket([], [])).to.be.revertedWith(
        'empty basket'
      )
      await expect(basketHandler.connect(owner).setPrimeBasket([], [])).to.be.revertedWith(
        'empty basket'
      )
    })

    it('Should not allow to set prime Basket with a zero amount', async () => {
      await expect(
        freshBasketHandler.connect(owner).setPrimeBasket([token0.address], [0])
      ).to.be.revertedWith('invalid target amount; must be nonzero')
      await expect(
        basketHandler.connect(owner).setPrimeBasket([token0.address], [0])
      ).to.be.revertedWith('missing target weights')
    })

    it('Should be able to set exactly same basket', async () => {
      await basketHandler
        .connect(owner)
        .setPrimeBasket(
          [token0.address, token1.address, token2.address, token3.address],
          [fp('0.25'), fp('0.25'), fp('0.25'), fp('0.25')]
        )
    })

    it('Should be able to set prime basket multiple times', async () => {
      await expect(
        basketHandler
          .connect(owner)
          .setPrimeBasket([token0.address, token3.address], [fp('0.5'), fp('0.5')])
      )
        .to.emit(basketHandler, 'PrimeBasketSet')
        .withArgs(
          [token0.address, token3.address],
          [fp('0.5'), fp('0.5')],
          [ethers.utils.formatBytes32String('USD')]
        )

      await expect(basketHandler.connect(owner).setPrimeBasket([token1.address], [fp('1')]))
        .to.emit(basketHandler, 'PrimeBasketSet')
        .withArgs([token1.address], [fp('1')], [ethers.utils.formatBytes32String('USD')])

      await expect(basketHandler.connect(owner).setPrimeBasket([token2.address], [fp('1')]))
        .to.emit(basketHandler, 'PrimeBasketSet')
        .withArgs([token2.address], [fp('1')], [ethers.utils.formatBytes32String('USD')])
    })

    it('Should not allow to set prime Basket as superset of old basket', async () => {
      await assetRegistry.connect(owner).register(backupCollateral1.address)
      await expect(
        basketHandler
          .connect(owner)
          .setPrimeBasket(
            [token0.address, token1.address, token2.address, token3.address, backupToken1.address],
            [fp('0.25'), fp('0.25'), fp('0.25'), fp('0.25'), fp('0.01')]
          )
      ).to.be.revertedWith('new target weights')

      await expect(
        basketHandler
          .connect(owner)
          .setPrimeBasket(
            [token0.address, token1.address, token2.address, token3.address, eurToken.address],
            [fp('0.25'), fp('0.25'), fp('0.25'), fp('0.25'), fp('0.01')]
          )
      ).to.be.revertedWith('new target weights')
    })

    it('Should not allow to set prime Basket as subset of old basket', async () => {
      await expect(
        basketHandler
          .connect(owner)
          .setPrimeBasket(
            [token0.address, token1.address, token2.address, token3.address],
            [fp('0.25'), fp('0.25'), fp('0.25'), fp('0.24')]
          )
      ).to.be.revertedWith('missing target weights')
      await expect(
        basketHandler
          .connect(owner)
          .setPrimeBasket(
            [token0.address, token1.address, token2.address],
            [fp('0.25'), fp('0.25'), fp('0.25')]
          )
      ).to.be.revertedWith('missing target weights')
    })

    it('Should not allow to change target unit in old basket', async () => {
      await expect(
        basketHandler
          .connect(owner)
          .setPrimeBasket(
            [token0.address, token1.address, token2.address, eurToken.address],
            [fp('0.25'), fp('0.25'), fp('0.25'), fp('0.25')]
          )
      ).to.be.revertedWith('new target weights')
    })

    it('Should not allow to set prime Basket with RSR/RToken', async () => {
      await expect(
        freshBasketHandler.connect(owner).setPrimeBasket([rsr.address], [fp('1')])
      ).to.be.revertedWith('invalid collateral')
      await expect(
        basketHandler.connect(owner).setPrimeBasket([rsr.address], [fp('1')])
      ).to.be.revertedWith('invalid collateral')

      await expect(
        freshBasketHandler
          .connect(owner)
          .setPrimeBasket([token0.address, rToken.address], [fp('0.5'), fp('0.5')])
      ).to.be.revertedWith('invalid collateral')
      await expect(
        basketHandler
          .connect(owner)
          .setPrimeBasket([token0.address, rToken.address], [fp('0.5'), fp('0.5')])
      ).to.be.revertedWith('invalid collateral')
    })

    it('Should allow to set prime Basket if OWNER', async () => {
      // Set basket
      await expect(basketHandler.connect(owner).setPrimeBasket([token0.address], [fp('1')]))
        .to.emit(basketHandler, 'PrimeBasketSet')
        .withArgs([token0.address], [fp('1')], [ethers.utils.formatBytes32String('USD')])
    })

    it('Should revert if target has been changed in asset registry', async () => {
      // Swap registered asset for NEW_TARGET target
      const FiatCollateralFactory = await ethers.getContractFactory('FiatCollateral')
      const coll = <FiatCollateral>await FiatCollateralFactory.deploy({
        priceTimeout: PRICE_TIMEOUT,
        chainlinkFeed: await collateral0.chainlinkFeed(),
        oracleError: ORACLE_ERROR,
        erc20: await collateral0.erc20(),
        maxTradeVolume: config.rTokenMaxTradeVolume,
        oracleTimeout: await collateral0.oracleTimeout(),
        targetName: ethers.utils.formatBytes32String('NEW_TARGET'),
        defaultThreshold: fp('0.01'),
        delayUntilDefault: await collateral0.delayUntilDefault(),
      })
      await assetRegistry.connect(owner).swapRegistered(coll.address)

      // Should revert
      await expect(
        basketHandler
          .connect(owner)
          .setPrimeBasket(
            [token0.address, token1.address, token2.address, token3.address],
            [fp('0.25'), fp('0.25'), fp('0.25'), fp('0.25')]
          )
      ).to.be.revertedWith('new target weights')
    })

    describe('Custom Redemption', () => {
      const issueAmount = fp('10000')
      let usdcChainlink: MockV3Aggregator
      let daiChainlink: MockV3Aggregator

      beforeEach(async () => {
        usdcChainlink = await ethers.getContractAt(
          'MockV3Aggregator',
          await collateral1.chainlinkFeed()
        )
        daiChainlink = await ethers.getContractAt(
          'MockV3Aggregator',
          await collateral0.chainlinkFeed()
        )

        // register backups
        await assetRegistry.connect(owner).register(backupCollateral1.address)
        await basketHandler
          .connect(owner)
          .setBackupConfig(ethers.utils.formatBytes32String('USD'), bn(1), [backupToken1.address])
        await assetRegistry.connect(owner).register(backupCollateral2.address)

        // issue rTokens
        await token0.connect(addr1).approve(rToken.address, issueAmount)
        await token1.connect(addr1).approve(rToken.address, issueAmount)
        await token2.connect(addr1).approve(rToken.address, issueAmount)
        await token3.connect(addr1).approve(rToken.address, issueAmount)
        await rToken.connect(addr1).issue(issueAmount)
      })

      const getBalances = async (account: string, tokens: Array<ERC20Mock>) => {
        const bals: Array<BigNumber> = []
        for (const token of tokens) {
          bals.push(await token.balanceOf(account))
        }
        return bals
      }

      const expectDelta = (x: Array<BigNumber>, y: Array<BigNumber>, z: Array<BigNumber>) => {
        for (let i = 0; i < x.length; i++) {
          expect(z[i]).equal(x[i].add(y[i]))
        }
      }

      it('Should perform validations on quoteCustomRedemption', async () => {
        const basketNonces = [1, 2]
        const portions = [fp('1')]
        const amount = fp('10000')
        await expect(
          basketHandler.quoteCustomRedemption(basketNonces, portions, amount)
        ).to.be.revertedWith('bad portions len')
      })

      it('Should correctly quote the current basket, same as quote()', async () => {
        /*
          Test Quote
        */
        const basketNonces = [1]
        const portions = [fp('1')]
        const amount = fp('10000')
        const baseline = await basketHandler.quote(amount, RoundingMode.FLOOR)
        const quote = await basketHandler.quoteCustomRedemption(basketNonces, portions, amount)
        expectEqualArrays(quote.erc20s, baseline.erc20s)
        expectEqualArrays(quote.quantities, baseline.quantities)

        expect(quote.erc20s.length).equal(4)
        expect(quote.quantities.length).equal(4)

        const expectedTokens = [token0, token1, token2, token3]
        const expectedAddresses = expectedTokens.map((t) => t.address)
        const expectedQuantities = [
          fp('0.25')
            .mul(issueAmount)
            .div(await collateral0.refPerTok())
            .div(bn(`1e${18 - (await token0.decimals())}`)),
          fp('0.25')
            .mul(issueAmount)
            .div(await collateral1.refPerTok())
            .div(bn(`1e${18 - (await token1.decimals())}`)),
          fp('0.25')
            .mul(issueAmount)
            .div(await collateral2.refPerTok())
            .div(bn(`1e${18 - (await token2.decimals())}`)),
          fp('0.25')
            .mul(issueAmount)
            .div(await collateral3.refPerTok())
            .div(bn(`1e${18 - (await token3.decimals())}`)),
        ]
        expectEqualArrays(quote.erc20s, expectedAddresses)
        expectEqualArrays(quote.quantities, expectedQuantities)

        /*
          Test Custom Redemption
        */
        const balsBefore = await getBalances(addr1.address, expectedTokens)
        await rToken
          .connect(addr1)
          .redeemCustom(
            addr1.address,
            amount,
            basketNonces,
            portions,
            quote.erc20s,
            quote.quantities
          )
        const balsAfter = await getBalances(addr1.address, expectedTokens)
        expectDelta(balsBefore, baseline.quantities, balsAfter)
      })

      it('Should correctly quote a custom redemption across 2 baskets after default', async () => {
        /*
          Setup
        */
        // default usdc & refresh basket to use backup collateral
        await usdcChainlink.updateAnswer(bn('0.8e8')) // default token1
        await basketHandler.refreshBasket()
        await advanceTime(Number(config.warmupPeriod) + 1)
        expect(await basketHandler.status()).to.equal(CollateralStatus.SOUND)
        expect(await basketHandler.fullyCollateralized()).to.equal(false)

        /*
          Test Quote
        */
        const basketNonces = [1, 2]
        const portions = [fp('0.5'), fp('0.5')]
        const amount = fp('10000')
        const quote = await basketHandler.quoteCustomRedemption(basketNonces, portions, amount)

        expect(quote.erc20s.length).equal(5)
        expect(quote.quantities.length).equal(5)

        const expectedTokens = [token0, token1, token2, token3, backupToken1]
        const expectedAddresses = expectedTokens.map((t) => t.address)
        const expectedQuantities = [
          fp('0.25')
            .mul(issueAmount)
            .div(await collateral0.refPerTok())
            .div(bn(`1e${18 - (await token0.decimals())}`)),
          fp('0.125')
            .mul(issueAmount)
            .div(await collateral1.refPerTok())
            .div(bn(`1e${18 - (await token1.decimals())}`)),
          fp('0.25')
            .mul(issueAmount)
            .div(await collateral2.refPerTok())
            .div(bn(`1e${18 - (await token2.decimals())}`)),
          fp('0.25')
            .mul(issueAmount)
            .div(await collateral3.refPerTok())
            .div(bn(`1e${18 - (await token3.decimals())}`)),
          fp('0.125')
            .mul(issueAmount)
            .div(await backupCollateral1.refPerTok())
            .div(bn(`1e${18 - (await backupToken1.decimals())}`)),
        ]
        expectEqualArrays(quote.erc20s, expectedAddresses)
        expectEqualArrays(quote.quantities, expectedQuantities)

        /*
          Test Custom Redemption
        */
        const balsBefore = await getBalances(addr1.address, expectedTokens)

        // rToken is undercollateralized, no backupToken1. should fail
        await expect(
          rToken
            .connect(addr1)
            .redeemCustom(
              addr1.address,
              amount,
              basketNonces,
              portions,
              quote.erc20s,
              quote.quantities
            )
        ).revertedWith('redemption below minimum')

        // send enough backupToken1 to BackingManager to recollateralize and process redemption correctly
        await backupToken1.mint(backingManager.address, issueAmount)

        await rToken
          .connect(addr1)
          .redeemCustom(
            addr1.address,
            amount,
            basketNonces,
            portions,
            quote.erc20s,
            quote.quantities
          )
        const balsAfter = await getBalances(addr1.address, expectedTokens)
        expectDelta(balsBefore, quote.quantities, balsAfter)
      })

      it('Repeating basket nonces should not be exploitable', async () => {
        /*
          Test Quote
        */
        const basketNonces = [1, 1, 1, 1, 1, 1, 1, 1, 1, 1]
        const portions = [
          fp('0.1'),
          fp('0.1'),
          fp('0.1'),
          fp('0.1'),
          fp('0.1'),
          fp('0.1'),
          fp('0.1'),
          fp('0.1'),
          fp('0.1'),
          fp('0.1'),
        ]
        const amount = fp('10000')
        const baseline = await basketHandler.quote(amount, RoundingMode.FLOOR)
        const quote = await basketHandler.quoteCustomRedemption(basketNonces, portions, amount)
        expectEqualArrays(quote.erc20s, baseline.erc20s)
        expectEqualArrays(quote.quantities, baseline.quantities)

        /*
          Test Custom Redemption
        */
        const expectedTokens = await Promise.all(
          quote.erc20s.map(async (e) => ethers.getContractAt('ERC20Mock', e))
        )
        const balsBefore = await getBalances(addr1.address, expectedTokens)
        await rToken
          .connect(addr1)
          .redeemCustom(
            addr1.address,
            amount,
            basketNonces,
            portions,
            quote.erc20s,
            quote.quantities
          )
        const balsAfter = await getBalances(addr1.address, expectedTokens)
        expectDelta(balsBefore, baseline.quantities, balsAfter)
      })

      it('Should correctly quote a historical redemption [full basket default, multi-token-backup]', async () => {
        /*
          Setup
        */
        // add 2nd token to backup config
        await basketHandler
          .connect(owner)
          .setBackupConfig(ethers.utils.formatBytes32String('USD'), bn(2), [
            backupToken1.address,
            backupToken2.address,
          ])
        // default usdc & refresh basket to use backup collateral
        await usdcChainlink.updateAnswer(bn('0.8e8')) // default token1
        await daiChainlink.updateAnswer(bn('0.8e8')) // default token0, token2, token3
        await basketHandler.refreshBasket()
        await advanceTime(Number(config.warmupPeriod) + 1)
        expect(await basketHandler.status()).to.equal(CollateralStatus.SOUND)
        expect(await basketHandler.fullyCollateralized()).to.equal(false)

        /*
          Test Quote
        */
        const basketNonces = [1, 2]
        const portions = [fp('0.2'), fp('0.8')]
        const amount = fp('10000')
        const quote = await basketHandler.quoteCustomRedemption(basketNonces, portions, amount)

        expect(quote.erc20s.length).equal(6)
        expect(quote.quantities.length).equal(6)

        const expectedTokens = [token0, token1, token2, token3, backupToken1, backupToken2]
        const expectedAddresses = expectedTokens.map((t) => t.address)
        const expectedQuantities = [
          fp('0.05')
            .mul(issueAmount)
            .div(await collateral0.refPerTok())
            .div(bn(`1e${18 - (await token0.decimals())}`)),
          fp('0.05')
            .mul(issueAmount)
            .div(await collateral1.refPerTok())
            .div(bn(`1e${18 - (await token1.decimals())}`)),
          fp('0.05')
            .mul(issueAmount)
            .div(await collateral2.refPerTok())
            .div(bn(`1e${18 - (await token2.decimals())}`)),
          fp('0.05')
            .mul(issueAmount)
            .div(await collateral3.refPerTok())
            .div(bn(`1e${18 - (await token3.decimals())}`)),
          fp('0.40')
            .mul(issueAmount)
            .div(await backupCollateral1.refPerTok())
            .div(bn(`1e${18 - (await backupToken1.decimals())}`)),
          fp('0.40')
            .mul(issueAmount)
            .div(await backupCollateral2.refPerTok())
            .div(bn(`1e${18 - (await backupToken2.decimals())}`)),
        ]
        expectEqualArrays(quote.erc20s, expectedAddresses)
        expectEqualArrays(quote.quantities, expectedQuantities)

        /*
          Test Custom Redemption
        */
        const balsBefore = await getBalances(addr1.address, expectedTokens)
        await backupToken1.mint(backingManager.address, issueAmount)

        // rToken is undercollateralized, no backupToken2. should fail
        await expect(
          rToken
            .connect(addr1)
            .redeemCustom(
              addr1.address,
              amount,
              basketNonces,
              portions,
              quote.erc20s,
              quote.quantities
            )
        ).revertedWith('redemption below minimum')

        // send enough backupToken2 to BackingManager to recollateralize and process redemption correctly
        await backupToken2.mint(backingManager.address, issueAmount)

        await rToken
          .connect(addr1)
          .redeemCustom(
            addr1.address,
            amount,
            basketNonces,
            portions,
            quote.erc20s,
            quote.quantities
          )
        const balsAfter = await getBalances(addr1.address, expectedTokens)
        expectDelta(balsBefore, quote.quantities, balsAfter)
      })

      it('Should correctly quote historical redemption with almost all assets unregistered', async () => {
        // default usdc & refresh basket to use backup collateral
        await usdcChainlink.updateAnswer(bn('0.8e8')) // default token1
        await daiChainlink.updateAnswer(bn('0.8e8')) // default token0, token2, token3
        await basketHandler.refreshBasket()
        await advanceTime(Number(config.warmupPeriod) + 1)
        expect(await basketHandler.status()).to.equal(CollateralStatus.SOUND)
        expect(await basketHandler.fullyCollateralized()).to.equal(false)

        // Unregister everything except token0
        const erc20s = await assetRegistry.erc20s()
        for (const erc20 of erc20s) {
          if (erc20 != token0.address) {
            await assetRegistry.connect(owner).unregister(await assetRegistry.toAsset(erc20))
          }
        }

        /*
          Test Quote
        */
        const basketNonces = [1]
        const portions = [fp('1')]
        const amount = fp('10000')
        const quote = await basketHandler.quoteCustomRedemption(basketNonces, portions, amount)

        expect(quote.erc20s.length).equal(1)
        expect(quote.quantities.length).equal(1)

        const expectedAddresses = [token0.address]
        const expectedQuantities = [
          fp('0.25')
            .mul(issueAmount)
            .div(await collateral0.refPerTok())
            .div(bn(`1e${18 - (await token0.decimals())}`)),
        ]

        expectEqualArrays(quote.erc20s, expectedAddresses)
        expectEqualArrays(quote.quantities, expectedQuantities)

        /*
          Test Custom Redemption
        */
        const expectedTokens = [token0, token1, token2, token3]
        const balsBefore = await getBalances(addr1.address, expectedTokens)
        await backupToken1.mint(backingManager.address, issueAmount)

        // rToken redemption
        await expect(
          rToken
            .connect(addr1)
            .redeemCustom(
              addr1.address,
              amount,
              basketNonces,
              portions,
              expectedAddresses,
              expectedQuantities
            )
        ).to.not.be.reverted

        const balsAfter = await getBalances(addr1.address, expectedTokens)
        const expectedDelta = [expectedQuantities[0], bn('0'), bn('0'), bn('0')]
        expectDelta(balsBefore, expectedDelta, balsAfter)
      })

      it('Should correctly quote a historical redemption with an non-collateral asset', async () => {
        // default usdc & refresh basket to use backup collateral
        await usdcChainlink.updateAnswer(bn('0.8e8')) // default token1
        await daiChainlink.updateAnswer(bn('0.8e8')) // default token0, token2, token3
        await basketHandler.refreshBasket()
        await advanceTime(Number(config.warmupPeriod) + 1)
        expect(await basketHandler.status()).to.equal(CollateralStatus.SOUND)
        expect(await basketHandler.fullyCollateralized()).to.equal(false)

        // Swap collateral for asset in previous basket
        const AssetFactory: ContractFactory = await ethers.getContractFactory('Asset')
        const newAsset1: Asset = <Asset>(
          await AssetFactory.deploy(
            PRICE_TIMEOUT,
            await collateral1.chainlinkFeed(),
            ORACLE_ERROR,
            token1.address,
            config.rTokenMaxTradeVolume,
            1
          )
        )

        await assetRegistry.connect(owner).swapRegistered(newAsset1.address)

        /*
          Test Quote
        */
        const basketNonces = [1]
        const portions = [fp('1')]
        const amount = fp('10000')
        const quote = await basketHandler.quoteCustomRedemption(basketNonces, portions, amount)

        expect(quote.erc20s.length).equal(3)
        expect(quote.quantities.length).equal(3)

        const expectedTokens = [token0, token2, token3]
        const expectedAddresses = expectedTokens.map((t) => t.address)
        const expectedQuantities = [
          fp('0.25')
            .mul(issueAmount)
            .div(await collateral0.refPerTok())
            .div(bn(`1e${18 - (await token0.decimals())}`)),
          fp('0.25')
            .mul(issueAmount)
            .div(await collateral2.refPerTok())
            .div(bn(`1e${18 - (await token2.decimals())}`)),
          fp('0.25')
            .mul(issueAmount)
            .div(await collateral3.refPerTok())
            .div(bn(`1e${18 - (await token3.decimals())}`)),
        ]
        expectEqualArrays(quote.erc20s, expectedAddresses)
        expectEqualArrays(quote.quantities, expectedQuantities)

        /*
          Test Custom Redemption - Should behave as if token is not registered
        */
        const balsBefore = await getBalances(addr1.address, expectedTokens)
        await backupToken1.mint(backingManager.address, issueAmount)

        // rToken redemption
        await expect(
          rToken
            .connect(addr1)
            .redeemCustom(
              addr1.address,
              amount,
              basketNonces,
              portions,
              quote.erc20s,
              quote.quantities
            )
        ).to.not.be.reverted

        const balsAfter = await getBalances(addr1.address, expectedTokens)
        expectDelta(balsBefore, quote.quantities, balsAfter)
      })

      itP1('Should return historical basket correctly', async () => {
        const bskHandlerP1: BasketHandlerP1 = <BasketHandlerP1>(
          await ethers.getContractAt('BasketHandlerP1', basketHandler.address)
        )

        // Returns the current prime basket
        let [erc20s, quantities] = await bskHandlerP1.getHistoricalBasket(1)
        expect(erc20s.length).to.equal(4)
        expect(quantities.length).to.equal(4)
        const prevERC20s = [token0.address, token1.address, token2.address, token3.address]
        const prevQtys = [bn('0.25e18'), bn('0.25e6'), bn('0.25e18'), bn('1.25e9')]

        for (let i = 0; i < 4; i++) {
          expect(erc20s[i]).to.equal(prevERC20s[i])
          expect(quantities[i]).to.equal(prevQtys[i])
        }

        // add 2nd token to backup config
        await basketHandler
          .connect(owner)
          .setBackupConfig(ethers.utils.formatBytes32String('USD'), bn(2), [
            backupToken1.address,
            backupToken2.address,
          ])
        // default usdc & refresh basket to use backup collateral
        await usdcChainlink.updateAnswer(bn('0.8e8')) // default token1
        await daiChainlink.updateAnswer(bn('0.8e8')) // default token0, token2, token3
        await basketHandler.refreshBasket()
        await advanceTime(Number(config.warmupPeriod) + 1)
        expect(await basketHandler.status()).to.equal(CollateralStatus.SOUND)
        expect(await basketHandler.fullyCollateralized()).to.equal(false)

        // Get basket for current nonce
        ;[erc20s, quantities] = await bskHandlerP1.getHistoricalBasket(2)
        expect(erc20s.length).to.equal(2)
        expect(quantities.length).to.equal(2)
        const newERC20s = [backupToken1.address, backupToken2.address]
        const newQtys = [bn('0.5e18'), bn('0.5e18')]

        for (let i = 0; i < 2; i++) {
          expect(erc20s[i]).to.equal(newERC20s[i])
          expect(quantities[i]).to.equal(newQtys[i])
        }

        // Get basket for prior nonce - will get full quantities
        ;[erc20s, quantities] = await bskHandlerP1.getHistoricalBasket(1)
        expect(erc20s.length).to.equal(4)
        expect(quantities.length).to.equal(4)

        for (let i = 0; i < 4; i++) {
          expect(erc20s[i]).to.equal(prevERC20s[i])
          expect(quantities[i]).to.equal(prevQtys[i])
        }

        // Swap collateral for asset in previous basket
        const AssetFactory: ContractFactory = await ethers.getContractFactory('Asset')
        const newAsset1: Asset = <Asset>(
          await AssetFactory.deploy(
            PRICE_TIMEOUT,
            await collateral1.chainlinkFeed(),
            ORACLE_ERROR,
            token1.address,
            config.rTokenMaxTradeVolume,
            1
          )
        )

        await assetRegistry.connect(owner).swapRegistered(newAsset1.address)

        // Get basket for prior nonce - returns 0 qty for the non-collateral
        ;[erc20s, quantities] = await bskHandlerP1.getHistoricalBasket(1)
        expect(erc20s.length).to.equal(4)
        expect(quantities.length).to.equal(4)

        expect(erc20s).to.eql(prevERC20s)
        expect(quantities).to.eql([prevQtys[0], bn(0), prevQtys[2], prevQtys[3]])

        // Unregister that same asset
        await assetRegistry.connect(owner).unregister(newAsset1.address)

        // Returns same result as before
        ;[erc20s, quantities] = await bskHandlerP1.getHistoricalBasket(1)
        expect(erc20s).to.eql(prevERC20s)
        expect(quantities).to.eql([prevQtys[0], bn(0), prevQtys[2], prevQtys[3]])
      })
    })

    it('Should return (FIX_ZERO, FIX_MAX) for basketsHeldBy(<any account>) if the basket is empty', async () => {
      // run a fresh deployment specifically for this test
      const receipt = await (
        await deployer.deploy(
          'RTKN RToken (empty basket)',
          'RTKN (empty basket)',
          'mandate (empty basket)',
          owner.address,
          config
        )
      ).wait()
      const mainAddr = expectInReceipt(receipt, 'RTokenCreated').args.main
      const newMain: TestIMain = <TestIMain>await ethers.getContractAt('TestIMain', mainAddr)
      const emptyBasketHandler: TestIBasketHandler = <TestIBasketHandler>(
        await ethers.getContractAt('TestIBasketHandler', await newMain.basketHandler())
      )
      const busHeld = await emptyBasketHandler.basketsHeldBy(addr1.address)
      expect(busHeld[0]).to.equal(0)
      expect(busHeld[1]).to.equal(MAX_UINT192)
    })

    it('Should not allow to set backup Config if not OWNER', async () => {
      await expect(
        basketHandler
          .connect(other)
          .setBackupConfig(ethers.utils.formatBytes32String('USD'), bn(1), [token0.address])
      ).to.be.revertedWith('governance only')
    })

    it('Should not allow to set backup Config with non-collateral tokens', async () => {
      await expect(
        basketHandler
          .connect(owner)
          .setBackupConfig(ethers.utils.formatBytes32String('USD'), bn(1), [compToken.address])
      ).to.be.revertedWith('erc20 is not collateral')
    })

    it('Should not allow to set backup Config with RSR/RToken', async () => {
      await expect(
        basketHandler
          .connect(owner)
          .setBackupConfig(ethers.utils.formatBytes32String('USD'), bn(1), [rsr.address])
      ).to.be.revertedWith('invalid collateral')

      it('Should not allow to set backup Config with duplicate ERC20s', async () => {
        await expect(
          basketHandler
            .connect(owner)
            .setBackupConfig(ethers.utils.formatBytes32String('USD'), bn(1), [
              token0.address,
              token0.address,
            ])
        ).to.be.revertedWith('contains duplicates')
      })

      await expect(
        basketHandler
          .connect(owner)
          .setBackupConfig(ethers.utils.formatBytes32String('USD'), bn(1), [rToken.address])
      ).to.be.revertedWith('invalid collateral')
    })

    it('Should allow to set backup Config if OWNER', async () => {
      // Set basket
      await expect(
        basketHandler
          .connect(owner)
          .setBackupConfig(ethers.utils.formatBytes32String('USD'), bn(1), [token0.address])
      )
        .to.emit(basketHandler, 'BackupConfigSet')
        .withArgs(ethers.utils.formatBytes32String('USD'), bn(1), [token0.address])
    })

    it('Should not allow to refresh basket if not OWNER when paused', async () => {
      await main.connect(owner).pauseTrading()
      await expect(basketHandler.connect(other).refreshBasket()).to.be.revertedWith(
        'basket unrefreshable'
      )
    })

    it('Should not allow to refresh basket if not OWNER when frozen', async () => {
      await main.connect(owner).freezeForever()
      await expect(basketHandler.connect(other).refreshBasket()).to.be.revertedWith(
        'basket unrefreshable'
      )
    })

    it('Should allow anyone to refresh basket if disabled and not paused/frozen', async () => {
      // Set backup configuration
      await basketHandler
        .connect(owner)
        .setBackupConfig(ethers.utils.formatBytes32String('USD'), bn(1), [token0.address])

      // Unregister one basket collateral
      await expect(assetRegistry.connect(owner).unregister(collateral1.address)).to.emit(
        assetRegistry,
        'AssetUnregistered'
      )

      expect(await basketHandler.status()).to.equal(CollateralStatus.DISABLED)

      await expect(basketHandler.connect(other).refreshBasket()).to.emit(basketHandler, 'BasketSet')
<<<<<<< HEAD
    })

    it('Should allow to poke when trading paused', async () => {
      await main.connect(owner).pauseTrading()
      await main.connect(other).poke()
    })

=======
    })

    it('Should allow to poke when trading paused', async () => {
      await main.connect(owner).pauseTrading()
      await main.connect(other).poke()
    })

>>>>>>> 9014df32
    it('Should allow to poke when issuance paused', async () => {
      await main.connect(owner).pauseIssuance()
      await main.connect(other).poke()
    })

    it('Should allow to poke when frozen', async () => {
      await main.connect(owner).freezeForever()
      await main.connect(other).poke()
    })

    it('Should not allow to refresh basket if not OWNER when unfrozen and unpaused', async () => {
      await expect(basketHandler.connect(other).refreshBasket()).to.be.revertedWith(
        'basket unrefreshable'
      )
    })

    it('Should not allow to disable basket if not AssetRegistry', async () => {
      await expect(basketHandler.connect(owner).disableBasket()).to.be.revertedWith(
        'asset registry only'
      )
    })

    it('Should allow to call refresh Basket if OWNER and paused - No changes', async () => {
      await main.connect(owner).pauseTrading()
      // Switch basket - No backup nor default
      await expect(basketHandler.connect(owner).refreshBasket()).to.emit(basketHandler, 'BasketSet')

      // Basket remains the same in this case
      expect(await basketHandler.fullyCollateralized()).to.equal(true)
      const backing = await facade.basketTokens(rToken.address)
      expect(backing[0]).to.equal(token0.address)
      expect(backing[1]).to.equal(token1.address)
      expect(backing[2]).to.equal(token2.address)
      expect(backing[3]).to.equal(token3.address)

      expect(backing.length).to.equal(4)

      // Not updated so basket last changed is not set
      expect(await basketHandler.timestamp()).to.be.gt(bn(0))
      expect(await basketHandler.status()).to.equal(CollateralStatus.SOUND)
      await main.connect(owner).unpauseTrading()
      expect(await facadeTest.callStatic.totalAssetValue(rToken.address)).to.equal(0)
    })

    it('Should handle full collateral deregistration and disable the basket', async () => {
      // Check status
      expect(await basketHandler.status()).to.equal(CollateralStatus.SOUND)
      expect(await basketHandler.quantity(token1.address)).to.equal(basketsNeededAmts[1])

      // Set backup configuration
      await basketHandler
        .connect(owner)
        .setBackupConfig(ethers.utils.formatBytes32String('USD'), bn(1), [token0.address])

      // Unregister the basket collaterals, skipping collateral0
      await expect(assetRegistry.connect(owner).unregister(collateral1.address)).to.emit(
        assetRegistry,
        'AssetUnregistered'
      )
      await expect(assetRegistry.connect(owner).unregister(collateral2.address)).to.emit(
        assetRegistry,
        'AssetUnregistered'
      )
      await expect(assetRegistry.connect(owner).unregister(collateral3.address)).to.emit(
        assetRegistry,
        'AssetUnregistered'
      )

      expect(await basketHandler.status()).to.equal(CollateralStatus.DISABLED)

      await expect(basketHandler.refreshBasket()).to.emit(basketHandler, 'BasketSet')

      // Basket should be 100% collateral0
      const toks = await facade.basketTokens(rToken.address)
      expect(toks.length).to.equal(1)
      expect(toks[0]).to.equal(token0.address)

      // Unregister collateral0
      await expect(assetRegistry.connect(owner).unregister(collateral0.address)).to.emit(
        assetRegistry,
        'AssetUnregistered'
      )

      await expect(basketHandler.refreshBasket())
        .to.emit(basketHandler, 'BasketSet')
        .withArgs(2, [], [], true)

      expect(await basketHandler.status()).to.equal(CollateralStatus.DISABLED)
      // toks = await facade.basketTokens(rToken.address)
      // expect(await basketHandler.quantity(token1.address)).to.equal(0)
      // expect(toks.length).to.equal(0)
    })

    it('Should include value of defaulted collateral when checking basket price', async () => {
      // Check status and price
      expect(await basketHandler.status()).to.equal(CollateralStatus.SOUND)
      await expectPrice(basketHandler.address, fp('1'), ORACLE_ERROR, true)

      // Default one of the collaterals
      // Set Token1 to default - 50% price reduction
      await setOraclePrice(collateral1.address, bn('0.5e8'))

      // Mark default as probable
      await collateral1.refresh()

      // Advance time post delayUntilDefault
      await advanceTime((await collateral1.delayUntilDefault()).toString())

      // Mark default as confirmed
      await collateral1.refresh()

      // Check status and price again
      expect(await basketHandler.status()).to.equal(CollateralStatus.DISABLED)

      // Check BU price -- 1/4 of the basket has lost half its value
      await expectPrice(basketHandler.address, fp('0.875'), ORACLE_ERROR, true)

      // Set collateral1 price to [0, FIX_MAX]
      await advanceTime(ORACLE_TIMEOUT.add(PRICE_TIMEOUT).toString())
      await setOraclePrice(collateral0.address, bn('1e8'))
      await assetRegistry.refresh()

      // Check BU price -- 1/4 of the basket has lost all its value
      const asset = await ethers.getContractAt('Asset', basketHandler.address)
      const [lowPrice, highPrice] = await asset.price()
      expect(lowPrice).to.be.closeTo(fp('0.75'), fp('0.75').div(100)) // within 1%
      expect(highPrice).to.equal(MAX_UINT192)

      // Set basket config
      await expect(
        basketHandler
          .connect(owner)
          .setBackupConfig(ethers.utils.formatBytes32String('USD'), bn(1), [
            token0.address,
            token2.address,
            token3.address,
          ])
      ).to.emit(basketHandler, 'BackupConfigSet')

      // After basket refresh, price should increase
      await basketHandler.refreshBasket()

      // Check BU price
      await expectPrice(basketHandler.address, fp('1'), ORACLE_ERROR, true)
    })

    it('Should handle collateral with price = 0 when checking basket price', async () => {
      // Check status and price
      expect(await basketHandler.status()).to.equal(CollateralStatus.SOUND)
      await expectPrice(basketHandler.address, fp('1'), ORACLE_ERROR, true)

      // Set fallback to 0 for one of the collaterals (swapping the collateral)
      const ZeroPriceATokenFiatCollateralFactory: ContractFactory = await ethers.getContractFactory(
        'InvalidATokenFiatCollateralMock'
      )
      const newColl2 = <ATokenFiatCollateral>await ZeroPriceATokenFiatCollateralFactory.deploy(
        {
          priceTimeout: PRICE_TIMEOUT,
          chainlinkFeed: await collateral2.chainlinkFeed(),
          oracleError: ORACLE_ERROR,
          erc20: await collateral2.erc20(),
          maxTradeVolume: await collateral2.maxTradeVolume(),
          oracleTimeout: await collateral2.oracleTimeout(),
          targetName: ethers.utils.formatBytes32String('USD'),
          defaultThreshold: DEFAULT_THRESHOLD,
          delayUntilDefault: await collateral2.delayUntilDefault(),
        },
        REVENUE_HIDING
      )

      // Swap collateral
      await assetRegistry.connect(owner).swapRegistered(newColl2.address)

      // Set price = 0, which hits 3 of our 4 collateral in the basket
      await setOraclePrice(newColl2.address, bn('0'))
      await advanceTime(ORACLE_TIMEOUT.add(PRICE_TIMEOUT).toString())
      await setOraclePrice(collateral1.address, bn('1e8'))

      // Check status and price again
      const p = await basketHandler.price()
      expect(p[0]).to.be.closeTo(fp('1').div(4), fp('1').div(4).div(100)) // within 1%
      expect(p[0]).to.be.lt(fp('1').div(4))
      expect(p[1]).to.equal(MAX_UINT192)
    })

    it('Should handle a collateral (price * quantity) overflow', async () => {
      // Swap in mock collateral with overflowing price
      const MockableCollateralFactory: ContractFactory = await ethers.getContractFactory(
        'MockableCollateral'
      )
      const newColl = <MockableCollateral>await MockableCollateralFactory.deploy(
        {
          priceTimeout: PRICE_TIMEOUT,
          chainlinkFeed: await collateral2.chainlinkFeed(),
          oracleError: ORACLE_ERROR,
          erc20: await collateral2.erc20(),
          maxTradeVolume: await collateral2.maxTradeVolume(),
          oracleTimeout: await collateral2.oracleTimeout(),
          targetName: ethers.utils.formatBytes32String('USD'),
          defaultThreshold: DEFAULT_THRESHOLD,
          delayUntilDefault: await collateral2.delayUntilDefault(),
        },
        REVENUE_HIDING
      )
      await assetRegistry.connect(owner).swapRegistered(newColl.address)
      await advanceTime(ORACLE_TIMEOUT.add(PRICE_TIMEOUT).toString())
      await newColl.setTargetPerRef(1)
<<<<<<< HEAD
      await expectUnpriced(basketHandler.address)
=======
      await freshBasketHandler.setPrimeBasket([await newColl.erc20()], [fp('1000')])
      await freshBasketHandler.refreshBasket()

      // Expect [something > 0, FIX_MAX]
      const bh = await ethers.getContractAt('Asset', basketHandler.address)
      const [lowPrice, highPrice] = await bh.price()
      expect(lowPrice).to.be.gt(0)
      expect(highPrice).to.equal(MAX_UINT192)
>>>>>>> 9014df32
    })

    it('Should handle overflow in price calculation and return [FIX_MAX, FIX_MAX] - case 1', async () => {
      // Swap collateral with one that can have refPerTok modified
      const InvalidRefPerTokFiatCollFactory = await ethers.getContractFactory(
        'InvalidRefPerTokCollateralMock'
      )
      const newColl = <InvalidRefPerTokCollateralMock>await InvalidRefPerTokFiatCollFactory.deploy(
        {
          priceTimeout: PRICE_TIMEOUT,
          chainlinkFeed: await collateral2.chainlinkFeed(),
          oracleError: ORACLE_ERROR,
          erc20: await collateral2.erc20(),
          maxTradeVolume: config.rTokenMaxTradeVolume,
          oracleTimeout: await collateral2.oracleTimeout(),
          targetName: ethers.utils.formatBytes32String('USD'),
          defaultThreshold: DEFAULT_THRESHOLD,
          delayUntilDefault: await collateral2.delayUntilDefault(),
        },
        REVENUE_HIDING
      )

      // Register collateral
      await assetRegistry.connect(owner).swapRegistered(newColl.address)
      await newColl.refresh()

      // Set basket with single collateral
      await freshBasketHandler.connect(owner).setPrimeBasket([token2.address], [fp('1000')])

      // Change basket - valid at this point
      await freshBasketHandler.connect(owner).refreshBasket()

      // Set refPerTok = 1
      await newColl.setRate(bn(1))

      const newPrice: BigNumber = MAX_UINT192.div(bn('1e10'))
      await setOraclePrice(collateral2.address, newPrice.sub(newPrice.div(100))) // oracle error

      const [lowPrice, highPrice] = await freshBasketHandler.price()
      expect(lowPrice).to.equal(MAX_UINT192)
      expect(highPrice).to.equal(MAX_UINT192)
    })

    it('Should handle overflow in price calculation and return [FIX_MAX, FIX_MAX] - case 2', async () => {
      // Set basket with single collateral
      await freshBasketHandler.connect(owner).setPrimeBasket([token0.address], [fp('1.1')])
      await freshBasketHandler.refreshBasket()

      const newPrice: BigNumber = MAX_UINT192.div(bn('1e10'))
      await setOraclePrice(collateral0.address, newPrice.sub(newPrice.div(100))) // oracle error

      const [lowPrice, highPrice] = await freshBasketHandler.price()
      expect(lowPrice).to.equal(MAX_UINT192)
      expect(highPrice).to.equal(MAX_UINT192)
    })

    it('Should distinguish between price/lotPrice', async () => {
      // Set basket with single collateral
      await basketHandler.connect(owner).setPrimeBasket([token0.address], [fp('1')])
      await basketHandler.refreshBasket()

      await collateral0.refresh()
      const [low, high] = await collateral0.price()
      await setOraclePrice(collateral0.address, MAX_UINT256.div(2)) // oracle error

      // lotPrice() should begin at 100%
      let [lowPrice, highPrice] = await basketHandler.price()
      let [lotLowPrice, lotHighPrice] = await basketHandler.lotPrice()
      expect(lowPrice).to.equal(0)
      expect(highPrice).to.equal(MAX_UINT192)
      expect(lotLowPrice).to.be.eq(low)
      expect(lotHighPrice).to.be.eq(high)

      // Advance time past 100% period -- lotPrice() should begin to fall
      await advanceTime(await collateral0.oracleTimeout())
      ;[lowPrice, highPrice] = await basketHandler.price()
      ;[lotLowPrice, lotHighPrice] = await basketHandler.lotPrice()
      expect(lowPrice).to.equal(0)
      expect(highPrice).to.equal(MAX_UINT192)
      expect(lotLowPrice).to.be.closeTo(low, low.div(bn('1e5'))) // small decay expected
      expect(lotLowPrice).to.be.lt(low)
      expect(lotHighPrice).to.be.closeTo(high, high.div(bn('1e5'))) // small decay expected
      expect(lotHighPrice).to.be.lt(high)
    })

    it('Should disable basket on asset deregistration + return quantities correctly', async () => {
      // Check values
      expect(await facadeTest.wholeBasketsHeldBy(rToken.address, addr1.address)).to.equal(
        initialBal.mul(4)
      ) // only 0.25 of each required
      expect(await facadeTest.wholeBasketsHeldBy(rToken.address, addr2.address)).to.equal(
        initialBal.mul(4)
      ) // only 0.25 of each required
      expect(await facadeTest.wholeBasketsHeldBy(rToken.address, other.address)).to.equal(0)
      expect(await basketHandler.status()).to.equal(CollateralStatus.SOUND)

      // Swap a token for a non-collateral asset
      const AssetFactory: ContractFactory = await ethers.getContractFactory('Asset')
      const newAsset: Asset = <Asset>(
        await AssetFactory.deploy(
          PRICE_TIMEOUT,
          await collateral1.chainlinkFeed(),
          ORACLE_ERROR,
          token1.address,
          config.rTokenMaxTradeVolume,
          1
        )
      )
      // Swap Asset
      await expectEvents(assetRegistry.connect(owner).swapRegistered(newAsset.address), [
        {
          contract: assetRegistry,
          name: 'AssetUnregistered',
          args: [token1.address, collateral1.address],
          emitted: true,
        },
        {
          contract: assetRegistry,
          name: 'AssetRegistered',
          args: [token1.address, newAsset.address],
          emitted: true,
        },
        { contract: basketHandler, name: 'BasketSet', args: [1, [], [], true], emitted: true },
      ])
      expect(await basketHandler.status()).to.equal(CollateralStatus.DISABLED)

      // Check values - All zero
      expect(await facadeTest.wholeBasketsHeldBy(rToken.address, addr1.address)).to.equal(0)
      expect(await facadeTest.wholeBasketsHeldBy(rToken.address, addr1.address)).to.equal(0)
      expect(await facadeTest.wholeBasketsHeldBy(rToken.address, other.address)).to.equal(0)

      // Check quantities for non-collateral asset
      expect(await basketHandler.quantity(token0.address)).to.equal(basketsNeededAmts[0])
      expect(await basketHandler.quantity(token1.address)).to.equal(0)
      expect(await basketHandler.quantity(token2.address)).to.equal(basketsNeededAmts[2])
      expect(await basketHandler.quantity(token3.address)).to.equal(basketsNeededAmts[3].mul(50))

      // Swap basket should not find valid basket because no backup config
      await expect(basketHandler.refreshBasket())
        .to.emit(basketHandler, 'BasketSet')
        .withArgs(1, [], [], true)

      // Check values - All zero
      expect(await facadeTest.wholeBasketsHeldBy(rToken.address, addr1.address)).to.equal(0)
      expect(await facadeTest.wholeBasketsHeldBy(rToken.address, addr1.address)).to.equal(0)
      expect(await facadeTest.wholeBasketsHeldBy(rToken.address, other.address)).to.equal(0)

      // Set basket config
      await expect(
        basketHandler
          .connect(owner)
          .setBackupConfig(ethers.utils.formatBytes32String('USD'), bn(2), [
            token0.address,
            token2.address,
            token3.address,
          ])
      ).to.emit(basketHandler, 'BackupConfigSet')

      // Swap basket should now find valid basket
      await expect(basketHandler.refreshBasket())
        .to.emit(basketHandler, 'BasketSet')
        .withArgs(2, [], [], false)

      // Check values - Should no longer be zero
      expect(await facadeTest.wholeBasketsHeldBy(rToken.address, addr1.address)).to.not.equal(0)
      expect(await facadeTest.wholeBasketsHeldBy(rToken.address, addr2.address)).to.not.equal(0)
      expect(await facadeTest.wholeBasketsHeldBy(rToken.address, other.address)).to.equal(0)

      // Unregister 2 tokens from the basket
      await expect(assetRegistry.connect(owner).unregister(newAsset.address)).to.not.emit(
        basketHandler,
        'BasketSet'
      )
      await expect(assetRegistry.connect(owner).unregister(collateral3.address))
        .to.emit(basketHandler, 'BasketSet')
        .withArgs(2, [], [], true)

      // Check values - All zero
      expect(await facadeTest.wholeBasketsHeldBy(rToken.address, addr1.address)).to.equal(0)
      expect(await facadeTest.wholeBasketsHeldBy(rToken.address, addr2.address)).to.equal(0)
      expect(await facadeTest.wholeBasketsHeldBy(rToken.address, other.address)).to.equal(0)

      expect(await basketHandler.quantity(token3.address)).to.equal(0)

      // Swap basket should now find valid basket
      await expect(basketHandler.refreshBasket())
        .to.emit(basketHandler, 'BasketSet')
        .withArgs(3, [], [], false)

      // Check values
      expect(await facadeTest.wholeBasketsHeldBy(rToken.address, addr1.address)).to.equal(
        initialBal.mul(2)
      ) // 0.5 of each
      expect(await facadeTest.wholeBasketsHeldBy(rToken.address, addr2.address)).to.equal(
        initialBal.mul(2)
      ) // 0.5 of each
      expect(await facadeTest.wholeBasketsHeldBy(rToken.address, other.address)).to.equal(0)

      expect(await basketHandler.quantity(token0.address)).to.equal(basketsNeededAmts[0].mul(2))
      expect(await basketHandler.quantity(token1.address)).to.equal(0)
      expect(await basketHandler.quantity(token2.address)).to.equal(basketsNeededAmts[0].mul(2))
      expect(await basketHandler.quantity(token3.address)).to.equal(0)

      // Finish emptying basket
      await expect(assetRegistry.connect(owner).unregister(collateral0.address)).to.emit(
        assetRegistry,
        'AssetUnregistered'
      )
      await expect(assetRegistry.connect(owner).unregister(collateral2.address)).to.emit(
        assetRegistry,
        'AssetUnregistered'
      )

      // Should be empty basket
      await expect(basketHandler.refreshBasket())
        .to.emit(basketHandler, 'BasketSet')
        .withArgs(3, [], [], true)

      // Check values - All zero
      expect(await facadeTest.wholeBasketsHeldBy(rToken.address, addr1.address)).to.equal(0)
      expect(await facadeTest.wholeBasketsHeldBy(rToken.address, addr2.address)).to.equal(0)
      expect(await facadeTest.wholeBasketsHeldBy(rToken.address, other.address)).to.equal(0)

      expect(await basketHandler.quantity(token0.address)).to.equal(0)
      expect(await basketHandler.quantity(token1.address)).to.equal(0)
      expect(await basketHandler.quantity(token2.address)).to.equal(0)
      expect(await basketHandler.quantity(token3.address)).to.equal(0)
    })

    it('Should return FIX_MAX quantity for collateral when refPerTok = 0', async () => {
      expect(await basketHandler.quantity(token2.address)).to.equal(basketsNeededAmts[2])

      // Set Token2 to hard default - Zero rate
      await token2.setExchangeRate(fp('0'))
      await collateral2.refresh()
      expect(await basketHandler.quantity(token2.address)).to.equal(MAX_UINT192)
    })

    it('Should return no basketsHeld when collateral is disabled', async () => {
      expect(await facadeTest.wholeBasketsHeldBy(rToken.address, addr1.address)).to.equal(
        initialBal.mul(4)
      )

      // Set Token2 to hard default - Zero rate
      await token2.setExchangeRate(fp('0'))
      await collateral2.refresh()
      expect(await facadeTest.wholeBasketsHeldBy(rToken.address, addr1.address)).to.equal(0)
    })

    it('Should return no basketsHeld when refPerTok = 0', async () => {
      expect(await facadeTest.wholeBasketsHeldBy(rToken.address, addr1.address)).to.equal(
        initialBal.mul(4)
      )

      // Swap collateral with one that can have refPerTok = 0 without defaulting
      const InvalidRefPerTokFiatCollFactory = await ethers.getContractFactory(
        'InvalidRefPerTokCollateralMock'
      )
      const newColl = <InvalidRefPerTokCollateralMock>await InvalidRefPerTokFiatCollFactory.deploy(
        {
          priceTimeout: PRICE_TIMEOUT,
          chainlinkFeed: await collateral2.chainlinkFeed(),
          oracleError: ORACLE_ERROR,
          erc20: await collateral2.erc20(),
          maxTradeVolume: config.rTokenMaxTradeVolume,
          oracleTimeout: await collateral2.oracleTimeout(),
          targetName: ethers.utils.formatBytes32String('USD'),
          defaultThreshold: DEFAULT_THRESHOLD,
          delayUntilDefault: await collateral2.delayUntilDefault(),
        },
        REVENUE_HIDING
      )

      await assetRegistry.connect(owner).swapRegistered(newColl.address)
      await newColl.refresh()

      // Change basket - valid at this point
      await basketHandler.connect(owner).refreshBasket()

      // Set refPerTok = 0
      await newColl.setRate(bn(0))

      expect(await facadeTest.wholeBasketsHeldBy(rToken.address, addr1.address)).to.equal(0)
    })

    it('Should return FIX_MAX as basket price in case of 1st overflow (for individual collateral)', async () => {
      expect(await basketHandler.quantity(token2.address)).to.equal(basketsNeededAmts[2])

      // Set RefperTok = 0
      await token2.setExchangeRate(fp('0'))
      await collateral2.refresh()
      expect(await basketHandler.quantity(token2.address)).to.equal(MAX_UINT192)

      // Check BU price
      await expectPrice(basketHandler.address, fp('0.75'), ORACLE_ERROR, true)
    })

    it('Should return FIX_MAX as basket price in case of 2nd overflow (for individual collateral)', async () => {
      expect(await basketHandler.quantity(token2.address)).to.equal(basketsNeededAmts[2])

      // Swap out collateral plugin for one that can return a 0 price without raising FIX_MAX
      const ATokenCollateralFactory = await ethers.getContractFactory('ATokenFiatCollateral')
      const coll = <ATokenFiatCollateral>await ATokenCollateralFactory.deploy(
        {
          priceTimeout: PRICE_TIMEOUT,
          chainlinkFeed: await collateral2.chainlinkFeed(),
          oracleError: ORACLE_ERROR,
          erc20: await collateral2.erc20(),
          maxTradeVolume: config.rTokenMaxTradeVolume,
          oracleTimeout: await collateral2.oracleTimeout(),
          targetName: ethers.utils.formatBytes32String('USD'),
          defaultThreshold: DEFAULT_THRESHOLD,
          delayUntilDefault: await collateral2.delayUntilDefault(),
        },
        REVENUE_HIDING
      )

      await assetRegistry.connect(owner).swapRegistered(coll.address)
      await basketHandler.refreshBasket()

      // Set RefperTok = 0
      await token2.setExchangeRate(fp('0'))
      await coll.refresh()
      // await assetRegistry.refresh()
      expect(await basketHandler.quantity(token2.address)).to.equal(MAX_UINT192)

      // Check BU price
      await expectPrice(basketHandler.address, fp('0.75'), ORACLE_ERROR, true)
    })

    it('Should not put backup tokens with different targetName in the basket', async () => {
      // Swap out collateral for bad target name
      const CollFactory = await ethers.getContractFactory('FiatCollateral')
      const newColl = await CollFactory.deploy({
        priceTimeout: PRICE_TIMEOUT,
        chainlinkFeed: await collateral0.chainlinkFeed(),
        oracleError: ORACLE_ERROR,
        erc20: token0.address,
        maxTradeVolume: config.rTokenMaxTradeVolume,
        oracleTimeout: await collateral0.oracleTimeout(),
        targetName: await ethers.utils.formatBytes32String('NEW TARGET'),
        defaultThreshold: DEFAULT_THRESHOLD,
        delayUntilDefault: await collateral0.delayUntilDefault(),
      })

      await assetRegistry.connect(owner).swapRegistered(newColl.address)

      // Change basket
      await basketHandler.connect(owner).refreshBasket()

      // New basket should be disabled since no basket backup config
      expect(await basketHandler.status()).to.equal(CollateralStatus.DISABLED)

      // Set basket backup config
      await expect(
        basketHandler
          .connect(owner)
          .setBackupConfig(ethers.utils.formatBytes32String('USD'), bn(2), [
            token0.address,
            token2.address,
            token3.address,
          ])
      ).to.emit(basketHandler, 'BackupConfigSet')

      // Change basket
      await basketHandler.connect(owner).refreshBasket()

      // New basket should not contain token0
      const newBasket = await facade.basketTokens(rToken.address)
      for (let i = 0; i < newBasket.length; i++) {
        expect(newBasket[i]).to.not.equal(token0.address)
      }
    })

    it('Should skip over IFFY collateral in switchBasket', async () => {
      // Set up IFFY collateral
      await setOraclePrice(collateral1.address, bn('0.5'))
      await assetRegistry.refresh()
      expect(await collateral1.status()).to.equal(CollateralStatus.IFFY)

      // Set basket backup config
      await expect(
        basketHandler
          .connect(owner)
          .setBackupConfig(ethers.utils.formatBytes32String('USD'), bn(2), [
            token0.address, // still SOUND
            token1.address,
          ])
      ).to.emit(basketHandler, 'BackupConfigSet')

      // Change basket
      expect(await basketHandler.status()).to.equal(CollateralStatus.IFFY)
      await basketHandler.connect(owner).refreshBasket()
      expect(await basketHandler.status()).to.equal(CollateralStatus.SOUND)
      const [tokens] = await basketHandler.quote(fp('1'), 0)
      expect(tokens.length).to.equal(3)
      expect(tokens[0]).to.not.equal(collateral1.address)
      expect(tokens[1]).to.not.equal(collateral1.address)
      expect(tokens[2]).to.not.equal(collateral1.address)
    })
  })

  describeP1('BackingManagerP1', () => {
    it('Should allow to cache components', async () => {
      const bckMgrP1: BackingManagerP1 = await ethers.getContractAt(
        'BackingManagerP1',
        backingManager.address
      )
      await expect(bckMgrP1.cacheComponents()).to.not.be.reverted
    })
  })

  describeP1('RevenueTraderP1', () => {
    it('Should allow to cache components', async () => {
      const rsrTrader: RevenueTraderP1 = await ethers.getContractAt(
        'RevenueTraderP1',
        await main.rsrTrader()
      )
      await expect(rsrTrader.cacheComponents()).to.not.be.reverted
    })
  })

  describeGas('Gas Reporting', () => {
    it('Asset Registry - Refresh', async () => {
      // Basket handler can run refresh
      await whileImpersonating(basketHandler.address, async (bhsigner) => {
        await snapshotGasCost(assetRegistry.connect(bhsigner).refresh())
      })
    })

    it('Asset Registry - Register Asset', async () => {
      const chainlinkFeed = <MockV3Aggregator>(
        await (await ethers.getContractFactory('MockV3Aggregator')).deploy(8, bn('1e8'))
      )

      // Setup new Assets
      const AssetFactory: ContractFactory = await ethers.getContractFactory('Asset')
      const newAsset: Asset = <Asset>(
        await AssetFactory.deploy(
          PRICE_TIMEOUT,
          chainlinkFeed.address,
          ORACLE_ERROR,
          erc20s[5].address,
          config.rTokenMaxTradeVolume,
          1
        )
      )
      const newAsset2: Asset = <Asset>(
        await AssetFactory.deploy(
          PRICE_TIMEOUT,
          chainlinkFeed.address,
          ORACLE_ERROR,
          erc20s[6].address,
          config.rTokenMaxTradeVolume,
          1
        )
      )

      // Add new asset
      await snapshotGasCost(assetRegistry.connect(owner).register(newAsset.address))

      // Add another asset
      await snapshotGasCost(assetRegistry.connect(owner).register(newAsset2.address))
    })

    it('Asset Registry - Unregister Asset', async () => {
      const chainlinkFeed = <MockV3Aggregator>(
        await (await ethers.getContractFactory('MockV3Aggregator')).deploy(8, bn('1e8'))
      )

      // Setup new Assets
      const AssetFactory: ContractFactory = await ethers.getContractFactory('Asset')
      const newAsset: Asset = <Asset>(
        await AssetFactory.deploy(
          PRICE_TIMEOUT,
          chainlinkFeed.address,
          ORACLE_ERROR,
          erc20s[5].address,
          config.rTokenMaxTradeVolume,
          1
        )
      )
      const newAsset2: Asset = <Asset>(
        await AssetFactory.deploy(
          PRICE_TIMEOUT,
          chainlinkFeed.address,
          ORACLE_ERROR,
          erc20s[6].address,
          config.rTokenMaxTradeVolume,
          1
        )
      )

      // Add new asset
      await assetRegistry.connect(owner).register(newAsset.address)

      // Add another asset
      await assetRegistry.connect(owner).register(newAsset2.address)

      // Unregister both
      await snapshotGasCost(assetRegistry.connect(owner).unregister(newAsset.address))
      await snapshotGasCost(assetRegistry.connect(owner).unregister(newAsset2.address))
    })

    it('Asset Registry - Swap Registered Asset', async () => {
      const chainlinkFeed = <MockV3Aggregator>(
        await (await ethers.getContractFactory('MockV3Aggregator')).deploy(8, bn('1e8'))
      )

      // Swap in replacement asset
      const AssetFactory: ContractFactory = await ethers.getContractFactory('Asset')
      const replacementAsset: Asset = <Asset>(
        await AssetFactory.deploy(
          PRICE_TIMEOUT,
          chainlinkFeed.address,
          ORACLE_ERROR,
          erc20s[0].address,
          config.rTokenMaxTradeVolume,
          1
        )
      )

      // Swap for replacementAsset
      await snapshotGasCost(assetRegistry.connect(owner).swapRegistered(replacementAsset.address))
    })
  })
})<|MERGE_RESOLUTION|>--- conflicted
+++ resolved
@@ -2633,7 +2633,6 @@
       expect(await basketHandler.status()).to.equal(CollateralStatus.DISABLED)
 
       await expect(basketHandler.connect(other).refreshBasket()).to.emit(basketHandler, 'BasketSet')
-<<<<<<< HEAD
     })
 
     it('Should allow to poke when trading paused', async () => {
@@ -2641,15 +2640,6 @@
       await main.connect(other).poke()
     })
 
-=======
-    })
-
-    it('Should allow to poke when trading paused', async () => {
-      await main.connect(owner).pauseTrading()
-      await main.connect(other).poke()
-    })
-
->>>>>>> 9014df32
     it('Should allow to poke when issuance paused', async () => {
       await main.connect(owner).pauseIssuance()
       await main.connect(other).poke()
@@ -2857,18 +2847,7 @@
       await assetRegistry.connect(owner).swapRegistered(newColl.address)
       await advanceTime(ORACLE_TIMEOUT.add(PRICE_TIMEOUT).toString())
       await newColl.setTargetPerRef(1)
-<<<<<<< HEAD
       await expectUnpriced(basketHandler.address)
-=======
-      await freshBasketHandler.setPrimeBasket([await newColl.erc20()], [fp('1000')])
-      await freshBasketHandler.refreshBasket()
-
-      // Expect [something > 0, FIX_MAX]
-      const bh = await ethers.getContractAt('Asset', basketHandler.address)
-      const [lowPrice, highPrice] = await bh.price()
-      expect(lowPrice).to.be.gt(0)
-      expect(highPrice).to.equal(MAX_UINT192)
->>>>>>> 9014df32
     })
 
     it('Should handle overflow in price calculation and return [FIX_MAX, FIX_MAX] - case 1', async () => {
@@ -2923,35 +2902,6 @@
       const [lowPrice, highPrice] = await freshBasketHandler.price()
       expect(lowPrice).to.equal(MAX_UINT192)
       expect(highPrice).to.equal(MAX_UINT192)
-    })
-
-    it('Should distinguish between price/lotPrice', async () => {
-      // Set basket with single collateral
-      await basketHandler.connect(owner).setPrimeBasket([token0.address], [fp('1')])
-      await basketHandler.refreshBasket()
-
-      await collateral0.refresh()
-      const [low, high] = await collateral0.price()
-      await setOraclePrice(collateral0.address, MAX_UINT256.div(2)) // oracle error
-
-      // lotPrice() should begin at 100%
-      let [lowPrice, highPrice] = await basketHandler.price()
-      let [lotLowPrice, lotHighPrice] = await basketHandler.lotPrice()
-      expect(lowPrice).to.equal(0)
-      expect(highPrice).to.equal(MAX_UINT192)
-      expect(lotLowPrice).to.be.eq(low)
-      expect(lotHighPrice).to.be.eq(high)
-
-      // Advance time past 100% period -- lotPrice() should begin to fall
-      await advanceTime(await collateral0.oracleTimeout())
-      ;[lowPrice, highPrice] = await basketHandler.price()
-      ;[lotLowPrice, lotHighPrice] = await basketHandler.lotPrice()
-      expect(lowPrice).to.equal(0)
-      expect(highPrice).to.equal(MAX_UINT192)
-      expect(lotLowPrice).to.be.closeTo(low, low.div(bn('1e5'))) // small decay expected
-      expect(lotLowPrice).to.be.lt(low)
-      expect(lotHighPrice).to.be.closeTo(high, high.div(bn('1e5'))) // small decay expected
-      expect(lotHighPrice).to.be.lt(high)
     })
 
     it('Should disable basket on asset deregistration + return quantities correctly', async () => {
