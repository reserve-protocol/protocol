--- conflicted
+++ resolved
@@ -1689,31 +1689,19 @@
   })
 
   describe('Basket Handling', () => {
-<<<<<<< HEAD
-    let reweightableBH: TestIBasketHandler // need to have both this and regular basketHandler around
-=======
     let indexBH: TestIBasketHandler // need to have both this and regular basketHandler around
->>>>>>> 212cbd55
     let eurToken: ERC20Mock
 
     const newBasketHandler = async (): Promise<TestIBasketHandler> => {
       if (IMPLEMENTATION == Implementation.P0) {
         const BasketHandlerFactory = await ethers.getContractFactory('BasketHandlerP0')
-<<<<<<< HEAD
-        reweightableBH = <TestIBasketHandler>((await BasketHandlerFactory.deploy()) as unknown)
-=======
         return <TestIBasketHandler>((await BasketHandlerFactory.deploy()) as unknown)
->>>>>>> 212cbd55
       } else if (IMPLEMENTATION == Implementation.P1) {
         const basketLib = await (await ethers.getContractFactory('BasketLibP1')).deploy()
         const BasketHandlerFactory = await ethers.getContractFactory('BasketHandlerP1', {
           libraries: { BasketLibP1: basketLib.address },
         })
-<<<<<<< HEAD
-        reweightableBH = <TestIBasketHandler>await upgrades.deployProxy(BasketHandlerFactory, [], {
-=======
         return <TestIBasketHandler>await upgrades.deployProxy(BasketHandlerFactory, [], {
->>>>>>> 212cbd55
           kind: 'uups',
           unsafeAllow: ['external-library-linking'], // BasketLibP1
         })
@@ -1722,13 +1710,9 @@
       }
     }
 
-<<<<<<< HEAD
-      await reweightableBH.init(main.address, config.warmupPeriod, config.reweightable)
-=======
     beforeEach(async () => {
       indexBH = await newBasketHandler()
       await indexBH.init(main.address, config.warmupPeriod, true)
->>>>>>> 212cbd55
 
       eurToken = await (await ethers.getContractFactory('ERC20Mock')).deploy('EURO Token', 'EUR')
       const FiatCollateralFactory: ContractFactory = await ethers.getContractFactory(
@@ -1750,11 +1734,7 @@
 
     it('Should not allow to set prime Basket if not OWNER', async () => {
       await expect(
-<<<<<<< HEAD
-        reweightableBH.connect(other).setPrimeBasket([token0.address], [fp('1')])
-=======
         indexBH.connect(other).setPrimeBasket([token0.address], [fp('1')])
->>>>>>> 212cbd55
       ).to.be.revertedWith('governance only')
       await expect(
         basketHandler.connect(other).setPrimeBasket([token0.address], [fp('1')])
@@ -1772,11 +1752,7 @@
         'len mismatch'
       )
       await expect(
-<<<<<<< HEAD
-        reweightableBH.connect(owner).setPrimeBasket([token0.address], [])
-=======
         basketHandler.connect(owner).setPrimeBasket([token0.address], [])
->>>>>>> 212cbd55
       ).to.be.revertedWith('len mismatch')
       await expect(
         indexBH.connect(owner).forceSetPrimeBasket([token0.address], [])
@@ -1791,9 +1767,6 @@
         basketHandler.connect(owner).setPrimeBasket([compToken.address], [fp('1')])
       ).to.be.revertedWith('erc20 is not collateral')
       await expect(
-<<<<<<< HEAD
-        reweightableBH.connect(owner).setPrimeBasket([compToken.address], [fp('1')])
-=======
         indexBH.connect(owner).setPrimeBasket([compToken.address], [fp('1')])
       ).to.be.revertedWith('erc20 is not collateral')
       await expect(
@@ -1801,20 +1774,15 @@
       ).to.be.revertedWith('erc20 is not collateral')
       await expect(
         indexBH.connect(owner).forceSetPrimeBasket([compToken.address], [fp('1')])
->>>>>>> 212cbd55
       ).to.be.revertedWith('erc20 is not collateral')
     })
 
     it('Should not allow to set prime Basket with duplicate ERC20s', async () => {
       await expect(
-<<<<<<< HEAD
-        reweightableBH
-=======
         indexBH.connect(owner).setPrimeBasket([token0.address, token0.address], [fp('1'), fp('1')])
       ).to.be.revertedWith('contains duplicates')
       await expect(
         basketHandler
->>>>>>> 212cbd55
           .connect(owner)
           .setPrimeBasket([token0.address, token0.address], [fp('1'), fp('1')])
       ).to.be.revertedWith('contains duplicates')
@@ -1832,11 +1800,7 @@
 
     it('Should not allow to set prime Basket with 0 address tokens', async () => {
       await expect(
-<<<<<<< HEAD
-        reweightableBH.connect(owner).setPrimeBasket([ZERO_ADDRESS], [fp('1')])
-=======
         indexBH.connect(owner).setPrimeBasket([ZERO_ADDRESS], [fp('1')])
->>>>>>> 212cbd55
       ).to.be.revertedWith('invalid collateral')
       await expect(
         basketHandler.connect(owner).setPrimeBasket([ZERO_ADDRESS], [fp('1')])
@@ -1851,11 +1815,7 @@
 
     it('Should not allow to set prime Basket with stRSR', async () => {
       await expect(
-<<<<<<< HEAD
-        reweightableBH.connect(owner).setPrimeBasket([stRSR.address], [fp('1')])
-=======
         indexBH.connect(owner).setPrimeBasket([stRSR.address], [fp('1')])
->>>>>>> 212cbd55
       ).to.be.revertedWith('invalid collateral')
       await expect(
         basketHandler.connect(owner).setPrimeBasket([stRSR.address], [fp('1')])
@@ -1871,23 +1831,15 @@
     it('Should not allow to bypass MAX_TARGET_AMT', async () => {
       // not possible on non-fresh basketHandler
       await expect(
-<<<<<<< HEAD
-        reweightableBH.connect(owner).setPrimeBasket([token0.address], [MAX_TARGET_AMT.add(1)])
-=======
         indexBH.connect(owner).setPrimeBasket([token0.address], [MAX_TARGET_AMT.add(1)])
       ).to.be.revertedWith('invalid target amount; too large')
       await expect(
         indexBH.connect(owner).forceSetPrimeBasket([token0.address], [MAX_TARGET_AMT.add(1)])
->>>>>>> 212cbd55
       ).to.be.revertedWith('invalid target amount; too large')
     })
 
     it('Should not allow to increase prime Basket weights', async () => {
-<<<<<<< HEAD
-      // not possible on reweightableBH
-=======
       // not possible on indexBH
->>>>>>> 212cbd55
       await expect(
         basketHandler.connect(owner).setPrimeBasket([token0.address], [fp('1').add(1)])
       ).to.be.revertedWith('new target weights')
@@ -1897,11 +1849,7 @@
     })
 
     it('Should not allow to decrease prime Basket weights', async () => {
-<<<<<<< HEAD
-      // not possible on reweightableBH
-=======
       // not possible on indexBH
->>>>>>> 212cbd55
       await expect(
         basketHandler.connect(owner).setPrimeBasket([token0.address], [fp('1').sub(1)])
       ).to.be.revertedWith('missing target weights')
@@ -1911,12 +1859,8 @@
     })
 
     it('Should not allow to set prime Basket with an empty basket', async () => {
-<<<<<<< HEAD
-      await expect(reweightableBH.connect(owner).setPrimeBasket([], [])).to.be.revertedWith(
-=======
       await expect(indexBH.connect(owner).setPrimeBasket([], [])).to.be.revertedWith('empty basket')
       await expect(basketHandler.connect(owner).setPrimeBasket([], [])).to.be.revertedWith(
->>>>>>> 212cbd55
         'empty basket'
       )
       await expect(indexBH.connect(owner).forceSetPrimeBasket([], [])).to.be.revertedWith(
@@ -1935,11 +1879,7 @@
         basketHandler.connect(owner).setPrimeBasket([token0.address], [0])
       ).to.be.revertedWith('missing target weights')
       await expect(
-<<<<<<< HEAD
-        reweightableBH.connect(owner).setPrimeBasket([token0.address], [0])
-=======
         indexBH.connect(owner).forceSetPrimeBasket([token0.address], [0])
->>>>>>> 212cbd55
       ).to.be.revertedWith('invalid target amount; must be nonzero')
       await expect(
         basketHandler.connect(owner).forceSetPrimeBasket([token0.address], [0])
@@ -2125,22 +2065,14 @@
 
     it('Should not allow to set prime Basket with RSR/RToken', async () => {
       await expect(
-<<<<<<< HEAD
-        reweightableBH.connect(owner).setPrimeBasket([rsr.address], [fp('1')])
-=======
         indexBH.connect(owner).setPrimeBasket([rsr.address], [fp('1')])
->>>>>>> 212cbd55
       ).to.be.revertedWith('invalid collateral')
       await expect(
         basketHandler.connect(owner).setPrimeBasket([rsr.address], [fp('1')])
       ).to.be.revertedWith('invalid collateral')
 
       await expect(
-<<<<<<< HEAD
-        reweightableBH
-=======
         indexBH
->>>>>>> 212cbd55
           .connect(owner)
           .setPrimeBasket([token0.address, rToken.address], [fp('0.5'), fp('0.5')])
       ).to.be.revertedWith('invalid collateral')
@@ -3173,17 +3105,10 @@
       await newColl.refresh()
 
       // Set basket with single collateral
-<<<<<<< HEAD
-      await reweightableBH.connect(owner).setPrimeBasket([token2.address], [fp('1000')])
-
-      // Change basket - valid at this point
-      await reweightableBH.connect(owner).refreshBasket()
-=======
       await indexBH.connect(owner).setPrimeBasket([token2.address], [fp('1000')])
 
       // Change basket - valid at this point
       await indexBH.connect(owner).refreshBasket()
->>>>>>> 212cbd55
 
       // Set refPerTok = 1
       await newColl.setRate(bn(1))
@@ -3191,33 +3116,20 @@
       const newPrice: BigNumber = MAX_UINT192.div(bn('1e10'))
       await setOraclePrice(collateral2.address, newPrice.sub(newPrice.div(100))) // oracle error
 
-<<<<<<< HEAD
-      const [lowPrice, highPrice] = await reweightableBH.price()
-=======
       const [lowPrice, highPrice] = await indexBH.price()
->>>>>>> 212cbd55
       expect(lowPrice).to.equal(MAX_UINT192)
       expect(highPrice).to.equal(MAX_UINT192)
     })
 
     it('Should handle overflow in price calculation and return [FIX_MAX, FIX_MAX] - case 2', async () => {
       // Set basket with single collateral
-<<<<<<< HEAD
-      await reweightableBH.connect(owner).setPrimeBasket([token0.address], [fp('1.1')])
-      await reweightableBH.refreshBasket()
-=======
       await indexBH.connect(owner).setPrimeBasket([token0.address], [fp('1.1')])
       await indexBH.refreshBasket()
->>>>>>> 212cbd55
 
       const newPrice: BigNumber = MAX_UINT192.div(bn('1e10'))
       await setOraclePrice(collateral0.address, newPrice.sub(newPrice.div(100))) // oracle error
 
-<<<<<<< HEAD
-      const [lowPrice, highPrice] = await reweightableBH.price()
-=======
       const [lowPrice, highPrice] = await indexBH.price()
->>>>>>> 212cbd55
       expect(lowPrice).to.equal(MAX_UINT192)
       expect(highPrice).to.equal(MAX_UINT192)
     })
