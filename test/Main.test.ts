--- conflicted
+++ resolved
@@ -2194,30 +2194,6 @@
       expect(tokAmts[1]).to.equal(fp('0.5'))
     })
 
-<<<<<<< HEAD
-    it('Should not normalize by price when the current basket is unsound', async () => {
-      await indexBH.connect(owner).setPrimeBasket([token0.address], [fp('1')])
-      await indexBH.connect(owner).refreshBasket()
-      await setOraclePrice(collateral0.address, fp('0.5'))
-      await assetRegistry.refresh()
-      expect(await collateral0.status()).to.equal(CollateralStatus.IFFY)
-      expect(await collateral1.status()).to.equal(CollateralStatus.SOUND)
-      await expect(
-        indexBH.connect(owner).setPrimeBasket([token1.address], [fp('1')])
-      ).to.be.revertedWith('unsound basket')
-    })
-
-    it('Should not normalize by price if the new collateral is unsound', async () => {
-      await indexBH.connect(owner).setPrimeBasket([token0.address], [fp('1')])
-      await indexBH.connect(owner).refreshBasket()
-      await setOraclePrice(collateral1.address, fp('0.5'))
-      await assetRegistry.refresh()
-      expect(await collateral0.status()).to.equal(CollateralStatus.SOUND)
-      expect(await collateral1.status()).to.equal(CollateralStatus.IFFY)
-      await expect(
-        indexBH.connect(owner).setPrimeBasket([token1.address], [fp('1')])
-      ).to.be.revertedWith('unsound new collateral')
-=======
     it('Should handle unpriced asset in normalization', async () => {
       await indexBH.connect(owner).setPrimeBasket([token0.address], [fp('1')])
       await indexBH.connect(owner).refreshBasket()
@@ -2232,7 +2208,6 @@
           .connect(owner)
           .setPrimeBasket([token0.address, eurToken.address], [fp('1'), fp('0.25')])
       ).to.be.revertedWith('unsound basket')
->>>>>>> bc812104
     })
 
     describe('Custom Redemption', () => {
