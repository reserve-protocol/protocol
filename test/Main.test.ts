import { loadFixture, setStorageAt } from '@nomicfoundation/hardhat-network-helpers'
import { SignerWithAddress } from '@nomiclabs/hardhat-ethers/signers'
import { expect } from 'chai'
import { BigNumber, ContractFactory } from 'ethers'
import { ethers, upgrades } from 'hardhat'
import {
  IConfig,
  MAX_TRADING_DELAY,
  MAX_TRADE_SLIPPAGE,
  MAX_BACKING_BUFFER,
  MAX_TARGET_AMT,
  MAX_MIN_TRADE_VOLUME,
  MIN_WARMUP_PERIOD,
  MAX_WARMUP_PERIOD,
  IComponents,
} from '../common/configuration'
import {
  CollateralStatus,
  RoundingMode,
  ZERO_ADDRESS,
  ONE_ADDRESS,
  MAX_UINT256,
  OWNER,
  SHORT_FREEZER,
  LONG_FREEZER,
  PAUSER,
  MAX_UINT192,
} from '../common/constants'
import { expectEqualArrays } from './utils/matchers'
import { expectInIndirectReceipt, expectInReceipt, expectEvents } from '../common/events'
import { expectPrice, expectUnpriced, setOraclePrice } from './utils/oracles'
import { bn, fp } from '../common/numbers'
import {
  Asset,
  ATokenFiatCollateral,
  BackingManagerP1,
  BasketHandlerP1,
  CTokenFiatCollateral,
  DutchTrade,
  CTokenMock,
  ERC20Mock,
  FacadeTest,
  FiatCollateral,
  GnosisMock,
  GnosisTrade,
  IAssetRegistry,
  InvalidRefPerTokCollateralMock,
  MockV3Aggregator,
  MockableCollateral,
  RevenueTraderP1,
  RTokenAsset,
  StaticATokenMock,
  TestIBackingManager,
  TestIBasketHandler,
  TestIBroker,
  TestIDeployer,
  TestIDistributor,
  TestIFacade,
  TestIFurnace,
  TestIMain,
  TestIRevenueTrader,
  TestIRToken,
  TestIStRSR,
  USDCMock,
} from '../typechain'
import { whileImpersonating } from './utils/impersonation'
import {
  Collateral,
  defaultFixture,
  Implementation,
  IMPLEMENTATION,
  ORACLE_ERROR,
  DECAY_DELAY,
  ORACLE_TIMEOUT,
  PRICE_TIMEOUT,
  REVENUE_HIDING,
} from './fixtures'
import snapshotGasCost from './utils/snapshotGasCost'
import { advanceTime } from './utils/time'
import { useEnv } from '#/utils/env'
import { mintCollaterals } from './utils/tokens'

const DEFAULT_THRESHOLD = fp('0.01') // 1%

const itP1 = IMPLEMENTATION == Implementation.P1 ? it : it.skip

const describeP1 = IMPLEMENTATION == Implementation.P1 ? describe : describe.skip

const describeGas =
  IMPLEMENTATION == Implementation.P1 && useEnv('REPORT_GAS') ? describe.only : describe.skip

const oldBHInterface = [
  'function quote(uint192,uint8) view returns (address[] erc20s,uint256[] quantities)',
  'function price() view returns (uint192 low,uint192 high)',
]

describe(`MainP${IMPLEMENTATION} contract`, () => {
  let owner: SignerWithAddress
  let addr1: SignerWithAddress
  let addr2: SignerWithAddress
  let other: SignerWithAddress

  // Deployer contract
  let deployer: TestIDeployer

  // Assets
  let collateral: Collateral[]

  // Non-backing assets
  let rsr: ERC20Mock
  let rsrAsset: Asset
  let compToken: ERC20Mock
  let compAsset: Asset
  let aaveToken: ERC20Mock
  let aaveAsset: Asset

  // Trading
  let gnosis: GnosisMock
  let broker: TestIBroker
  let rsrTrader: TestIRevenueTrader
  let rTokenTrader: TestIRevenueTrader

  // Tokens and Assets
  let initialBal: BigNumber
  let token0: ERC20Mock
  let token1: USDCMock
  let token2: StaticATokenMock
  let token3: CTokenMock
  let backupToken1: ERC20Mock
  let backupToken2: ERC20Mock
  let collateral0: FiatCollateral
  let collateral1: FiatCollateral
  let collateral2: ATokenFiatCollateral
  let collateral3: CTokenFiatCollateral
  let backupCollateral1: FiatCollateral
  let backupCollateral2: FiatCollateral
  let erc20s: ERC20Mock[]
  let basketsNeededAmts: BigNumber[]

  // Config values
  let config: IConfig

  // Contracts to retrieve after deploy
  let rToken: TestIRToken
  let rTokenAsset: RTokenAsset
  let stRSR: TestIStRSR
  let furnace: TestIFurnace
  let main: TestIMain
  let facade: TestIFacade
  let facadeTest: FacadeTest
  let assetRegistry: IAssetRegistry
  let backingManager: TestIBackingManager
  let basketHandler: TestIBasketHandler
  let distributor: TestIDistributor

  let basket: Collateral[]

  beforeEach(async () => {
    ;[owner, addr1, addr2, other] = await ethers.getSigners()
    // Deploy fixture
    ;({
      rsr,
      rsrAsset,
      compToken,
      aaveToken,
      compAsset,
      aaveAsset,
      erc20s,
      collateral,
      basket,
      basketsNeededAmts,
      config,
      deployer,
      main,
      assetRegistry,
      backingManager,
      basketHandler,
      distributor,
      rToken,
      rTokenAsset,
      furnace,
      stRSR,
      gnosis,
      broker,
      facade,
      facadeTest,
      rsrTrader,
      rTokenTrader,
    } = await loadFixture(defaultFixture))
    token0 = <ERC20Mock>erc20s[collateral.indexOf(basket[0])]
    token1 = <USDCMock>erc20s[collateral.indexOf(basket[1])]
    token2 = <StaticATokenMock>erc20s[collateral.indexOf(basket[2])]
    token3 = <CTokenMock>erc20s[collateral.indexOf(basket[3])]

    backupToken1 = erc20s[2] // USDT
    backupCollateral1 = <FiatCollateral>collateral[2]

    backupToken2 = erc20s[3] // BUSD
    backupCollateral2 = <FiatCollateral>collateral[3]

    collateral0 = <FiatCollateral>basket[0]
    collateral1 = <FiatCollateral>basket[1]
    collateral2 = <ATokenFiatCollateral>basket[2]
    collateral3 = <CTokenFiatCollateral>basket[3]

    // Mint initial balances
    initialBal = bn('1000000e18')
    await mintCollaterals(owner, [addr1, addr2], initialBal, basket)
  })

  const swapBasketHandlerIn = async (bh: TestIBasketHandler) => {
    await setStorageAt(main.address, 204, bh.address)
    if (IMPLEMENTATION == Implementation.P1) {
      await setStorageAt(rToken.address, 355, bh.address)
      await setStorageAt(backingManager.address, 302, bh.address)
      await setStorageAt(assetRegistry.address, 201, bh.address)
    }
  }

  describe('Deployment #fast', () => {
    it('Should setup Main correctly', async () => {
      // Auth roles
      expect(await main.hasRole(OWNER, owner.address)).to.equal(true)
      expect(await main.hasRole(SHORT_FREEZER, owner.address)).to.equal(true)
      expect(await main.hasRole(LONG_FREEZER, owner.address)).to.equal(true)
      expect(await main.longFreezes(owner.address)).to.equal(6)
      expect(await main.hasRole(PAUSER, owner.address)).to.equal(true)
      expect(await main.hasRole(OWNER, deployer.address)).to.equal(false)
      expect(await main.hasRole(SHORT_FREEZER, deployer.address)).to.equal(false)
      expect(await main.hasRole(LONG_FREEZER, deployer.address)).to.equal(false)
      expect(await main.hasRole(PAUSER, deployer.address)).to.equal(false)
      expect(await main.getRoleAdmin(OWNER)).to.equal(OWNER)
      expect(await main.getRoleAdmin(SHORT_FREEZER)).to.equal(OWNER)
      expect(await main.getRoleAdmin(LONG_FREEZER)).to.equal(OWNER)
      expect(await main.getRoleAdmin(PAUSER)).to.equal(OWNER)

      // Should start unfrozen and unpaused
      expect(await main.tradingPaused()).to.equal(false)
      expect(await main.tradingPausedOrFrozen()).to.equal(false)
      expect(await main.issuancePaused()).to.equal(false)
      expect(await main.issuancePausedOrFrozen()).to.equal(false)
      expect(await main.frozen()).to.equal(false)

      // Components
      expect(await main.stRSR()).to.equal(stRSR.address)
      expect(await main.rToken()).to.equal(rToken.address)
      expect(await main.assetRegistry()).to.equal(assetRegistry.address)
      expect(await main.basketHandler()).to.equal(basketHandler.address)
      expect(await main.backingManager()).to.equal(backingManager.address)
      expect(await main.distributor()).to.equal(distributor.address)
      expect(await main.furnace()).to.equal(furnace.address)
      expect(await main.broker()).to.equal(broker.address)
      expect(await main.rsrTrader()).to.equal(rsrTrader.address)
      expect(await main.rTokenTrader()).to.equal(rTokenTrader.address)

      // Configuration
      const [rTokenTotal, rsrTotal] = await distributor.totals()
      expect(rTokenTotal).to.equal(bn(4000))
      expect(rsrTotal).to.equal(bn(6000))
      expect(await main.shortFreeze()).to.equal(config.shortFreeze)
      expect(await main.longFreeze()).to.equal(config.longFreeze)

      // Check configurations for internal components
      expect(await backingManager.tradingDelay()).to.equal(config.tradingDelay)
      expect(await backingManager.maxTradeSlippage()).to.equal(config.maxTradeSlippage)
      expect(await backingManager.backingBuffer()).to.equal(config.backingBuffer)
      expect(await basketHandler.warmupPeriod()).to.equal(config.warmupPeriod)

      // Should have semver version from deployer
      expect(await main.version()).to.equal(await deployer.version())
    })

    it('Should register ERC20s and Assets/Collateral correctly', async () => {
      // RSR
      expect(await assetRegistry.toAsset(rsr.address)).to.equal(rsrAsset.address)
      expect(await rsrAsset.erc20()).to.equal(rsr.address)
      expect(await main.rsr()).to.equal(rsr.address)

      // RToken
      expect(await assetRegistry.toAsset(rToken.address)).to.equal(rTokenAsset.address)
      expect(await rTokenAsset.erc20()).to.equal(rToken.address)
      expect(await main.rToken()).to.equal(rToken.address)

      // Check assets/collateral
      const ERC20s = await assetRegistry.erc20s()
      expect(ERC20s[0]).to.equal(rToken.address)
      expect(ERC20s[1]).to.equal(rsr.address)
      expect(ERC20s[2]).to.equal(aaveToken.address)
      expect(ERC20s[3]).to.equal(compToken.address)

      const initialTokens: string[] = await Promise.all(
        basket.map(async (c): Promise<string> => {
          return await c.erc20()
        })
      )
      expect(ERC20s.slice(4)).to.eql(initialTokens)
      expect(ERC20s.length).to.eql((await facade.basketTokens(rToken.address)).length + 4)

      // Assets
      expect(await assetRegistry.toAsset(ERC20s[0])).to.equal(rTokenAsset.address)
      expect(await assetRegistry.toAsset(ERC20s[1])).to.equal(rsrAsset.address)
      expect(await assetRegistry.toAsset(ERC20s[2])).to.equal(aaveAsset.address)
      expect(await assetRegistry.toAsset(ERC20s[3])).to.equal(compAsset.address)
      expect(await assetRegistry.toAsset(ERC20s[4])).to.equal(collateral0.address)
      expect(await assetRegistry.toAsset(ERC20s[5])).to.equal(collateral1.address)
      expect(await assetRegistry.toAsset(ERC20s[6])).to.equal(collateral2.address)
      expect(await assetRegistry.toAsset(ERC20s[7])).to.equal(collateral3.address)

      // Collaterals
      expect(await assetRegistry.toColl(ERC20s[4])).to.equal(collateral0.address)
      expect(await assetRegistry.toColl(ERC20s[5])).to.equal(collateral1.address)
      expect(await assetRegistry.toColl(ERC20s[6])).to.equal(collateral2.address)
      expect(await assetRegistry.toColl(ERC20s[7])).to.equal(collateral3.address)
    })

    it('Should register Basket correctly', async () => {
      // Basket
      expect(await basketHandler.fullyCollateralized()).to.equal(true)
      const backing = await facade.basketTokens(rToken.address)
      expect(backing[0]).to.equal(token0.address)
      expect(backing[1]).to.equal(token1.address)
      expect(backing[2]).to.equal(token2.address)
      expect(backing[3]).to.equal(token3.address)

      expect(backing.length).to.equal(4)

      // Check other values

      expect(await basketHandler.timestamp()).to.be.gt(bn(0))
      expect(await basketHandler.status()).to.equal(CollateralStatus.SOUND)
      expect(await facadeTest.callStatic.totalAssetValue(rToken.address)).to.equal(0)

      // Check BU price
      await expectPrice(basketHandler.address, fp('1'), ORACLE_ERROR, true)
    })
  })

  describe('Initialization #fast', () => {
    let components: Parameters<typeof main.init>[0]

    beforeEach(async () => {
      components = {
        rToken: rToken.address,
        stRSR: stRSR.address,
        assetRegistry: assetRegistry.address,
        basketHandler: basketHandler.address,
        backingManager: backingManager.address,
        distributor: distributor.address,
        rsrTrader: rsrTrader.address,
        rTokenTrader: rTokenTrader.address,
        furnace: furnace.address,
        broker: broker.address,
      }
    })

    it('Should not allow to initialize Main twice', async () => {
      await expect(main.init(components, rsr.address, 1, 1)).to.be.revertedWith(
        'Initializable: contract is already initialized'
      )
    })

    it('Should prevent granting roles to the zero address', async () => {
      await expect(main.connect(owner).grantRole(PAUSER, ZERO_ADDRESS)).to.be.revertedWith(
        'cannot grant role to address 0'
      )
    })

    it('Should not allow to initialize components twice', async () => {
      // Attempt to reinitialize - Asset Registry
      const assets = [rTokenAsset.address, rsrAsset.address, compAsset.address, aaveAsset.address]
      await expect(assetRegistry.init(main.address, assets)).to.be.revertedWith(
        'Initializable: contract is already initialized'
      )

      // Attempt to reinitialize - Backing Manager
      await expect(
        backingManager.init(
          main.address,
          config.tradingDelay,
          config.backingBuffer,
          config.maxTradeSlippage,
          config.minTradeVolume
        )
      ).to.be.revertedWith('Initializable: contract is already initialized')

      // Attempt to reinitialize - Basket Handler
      await expect(
<<<<<<< HEAD
        basketHandler.init(main.address, config.warmupPeriod, config.reweightable)
=======
        basketHandler.init(
          main.address,
          config.warmupPeriod,
          config.reweightable,
          config.enableIssuancePremium
        )
>>>>>>> 72fc1f6e
      ).to.be.revertedWith('Initializable: contract is already initialized')

      // Attempt to reinitialize - Distributor
      await expect(distributor.init(main.address, config.dist)).to.be.revertedWith(
        'Initializable: contract is already initialized'
      )

      // Attempt to reinitialize - RSR Trader
      await expect(
        rsrTrader.init(main.address, rsr.address, config.maxTradeSlippage, config.minTradeVolume)
      ).to.be.revertedWith('Initializable: contract is already initialized')

      // Attempt to reinitialize - RToken Trader
      await expect(
        rTokenTrader.init(
          main.address,
          rToken.address,
          config.maxTradeSlippage,
          config.minTradeVolume
        )
      ).to.be.revertedWith('Initializable: contract is already initialized')

      // Attempt to reinitialize - Furnace
      await expect(furnace.init(main.address, config.rewardRatio)).to.be.revertedWith(
        'Initializable: contract is already initialized'
      )

      // Attempt to reinitialize - Broker
      const GnosisTradeFactory: ContractFactory = await ethers.getContractFactory('GnosisTrade')
      const gnosisTrade: GnosisTrade = <GnosisTrade>await GnosisTradeFactory.deploy()
      const DutchTradeFactory: ContractFactory = await ethers.getContractFactory('DutchTrade')
      const dutchTrade: DutchTrade = <DutchTrade>await DutchTradeFactory.deploy()
      await expect(
        broker.init(
          main.address,
          gnosis.address,
          gnosisTrade.address,
          config.batchAuctionLength,
          dutchTrade.address,
          config.dutchAuctionLength
        )
      ).to.be.revertedWith('Initializable: contract is already initialized')

      // Attempt to reinitialize - RToken
      await expect(
        rToken.init(
          main.address,
          'RTKN RToken',
          'RTKN',
          'Manifesto',
          config.issuanceThrottle,
          config.redemptionThrottle
        )
      ).to.be.revertedWith('Initializable: contract is already initialized')

      // Attempt to reinitialize - StRSR
      await expect(
        stRSR.init(
          main.address,
          'stRTKNRSR Token',
          'stRTKNRSR',
          config.unstakingDelay,
          config.rewardRatio,
          config.withdrawalLeak
        )
      ).to.be.revertedWith('Initializable: contract is already initialized')
    })

    it('Should perform validations on init', async () => {
      const validateComponentAddress = async (
        mainInstance: TestIMain,
        components: IComponents,
        name: keyof IComponents,
        desc: string
      ) => {
        const prevValue = components[name]
        components[name] = ZERO_ADDRESS
        await expect(mainInstance.init(components, rsr.address, 1, 1)).to.be.revertedWith(
          `invalid ${desc} address`
        )
        components[name] = prevValue
      }
      // Distributor validation - Set invalid distribution
      const invalidDistConfig = { ...config }
      invalidDistConfig.dist = { rTokenDist: bn(0), rsrDist: bn(0) }

      await expect(
        deployer.deploy('RTKN RToken', 'RTKN', 'mandate', owner.address, invalidDistConfig)
      ).to.be.revertedWith('totals too low')

      // Create a new instance of Main
      const MainFactory: ContractFactory = await ethers.getContractFactory(`MainP${IMPLEMENTATION}`)

      let newMain: TestIMain = <TestIMain>await MainFactory.deploy()

      if (IMPLEMENTATION == Implementation.P1) {
        newMain = <TestIMain>await upgrades.deployProxy(MainFactory, [], {
          kind: 'uups',
        })
      }

      await expect(newMain.init(components, ZERO_ADDRESS, 1, 1)).to.be.revertedWith(
        'invalid RSR address'
      )

      // Check component addresses
      await validateComponentAddress(newMain, components, 'assetRegistry', 'AssetRegistry')
      await validateComponentAddress(newMain, components, 'backingManager', 'BackingManager')
      await validateComponentAddress(newMain, components, 'basketHandler', 'BasketHandler')
      await validateComponentAddress(newMain, components, 'broker', 'Broker')
      await validateComponentAddress(newMain, components, 'distributor', 'Distributor')
      await validateComponentAddress(newMain, components, 'furnace', 'Furnace')
      await validateComponentAddress(newMain, components, 'rsrTrader', 'RSRTrader')
      await validateComponentAddress(newMain, components, 'rTokenTrader', 'RTokenTrader')
      await validateComponentAddress(newMain, components, 'rToken', 'RToken')
      await validateComponentAddress(newMain, components, 'stRSR', 'StRSR')
    })

    it('Should emit events on init', async () => {
      // Deploy new system instance
      const receipt = await (
        await deployer.deploy('RTKN RToken', 'RTKN', 'mandate', owner.address, config)
      ).wait()

      const mainAddr = expectInReceipt(receipt, 'RTokenCreated').args.main
      const newMain: TestIMain = <TestIMain>await ethers.getContractAt('TestIMain', mainAddr)

      expectInIndirectReceipt(receipt, newMain.interface, 'MainInitialized')
      expectInIndirectReceipt(receipt, newMain.interface, 'AssetRegistrySet', {
        oldVal: ZERO_ADDRESS,
        newVal: await newMain.assetRegistry(),
      })

      expectInIndirectReceipt(receipt, newMain.interface, 'BasketHandlerSet', {
        oldVal: ZERO_ADDRESS,
        newVal: await newMain.basketHandler(),
      })
      expectInIndirectReceipt(receipt, newMain.interface, 'BackingManagerSet', {
        oldVal: ZERO_ADDRESS,
        newVal: await newMain.backingManager(),
      })
      expectInIndirectReceipt(receipt, newMain.interface, 'DistributorSet', {
        oldVal: ZERO_ADDRESS,
        newVal: await newMain.distributor(),
      })

      expectInIndirectReceipt(receipt, newMain.interface, 'RTokenSet', {
        oldVal: ZERO_ADDRESS,
        newVal: await newMain.rToken(),
      })
      expectInIndirectReceipt(receipt, newMain.interface, 'StRSRSet', {
        oldVal: ZERO_ADDRESS,
        newVal: await newMain.stRSR(),
      })

      expectInIndirectReceipt(receipt, newMain.interface, 'RSRTraderSet', {
        oldVal: ZERO_ADDRESS,
        newVal: await newMain.rsrTrader(),
      })

      expectInIndirectReceipt(receipt, newMain.interface, 'RTokenTraderSet', {
        oldVal: ZERO_ADDRESS,
        newVal: await newMain.rTokenTrader(),
      })

      expectInIndirectReceipt(receipt, newMain.interface, 'FurnaceSet', {
        oldVal: ZERO_ADDRESS,
        newVal: await newMain.furnace(),
      })

      expectInIndirectReceipt(receipt, newMain.interface, 'BrokerSet', {
        oldVal: ZERO_ADDRESS,
        newVal: await newMain.broker(),
      })
    })
  })

  describe('Pause/Unpause #fast', () => {
    beforeEach(async () => {
      // Set different PAUSER
      await main.connect(owner).grantRole(PAUSER, addr1.address)
    })

    it('Should Pause for PAUSER and OWNER', async () => {
      // Check initial status
      expect(await main.hasRole(PAUSER, owner.address)).to.equal(true)
      expect(await main.hasRole(PAUSER, addr1.address)).to.equal(true)
      expect(await main.tradingPaused()).to.equal(false)
      expect(await main.tradingPausedOrFrozen()).to.equal(false)
      expect(await main.issuancePaused()).to.equal(false)
      expect(await main.issuancePausedOrFrozen()).to.equal(false)

      // Pause with PAUSER
      await main.connect(addr1).pauseTrading()
      await main.connect(addr1).pauseIssuance()

      // Check if Paused, should not lose PAUSER
      expect(await main.tradingPaused()).to.equal(true)
      expect(await main.issuancePaused()).to.equal(true)
      expect(await main.hasRole(PAUSER, owner.address)).to.equal(true)
      expect(await main.hasRole(PAUSER, addr1.address)).to.equal(true)

      // Unpause
      await main.connect(addr1).unpauseTrading()
      await main.connect(addr1).unpauseIssuance()

      expect(await main.tradingPaused()).to.equal(false)
      expect(await main.issuancePaused()).to.equal(false)

      // OWNER should still be able to Pause
      await main.connect(owner).pauseTrading()
      await main.connect(owner).pauseIssuance()

      // Check if Paused
      expect(await main.tradingPausedOrFrozen()).to.equal(true)
      expect(await main.tradingPaused()).to.equal(true)
      expect(await main.issuancePausedOrFrozen()).to.equal(true)
      expect(await main.issuancePaused()).to.equal(true)
    })

    it('Should not allow to Pause/Unpause if not PAUSER or OWNER', async () => {
      await expect(main.connect(other).pauseTrading()).to.be.reverted
      await expect(main.connect(other).pauseIssuance()).to.be.reverted

      // Check no changes
      expect(await main.tradingPaused()).to.equal(false)
      expect(await main.issuancePaused()).to.equal(false)

      // Attempt to unpause
      await expect(main.connect(other).unpauseTrading()).to.be.reverted
      await expect(main.connect(other).unpauseIssuance()).to.be.reverted

      // Check no changes
      expect(await main.tradingPaused()).to.equal(false)
      expect(await main.issuancePaused()).to.equal(false)
    })

    it('Should not allow to set PAUSER if not OWNER', async () => {
      // Set PAUSER
      await expect(main.connect(addr1).grantRole(PAUSER, other.address)).to.be.reverted
      await expect(main.connect(other).grantRole(PAUSER, other.address)).to.be.reverted

      // Check PAUSER not updated
      expect(await main.hasRole(PAUSER, owner.address)).to.equal(true)
      expect(await main.hasRole(PAUSER, addr1.address)).to.equal(true)
    })

    it('Should allow to renounce role if OWNER', async () => {
      // Check PAUSER updated
      expect(await main.hasRole(PAUSER, addr1.address)).to.equal(true)

      // Attempt to renounce role with another account
      await expect(main.connect(other).renounceRole(PAUSER, addr1.address)).to.be.reverted

      // Renounce role with owner
      await main.connect(owner).renounceRole(PAUSER, owner.address)

      // Check PAUSER renounced
      expect(await main.hasRole(PAUSER, owner.address)).to.equal(false)

      // Owner should still be OWNER
      expect(await main.hasRole(OWNER, owner.address)).to.equal(true)
    })

    it('Should allow to renounce role if PAUSER', async () => {
      // Check PAUSER updated
      expect(await main.hasRole(PAUSER, addr1.address)).to.equal(true)

      // Renounce role with pauser
      await main.connect(addr1).renounceRole(PAUSER, addr1.address)

      // Check PAUSER renounced
      expect(await main.hasRole(PAUSER, addr1.address)).to.equal(false)

      // Owner should still be OWNER
      expect(await main.hasRole(PAUSER, owner.address)).to.equal(true)
    })
  })

  describe('Freeze/Unfreeze #fast', () => {
    beforeEach(async () => {
      // Set SHORT_FREEZER + LONG_FREEZER
      await main.connect(owner).grantRole(SHORT_FREEZER, addr1.address)
      await main.connect(owner).grantRole(LONG_FREEZER, addr2.address)

      // Check initial status
      expect(await main.hasRole(SHORT_FREEZER, owner.address)).to.equal(true)
      expect(await main.hasRole(LONG_FREEZER, owner.address)).to.equal(true)
      expect(await main.hasRole(SHORT_FREEZER, addr1.address)).to.equal(true)
      expect(await main.hasRole(SHORT_FREEZER, addr2.address)).to.equal(false)
      expect(await main.hasRole(LONG_FREEZER, addr1.address)).to.equal(false)
      expect(await main.hasRole(LONG_FREEZER, addr2.address)).to.equal(true)
      expect(await main.frozen()).to.equal(false)
      expect(await main.tradingPausedOrFrozen()).to.equal(false)
      expect(await main.issuancePausedOrFrozen()).to.equal(false)
    })

    it('Should only permit owner to freeze forever', async () => {
      await expect(main.connect(addr1).freezeForever()).to.be.reverted
      await expect(main.connect(addr2).freezeForever()).to.be.reverted
      await expect(main.connect(other).freezeForever()).to.be.reverted
    })

    it('A permanent freeze should last forever', async () => {
      // Freeze forever with OWNER
      await main.connect(owner).freezeForever()
      expect(await main.frozen()).to.equal(true)

      // Should not thaw naturally
      await advanceTime(config.shortFreeze.toString())
      expect(await main.frozen()).to.equal(true)

      // Should not be able to change this via fixed-duration freezing
      await expect(main.connect(addr1).freezeShort()).to.be.revertedWith('frozen')
      expect(await main.frozen()).to.equal(true)
      await advanceTime(bn('2').pow(29).toString())
      expect(await main.frozen()).to.equal(true)

      // Should not be able to change this via fixed-duration freezing
      await expect(main.connect(addr2).freezeLong()).to.be.revertedWith('frozen')
      expect(await main.frozen()).to.equal(true)
      await advanceTime(bn('2').pow(29).toString())
      expect(await main.frozen()).to.equal(true)
    })

    it('Should allow unfreeze during short-duration freeze', async () => {
      // Freeze with non-owner SHORT_FREEZER
      await main.connect(addr1).freezeShort()

      // Role revoked
      expect(await main.hasRole(SHORT_FREEZER, addr1.address)).to.equal(false)

      // Cannot unfreeze from short freezer
      await expect(main.connect(addr1).unfreeze()).to.be.reverted

      // Unfreeze
      await main.connect(owner).unfreeze()
      expect(await main.frozen()).to.equal(false)
    })

    it('Should allow unfreeze during long-duration freeze', async () => {
      expect(await main.longFreezes(addr2.address)).to.equal(6)

      // Freeze with non-owner LONG_FREEZER
      await main.connect(addr2).freezeLong()

      // Charge used
      expect(await main.longFreezes(addr2.address)).to.equal(5)

      // Cannot unfreeze from long freezer
      await expect(main.connect(addr2).unfreeze()).to.be.reverted

      // Unfreeze
      await main.connect(owner).unfreeze()
      expect(await main.frozen()).to.equal(false)
    })

    it('Should not allow unfreeze from SHORT_FREEZER or LONG_FREEZER', async () => {
      // Freeze with OWNER
      await main.connect(owner).freezeForever()
      expect(await main.frozen()).to.equal(true)
      await expect(main.connect(addr1).unfreeze()).to.be.reverted
      await expect(main.connect(addr2).unfreeze()).to.be.reverted

      // Should not be able to start finite-duration freezes either
      await expect(main.connect(addr1).freezeShort()).to.be.revertedWith('frozen')
      await expect(main.connect(addr2).freezeLong()).to.be.revertedWith('frozen')

      // Unfreeze
      await main.connect(owner).unfreeze()
      expect(await main.frozen()).to.equal(false)
    })

    it('Short freezing should revoke SHORT_FREEZER + eventually thaw on its own', async () => {
      // Freeze with short freezer
      await main.connect(addr1).freezeShort()
      expect(await main.hasRole(SHORT_FREEZER, addr1.address)).to.equal(false) // revoked
      expect(await main.frozen()).to.equal(true)

      // Advance time to thaw
      await advanceTime(config.shortFreeze.toString())
      expect(await main.frozen()).to.equal(false)

      // Should not be able to re-initiate freezing
      await expect(main.connect(addr1).freezeShort()).to.be.reverted

      // Cannot grant role unless owner
      await expect(main.connect(addr1).grantRole(SHORT_FREEZER, addr1.address)).to.be.reverted
      await expect(main.connect(addr2).grantRole(SHORT_FREEZER, addr1.address)).to.be.reverted
    })

    it('Should be able to chain short freeze into long freeze', async () => {
      // Freeze with short freezer
      await main.connect(addr1).freezeShort()
      expect(await main.hasRole(SHORT_FREEZER, addr1.address)).to.equal(false) // revoked
      expect(await main.frozen()).to.equal(true)
      await advanceTime(config.shortFreeze.div(2).toString())

      // Do long freeze
      await main.connect(addr2).freezeLong()
      expect(await main.hasRole(LONG_FREEZER, addr2.address)).to.equal(true)
      expect(await main.longFreezes(addr2.address)).to.equal(5) // lost one charge
      expect(await main.frozen()).to.equal(true)
      await advanceTime(config.shortFreeze.toString())
      expect(await main.frozen()).to.equal(true)

      // Advance time to thaw
      await advanceTime(config.longFreeze.toString())
      expect(await main.frozen()).to.equal(false)

      // Should be able to re-freeze
      await main.connect(addr2).freezeLong()
      expect(await main.frozen()).to.equal(true)
      expect(await main.longFreezes(addr2.address)).to.equal(4) // lost another charge
    })

    it('Should not allow to set SHORT_FREEZER if not OWNER', async () => {
      expect(await main.hasRole(SHORT_FREEZER, addr1.address)).to.equal(true)
      expect(await main.hasRole(SHORT_FREEZER, addr2.address)).to.equal(false)
      expect(await main.hasRole(SHORT_FREEZER, other.address)).to.equal(false)

      // Set SHORT_FREEZER from non-owner
      await expect(main.connect(addr1).grantRole(SHORT_FREEZER, other.address)).to.be.reverted
      await expect(main.connect(addr2).grantRole(SHORT_FREEZER, other.address)).to.be.reverted
      await expect(main.connect(other).grantRole(SHORT_FREEZER, other.address)).to.be.reverted

      // Check SHORT_FREEZER not updated
      expect(await main.hasRole(SHORT_FREEZER, addr1.address)).to.equal(true)
      expect(await main.hasRole(SHORT_FREEZER, addr2.address)).to.equal(false)
      expect(await main.hasRole(SHORT_FREEZER, other.address)).to.equal(false)
    })

    it('Should not allow to set LONG_FREEZER if not OWNER', async () => {
      expect(await main.hasRole(LONG_FREEZER, addr1.address)).to.equal(false)
      expect(await main.hasRole(LONG_FREEZER, addr2.address)).to.equal(true)
      expect(await main.hasRole(LONG_FREEZER, other.address)).to.equal(false)

      // Set LONG_FREEZER from non-owner
      await expect(main.connect(addr1).grantRole(LONG_FREEZER, other.address)).to.be.reverted
      await expect(main.connect(addr2).grantRole(LONG_FREEZER, other.address)).to.be.reverted
      await expect(main.connect(other).grantRole(LONG_FREEZER, other.address)).to.be.reverted

      // Check LONG_FREEZER not updated
      expect(await main.hasRole(LONG_FREEZER, addr1.address)).to.equal(false)
      expect(await main.hasRole(LONG_FREEZER, addr2.address)).to.equal(true)
      expect(await main.hasRole(LONG_FREEZER, other.address)).to.equal(false)
    })

    it('Should allow to renounce SHORT_FREEZER', async () => {
      // Renounce role
      await main.connect(addr1).renounceRole(SHORT_FREEZER, addr1.address)

      // Check SHORT_FREEZER renounced
      expect(await main.hasRole(SHORT_FREEZER, addr1.address)).to.equal(false)
      await expect(main.connect(addr1).freezeShort()).to.be.reverted

      // Owner should still be OWNER
      expect(await main.hasRole(SHORT_FREEZER, owner.address)).to.equal(true)
    })

    it('Should allow to renounce LONG_FREEZER', async () => {
      // Renounce role
      await main.connect(addr2).renounceRole(LONG_FREEZER, addr2.address)

      // Check LONG_FREEZER renounced
      expect(await main.hasRole(LONG_FREEZER, addr2.address)).to.equal(false)
      await expect(main.connect(addr2).freezeLong()).to.be.reverted // refresh call

      // Owner should still be OWNER
      expect(await main.hasRole(LONG_FREEZER, owner.address)).to.equal(true)
    })

    it('Should renounce LONG_FREEZER automatically after 6 uses', async () => {
      // 6 uses
      await main.connect(addr2).freezeLong()
      await main.connect(addr2).freezeLong()
      await main.connect(addr2).freezeLong()
      await main.connect(addr2).freezeLong()
      await main.connect(addr2).freezeLong()
      await main.connect(addr2).freezeLong()

      // Check LONG_FREEZER renounced
      expect(await main.hasRole(LONG_FREEZER, addr2.address)).to.equal(false)
      expect(await main.longFreezes(addr2.address)).to.equal(0)
      await expect(main.connect(addr2).freezeLong()).to.be.reverted // refresh call

      // Owner should still be OWNER
      expect(await main.hasRole(LONG_FREEZER, owner.address)).to.equal(true)
    })

    it('Should allow to renounce SHORT_FREEZER if OWNER without losing OWNER', async () => {
      // Renounce role with owner
      await main.connect(owner).renounceRole(SHORT_FREEZER, owner.address)

      // Check SHORT_FREEZER renounced
      expect(await main.hasRole(SHORT_FREEZER, owner.address)).to.equal(false)

      // Owner should still be OWNER
      expect(await main.hasRole(OWNER, owner.address)).to.equal(true)

      // Can re-grant to self
      await main.connect(owner).grantRole(SHORT_FREEZER, owner.address)
      expect(await main.hasRole(SHORT_FREEZER, owner.address)).to.equal(true)
    })

    it('Should allow to renounce LONG_FREEZER if OWNER without losing OWNER', async () => {
      // Renounce role with owner
      await main.connect(owner).renounceRole(LONG_FREEZER, owner.address)

      // Check LONG_FREEZER renounced
      expect(await main.hasRole(LONG_FREEZER, owner.address)).to.equal(false)

      // Owner should still be OWNER
      expect(await main.hasRole(OWNER, owner.address)).to.equal(true)

      // Can re-grant to self
      await main.connect(owner).grantRole(LONG_FREEZER, owner.address)
      expect(await main.hasRole(LONG_FREEZER, owner.address)).to.equal(true)
    })

    it('Should allow to set short freeze properly', async () => {
      await expect(main.connect(addr2).setShortFreeze(1)).to.be.reverted
      await expect(main.connect(owner).setShortFreeze(0)).to.be.revertedWith(
        'short freeze out of range'
      )
      await expect(main.connect(owner).setShortFreeze(2592000 + 1)).to.be.revertedWith(
        'short freeze out of range'
      )
      await main.connect(owner).setShortFreeze(2592000)
      expect(await main.shortFreeze()).to.equal(2592000)
      await main.connect(owner).setShortFreeze(2)
      expect(await main.shortFreeze()).to.equal(2)
    })

    it('Should allow to set long freeze properly', async () => {
      await expect(main.connect(addr2).setLongFreeze(1)).to.be.reverted
      await expect(main.connect(owner).setLongFreeze(0)).to.be.revertedWith(
        'long freeze out of range'
      )
      await expect(main.connect(owner).setLongFreeze(31536000 + 1)).to.be.revertedWith(
        'long freeze out of range'
      )
      await main.connect(owner).setLongFreeze(31536000)
      expect(await main.longFreeze()).to.equal(31536000)

      await main.connect(owner).setLongFreeze(2)
      expect(await main.longFreeze()).to.equal(2)
    })
  })

  describe('Configuration/State #fast', () => {
    it('Should allow to update warmupPeriod if OWNER and perform validations', async () => {
      const newValue: BigNumber = bn('360')

      // Check existing value
      expect(await basketHandler.warmupPeriod()).to.equal(config.warmupPeriod)

      // If not owner cannot update
      await expect(basketHandler.connect(other).setWarmupPeriod(newValue)).to.be.reverted

      // Check value did not change
      expect(await basketHandler.warmupPeriod()).to.equal(config.warmupPeriod)

      // Update with owner
      await expect(basketHandler.connect(owner).setWarmupPeriod(newValue))
        .to.emit(basketHandler, 'WarmupPeriodSet')
        .withArgs(config.warmupPeriod, newValue)

      // Check value was updated
      expect(await basketHandler.warmupPeriod()).to.equal(newValue)

      // Cannot update with value < min
      await expect(
        basketHandler.connect(owner).setWarmupPeriod(MIN_WARMUP_PERIOD - 1)
      ).to.be.revertedWith('invalid warmupPeriod')

      // Cannot update with value > max
      await expect(
        basketHandler.connect(owner).setWarmupPeriod(MAX_WARMUP_PERIOD + 1)
      ).to.be.revertedWith('invalid warmupPeriod')
    })

    it('Should allow to update enableIssuancePremium if OWNER', async () => {
      // Check existing value
      expect(await basketHandler.enableIssuancePremium()).to.equal(true)

      // If not owner cannot update
      await expect(basketHandler.connect(other).setIssuancePremiumEnabled(false)).to.be.reverted

      // Check value did not change
      expect(await basketHandler.enableIssuancePremium()).to.equal(true)

      // Update with owner
      await expect(basketHandler.connect(owner).setIssuancePremiumEnabled(false))
        .to.emit(basketHandler, 'EnableIssuancePremiumSet')
        .withArgs(true, false)

      // Check value was updated
      expect(await basketHandler.enableIssuancePremium()).to.equal(false)
    })

    it('Should allow to update tradingDelay if OWNER and perform validations', async () => {
      const newValue: BigNumber = bn('360')

      // Check existing value
      expect(await backingManager.tradingDelay()).to.equal(config.tradingDelay)

      // If not owner cannot update
      await expect(backingManager.connect(other).setTradingDelay(newValue)).to.be.reverted

      // Check value did not change
      expect(await backingManager.tradingDelay()).to.equal(config.tradingDelay)

      // Update with owner
      await expect(backingManager.connect(owner).setTradingDelay(newValue))
        .to.emit(backingManager, 'TradingDelaySet')
        .withArgs(config.tradingDelay, newValue)

      // Check value was updated
      expect(await backingManager.tradingDelay()).to.equal(newValue)

      // Cannot update with value > max
      await expect(
        backingManager.connect(owner).setTradingDelay(MAX_TRADING_DELAY + 1)
      ).to.be.revertedWith('invalid tradingDelay')
    })

    it('Should allow to update maxTradeSlippage if OWNER and perform validations', async () => {
      const newValue: BigNumber = fp('0.02')

      // Check existing value
      expect(await backingManager.maxTradeSlippage()).to.equal(config.maxTradeSlippage)

      // If not owner cannot update
      await expect(backingManager.connect(other).setMaxTradeSlippage(newValue)).to.be.reverted

      // Check value did not change
      expect(await backingManager.maxTradeSlippage()).to.equal(config.maxTradeSlippage)

      // Update with owner
      await expect(backingManager.connect(owner).setMaxTradeSlippage(newValue))
        .to.emit(backingManager, 'MaxTradeSlippageSet')
        .withArgs(config.maxTradeSlippage, newValue)

      // Check value was updated
      expect(await backingManager.maxTradeSlippage()).to.equal(newValue)

      // Cannot update with value > max
      await expect(
        backingManager.connect(owner).setMaxTradeSlippage(MAX_TRADE_SLIPPAGE)
      ).to.be.revertedWith('invalid maxTradeSlippage')
    })

    it('Should allow to update minTradeVolume if OWNER and perform validations', async () => {
      const newValue: BigNumber = fp('0.02')

      // Check existing value
      expect(await backingManager.minTradeVolume()).to.equal(config.minTradeVolume)

      // If not owner cannot update
      await expect(backingManager.connect(other).setMinTradeVolume(newValue)).to.be.reverted

      // Check value did not change
      expect(await backingManager.minTradeVolume()).to.equal(config.minTradeVolume)

      // Update with owner
      await expect(backingManager.connect(owner).setMinTradeVolume(newValue))
        .to.emit(backingManager, 'MinTradeVolumeSet')
        .withArgs(config.minTradeVolume, newValue)

      // Check value was updated
      expect(await backingManager.minTradeVolume()).to.equal(newValue)

      // Cannot update with value > max
      await expect(
        backingManager.connect(owner).setMinTradeVolume(MAX_MIN_TRADE_VOLUME.add(1))
      ).to.be.revertedWith('invalid minTradeVolume')
    })

    it('Should allow to update backingBuffer if OWNER and perform validations', async () => {
      const newValue: BigNumber = fp('0.02')

      // Check existing value
      expect(await backingManager.backingBuffer()).to.equal(config.backingBuffer)

      // If not owner cannot update
      await expect(backingManager.connect(other).setBackingBuffer(newValue)).to.be.reverted

      // Check value did not change
      expect(await backingManager.backingBuffer()).to.equal(config.backingBuffer)

      // Update with owner
      await expect(backingManager.connect(owner).setBackingBuffer(newValue))
        .to.emit(backingManager, 'BackingBufferSet')
        .withArgs(config.backingBuffer, newValue)

      // Check value was updated
      expect(await backingManager.backingBuffer()).to.equal(newValue)

      // Cannot update with value > max
      await expect(
        backingManager.connect(owner).setBackingBuffer(MAX_BACKING_BUFFER.add(1))
      ).to.be.revertedWith('invalid backingBuffer')
    })

    it('Should perform validations on for granting allowances', async () => {
      // These should start with allowance
      expect(await token0.allowance(backingManager.address, rToken.address)).to.equal(MAX_UINT256)
      expect(await token1.allowance(backingManager.address, rToken.address)).to.equal(MAX_UINT256)
      expect(await token2.allowance(backingManager.address, rToken.address)).to.equal(MAX_UINT256)
      expect(await token3.allowance(backingManager.address, rToken.address)).to.equal(MAX_UINT256)

      // Cannot grant allowance token not registered
      await expect(
        backingManager.connect(addr1).grantRTokenAllowance(erc20s[5].address)
      ).to.be.revertedWith('erc20 unregistered')
    })

    it('Should grant allowances when paused', async () => {
      await main.connect(owner).pauseTrading()
      await main.connect(owner).pauseIssuance()
      await expect(backingManager.grantRTokenAllowance(ZERO_ADDRESS)).to.be.revertedWith(
        'erc20 unregistered'
      )
      await expect(backingManager.grantRTokenAllowance(erc20s[0].address)).to.not.be.reverted
    })

    it('Should not grant allowances when frozen', async () => {
      await main.connect(owner).freezeForever()
      await expect(backingManager.grantRTokenAllowance(ZERO_ADDRESS)).to.be.revertedWith('frozen')
    })

    it('Should return backing tokens', async () => {
      expect(await facade.basketTokens(rToken.address)).to.eql([
        token0.address,
        token1.address,
        token2.address,
        token3.address,
      ])
    })

    it('Should allow to update shortFreeze if OWNER', async () => {
      const newValue: BigNumber = bn(1)
      await main.connect(owner).grantRole(SHORT_FREEZER, addr1.address)

      // Check existing value
      expect(await main.shortFreeze()).to.equal(config.shortFreeze)

      // If not owner cannot update
      await expect(main.connect(addr1).setShortFreeze(newValue)).to.be.reverted

      // Check value did not change
      expect(await main.shortFreeze()).to.equal(config.shortFreeze)

      // Update with owner
      await expect(main.connect(owner).setShortFreeze(newValue))
        .to.emit(main, 'ShortFreezeDurationSet')
        .withArgs(config.shortFreeze, newValue)

      // Check value was updated
      expect(await main.shortFreeze()).to.equal(newValue)
    })

    it('Should allow to update longFreeze if OWNER', async () => {
      const newValue: BigNumber = bn(1)
      await main.connect(owner).grantRole(SHORT_FREEZER, addr1.address)

      // Check existing value
      expect(await main.longFreeze()).to.equal(config.longFreeze)

      // If not owner cannot update
      await expect(main.connect(addr1).setShortFreeze(newValue)).to.be.reverted

      // Check value did not change
      expect(await main.longFreeze()).to.equal(config.longFreeze)

      // Update with owner
      await expect(main.connect(owner).setLongFreeze(newValue))
        .to.emit(main, 'LongFreezeDurationSet')
        .withArgs(config.longFreeze, newValue)

      // Check value was updated
      expect(await main.longFreeze()).to.equal(newValue)
    })
  })

  describe('Asset Registry', () => {
    it('Should confirm if ERC20s are registered', async () => {
      expect(await assetRegistry.isRegistered(token0.address)).to.equal(true)
      expect(await assetRegistry.isRegistered(token1.address)).to.equal(true)
      expect(await assetRegistry.isRegistered(token2.address)).to.equal(true)
      expect(await assetRegistry.isRegistered(token3.address)).to.equal(true)

      // Try with non-registered address
      expect(await assetRegistry.isRegistered(other.address)).to.equal(false)
    })

    it('Should revert with gas error if cannot reserve 1M gas', async () => {
      expect(await assetRegistry.isRegistered(collateral0.address))

      await expect(
        assetRegistry.unregister(collateral0.address, { gasLimit: bn('1e6') })
      ).to.be.revertedWith('not enough gas to unregister safely')
    })

    it('Should validate current assets if no Plugin Registry', async () => {
      await expect(assetRegistry.validateCurrentAssets()).to.not.be.reverted
    })

    it('Should be able to disableBasket during deregistration with basket size of 128', async () => {
      // Set up backup config
      await basketHandler.setBackupConfig(await ethers.utils.formatBytes32String('USD'), 1, [
        token1.address,
      ])

      // Register 128 coll
      const chainlinkFeed = <MockV3Aggregator>(
        await (await ethers.getContractFactory('MockV3Aggregator')).deploy(8, bn('1e8'))
      )
      const ERC20Factory: ContractFactory = await ethers.getContractFactory('ERC20Mock')
      const CollFactory: ContractFactory = await ethers.getContractFactory('FiatCollateral')

      const coll = []
      for (let i = 0; i < 127; i++) {
        const newToken: ERC20Mock = <ERC20Mock>(
          await ERC20Factory.deploy('NewTKN Token' + i, 'NewTKN' + i)
        )
        const newColl = await CollFactory.deploy({
          priceTimeout: PRICE_TIMEOUT,
          chainlinkFeed: chainlinkFeed.address,
          oracleError: ORACLE_ERROR,
          erc20: newToken.address,
          maxTradeVolume: config.rTokenMaxTradeVolume,
          oracleTimeout: ORACLE_TIMEOUT,
          targetName: await ethers.utils.formatBytes32String('USD'),
          defaultThreshold: DEFAULT_THRESHOLD,
          delayUntilDefault: await collateral0.delayUntilDefault(),
        })
        await assetRegistry.connect(owner).register(newColl.address)
        coll.push(newColl)
      }

      // Register 1 gas-guzzling coll
      const newToken: ERC20Mock = <ERC20Mock>(
        await ERC20Factory.deploy('Gas Guzzling Token', 'GasTKN')
      )
      const GasGuzzlingFactory: ContractFactory = await ethers.getContractFactory(
        'GasGuzzlingFiatCollateral'
      )
      const gasGuzzlingColl = await GasGuzzlingFactory.deploy({
        priceTimeout: PRICE_TIMEOUT,
        chainlinkFeed: await collateral0.chainlinkFeed(),
        oracleError: ORACLE_ERROR,
        erc20: newToken.address,
        maxTradeVolume: config.rTokenMaxTradeVolume,
        oracleTimeout: ORACLE_TIMEOUT,
        targetName: await ethers.utils.formatBytes32String('USD'),
        defaultThreshold: DEFAULT_THRESHOLD,
        delayUntilDefault: await collateral0.delayUntilDefault(),
      })
      await assetRegistry.connect(owner).register(gasGuzzlingColl.address)
      coll.push(gasGuzzlingColl)

      // Put all 128 coll in the basket
      const erc20s = await Promise.all(coll.map(async (c) => await c.erc20()))
      const targetAmts = erc20s.map(() => fp('1').div(128))
      expect(erc20s.length).to.equal(128)
      await basketHandler.setPrimeBasket(erc20s, targetAmts)
      await basketHandler.refreshBasket()
      expect(await basketHandler.status()).to.equal(CollateralStatus.SOUND)
      const [quoteERC20s, tokAmts] = await basketHandler.quote(fp('1'), false, 0)
      expect(quoteERC20s.length).to.equal(128)
      expect(tokAmts.length).to.equal(128)

      // Ensure can disableBasket
      const replacementColl = await CollFactory.deploy({
        priceTimeout: PRICE_TIMEOUT,
        chainlinkFeed: await collateral0.chainlinkFeed(),
        oracleError: ORACLE_ERROR,
        erc20: await gasGuzzlingColl.erc20(),
        maxTradeVolume: config.rTokenMaxTradeVolume,
        oracleTimeout: ORACLE_TIMEOUT,
        targetName: await ethers.utils.formatBytes32String('USD'),
        defaultThreshold: DEFAULT_THRESHOLD,
        delayUntilDefault: await collateral0.delayUntilDefault(),
      })
      expect(await basketHandler.status()).to.equal(CollateralStatus.SOUND)

      await gasGuzzlingColl.setRevertRefPerTok(true)
      await assetRegistry.swapRegistered(replacementColl.address, { gasLimit: bn('1.1e6') })
      expect(await basketHandler.status()).to.equal(CollateralStatus.DISABLED)
      await gasGuzzlingColl.setRevertRefPerTok(false)
      await basketHandler.refreshBasket()
      expect(await basketHandler.status()).to.equal(CollateralStatus.SOUND)
      await assetRegistry.swapRegistered(gasGuzzlingColl.address, { gasLimit: bn('1.1e6') })
      await gasGuzzlingColl.setRevertRefPerTok(true)
      await assetRegistry.unregister(gasGuzzlingColl.address, { gasLimit: bn('1.1e6') })
      expect(await assetRegistry.isRegistered(gasGuzzlingColl.address)).to.equal(false)
      expect(await basketHandler.status()).to.equal(CollateralStatus.DISABLED)
      await basketHandler.refreshBasket()
      expect(await basketHandler.status()).to.equal(CollateralStatus.SOUND)
    })

    it('Should track basket status in BasketHandler when changed', async () => {
      // Check initial basket status
      expect(await basketHandler.status()).to.equal(CollateralStatus.SOUND)

      // Refreshing from SOUND -> SOUND should not track status change
      await expect(assetRegistry.refresh()).to.not.emit(basketHandler, 'BasketStatusChanged')

      // Check Status remains SOUND
      expect(await basketHandler.status()).to.equal(CollateralStatus.SOUND)

      // Set Token1 to default - 50% price reduction
      await setOraclePrice(collateral1.address, bn('0.5e8'))

      // Mark default as probable
      await expect(assetRegistry.refresh())
        .to.emit(basketHandler, 'BasketStatusChanged')
        .withArgs(CollateralStatus.SOUND, CollateralStatus.IFFY)

      // Advance time post delayUntilDefault
      await advanceTime((await collateral1.delayUntilDefault()).toString())

      // Mark default as confirmed
      await expect(assetRegistry.refresh())
        .to.emit(basketHandler, 'BasketStatusChanged')
        .withArgs(CollateralStatus.IFFY, CollateralStatus.DISABLED)

      // Check status
      expect(await basketHandler.status()).to.equal(CollateralStatus.DISABLED)
    })

    it('Should be able to track basket status', async () => {
      // Check initial basket status
      expect(await basketHandler.status()).to.equal(CollateralStatus.SOUND)

      // Refreshing from SOUND -> SOUND should not track status change
      await expect(assetRegistry.refresh()).to.not.emit(basketHandler, 'BasketStatusChanged')

      // Check Status remains SOUND
      expect(await basketHandler.status()).to.equal(CollateralStatus.SOUND)

      // Set Token1 to default - 50% price reduction
      await setOraclePrice(collateral1.address, bn('0.5e8'))

      // Mark default as probable
      await expect(assetRegistry.refresh())
        .to.emit(basketHandler, 'BasketStatusChanged')
        .withArgs(CollateralStatus.SOUND, CollateralStatus.IFFY)

      // Advance time post delayUntilDefault
      await advanceTime((await collateral1.delayUntilDefault()).toString())

      // Mark default as confirmed
      await collateral1.refresh()

      // Anyone can update status on BasketHandler
      await expect(basketHandler.trackStatus())
        .to.emit(basketHandler, 'BasketStatusChanged')
        .withArgs(CollateralStatus.IFFY, CollateralStatus.DISABLED)

      // Check status
      expect(await basketHandler.status()).to.equal(CollateralStatus.DISABLED)
    })

    it('Should allow to register Asset if OWNER', async () => {
      // Setup new Asset
      const AssetFactory: ContractFactory = await ethers.getContractFactory('Asset')
      const newAsset: Asset = <Asset>await AssetFactory.deploy(
        PRICE_TIMEOUT,
        await collateral0.chainlinkFeed(), // any feed will do
        ORACLE_ERROR,
        erc20s[5].address,
        config.rTokenMaxTradeVolume,
        1
      )

      const duplicateAsset: Asset = <Asset>(
        await AssetFactory.deploy(
          PRICE_TIMEOUT,
          ONE_ADDRESS,
          ORACLE_ERROR,
          token0.address,
          config.rTokenMaxTradeVolume,
          1
        )
      )

      // Get previous length for assets
      const previousLength = (await assetRegistry.erc20s()).length

      // Cannot add asset if not owner
      await expect(assetRegistry.connect(other).register(newAsset.address)).to.be.reverted

      // Reverts if attempting to add an existing ERC20 with different asset
      await expect(
        assetRegistry.connect(owner).register(duplicateAsset.address)
      ).to.be.revertedWith('duplicate ERC20 detected')

      // Nothing happens if attempting to register an already registered asset
      await expect(assetRegistry.connect(owner).register(aaveAsset.address)).to.not.emit(
        assetRegistry,
        'AssetRegistered'
      )

      // Check nothing changed
      let allERC20s = await assetRegistry.erc20s()
      expect(allERC20s.length).to.equal(previousLength)

      // Add new asset
      await expect(assetRegistry.connect(owner).register(newAsset.address))
        .to.emit(assetRegistry, 'AssetRegistered')
        .withArgs(erc20s[5].address, newAsset.address)

      // Check it was added
      allERC20s = await assetRegistry.erc20s()
      expect(allERC20s).to.contain(erc20s[5].address)
      expect(allERC20s.length).to.equal(previousLength + 1)
    })

    it('Should allow to unregister asset if OWNER', async () => {
      // Setup new Asset
      const AssetFactory: ContractFactory = await ethers.getContractFactory('Asset')
      const newAsset: Asset = <Asset>(
        await AssetFactory.deploy(
          PRICE_TIMEOUT,
          ONE_ADDRESS,
          ORACLE_ERROR,
          token0.address,
          config.rTokenMaxTradeVolume,
          1
        )
      )

      // Setup new asset with new ERC20
      const ERC20Factory: ContractFactory = await ethers.getContractFactory('ERC20Mock')
      const newToken: ERC20Mock = <ERC20Mock>await ERC20Factory.deploy('NewTKN Token', 'NewTKN')
      const newTokenAsset: Asset = <Asset>(
        await AssetFactory.deploy(
          PRICE_TIMEOUT,
          ONE_ADDRESS,
          ORACLE_ERROR,
          newToken.address,
          config.rTokenMaxTradeVolume,
          1
        )
      )

      // Get previous length for assets
      const previousLength = (await assetRegistry.erc20s()).length

      // Check assets
      let allERC20s = await assetRegistry.erc20s()
      expect(allERC20s).to.contain(compToken.address)
      expect(allERC20s).to.not.contain(erc20s[5].address)

      // Cannot remove asset if not owner
      await expect(assetRegistry.connect(other).unregister(compAsset.address)).to.be.reverted

      // Cannot remove asset that does not exist
      await expect(assetRegistry.connect(owner).unregister(newAsset.address)).to.be.revertedWith(
        'asset not found'
      )

      // Cannot remove asset with non-registered ERC20
      await expect(
        assetRegistry.connect(owner).unregister(newTokenAsset.address)
      ).to.be.revertedWith('no asset to unregister')

      // Check nothing changed
      allERC20s = await assetRegistry.erc20s()
      expect(allERC20s.length).to.equal(previousLength)
      expect(allERC20s).to.contain(compToken.address)
      expect(allERC20s).to.not.contain(erc20s[5].address)

      // Remove asset
      await expect(assetRegistry.connect(owner).unregister(compAsset.address))
        .to.emit(assetRegistry, 'AssetUnregistered')
        .withArgs(compToken.address, compAsset.address)

      // Check if it was removed
      allERC20s = await assetRegistry.erc20s()
      expect(allERC20s).to.not.contain(compToken.address)
      expect(allERC20s.length).to.equal(previousLength - 1)
    })

    it('Should allow to swap Asset if OWNER', async () => {
      // Setup new Asset - Reusing token
      const AssetFactory: ContractFactory = await ethers.getContractFactory('Asset')
      const newAsset: Asset = <Asset>(
        await AssetFactory.deploy(
          PRICE_TIMEOUT,
          await collateral0.chainlinkFeed(),
          ORACLE_ERROR,
          token0.address,
          config.rTokenMaxTradeVolume,
          1
        )
      )

      // Setup another one with new token (cannot be used in swap)
      const invalidAssetForSwap: Asset = <Asset>(
        await AssetFactory.deploy(
          PRICE_TIMEOUT,
          ONE_ADDRESS,
          ORACLE_ERROR,
          erc20s[5].address,
          config.rTokenMaxTradeVolume,
          1
        )
      )

      // Get previous length for assets
      const previousLength = (await assetRegistry.erc20s()).length

      // Cannot swap asset if not owner
      await expect(
        assetRegistry.connect(other).swapRegistered(newAsset.address)
      ).to.be.revertedWith('governance only')

      // Cannot swap asset if ERC20 is not registered
      await expect(
        assetRegistry.connect(owner).swapRegistered(invalidAssetForSwap.address)
      ).to.be.revertedWith('no ERC20 collision')

      // Check asset remains the same
      expect(await assetRegistry.toAsset(token0.address)).to.equal(collateral0.address)

      // Swap Asset
      await expectEvents(assetRegistry.connect(owner).swapRegistered(newAsset.address), [
        {
          contract: assetRegistry,
          name: 'AssetUnregistered',
          args: [token0.address, collateral0.address],
          emitted: true,
        },
        {
          contract: assetRegistry,
          name: 'AssetRegistered',
          args: [token0.address, newAsset.address],
          emitted: true,
        },
      ])

      // Check length is not modified and erc20 remains registered
      const allERC20s = await assetRegistry.erc20s()
      expect(allERC20s).to.contain(token0.address)
      expect(allERC20s.length).to.equal(previousLength)

      // Check asset was modified
      expect(await assetRegistry.toAsset(token0.address)).to.equal(newAsset.address)
    })

    it('Should return the Asset for an ERC20 and perform validations', async () => {
      // Reverts if ERC20 is not registered
      await expect(assetRegistry.toAsset(other.address)).to.be.revertedWith('erc20 unregistered')

      // Reverts if no registered asset - After unregister
      await expect(assetRegistry.connect(owner).unregister(rsrAsset.address))
        .to.emit(assetRegistry, 'AssetUnregistered')
        .withArgs(rsr.address, rsrAsset.address)
      await expect(assetRegistry.toAsset(rsr.address)).to.be.revertedWith('erc20 unregistered')

      // Returns correctly the asset
      expect(await assetRegistry.toAsset(rToken.address)).to.equal(rTokenAsset.address)
      expect(await assetRegistry.toAsset(aaveToken.address)).to.equal(aaveAsset.address)
      expect(await assetRegistry.toAsset(compToken.address)).to.equal(compAsset.address)
      expect(await assetRegistry.toAsset(token0.address)).to.equal(collateral0.address)
      expect(await assetRegistry.toAsset(token1.address)).to.equal(collateral1.address)
      expect(await assetRegistry.toAsset(token2.address)).to.equal(collateral2.address)
      expect(await assetRegistry.toAsset(token3.address)).to.equal(collateral3.address)
    })

    it('Should return the Collateral for an ERC20 and perform validations', async () => {
      // Reverts if ERC20 is not registered
      await expect(assetRegistry.toColl(other.address)).to.be.revertedWith('erc20 unregistered')

      // Reverts if no registered collateral - After unregister
      await assetRegistry.connect(owner).unregister(collateral0.address)
      await expect(assetRegistry.toColl(token0.address)).to.be.revertedWith('erc20 unregistered')

      // Reverts if asset is not collateral
      await expect(assetRegistry.toColl(rsr.address)).to.be.revertedWith('erc20 is not collateral')

      // Returns correctly the collaterals
      expect(await assetRegistry.toColl(token1.address)).to.equal(collateral1.address)
      expect(await assetRegistry.toColl(token2.address)).to.equal(collateral2.address)
      expect(await assetRegistry.toColl(token3.address)).to.equal(collateral3.address)
    })

    it('Should allow to register/unregister/swap Assets when frozen', async () => {
      // Setup new Asset
      const AssetFactory: ContractFactory = await ethers.getContractFactory('Asset')
      const newAsset: Asset = <Asset>await AssetFactory.deploy(
        PRICE_TIMEOUT,
        await collateral0.chainlinkFeed(), // any feed will do
        ORACLE_ERROR,
        erc20s[5].address,
        config.rTokenMaxTradeVolume,
        1
      )

      // Get previous length for assets
      const previousLength = (await assetRegistry.erc20s()).length

      // Freeze Main
      await main.connect(owner).freezeShort()

      // Add new asset
      await expect(assetRegistry.connect(owner).register(newAsset.address))
        .to.emit(assetRegistry, 'AssetRegistered')
        .withArgs(erc20s[5].address, newAsset.address)

      // Check it was added
      let allERC20s = await assetRegistry.erc20s()
      expect(allERC20s).to.contain(erc20s[5].address)
      expect(allERC20s.length).to.equal(previousLength + 1)

      // Remove asset
      await expect(assetRegistry.connect(owner).unregister(newAsset.address))
        .to.emit(assetRegistry, 'AssetUnregistered')
        .withArgs(erc20s[5].address, newAsset.address)

      // Check if it was removed
      allERC20s = await assetRegistry.erc20s()
      expect(allERC20s).to.not.contain(erc20s[5].address)
      expect(allERC20s.length).to.equal(previousLength)

      // SWAP an asset - Reusing token
      const swapAsset: Asset = <Asset>(
        await AssetFactory.deploy(
          PRICE_TIMEOUT,
          await collateral0.chainlinkFeed(),
          ORACLE_ERROR,
          token0.address,
          config.rTokenMaxTradeVolume,
          1
        )
      )

      // Swap Asset
      await expectEvents(assetRegistry.connect(owner).swapRegistered(swapAsset.address), [
        {
          contract: assetRegistry,
          name: 'AssetUnregistered',
          args: [token0.address, collateral0.address],
          emitted: true,
        },
        {
          contract: assetRegistry,
          name: 'AssetRegistered',
          args: [token0.address, swapAsset.address],
          emitted: true,
        },
      ])

      // Check length is not modified and erc20 remains registered
      allERC20s = await assetRegistry.erc20s()
      expect(allERC20s).to.contain(token0.address)
      expect(allERC20s.length).to.equal(previousLength)
    })

    context('With quantity reverting', function () {
      let InvalidRefPerTokFiatCollFactory: ContractFactory
      let revertCollateral: InvalidRefPerTokCollateralMock

      beforeEach(async function () {
        // Setup collateral that can revert on refPerTok
        InvalidRefPerTokFiatCollFactory = await ethers.getContractFactory(
          'InvalidRefPerTokCollateralMock'
        )
        revertCollateral = <InvalidRefPerTokCollateralMock>(
          await InvalidRefPerTokFiatCollFactory.deploy(
            {
              priceTimeout: PRICE_TIMEOUT,
              chainlinkFeed: await collateral2.chainlinkFeed(),
              oracleError: ORACLE_ERROR,
              erc20: erc20s[5].address,
              maxTradeVolume: config.rTokenMaxTradeVolume,
              oracleTimeout: ORACLE_TIMEOUT,
              targetName: ethers.utils.formatBytes32String('USD'),
              defaultThreshold: DEFAULT_THRESHOLD,
              delayUntilDefault: await collateral2.delayUntilDefault(),
            },
            REVENUE_HIDING
          )
        )

        // Register new asset
        await assetRegistry.connect(owner).register(revertCollateral.address)
        await revertCollateral.refresh()
      })

      it('Should disable basket when quantity reverts on Unregister', async () => {
        // Check basket is sound
        expect(await basketHandler.status()).to.equal(CollateralStatus.SOUND)

        // Set the collateral to revert on refPerTok
        await revertCollateral.setRefPerTokRevert(true)

        // Unregister the new collateral - Will disable basket
        await assetRegistry.connect(owner).unregister(revertCollateral.address)

        // Basket is now disabled
        expect(await basketHandler.status()).to.equal(CollateralStatus.DISABLED)
      })

      it('Should disable basket when quantity reverts on Swap', async () => {
        // Check basket is sound
        expect(await basketHandler.status()).to.equal(CollateralStatus.SOUND)

        // Set the collateral to revert on refPerTok
        await revertCollateral.setRefPerTokRevert(true)

        // Attempt to swap the new collateral - Will disable basket
        await assetRegistry.connect(owner).swapRegistered(revertCollateral.address)

        // Basket is now disabled
        expect(await basketHandler.status()).to.equal(CollateralStatus.DISABLED)
      })

      it('Recognizes Sound Collateral', async () => {
        expect(await collateral1.status()).to.equal(CollateralStatus.SOUND)
        await expect(assetRegistry.register(collateral1.address)).not.be.reverted

        await revertCollateral.setStatus(CollateralStatus.DISABLED)
        expect(await revertCollateral.status()).to.equal(CollateralStatus.DISABLED)

        await expect(
          assetRegistry.connect(owner).register(revertCollateral.address)
        ).be.revertedWith('collateral not sound')
        await expect(
          assetRegistry.connect(owner).swapRegistered(revertCollateral.address)
        ).be.revertedWith('collateral not sound')
      })
    })
  })

  describe('Basket Handling', () => {
    let indexBH: TestIBasketHandler // need to have both this and regular basketHandler around
    let eurToken: ERC20Mock

    const newBasketHandler = async (): Promise<TestIBasketHandler> => {
      if (IMPLEMENTATION == Implementation.P0) {
        const BasketHandlerFactory = await ethers.getContractFactory('BasketHandlerP0')
<<<<<<< HEAD
        return <TestIBasketHandler>((await BasketHandlerFactory.deploy()) as unknown)
=======
        const bh = await BasketHandlerFactory.deploy()
        return await ethers.getContractAt('TestIBasketHandler', bh.address)
>>>>>>> 72fc1f6e
      } else if (IMPLEMENTATION == Implementation.P1) {
        const basketLib = await (await ethers.getContractFactory('BasketLibP1')).deploy()
        const BasketHandlerFactory = await ethers.getContractFactory('BasketHandlerP1', {
          libraries: { BasketLibP1: basketLib.address },
        })
<<<<<<< HEAD
        return <TestIBasketHandler>await upgrades.deployProxy(BasketHandlerFactory, [], {
          kind: 'uups',
          unsafeAllow: ['external-library-linking'], // BasketLibP1
        })
=======
        const bh = await upgrades.deployProxy(BasketHandlerFactory, [], {
          kind: 'uups',
          unsafeAllow: ['external-library-linking'], // BasketLibP1
        })
        return await ethers.getContractAt('TestIBasketHandler', bh.address)
>>>>>>> 72fc1f6e
      } else {
        throw new Error('PROTO_IMPL must be set to either `0` or `1`')
      }
    }

    beforeEach(async () => {
      indexBH = await newBasketHandler()
<<<<<<< HEAD
      await indexBH.init(main.address, config.warmupPeriod, true)
=======
      await indexBH.init(main.address, config.warmupPeriod, true, config.enableIssuancePremium)
>>>>>>> 72fc1f6e

      eurToken = await (await ethers.getContractFactory('ERC20Mock')).deploy('EURO Token', 'EUR')
      const FiatCollateralFactory: ContractFactory = await ethers.getContractFactory(
        'FiatCollateral'
      )
      const eurColl = <FiatCollateral>await FiatCollateralFactory.deploy({
        priceTimeout: PRICE_TIMEOUT,
        chainlinkFeed: await collateral0.chainlinkFeed(),
        oracleError: ORACLE_ERROR,
        erc20: eurToken.address,
        maxTradeVolume: config.rTokenMaxTradeVolume,
        oracleTimeout: ORACLE_TIMEOUT,
        targetName: ethers.utils.formatBytes32String('EUR'),
        defaultThreshold: DEFAULT_THRESHOLD,
        delayUntilDefault: await collateral1.delayUntilDefault(),
      })
      await assetRegistry.connect(owner).register(eurColl.address)
    })

    context('Non-index BasketHandler', () => {
      beforeEach(async () => {
        await swapBasketHandlerIn(basketHandler)
      })

      it('Should not allow to set prime Basket if not OWNER', async () => {
        await expect(
          basketHandler.connect(other).setPrimeBasket([token0.address], [fp('1')])
        ).to.be.revertedWith('governance only')
        await expect(
          basketHandler.connect(other).forceSetPrimeBasket([token0.address], [fp('1')])
        ).to.be.revertedWith('governance only')
      })

      it('Should not allow to set prime Basket with invalid length', async () => {
        await expect(
          basketHandler.connect(owner).setPrimeBasket([token0.address], [])
<<<<<<< HEAD
        ).to.be.revertedWith('len mismatch')
        await expect(
          basketHandler.connect(owner).forceSetPrimeBasket([token0.address], [])
        ).to.be.revertedWith('len mismatch')
=======
        ).to.be.revertedWith('invalid lengths')
        await expect(
          basketHandler.connect(owner).forceSetPrimeBasket([token0.address], [])
        ).to.be.revertedWith('invalid lengths')
>>>>>>> 72fc1f6e
      })

      it('Should not allow to set prime Basket with non-collateral tokens', async () => {
        await expect(
          basketHandler.connect(owner).setPrimeBasket([compToken.address], [fp('1')])
        ).to.be.revertedWith('erc20 is not collateral')
        await expect(
          basketHandler.connect(owner).forceSetPrimeBasket([compToken.address], [fp('1')])
        ).to.be.revertedWith('erc20 is not collateral')
      })

      it('Should not allow to set prime Basket with duplicate ERC20s', async () => {
        await expect(
          basketHandler
            .connect(owner)
            .setPrimeBasket([token0.address, token0.address], [fp('1'), fp('1')])
        ).to.be.revertedWith('contains duplicates')
        await expect(
          basketHandler
            .connect(owner)
            .forceSetPrimeBasket([token0.address, token0.address], [fp('1'), fp('1')])
        ).to.be.revertedWith('contains duplicates')
      })

      it('Should not allow to set prime Basket with 0 address tokens', async () => {
        await expect(
          basketHandler.connect(owner).setPrimeBasket([ZERO_ADDRESS], [fp('1')])
        ).to.be.revertedWith('invalid collateral')
        await expect(
          basketHandler.connect(owner).forceSetPrimeBasket([ZERO_ADDRESS], [fp('1')])
        ).to.be.revertedWith('invalid collateral')
      })

      it('Should not allow to set prime Basket with stRSR', async () => {
        await expect(
          basketHandler.connect(owner).setPrimeBasket([stRSR.address], [fp('1')])
        ).to.be.revertedWith('invalid collateral')
        await expect(
          basketHandler.connect(owner).forceSetPrimeBasket([stRSR.address], [fp('1')])
        ).to.be.revertedWith('invalid collateral')
      })

      it('Should not allow to increase prime Basket weights', async () => {
        // not possible on indexBH
        await expect(
          basketHandler.connect(owner).setPrimeBasket([token0.address], [fp('1').add(1)])
        ).to.be.revertedWith('new target weights')
        await expect(
          basketHandler.connect(owner).forceSetPrimeBasket([token0.address], [fp('1').add(1)])
        ).to.be.revertedWith('new target weights')
      })

      it('Should not allow to decrease prime Basket weights', async () => {
        // not possible on indexBH
        await expect(
          basketHandler.connect(owner).setPrimeBasket([token0.address], [fp('1').sub(1)])
        ).to.be.revertedWith('missing target weights')
        await expect(
          basketHandler.connect(owner).forceSetPrimeBasket([token0.address], [fp('1').sub(1)])
        ).to.be.revertedWith('missing target weights')
      })

      it('Should not allow to set prime Basket with an empty basket', async () => {
        await expect(basketHandler.connect(owner).setPrimeBasket([], [])).to.be.revertedWith(
<<<<<<< HEAD
          'empty basket'
        )
        await expect(basketHandler.connect(owner).forceSetPrimeBasket([], [])).to.be.revertedWith(
          'empty basket'
=======
          'invalid lengths'
        )
        await expect(basketHandler.connect(owner).forceSetPrimeBasket([], [])).to.be.revertedWith(
          'invalid lengths'
>>>>>>> 72fc1f6e
        )
      })

      it('Should not allow to set prime Basket with a zero amount', async () => {
        await expect(
          basketHandler.connect(owner).setPrimeBasket([token0.address], [0])
        ).to.be.revertedWith('missing target weights')
        await expect(
          basketHandler.connect(owner).forceSetPrimeBasket([token0.address], [0])
        ).to.be.revertedWith('missing target weights')

        // for non-reweightable baskets, also try setting a zero amount as the *original* basket
        const newBH = await newBasketHandler()
<<<<<<< HEAD
        await newBH.init(main.address, config.warmupPeriod, false)
        await expect(newBH.connect(owner).setPrimeBasket([token0.address], [0])).to.be.revertedWith(
          'invalid target amount; must be nonzero'
        )
        await expect(
          newBH.connect(owner).forceSetPrimeBasket([token0.address], [0])
        ).to.be.revertedWith('invalid target amount; must be nonzero')
=======
        await newBH.init(main.address, config.warmupPeriod, false, config.enableIssuancePremium)
        await expect(newBH.connect(owner).setPrimeBasket([token0.address], [0])).to.be.revertedWith(
          'invalid target amount'
        )
        await expect(
          newBH.connect(owner).forceSetPrimeBasket([token0.address], [0])
        ).to.be.revertedWith('invalid target amount')
>>>>>>> 72fc1f6e
      })

      it('Should be able to set exactly same basket', async () => {
        await basketHandler
          .connect(owner)
          .setPrimeBasket(
            [token0.address, token1.address, token2.address, token3.address],
            [fp('0.25'), fp('0.25'), fp('0.25'), fp('0.25')]
          )
        await basketHandler
          .connect(owner)
          .forceSetPrimeBasket(
            [token0.address, token1.address, token2.address, token3.address],
            [fp('0.25'), fp('0.25'), fp('0.25'), fp('0.25')]
<<<<<<< HEAD
          )
      })

      it('Should be able to set prime basket multiple times', async () => {
        // basketHandler
        await expect(
          basketHandler
            .connect(owner)
            .setPrimeBasket([token0.address, token3.address], [fp('0.5'), fp('0.5')])
        )
          .to.emit(basketHandler, 'PrimeBasketSet')
          .withArgs(
            [token0.address, token3.address],
            [fp('0.5'), fp('0.5')],
            [ethers.utils.formatBytes32String('USD')]
          )
=======
          )
      })

      it('Should be able to set prime basket multiple times', async () => {
        // basketHandler
        await expect(
          basketHandler
            .connect(owner)
            .setPrimeBasket([token0.address, token3.address], [fp('0.5'), fp('0.5')])
        )
          .to.emit(basketHandler, 'PrimeBasketSet')
          .withArgs(
            [token0.address, token3.address],
            [fp('0.5'), fp('0.5')],
            [ethers.utils.formatBytes32String('USD')]
          )
>>>>>>> 72fc1f6e

        await expect(basketHandler.connect(owner).setPrimeBasket([token1.address], [fp('1')]))
          .to.emit(basketHandler, 'PrimeBasketSet')
          .withArgs([token1.address], [fp('1')], [ethers.utils.formatBytes32String('USD')])

        await expect(basketHandler.connect(owner).setPrimeBasket([token2.address], [fp('1')]))
          .to.emit(basketHandler, 'PrimeBasketSet')
          .withArgs([token2.address], [fp('1')], [ethers.utils.formatBytes32String('USD')])

        await expect(basketHandler.connect(owner).forceSetPrimeBasket([token1.address], [fp('1')]))
          .to.emit(basketHandler, 'PrimeBasketSet')
          .withArgs([token1.address], [fp('1')], [ethers.utils.formatBytes32String('USD')])

        await expect(basketHandler.connect(owner).forceSetPrimeBasket([token2.address], [fp('1')]))
          .to.emit(basketHandler, 'PrimeBasketSet')
          .withArgs([token2.address], [fp('1')], [ethers.utils.formatBytes32String('USD')])
      })

      it('Should not allow to set prime Basket as superset of old basket', async () => {
        await assetRegistry.connect(owner).register(backupCollateral1.address)
        await expect(
          basketHandler
            .connect(owner)
            .setPrimeBasket(
              [
                token0.address,
                token1.address,
                token2.address,
                token3.address,
                backupToken1.address,
              ],
              [fp('0.25'), fp('0.25'), fp('0.25'), fp('0.25'), fp('0.01')]
            )
        ).to.be.revertedWith('new target weights')

        await expect(
          basketHandler
            .connect(owner)
            .setPrimeBasket(
              [token0.address, token1.address, token2.address, token3.address, eurToken.address],
              [fp('0.25'), fp('0.25'), fp('0.25'), fp('0.25'), fp('0.01')]
            )
        ).to.be.revertedWith('new target weights')

        await expect(
          basketHandler
            .connect(owner)
            .forceSetPrimeBasket(
              [
                token0.address,
                token1.address,
                token2.address,
                token3.address,
                backupToken1.address,
              ],
              [fp('0.25'), fp('0.25'), fp('0.25'), fp('0.25'), fp('0.01')]
            )
        ).to.be.revertedWith('new target weights')
      })

      it('Should not allow to set prime Basket as subset of old basket', async () => {
        await expect(
          basketHandler
            .connect(owner)
            .setPrimeBasket(
              [token0.address, token1.address, token2.address, token3.address],
              [fp('0.25'), fp('0.25'), fp('0.25'), fp('0.24')]
            )
        ).to.be.revertedWith('missing target weights')
        await expect(
          basketHandler
            .connect(owner)
            .setPrimeBasket(
              [token0.address, token1.address, token2.address],
              [fp('0.25'), fp('0.25'), fp('0.25')]
            )
        ).to.be.revertedWith('missing target weights')
        await expect(
          basketHandler
            .connect(owner)
            .forceSetPrimeBasket(
              [token0.address, token1.address, token2.address, token3.address],
              [fp('0.25'), fp('0.25'), fp('0.25'), fp('0.24')]
            )
        ).to.be.revertedWith('missing target weights')
      })

      it('Should not allow to change target unit in old basket', async () => {
        await expect(
          basketHandler
            .connect(owner)
            .setPrimeBasket(
              [token0.address, token1.address, token2.address, eurToken.address],
              [fp('0.25'), fp('0.25'), fp('0.25'), fp('0.25')]
            )
        ).to.be.revertedWith('new target weights')
        await expect(
          basketHandler
            .connect(owner)
            .forceSetPrimeBasket(
              [token0.address, token1.address, token2.address, eurToken.address],
              [fp('0.25'), fp('0.25'), fp('0.25'), fp('0.25')]
            )
        ).to.be.revertedWith('new target weights')
      })

      it('Should not allow to set prime Basket with RSR/RToken', async () => {
        await expect(
          basketHandler.connect(owner).setPrimeBasket([rsr.address], [fp('1')])
        ).to.be.revertedWith('invalid collateral')

        await expect(
          basketHandler
            .connect(owner)
            .setPrimeBasket([token0.address, rToken.address], [fp('0.5'), fp('0.5')])
        ).to.be.revertedWith('invalid collateral')

        await expect(
          basketHandler.connect(owner).forceSetPrimeBasket([rsr.address], [fp('1')])
        ).to.be.revertedWith('invalid collateral')

        await expect(
          basketHandler
            .connect(owner)
            .forceSetPrimeBasket([token0.address, rToken.address], [fp('0.5'), fp('0.5')])
        ).to.be.revertedWith('invalid collateral')
      })

      it('Should revert if target has been changed in asset registry', async () => {
        // Swap registered asset for NEW_TARGET target
        const FiatCollateralFactory = await ethers.getContractFactory('FiatCollateral')
        const coll = <FiatCollateral>await FiatCollateralFactory.deploy({
          priceTimeout: PRICE_TIMEOUT,
          chainlinkFeed: await collateral0.chainlinkFeed(),
          oracleError: ORACLE_ERROR,
          erc20: await collateral0.erc20(),
          maxTradeVolume: config.rTokenMaxTradeVolume,
          oracleTimeout: ORACLE_TIMEOUT,
          targetName: ethers.utils.formatBytes32String('NEW_TARGET'),
          defaultThreshold: fp('0.01'),
          delayUntilDefault: await collateral0.delayUntilDefault(),
        })
        await assetRegistry.connect(owner).swapRegistered(coll.address)

        // Should revert
        await expect(
          basketHandler
            .connect(owner)
            .setPrimeBasket(
              [token0.address, token1.address, token2.address, token3.address],
              [fp('0.25'), fp('0.25'), fp('0.25'), fp('0.25')]
            )
        ).to.be.revertedWith('new target weights')
        await expect(
          basketHandler
            .connect(owner)
            .forceSetPrimeBasket(
              [token0.address, token1.address, token2.address, token3.address],
              [fp('0.25'), fp('0.25'), fp('0.25'), fp('0.25')]
            )
        ).to.be.revertedWith('new target weights')
      })
<<<<<<< HEAD
=======

      it('Should retain backwards-compatible quote() -- FLOOR', async () => {
        const bh = new ethers.Contract(basketHandler.address, oldBHInterface, owner)
        const quote = await basketHandler.quote(fp('1'), false, RoundingMode.FLOOR)
        const quote2 = await bh.quote(fp('1'), RoundingMode.FLOOR)
        expectEqualArrays(quote.erc20s, quote2.erc20s)
        expectEqualArrays(quote.quantities, quote2.quantities)
      })

      it('Should retain backwards-compatible quote() -- CEIL', async () => {
        const bh = new ethers.Contract(basketHandler.address, oldBHInterface, owner)
        const quote = await basketHandler.quote(fp('1'), true, RoundingMode.CEIL)
        const quote2 = await bh.quote(fp('1'), RoundingMode.CEIL)
        expectEqualArrays(quote.erc20s, quote2.erc20s)
        expectEqualArrays(quote.quantities, quote2.quantities)
      })
>>>>>>> 72fc1f6e
    })

    context('Index BasketHandler', () => {
      beforeEach(async () => {
        await swapBasketHandlerIn(indexBH)
      })

      it('Should not allow to set prime Basket if not OWNER', async () => {
        await expect(
          indexBH.connect(other).setPrimeBasket([token0.address], [fp('1')])
        ).to.be.revertedWith('governance only')
        await expect(
          indexBH.connect(other).forceSetPrimeBasket([token0.address], [fp('1')])
        ).to.be.revertedWith('governance only')
      })

      it('Should not allow to set prime Basket with invalid length', async () => {
        await expect(
          indexBH.connect(owner).setPrimeBasket([token0.address], [])
<<<<<<< HEAD
        ).to.be.revertedWith('len mismatch')
        await expect(
          indexBH.connect(owner).forceSetPrimeBasket([token0.address], [])
        ).to.be.revertedWith('len mismatch')
=======
        ).to.be.revertedWith('invalid lengths')
        await expect(
          indexBH.connect(owner).forceSetPrimeBasket([token0.address], [])
        ).to.be.revertedWith('invalid lengths')
>>>>>>> 72fc1f6e
      })

      it('Should not allow to set prime Basket with non-collateral tokens', async () => {
        await expect(
          indexBH.connect(owner).setPrimeBasket([compToken.address], [fp('1')])
        ).to.be.revertedWith('erc20 is not collateral')
        await expect(
          indexBH.connect(owner).forceSetPrimeBasket([compToken.address], [fp('1')])
        ).to.be.revertedWith('erc20 is not collateral')
      })

      it('Should not allow to set prime Basket with duplicate ERC20s', async () => {
        await expect(
          indexBH
            .connect(owner)
            .setPrimeBasket([token0.address, token0.address], [fp('1'), fp('1')])
        ).to.be.revertedWith('contains duplicates')
        await expect(
          indexBH
            .connect(owner)
            .forceSetPrimeBasket([token0.address, token0.address], [fp('1'), fp('1')])
        ).to.be.revertedWith('contains duplicates')
      })

      it('Should not allow to set prime Basket with 0 address tokens', async () => {
        await expect(
          indexBH.connect(owner).setPrimeBasket([ZERO_ADDRESS], [fp('1')])
        ).to.be.revertedWith('invalid collateral')
        await expect(
          indexBH.connect(owner).forceSetPrimeBasket([ZERO_ADDRESS], [fp('1')])
        ).to.be.revertedWith('invalid collateral')
      })

      it('Should not allow to set prime Basket with stRSR', async () => {
        await expect(
          indexBH.connect(owner).setPrimeBasket([stRSR.address], [fp('1')])
        ).to.be.revertedWith('invalid collateral')
        await expect(
          indexBH.connect(owner).forceSetPrimeBasket([stRSR.address], [fp('1')])
        ).to.be.revertedWith('invalid collateral')
      })

      it('Should not allow to bypass MAX_TARGET_AMT', async () => {
        // not possible on non-fresh basketHandler
        await expect(
          indexBH.connect(owner).setPrimeBasket([token0.address], [MAX_TARGET_AMT.add(1)])
<<<<<<< HEAD
        ).to.be.revertedWith('invalid target amount; too large')
        await expect(
          indexBH.connect(owner).forceSetPrimeBasket([token0.address], [MAX_TARGET_AMT.add(1)])
        ).to.be.revertedWith('invalid target amount; too large')
=======
        ).to.be.revertedWith('invalid target amount')
        await expect(
          indexBH.connect(owner).forceSetPrimeBasket([token0.address], [MAX_TARGET_AMT.add(1)])
        ).to.be.revertedWith('invalid target amount')
>>>>>>> 72fc1f6e
      })

      it('Should not allow to set prime Basket with an empty basket', async () => {
        await expect(indexBH.connect(owner).setPrimeBasket([], [])).to.be.revertedWith(
<<<<<<< HEAD
          'empty basket'
        )
        await expect(indexBH.connect(owner).forceSetPrimeBasket([], [])).to.be.revertedWith(
          'empty basket'
=======
          'invalid lengths'
        )
        await expect(indexBH.connect(owner).forceSetPrimeBasket([], [])).to.be.revertedWith(
          'invalid lengths'
>>>>>>> 72fc1f6e
        )
      })

      it('Should not allow to set prime Basket with a zero amount', async () => {
        await expect(
          indexBH.connect(owner).setPrimeBasket([token0.address], [0])
<<<<<<< HEAD
        ).to.be.revertedWith('invalid target amount; must be nonzero')
        await expect(
          indexBH.connect(owner).forceSetPrimeBasket([token0.address], [0])
        ).to.be.revertedWith('invalid target amount; must be nonzero')
=======
        ).to.be.revertedWith('invalid target amount')
        await expect(
          indexBH.connect(owner).forceSetPrimeBasket([token0.address], [0])
        ).to.be.revertedWith('invalid target amount')
>>>>>>> 72fc1f6e
      })

      it('Should be able to set exactly same basket', async () => {
        await indexBH
          .connect(owner)
          .forceSetPrimeBasket(
            [token0.address, token1.address, token2.address, token3.address],
            [fp('0.25'), fp('0.25'), fp('0.25'), fp('0.25')]
          )
        await indexBH
          .connect(owner)
          .forceSetPrimeBasket(
            [token0.address, token1.address, token2.address, token3.address],
            [fp('0.25'), fp('0.25'), fp('0.25'), fp('0.25')]
          )
      })

      it('Should be able to set prime basket multiple times', async () => {
        // indexBH
        await expect(
          indexBH
            .connect(owner)
            .setPrimeBasket([token0.address, token3.address], [fp('0.5'), fp('0.5')])
        )
          .to.emit(indexBH, 'PrimeBasketSet')
          .withArgs(
            [token0.address, token3.address],
            [fp('0.5'), fp('0.5')],
            [ethers.utils.formatBytes32String('USD')]
          )
        await indexBH.connect(owner).refreshBasket()

        await expect(indexBH.connect(owner).setPrimeBasket([token1.address], [fp('1')]))
          .to.emit(indexBH, 'PrimeBasketSet')
          .withArgs([token1.address], [fp('1')], [ethers.utils.formatBytes32String('USD')])
        await indexBH.connect(owner).refreshBasket()

        await expect(indexBH.connect(owner).setPrimeBasket([token2.address], [fp('1')]))
          .to.emit(indexBH, 'PrimeBasketSet')
          .withArgs([token2.address], [fp('1')], [ethers.utils.formatBytes32String('USD')])
        await indexBH.connect(owner).refreshBasket()
<<<<<<< HEAD

        await expect(indexBH.connect(owner).forceSetPrimeBasket([token1.address], [fp('1')]))
          .to.emit(indexBH, 'PrimeBasketSet')
          .withArgs([token1.address], [fp('1')], [ethers.utils.formatBytes32String('USD')])

        await expect(indexBH.connect(owner).forceSetPrimeBasket([token2.address], [fp('1')]))
          .to.emit(indexBH, 'PrimeBasketSet')
          .withArgs([token2.address], [fp('1')], [ethers.utils.formatBytes32String('USD')])
      })

      it('Should not allow to set prime Basket with RSR/RToken', async () => {
        await expect(
          indexBH.connect(owner).setPrimeBasket([rsr.address], [fp('1')])
        ).to.be.revertedWith('invalid collateral')

        await expect(
          indexBH
            .connect(owner)
            .setPrimeBasket([token0.address, rToken.address], [fp('0.5'), fp('0.5')])
        ).to.be.revertedWith('invalid collateral')

        await expect(
          indexBH.connect(owner).forceSetPrimeBasket([rsr.address], [fp('1')])
        ).to.be.revertedWith('invalid collateral')

        await expect(
          indexBH
            .connect(owner)
            .forceSetPrimeBasket([token0.address, rToken.address], [fp('0.5'), fp('0.5')])
        ).to.be.revertedWith('invalid collateral')
      })

      it('Should normalize by price for index RTokens', async () => {
        // Throughout this test the $ value of the RToken should remain

        // Set initial basket
        await indexBH.connect(owner).setPrimeBasket([token0.address], [fp('1')])
        await indexBH.connect(owner).refreshBasket()
        let [erc20s, tokAmts] = await indexBH.quote(fp('1'), 0)
        expect(erc20s.length).to.equal(1)
        expect(tokAmts[0]).to.equal(fp('1'))

        // Add EURO into the basket as a pure addition, changing price to $0.80 in USD and $0.20 in EURO
        await indexBH
          .connect(owner)
          .setPrimeBasket([token0.address, eurToken.address], [fp('1'), fp('0.25')])
        await indexBH.connect(owner).refreshBasket()
        ;[erc20s, tokAmts] = await indexBH.quote(fp('1'), 0)
        expect(erc20s.length).to.equal(2)
        expect(erc20s[0]).to.equal(token0.address)
        expect(erc20s[1]).to.equal(eurToken.address)
        expect(tokAmts[0]).to.equal(fp('0.8'))
        expect(tokAmts[1]).to.equal(fp('0.2'))

        // Remove USD from the basket entirely, changing price to $1 in EURO
        await indexBH.connect(owner).setPrimeBasket([eurToken.address], [fp('1000')])
        await indexBH.connect(owner).refreshBasket()
        ;[erc20s, tokAmts] = await indexBH.quote(fp('1'), 0)
        expect(erc20s.length).to.equal(1)
        expect(erc20s[0]).to.equal(eurToken.address)
        expect(tokAmts[0]).to.equal(fp('1')) // still $1!

        // No change by simply resizing the basket
        await indexBH.connect(owner).setPrimeBasket([eurToken.address], [fp('0.000001')])
        await indexBH.connect(owner).refreshBasket()
        ;[erc20s, tokAmts] = await indexBH.quote(fp('1'), 0)
        expect(erc20s.length).to.equal(1)
        expect(erc20s[0]).to.equal(eurToken.address)
        expect(tokAmts[0]).to.equal(fp('1')) // still $1!

        // Not refreshing the basket in between should still allow a consecutive setPrimeBasket
        await indexBH.connect(owner).setPrimeBasket([token0.address], [fp('1')])
        ;[erc20s, tokAmts] = await indexBH.quote(fp('1'), 0)
        expect(erc20s.length).to.equal(1)
        expect(erc20s[0]).to.equal(eurToken.address) // not token0 yet
        expect(tokAmts[0]).to.equal(fp('1'))
        await indexBH
          .connect(owner)
          .setPrimeBasket([token0.address, eurToken.address], [fp('0.25'), fp('0.25')])
        await indexBH.connect(owner).refreshBasket()

        // $0.50 USD / $0.50 EURO by the end
        ;[erc20s, tokAmts] = await indexBH.quote(fp('1'), 0)
        expect(erc20s.length).to.equal(2)
        expect(erc20s[0]).to.equal(token0.address)
        expect(erc20s[1]).to.equal(eurToken.address)
        expect(tokAmts[0]).to.equal(fp('0.5'))
        expect(tokAmts[1]).to.equal(fp('0.5'))
      })

      it('Should not normalize by price when the current basket is unpriced', async () => {
        await indexBH.connect(owner).setPrimeBasket([token0.address], [fp('1')])
        await indexBH.connect(owner).refreshBasket()

        // Set Token0 to unpriced - stale oracle
        await advanceTime(DECAY_DELAY.add(PRICE_TIMEOUT).toString())
        await expectUnpriced(collateral0.address)

        // Attempt to add EURO, basket is not SOUND
        await expect(
          indexBH
            .connect(owner)
            .setPrimeBasket([token0.address, eurToken.address], [fp('1'), fp('0.25')])
        ).to.be.revertedWith('unsound basket')
      })

      it('Should not normalize by price when the current basket is unsound', async () => {
        await indexBH.connect(owner).setPrimeBasket([token0.address], [fp('1')])
        await indexBH.connect(owner).refreshBasket()
        await setOraclePrice(collateral0.address, fp('0.5'))
        await assetRegistry.refresh()
        expect(await collateral0.status()).to.equal(CollateralStatus.IFFY)
        expect(await collateral1.status()).to.equal(CollateralStatus.SOUND)
        await expect(
          indexBH.connect(owner).setPrimeBasket([token1.address], [fp('1')])
        ).to.be.revertedWith('unsound basket')
      })

      it('Should not normalize by price if the new collateral is unsound', async () => {
        await indexBH.connect(owner).setPrimeBasket([token0.address], [fp('1')])
        await indexBH.connect(owner).refreshBasket()
        await setOraclePrice(collateral1.address, fp('0.5'))
        await assetRegistry.refresh()
        expect(await collateral0.status()).to.equal(CollateralStatus.SOUND)
        expect(await collateral1.status()).to.equal(CollateralStatus.IFFY)
        await expect(
          indexBH.connect(owner).setPrimeBasket([token1.address], [fp('1')])
        ).to.be.revertedWith('unsound new collateral')
=======

        await expect(indexBH.connect(owner).forceSetPrimeBasket([token1.address], [fp('1')]))
          .to.emit(indexBH, 'PrimeBasketSet')
          .withArgs([token1.address], [fp('1')], [ethers.utils.formatBytes32String('USD')])

        await expect(indexBH.connect(owner).forceSetPrimeBasket([token2.address], [fp('1')]))
          .to.emit(indexBH, 'PrimeBasketSet')
          .withArgs([token2.address], [fp('1')], [ethers.utils.formatBytes32String('USD')])
      })

      it('Should not allow to set prime Basket with RSR/RToken', async () => {
        await expect(
          indexBH.connect(owner).setPrimeBasket([rsr.address], [fp('1')])
        ).to.be.revertedWith('invalid collateral')

        await expect(
          indexBH
            .connect(owner)
            .setPrimeBasket([token0.address, rToken.address], [fp('0.5'), fp('0.5')])
        ).to.be.revertedWith('invalid collateral')

        await expect(
          indexBH.connect(owner).forceSetPrimeBasket([rsr.address], [fp('1')])
        ).to.be.revertedWith('invalid collateral')

        await expect(
          indexBH
            .connect(owner)
            .forceSetPrimeBasket([token0.address, rToken.address], [fp('0.5'), fp('0.5')])
        ).to.be.revertedWith('invalid collateral')
      })

      it('Should retain backwards-compatible quote() -- FLOOR', async () => {
        const bh = new ethers.Contract(indexBH.address, oldBHInterface, owner)
        const quote = await indexBH.quote(fp('1'), false, RoundingMode.FLOOR)
        const quote2 = await bh.quote(fp('1'), RoundingMode.FLOOR)
        expectEqualArrays(quote.erc20s, quote2.erc20s)
        expectEqualArrays(quote.quantities, quote2.quantities)
      })

      it('Should retain backwards-compatible quote() -- CEIL', async () => {
        const bh = new ethers.Contract(indexBH.address, oldBHInterface, owner)
        const quote = await indexBH.quote(fp('1'), true, RoundingMode.CEIL)
        const quote2 = await bh.quote(fp('1'), RoundingMode.CEIL)
        expectEqualArrays(quote.erc20s, quote2.erc20s)
        expectEqualArrays(quote.quantities, quote2.quantities)
>>>>>>> 72fc1f6e
      })
    })

    describe('Custom Redemption', () => {
      const issueAmount = fp('10000')
      let usdcChainlink: MockV3Aggregator
      let daiChainlink: MockV3Aggregator

      beforeEach(async () => {
        usdcChainlink = await ethers.getContractAt(
          'MockV3Aggregator',
          await collateral1.chainlinkFeed()
        )
        daiChainlink = await ethers.getContractAt(
          'MockV3Aggregator',
          await collateral0.chainlinkFeed()
        )

        // Swap-in indexBH
        await swapBasketHandlerIn(indexBH)
        await indexBH
          .connect(owner)
          .forceSetPrimeBasket(
            [token0.address, token1.address, token2.address, token3.address],
            [fp('0.25'), fp('0.25'), fp('0.25'), fp('0.25')]
          )
        await indexBH.refreshBasket()
        await advanceTime(Number(config.warmupPeriod) + 1)

        // register backups
        await assetRegistry.connect(owner).register(backupCollateral1.address)
        await indexBH
          .connect(owner)
          .setBackupConfig(ethers.utils.formatBytes32String('USD'), bn(1), [backupToken1.address])
        await assetRegistry.connect(owner).register(backupCollateral2.address)

        // issue rTokens
        await token0.connect(addr1).approve(rToken.address, issueAmount)
        await token1.connect(addr1).approve(rToken.address, issueAmount)
        await token2.connect(addr1).approve(rToken.address, issueAmount)
        await token3.connect(addr1).approve(rToken.address, issueAmount)
        await rToken.connect(addr1).issue(issueAmount)
      })

      const getBalances = async (account: string, tokens: Array<ERC20Mock>) => {
        const bals: Array<BigNumber> = []
        for (const token of tokens) {
          bals.push(await token.balanceOf(account))
        }
        return bals
      }

      const expectDelta = (x: Array<BigNumber>, y: Array<BigNumber>, z: Array<BigNumber>) => {
        for (let i = 0; i < x.length; i++) {
          expect(z[i]).equal(x[i].add(y[i]))
        }
      }

      it('Should perform validations on quoteCustomRedemption', async () => {
        const basketNonces = [1, 2]
        const portions = [fp('1')]
        const amount = fp('10000')
        await expect(
          indexBH.quoteCustomRedemption(basketNonces, portions, amount)
<<<<<<< HEAD
        ).to.be.revertedWith('bad portions len')
=======
        ).to.be.revertedWith('invalid lengths')
>>>>>>> 72fc1f6e
      })

      it('Should correctly quote the current basket, same as quote()', async () => {
        /*
          Test Quote
        */
        const basketNonces = [1]
        const portions = [fp('1')]
        const amount = fp('10000')
<<<<<<< HEAD
        const baseline = await indexBH.quote(amount, RoundingMode.FLOOR)
=======
        const baseline = await indexBH.quote(amount, false, RoundingMode.FLOOR)
>>>>>>> 72fc1f6e
        const quote = await indexBH.quoteCustomRedemption(basketNonces, portions, amount)
        expectEqualArrays(quote.erc20s, baseline.erc20s)
        expectEqualArrays(quote.quantities, baseline.quantities)

        expect(quote.erc20s.length).equal(4)
        expect(quote.quantities.length).equal(4)

        const expectedTokens = [token0, token1, token2, token3]
        const expectedAddresses = expectedTokens.map((t) => t.address)
        const expectedQuantities = [
          fp('0.25')
            .mul(issueAmount)
            .div(await collateral0.refPerTok())
            .div(bn(`1e${18 - (await token0.decimals())}`)),
          fp('0.25')
            .mul(issueAmount)
            .div(await collateral1.refPerTok())
            .div(bn(`1e${18 - (await token1.decimals())}`)),
          fp('0.25')
            .mul(issueAmount)
            .div(await collateral2.refPerTok())
            .div(bn(`1e${18 - (await token2.decimals())}`)),
          fp('0.25')
            .mul(issueAmount)
            .div(await collateral3.refPerTok())
            .div(bn(`1e${18 - (await token3.decimals())}`)),
        ]
        expectEqualArrays(quote.erc20s, expectedAddresses)
        expectEqualArrays(quote.quantities, expectedQuantities)

        /*
          Test Custom Redemption
        */
        const balsBefore = await getBalances(addr1.address, expectedTokens)
        await rToken
          .connect(addr1)
          .redeemCustom(
            addr1.address,
            amount,
            basketNonces,
            portions,
            quote.erc20s,
            quote.quantities
          )
        const balsAfter = await getBalances(addr1.address, expectedTokens)
        expectDelta(balsBefore, baseline.quantities, balsAfter)
      })

      it('Should- correctly quote a custom redemption across 2 baskets after default', async () => {
        /*
          Setup
        */
        // default usdc & refresh basket to use backup collateral
        await usdcChainlink.updateAnswer(bn('0.8e8')) // default token1
        await indexBH.refreshBasket()
        await advanceTime(Number(config.warmupPeriod) + 1)
        expect(await indexBH.status()).to.equal(CollateralStatus.SOUND)
        expect(await indexBH.fullyCollateralized()).to.equal(false)

        /*
          Test Quote
        */
        const basketNonces = [1, 2]
        const portions = [fp('0.5'), fp('0.5')]
        const amount = fp('10000')
        const quote = await indexBH.quoteCustomRedemption(basketNonces, portions, amount)

        expect(quote.erc20s.length).equal(5)
        expect(quote.quantities.length).equal(5)

        const expectedTokens = [token0, token1, token2, token3, backupToken1]
        const expectedAddresses = expectedTokens.map((t) => t.address)
        const expectedQuantities = [
          fp('0.25')
            .mul(issueAmount)
            .div(await collateral0.refPerTok())
            .div(bn(`1e${18 - (await token0.decimals())}`)),
          fp('0.125')
            .mul(issueAmount)
            .div(await collateral1.refPerTok())
            .div(bn(`1e${18 - (await token1.decimals())}`)),
          fp('0.25')
            .mul(issueAmount)
            .div(await collateral2.refPerTok())
            .div(bn(`1e${18 - (await token2.decimals())}`)),
          fp('0.25')
            .mul(issueAmount)
            .div(await collateral3.refPerTok())
            .div(bn(`1e${18 - (await token3.decimals())}`)),
          fp('0.125')
            .mul(issueAmount)
            .div(await backupCollateral1.refPerTok())
            .div(bn(`1e${18 - (await backupToken1.decimals())}`)),
        ]
        expectEqualArrays(quote.erc20s, expectedAddresses)
        expectEqualArrays(quote.quantities, expectedQuantities)

        /*
          Test Custom Redemption
        */
        // Should not be able to redeemCustom on old nonce, but not because of invalid nonce
        await expect(
          rToken
            .connect(addr1)
            .redeemCustom(
              addr1.address,
              amount,
              basketNonces,
              portions,
              quote.erc20s,
              quote.quantities
            )
        ).revertedWith('redemption below minimum')

        // send enough backupToken1 to BackingManager to recollateralize and process redemption correctly
        await backupToken1.mint(backingManager.address, issueAmount)
        expect(await indexBH.fullyCollateralized()).to.equal(true)

        // Now should not be able to redeem because of invalid old nonce
        await expect(
          rToken
            .connect(addr1)
            .redeemCustom(
              addr1.address,
              amount,
              basketNonces,
              portions,
              quote.erc20s,
              quote.quantities
            )
        ).to.be.revertedWith('invalid basketNonce')
      })

      it('Repeating basket nonces should not be exploitable', async () => {
        /*
          Test Quote
        */
        const basketNonces = [1, 1, 1, 1, 1, 1, 1, 1, 1, 1]
        const portions = [
          fp('0.1'),
          fp('0.1'),
          fp('0.1'),
          fp('0.1'),
          fp('0.1'),
          fp('0.1'),
          fp('0.1'),
          fp('0.1'),
          fp('0.1'),
          fp('0.1'),
        ]
        const amount = fp('10000')
<<<<<<< HEAD
        const baseline = await indexBH.quote(amount, RoundingMode.FLOOR)
=======
        const baseline = await indexBH.quote(amount, false, RoundingMode.FLOOR)
>>>>>>> 72fc1f6e
        const quote = await indexBH.quoteCustomRedemption(basketNonces, portions, amount)
        expectEqualArrays(quote.erc20s, baseline.erc20s)
        expectEqualArrays(quote.quantities, baseline.quantities)

        /*
          Test Custom Redemption
        */
        const expectedTokens = await Promise.all(
          quote.erc20s.map(async (e) => ethers.getContractAt('ERC20Mock', e))
        )
        const balsBefore = await getBalances(addr1.address, expectedTokens)
        await rToken
          .connect(addr1)
          .redeemCustom(
            addr1.address,
            amount,
            basketNonces,
            portions,
            quote.erc20s,
            quote.quantities
          )
        const balsAfter = await getBalances(addr1.address, expectedTokens)
        expectDelta(balsBefore, baseline.quantities, balsAfter)
      })

      it('Should correctly quote a historical redemption [full basket default, multi-token-backup]', async () => {
        /*
          Setup
        */
        // add 2nd token to backup config
        await indexBH
          .connect(owner)
          .setBackupConfig(ethers.utils.formatBytes32String('USD'), bn(2), [
            backupToken1.address,
            backupToken2.address,
          ])
        // default usdc & refresh basket to use backup collateral
        await usdcChainlink.updateAnswer(bn('0.8e8')) // default token1
        await daiChainlink.updateAnswer(bn('0.8e8')) // default token0, token2, token3
        await indexBH.refreshBasket()
        await advanceTime(Number(config.warmupPeriod) + 1)
        expect(await indexBH.status()).to.equal(CollateralStatus.SOUND)
        expect(await indexBH.fullyCollateralized()).to.equal(false)

        /*
          Test Quote
        */
        const basketNonces = [1, 2]
        const portions = [fp('0.2'), fp('0.8')]
        const amount = fp('10000')
        const quote = await indexBH.quoteCustomRedemption(basketNonces, portions, amount)

        expect(quote.erc20s.length).equal(6)
        expect(quote.quantities.length).equal(6)

        const expectedTokens = [token0, token1, token2, token3, backupToken1, backupToken2]
        const expectedAddresses = expectedTokens.map((t) => t.address)
        const expectedQuantities = [
          fp('0.05')
            .mul(issueAmount)
            .div(await collateral0.refPerTok())
            .div(bn(`1e${18 - (await token0.decimals())}`)),
          fp('0.05')
            .mul(issueAmount)
            .div(await collateral1.refPerTok())
            .div(bn(`1e${18 - (await token1.decimals())}`)),
          fp('0.05')
            .mul(issueAmount)
            .div(await collateral2.refPerTok())
            .div(bn(`1e${18 - (await token2.decimals())}`)),
          fp('0.05')
            .mul(issueAmount)
            .div(await collateral3.refPerTok())
            .div(bn(`1e${18 - (await token3.decimals())}`)),
          fp('0.40')
            .mul(issueAmount)
            .div(await backupCollateral1.refPerTok())
            .div(bn(`1e${18 - (await backupToken1.decimals())}`)),
          fp('0.40')
            .mul(issueAmount)
            .div(await backupCollateral2.refPerTok())
            .div(bn(`1e${18 - (await backupToken2.decimals())}`)),
        ]
        expectEqualArrays(quote.erc20s, expectedAddresses)
        expectEqualArrays(quote.quantities, expectedQuantities)

        /*
          Test Custom Redemption
        */
        // Should not be able to redeem, but not because of invalid nonce
        await expect(
          rToken
            .connect(addr1)
            .redeemCustom(
              addr1.address,
              amount,
              basketNonces,
              portions,
              quote.erc20s,
              quote.quantities
            )
        ).revertedWith('redemption below minimum')

        // send enough backupToken2 to BackingManager to recollateralize and process redemption correctly
        await backupToken1.mint(backingManager.address, issueAmount)
        await backupToken2.mint(backingManager.address, issueAmount)
        expect(await indexBH.fullyCollateralized()).to.equal(true)

        // Now should not be able to redeem because of invalid old nonce
        await expect(
          rToken
            .connect(addr1)
            .redeemCustom(
              addr1.address,
              amount,
              basketNonces,
              portions,
              quote.erc20s,
              quote.quantities
            )
        ).to.be.revertedWith('invalid basketNonce')
      })

      it('Should correctly quote historical redemption with almost all assets unregistered', async () => {
        // default usdc & refresh basket to use backup collateral
        await usdcChainlink.updateAnswer(bn('0.8e8')) // default token1
        await daiChainlink.updateAnswer(bn('0.8e8')) // default token0, token2, token3
        await indexBH.refreshBasket()
        await advanceTime(Number(config.warmupPeriod) + 1)
        expect(await indexBH.status()).to.equal(CollateralStatus.SOUND)
        expect(await indexBH.fullyCollateralized()).to.equal(false)

        // Unregister everything except token0
        const erc20s = await assetRegistry.erc20s()
        for (const erc20 of erc20s) {
          if (erc20 != token0.address) {
            await assetRegistry.connect(owner).unregister(await assetRegistry.toAsset(erc20))
          }
        }

        /*
          Test Quote
        */
        const basketNonces = [1]
        const portions = [fp('1')]
        const amount = fp('10000')
        const quote = await indexBH.quoteCustomRedemption(basketNonces, portions, amount)

        expect(quote.erc20s.length).equal(1)
        expect(quote.quantities.length).equal(1)

        const expectedAddresses = [token0.address]
        const expectedQuantities = [
          fp('0.25')
            .mul(issueAmount)
            .div(await collateral0.refPerTok())
            .div(bn(`1e${18 - (await token0.decimals())}`)),
        ]

        expectEqualArrays(quote.erc20s, expectedAddresses)
        expectEqualArrays(quote.quantities, expectedQuantities)

        /*
          Test Custom Redemption
        */
        const expectedTokens = [token0, token1, token2, token3]
        const balsBefore = await getBalances(addr1.address, expectedTokens)
        await backupToken1.mint(backingManager.address, issueAmount)

        // rToken redemption
        await expect(
          rToken
            .connect(addr1)
            .redeemCustom(
              addr1.address,
              amount,
              basketNonces,
              portions,
              expectedAddresses,
              expectedQuantities
            )
        ).to.not.be.reverted

        const balsAfter = await getBalances(addr1.address, expectedTokens)
        const expectedDelta = [expectedQuantities[0], bn('0'), bn('0'), bn('0')]
        expectDelta(balsBefore, expectedDelta, balsAfter)
      })

      it('Should correctly quote a historical redemption with an non-collateral asset', async () => {
        // default usdc & refresh basket to use backup collateral
        await usdcChainlink.updateAnswer(bn('0.8e8')) // default token1
        await daiChainlink.updateAnswer(bn('0.8e8')) // default token0, token2, token3
        await indexBH.refreshBasket()
        await advanceTime(Number(config.warmupPeriod) + 1)
        expect(await indexBH.status()).to.equal(CollateralStatus.SOUND)
        expect(await indexBH.fullyCollateralized()).to.equal(false)

        // Swap collateral for asset in previous basket
        const AssetFactory: ContractFactory = await ethers.getContractFactory('Asset')
        const newAsset1: Asset = <Asset>(
          await AssetFactory.deploy(
            PRICE_TIMEOUT,
            await collateral1.chainlinkFeed(),
            ORACLE_ERROR,
            token1.address,
            config.rTokenMaxTradeVolume,
            1
          )
        )

        await assetRegistry.connect(owner).swapRegistered(newAsset1.address)

        /*
          Test Quote
        */
        const basketNonces = [1]
        const portions = [fp('1')]
        const amount = fp('10000')
        const quote = await indexBH.quoteCustomRedemption(basketNonces, portions, amount)

        expect(quote.erc20s.length).equal(3)
        expect(quote.quantities.length).equal(3)

        const expectedTokens = [token0, token2, token3]
        const expectedAddresses = expectedTokens.map((t) => t.address)
        const expectedQuantities = [
          fp('0.25')
            .mul(issueAmount)
            .div(await collateral0.refPerTok())
            .div(bn(`1e${18 - (await token0.decimals())}`)),
          fp('0.25')
            .mul(issueAmount)
            .div(await collateral2.refPerTok())
            .div(bn(`1e${18 - (await token2.decimals())}`)),
          fp('0.25')
            .mul(issueAmount)
            .div(await collateral3.refPerTok())
            .div(bn(`1e${18 - (await token3.decimals())}`)),
        ]
        expectEqualArrays(quote.erc20s, expectedAddresses)
        expectEqualArrays(quote.quantities, expectedQuantities)

        /*
          Test Custom Redemption - Should behave as if token is not registered
        */
        const balsBefore = await getBalances(addr1.address, expectedTokens)
        await backupToken1.mint(backingManager.address, issueAmount.div(2))

        // rToken redemption
        await expect(
          rToken
            .connect(addr1)
            .redeemCustom(
              addr1.address,
              amount,
              basketNonces,
              portions,
              quote.erc20s,
              quote.quantities
            )
        ).to.not.be.reverted

        const balsAfter = await getBalances(addr1.address, expectedTokens)
        expectDelta(balsBefore, quote.quantities, balsAfter)
      })

      itP1('Should return historical basket correctly', async () => {
        const bskHandlerP1: BasketHandlerP1 = <BasketHandlerP1>(
          await ethers.getContractAt('BasketHandlerP1', indexBH.address)
        )

        // Returns the current prime basket
        let [erc20s, quantities] = await bskHandlerP1.getHistoricalBasket(1)
        expect(erc20s.length).to.equal(4)
        expect(quantities.length).to.equal(4)
        const prevERC20s = [token0.address, token1.address, token2.address, token3.address]
        const prevQtys = [bn('0.25e18'), bn('0.25e6'), bn('0.25e18'), bn('1.25e9')]

        for (let i = 0; i < 4; i++) {
          expect(erc20s[i]).to.equal(prevERC20s[i])
          expect(quantities[i]).to.equal(prevQtys[i])
        }

        // add 2nd token to backup config
        await indexBH
          .connect(owner)
          .setBackupConfig(ethers.utils.formatBytes32String('USD'), bn(2), [
            backupToken1.address,
            backupToken2.address,
          ])
        // default usdc & refresh basket to use backup collateral
        await usdcChainlink.updateAnswer(bn('0.8e8')) // default token1
        await daiChainlink.updateAnswer(bn('0.8e8')) // default token0, token2, token3
        await indexBH.refreshBasket()
        await advanceTime(Number(config.warmupPeriod) + 1)
        expect(await indexBH.status()).to.equal(CollateralStatus.SOUND)
        expect(await indexBH.fullyCollateralized()).to.equal(false)

        // Get basket for current nonce
        ;[erc20s, quantities] = await bskHandlerP1.getHistoricalBasket(2)
        expect(erc20s.length).to.equal(2)
        expect(quantities.length).to.equal(2)
        const newERC20s = [backupToken1.address, backupToken2.address]
        const newQtys = [bn('0.5e18'), bn('0.5e18')]

        for (let i = 0; i < 2; i++) {
          expect(erc20s[i]).to.equal(newERC20s[i])
          expect(quantities[i]).to.equal(newQtys[i])
        }

        // Get basket for prior nonce - will get full quantities
        ;[erc20s, quantities] = await bskHandlerP1.getHistoricalBasket(1)
        expect(erc20s.length).to.equal(4)
        expect(quantities.length).to.equal(4)

        for (let i = 0; i < 4; i++) {
          expect(erc20s[i]).to.equal(prevERC20s[i])
          expect(quantities[i]).to.equal(prevQtys[i])
        }

        // Swap collateral for asset in previous basket
        const AssetFactory: ContractFactory = await ethers.getContractFactory('Asset')
        const newAsset1: Asset = <Asset>(
          await AssetFactory.deploy(
            PRICE_TIMEOUT,
            await collateral1.chainlinkFeed(),
            ORACLE_ERROR,
            token1.address,
            config.rTokenMaxTradeVolume,
            1
          )
        )

        await assetRegistry.connect(owner).swapRegistered(newAsset1.address)

        // Get basket for prior nonce - returns 0 qty for the non-collateral
        ;[erc20s, quantities] = await bskHandlerP1.getHistoricalBasket(1)
        expect(erc20s.length).to.equal(4)
        expect(quantities.length).to.equal(4)

        expect(erc20s).to.eql(prevERC20s)
        expect(quantities).to.eql([prevQtys[0], bn(0), prevQtys[2], prevQtys[3]])

        // Unregister that same asset
        await assetRegistry.connect(owner).unregister(newAsset1.address)

        // Returns same result as before
        ;[erc20s, quantities] = await bskHandlerP1.getHistoricalBasket(1)
        expect(erc20s).to.eql(prevERC20s)
        expect(quantities).to.eql([prevQtys[0], bn(0), prevQtys[2], prevQtys[3]])
      })
    })

    it('Should return (FIX_ZERO, FIX_MAX) for basketsHeldBy(<any account>) if the basket is empty', async () => {
      // run a fresh deployment specifically for this test
      const receipt = await (
        await deployer.deploy(
          'RTKN RToken (empty basket)',
          'RTKN (empty basket)',
          'mandate (empty basket)',
          owner.address,
          config
        )
      ).wait()
      const mainAddr = expectInReceipt(receipt, 'RTokenCreated').args.main
      const newMain: TestIMain = <TestIMain>await ethers.getContractAt('TestIMain', mainAddr)
      const emptyBasketHandler: TestIBasketHandler = <TestIBasketHandler>(
        await ethers.getContractAt('TestIBasketHandler', await newMain.basketHandler())
      )
      const busHeld = await emptyBasketHandler.basketsHeldBy(addr1.address)
      expect(busHeld[0]).to.equal(0)
      expect(busHeld[1]).to.equal(MAX_UINT192)
    })

    it('Should not allow to set backup Config if not OWNER', async () => {
      await expect(
        basketHandler
          .connect(other)
          .setBackupConfig(ethers.utils.formatBytes32String('USD'), bn(1), [token0.address])
      ).to.be.revertedWith('governance only')
    })

    it('Should not allow to set backup Config with non-collateral tokens', async () => {
      await expect(
        basketHandler
          .connect(owner)
          .setBackupConfig(ethers.utils.formatBytes32String('USD'), bn(1), [compToken.address])
      ).to.be.revertedWith('erc20 is not collateral')
    })

    it('Should not allow to set backup Config with RSR/RToken', async () => {
      await expect(
        basketHandler
          .connect(owner)
          .setBackupConfig(ethers.utils.formatBytes32String('USD'), bn(1), [rsr.address])
      ).to.be.revertedWith('invalid collateral')

      it('Should not allow to set backup Config with duplicate ERC20s', async () => {
        await expect(
          basketHandler
            .connect(owner)
            .setBackupConfig(ethers.utils.formatBytes32String('USD'), bn(1), [
              token0.address,
              token0.address,
            ])
        ).to.be.revertedWith('contains duplicates')
      })

      await expect(
        basketHandler
          .connect(owner)
          .setBackupConfig(ethers.utils.formatBytes32String('USD'), bn(1), [rToken.address])
      ).to.be.revertedWith('invalid collateral')
    })

    it('Should not allow to set more backup ERC20s than MAX_BACKUP_ERC20S', async () => {
      const erc20s = []
      for (let i = 0; i < 64; i++) erc20s.push(ONE_ADDRESS)

      // Should succeed at 64
      await expect(
        basketHandler
          .connect(owner)
          .setBackupConfig(ethers.utils.formatBytes32String('USD'), bn(1), erc20s)
<<<<<<< HEAD
      ).to.not.be.revertedWith('erc20s too large')
=======
      ).to.not.be.revertedWith('too large')
>>>>>>> 72fc1f6e

      // Should fail at 65
      erc20s.push(ONE_ADDRESS)
      await expect(
        basketHandler
          .connect(owner)
          .setBackupConfig(ethers.utils.formatBytes32String('USD'), bn(1), erc20s)
<<<<<<< HEAD
      ).to.be.revertedWith('erc20s too large')
=======
      ).to.be.revertedWith('too large')
>>>>>>> 72fc1f6e

      // Should succeed at 64
      await expect(
        basketHandler
          .connect(owner)
          .setBackupConfig(ethers.utils.formatBytes32String('USD'), bn(64), [])
<<<<<<< HEAD
      ).to.not.be.revertedWith('max too large')
=======
      ).to.not.be.revertedWith('too large')
>>>>>>> 72fc1f6e

      // Should fail at 65
      await expect(
        basketHandler
          .connect(owner)
          .setBackupConfig(ethers.utils.formatBytes32String('USD'), bn(65), [])
<<<<<<< HEAD
      ).to.be.revertedWith('max too large')
=======
      ).to.be.revertedWith('too large')
>>>>>>> 72fc1f6e
    })

    it('Should allow to set backup Config if OWNER', async () => {
      // Set basket
      await expect(
        basketHandler
          .connect(owner)
          .setBackupConfig(ethers.utils.formatBytes32String('USD'), bn(1), [token0.address])
      )
        .to.emit(basketHandler, 'BackupConfigSet')
        .withArgs(ethers.utils.formatBytes32String('USD'), bn(1), [token0.address])
    })

    it('Should not allow to refresh basket if not OWNER when paused', async () => {
      await main.connect(owner).pauseTrading()
      await expect(basketHandler.connect(other).refreshBasket()).to.be.revertedWith(
        'basket unrefreshable'
      )
    })

    it('Should not allow to refresh basket if not OWNER when frozen', async () => {
      await main.connect(owner).freezeForever()
      await expect(basketHandler.connect(other).refreshBasket()).to.be.revertedWith(
        'basket unrefreshable'
      )
    })

    it('Should allow anyone to refresh basket if disabled and not paused/frozen', async () => {
      // Set backup configuration
      await basketHandler
        .connect(owner)
        .setBackupConfig(ethers.utils.formatBytes32String('USD'), bn(1), [token0.address])

      // Unregister one basket collateral
      await expect(assetRegistry.connect(owner).unregister(collateral1.address)).to.emit(
        assetRegistry,
        'AssetUnregistered'
      )

      expect(await basketHandler.status()).to.equal(CollateralStatus.DISABLED)

      await expect(basketHandler.connect(other).refreshBasket()).to.emit(basketHandler, 'BasketSet')
    })

    it('Should allow to poke when trading paused', async () => {
      await main.connect(owner).pauseTrading()
      await main.connect(other).poke()
    })

    it('Should allow to poke when issuance paused', async () => {
      await main.connect(owner).pauseIssuance()
      await main.connect(other).poke()
    })

    it('Should allow to poke when frozen', async () => {
      await main.connect(owner).freezeForever()
      await main.connect(other).poke()
    })

    it('Should not allow to refresh basket if not OWNER when unfrozen and unpaused', async () => {
      await expect(basketHandler.connect(other).refreshBasket()).to.be.revertedWith(
        'basket unrefreshable'
      )
    })

    it('Should not allow to disable basket if not AssetRegistry', async () => {
      await expect(basketHandler.connect(owner).disableBasket()).to.be.revertedWith(
        'asset registry only'
      )
    })

    it('Should allow to call refresh Basket if OWNER and paused - No changes', async () => {
      await main.connect(owner).pauseTrading()
      // Switch basket - No backup nor default
      await expect(basketHandler.connect(owner).refreshBasket()).to.emit(basketHandler, 'BasketSet')

      // Basket remains the same in this case
      expect(await basketHandler.fullyCollateralized()).to.equal(true)
      const backing = await facade.basketTokens(rToken.address)
      expect(backing[0]).to.equal(token0.address)
      expect(backing[1]).to.equal(token1.address)
      expect(backing[2]).to.equal(token2.address)
      expect(backing[3]).to.equal(token3.address)

      expect(backing.length).to.equal(4)

      // Not updated so basket last changed is not set
      expect(await basketHandler.timestamp()).to.be.gt(bn(0))
      expect(await basketHandler.status()).to.equal(CollateralStatus.SOUND)
      await main.connect(owner).unpauseTrading()
      expect(await facadeTest.callStatic.totalAssetValue(rToken.address)).to.equal(0)
    })

    it('Should handle full collateral deregistration and disable the basket', async () => {
      // Check status
      expect(await basketHandler.status()).to.equal(CollateralStatus.SOUND)
      expect(await basketHandler.quantity(token1.address)).to.equal(basketsNeededAmts[1])

      // Set backup configuration
      await basketHandler
        .connect(owner)
        .setBackupConfig(ethers.utils.formatBytes32String('USD'), bn(1), [token0.address])

      // Unregister the basket collaterals, skipping collateral0
      await expect(assetRegistry.connect(owner).unregister(collateral1.address)).to.emit(
        assetRegistry,
        'AssetUnregistered'
      )
      await expect(assetRegistry.connect(owner).unregister(collateral2.address)).to.emit(
        assetRegistry,
        'AssetUnregistered'
      )
      await expect(assetRegistry.connect(owner).unregister(collateral3.address)).to.emit(
        assetRegistry,
        'AssetUnregistered'
      )

      expect(await basketHandler.status()).to.equal(CollateralStatus.DISABLED)

      await expect(basketHandler.refreshBasket()).to.emit(basketHandler, 'BasketSet')

      // Basket should be 100% collateral0
      const toks = await facade.basketTokens(rToken.address)
      expect(toks.length).to.equal(1)
      expect(toks[0]).to.equal(token0.address)

      // Unregister collateral0
      await expect(assetRegistry.connect(owner).unregister(collateral0.address)).to.emit(
        assetRegistry,
        'AssetUnregistered'
      )

      await expect(basketHandler.refreshBasket())
        .to.emit(basketHandler, 'BasketSet')
        .withArgs(2, [], [], true)

      expect(await basketHandler.status()).to.equal(CollateralStatus.DISABLED)
      // toks = await facade.basketTokens(rToken.address)
      // expect(await basketHandler.quantity(token1.address)).to.equal(0)
      // expect(toks.length).to.equal(0)
    })

    it('Should include value of defaulted collateral when checking basket price -- /w premium', async () => {
      // Check status and price
      expect(await basketHandler.status()).to.equal(CollateralStatus.SOUND)
      await expectPrice(basketHandler.address, fp('1'), ORACLE_ERROR, true)

      // Default one of the collaterals
      // Set Token1 to default - 50% price reduction
      await setOraclePrice(collateral1.address, bn('0.5e8'))

      // Mark default as probable
      await collateral1.refresh()

      // Advance time post delayUntilDefault
      await advanceTime((await collateral1.delayUntilDefault()).toString())

      // Mark default as confirmed
      await collateral1.refresh()

      // Check status and price again
      expect(await basketHandler.status()).to.equal(CollateralStatus.DISABLED)

      // Check BU price -- 1/4 of the basket has lost half its value
      const avgPrice = fp('0.875')
      let [lowPrice, highPrice] = await basketHandler.price(true)
      const expectedLow = avgPrice.sub(avgPrice.mul(ORACLE_ERROR).div(fp('1')))
      const expectedHigh = fp('1').add(fp('1').mul(ORACLE_ERROR).div(fp('1'))) // at-peg!

      const tolerance = avgPrice.div(bn('1e15'))
      expect(lowPrice).to.be.closeTo(expectedLow, tolerance)
      expect(lowPrice).to.be.gte(expectedLow)
      expect(highPrice).to.be.closeTo(expectedHigh, tolerance)
      expect(highPrice).to.be.lte(expectedHigh)

      // Set collateral1 price to [0, FIX_MAX]
      await advanceTime(DECAY_DELAY.add(PRICE_TIMEOUT).toString())
      await setOraclePrice(collateral0.address, bn('1e8'))
      await assetRegistry.refresh()

      // Check BU price -- 1/4 of the basket has lost all its value
      ;[lowPrice, highPrice] = await basketHandler.price(true)
      expect(lowPrice).to.be.closeTo(fp('0.75'), fp('0.75').div(100)) // within 1%
      expect(highPrice).to.equal(MAX_UINT192)

      // Set basket config
      await expect(
        basketHandler
          .connect(owner)
          .setBackupConfig(ethers.utils.formatBytes32String('USD'), bn(1), [
            token0.address,
            token2.address,
            token3.address,
          ])
      ).to.emit(basketHandler, 'BackupConfigSet')

      // After basket refresh, price should increase
      await basketHandler.refreshBasket()

      // Check BU price
      await expectPrice(basketHandler.address, fp('1'), ORACLE_ERROR, true)
    })

    it('Should include value of defaulted collateral when checking basket price -- w/o premium', async () => {
      // Check status and price
      expect(await basketHandler.status()).to.equal(CollateralStatus.SOUND)
      await expectPrice(basketHandler.address, fp('1'), ORACLE_ERROR, true)

      // Default one of the collaterals
      // Set Token1 to default - 50% price reduction
      await setOraclePrice(collateral1.address, bn('0.5e8'))

      // Mark default as probable
      await collateral1.refresh()

      // Advance time post delayUntilDefault
      await advanceTime((await collateral1.delayUntilDefault()).toString())

      // Mark default as confirmed
      await collateral1.refresh()

      // Check status and price again
      expect(await basketHandler.status()).to.equal(CollateralStatus.DISABLED)

      // Check BU price -- 1/4 of the basket has lost half its value
      await expectPrice(basketHandler.address, fp('0.875'), ORACLE_ERROR, true)

      // Set collateral1 price to [0, FIX_MAX]
      await advanceTime(DECAY_DELAY.add(PRICE_TIMEOUT).toString())
      await setOraclePrice(collateral0.address, bn('1e8'))
      await assetRegistry.refresh()

      // Check BU price -- 1/4 of the basket has lost all its value
      const [lowPrice, highPrice] = await basketHandler.price(false)
      expect(lowPrice).to.be.closeTo(fp('0.75'), fp('0.75').div(100)) // within 1%
      expect(highPrice).to.equal(MAX_UINT192)

      // Set basket config
      await expect(
        basketHandler
          .connect(owner)
          .setBackupConfig(ethers.utils.formatBytes32String('USD'), bn(1), [
            token0.address,
            token2.address,
            token3.address,
          ])
      ).to.emit(basketHandler, 'BackupConfigSet')

      // After basket refresh, price should increase
      await basketHandler.refreshBasket()

      // Check BU price
      await expectPrice(basketHandler.address, fp('1'), ORACLE_ERROR, true)
    })

    it('Should handle collateral with price = 0 when checking basket price', async () => {
      // Check status and price
      expect(await basketHandler.status()).to.equal(CollateralStatus.SOUND)
      await expectPrice(basketHandler.address, fp('1'), ORACLE_ERROR, true)

      // Set fallback to 0 for one of the collaterals (swapping the collateral)
      const ZeroPriceATokenFiatCollateralFactory: ContractFactory = await ethers.getContractFactory(
        'InvalidATokenFiatCollateralMock'
      )
      const newColl2 = <ATokenFiatCollateral>await ZeroPriceATokenFiatCollateralFactory.deploy(
        {
          priceTimeout: PRICE_TIMEOUT,
          chainlinkFeed: await collateral2.chainlinkFeed(),
          oracleError: ORACLE_ERROR,
          erc20: await collateral2.erc20(),
          maxTradeVolume: await collateral2.maxTradeVolume(),
          oracleTimeout: ORACLE_TIMEOUT,
          targetName: ethers.utils.formatBytes32String('USD'),
          defaultThreshold: DEFAULT_THRESHOLD,
          delayUntilDefault: await collateral2.delayUntilDefault(),
        },
        REVENUE_HIDING
      )

      // Swap collateral
      await assetRegistry.connect(owner).swapRegistered(newColl2.address)

      // Set price = 0, which hits 3 of our 4 collateral in the basket
      await setOraclePrice(newColl2.address, bn('0'))
      await advanceTime(DECAY_DELAY.add(PRICE_TIMEOUT).toString())
      await setOraclePrice(collateral1.address, bn('1e8'))

      // Check status and price again
      const p = await basketHandler.price(false)
      expect(p[0]).to.be.closeTo(fp('1').div(4), fp('1').div(4).div(100)) // within 1%
      expect(p[0]).to.be.lt(fp('1').div(4))
      expect(p[1]).to.equal(MAX_UINT192)
    })

    it('Should handle a collateral (price * quantity) overflow', async () => {
      // Swap in mock collateral with overflowing price
      const MockableCollateralFactory: ContractFactory = await ethers.getContractFactory(
        'MockableCollateral'
      )
      const newColl = <MockableCollateral>await MockableCollateralFactory.deploy(
        {
          priceTimeout: PRICE_TIMEOUT,
          chainlinkFeed: await collateral2.chainlinkFeed(),
          oracleError: ORACLE_ERROR,
          erc20: await collateral2.erc20(),
          maxTradeVolume: await collateral2.maxTradeVolume(),
          oracleTimeout: ORACLE_TIMEOUT,
          targetName: ethers.utils.formatBytes32String('USD'),
          defaultThreshold: DEFAULT_THRESHOLD,
          delayUntilDefault: await collateral2.delayUntilDefault(),
        },
        REVENUE_HIDING
      )
      await assetRegistry.connect(owner).swapRegistered(newColl.address)
      await advanceTime(DECAY_DELAY.add(PRICE_TIMEOUT).toString())
      await newColl.setTargetPerRef(1)
      await expectUnpriced(basketHandler.address)
    })

    it('Should handle overflow in price calculation and return [FIX_MAX, FIX_MAX] - case 1', async () => {
      // Swap collateral with one that can have refPerTok modified
      const InvalidRefPerTokFiatCollFactory = await ethers.getContractFactory(
        'InvalidRefPerTokCollateralMock'
      )
      const newColl = <InvalidRefPerTokCollateralMock>await InvalidRefPerTokFiatCollFactory.deploy(
        {
          priceTimeout: PRICE_TIMEOUT,
          chainlinkFeed: await collateral2.chainlinkFeed(),
          oracleError: ORACLE_ERROR,
          erc20: await collateral2.erc20(),
          maxTradeVolume: config.rTokenMaxTradeVolume,
          oracleTimeout: ORACLE_TIMEOUT,
          targetName: ethers.utils.formatBytes32String('USD'),
          defaultThreshold: DEFAULT_THRESHOLD,
          delayUntilDefault: await collateral2.delayUntilDefault(),
        },
        REVENUE_HIDING
      )

      // Register collateral
      await assetRegistry.connect(owner).swapRegistered(newColl.address)
      await newColl.refresh()

      // Set basket with single collateral
      await indexBH.connect(owner).setPrimeBasket([token2.address], [fp('1000')])

      // Change basket - valid at this point
      await indexBH.connect(owner).refreshBasket()

      // Set refPerTok = 1
      await newColl.setRate(bn(1))

      const newPrice: BigNumber = MAX_UINT192.div(bn('1e10'))
      await setOraclePrice(collateral2.address, newPrice.sub(newPrice.div(100))) // oracle error

<<<<<<< HEAD
      const [lowPrice, highPrice] = await indexBH.price()
=======
      const [lowPrice, highPrice] = await indexBH.price(false)
>>>>>>> 72fc1f6e
      expect(lowPrice).to.equal(MAX_UINT192)
      expect(highPrice).to.equal(MAX_UINT192)
    })

    it('Should handle overflow in price calculation and return [FIX_MAX, FIX_MAX] - case 2', async () => {
      // Set basket with single collateral
      await indexBH.connect(owner).setPrimeBasket([token0.address], [fp('1.1')])
      await indexBH.refreshBasket()

      const newPrice: BigNumber = MAX_UINT192.div(bn('1e10'))
      await setOraclePrice(collateral0.address, newPrice.sub(newPrice.div(100))) // oracle error

<<<<<<< HEAD
      const [lowPrice, highPrice] = await indexBH.price()
=======
      const [lowPrice, highPrice] = await indexBH.price(false)
>>>>>>> 72fc1f6e
      expect(lowPrice).to.equal(MAX_UINT192)
      expect(highPrice).to.equal(MAX_UINT192)
    })

    it('Should disable basket on asset deregistration + return quantities correctly', async () => {
      // Check values
      expect(await facadeTest.wholeBasketsHeldBy(rToken.address, addr1.address)).to.equal(
        initialBal.mul(4)
      ) // only 0.25 of each required
      expect(await facadeTest.wholeBasketsHeldBy(rToken.address, addr2.address)).to.equal(
        initialBal.mul(4)
      ) // only 0.25 of each required
      expect(await facadeTest.wholeBasketsHeldBy(rToken.address, other.address)).to.equal(0)
      expect(await basketHandler.status()).to.equal(CollateralStatus.SOUND)

      // Swap a token for a non-collateral asset
      const AssetFactory: ContractFactory = await ethers.getContractFactory('Asset')
      const newAsset: Asset = <Asset>(
        await AssetFactory.deploy(
          PRICE_TIMEOUT,
          await collateral1.chainlinkFeed(),
          ORACLE_ERROR,
          token1.address,
          config.rTokenMaxTradeVolume,
          1
        )
      )
      // Swap Asset
      await expectEvents(assetRegistry.connect(owner).swapRegistered(newAsset.address), [
        {
          contract: assetRegistry,
          name: 'AssetUnregistered',
          args: [token1.address, collateral1.address],
          emitted: true,
        },
        {
          contract: assetRegistry,
          name: 'AssetRegistered',
          args: [token1.address, newAsset.address],
          emitted: true,
        },
        { contract: basketHandler, name: 'BasketSet', args: [1, [], [], true], emitted: true },
      ])
      expect(await basketHandler.status()).to.equal(CollateralStatus.DISABLED)

      // Check values - All zero
      expect(await facadeTest.wholeBasketsHeldBy(rToken.address, addr1.address)).to.equal(0)
      expect(await facadeTest.wholeBasketsHeldBy(rToken.address, addr1.address)).to.equal(0)
      expect(await facadeTest.wholeBasketsHeldBy(rToken.address, other.address)).to.equal(0)

      // Check quantities for non-collateral asset
      expect(await basketHandler.quantity(token0.address)).to.equal(basketsNeededAmts[0])
      expect(await basketHandler.quantity(token1.address)).to.equal(0)
      expect(await basketHandler.quantity(token2.address)).to.equal(basketsNeededAmts[2])
      expect(await basketHandler.quantity(token3.address)).to.equal(basketsNeededAmts[3].mul(50))

      // Swap basket should not find valid basket because no backup config
      await expect(basketHandler.refreshBasket())
        .to.emit(basketHandler, 'BasketSet')
        .withArgs(1, [], [], true)

      // Check values - All zero
      expect(await facadeTest.wholeBasketsHeldBy(rToken.address, addr1.address)).to.equal(0)
      expect(await facadeTest.wholeBasketsHeldBy(rToken.address, addr1.address)).to.equal(0)
      expect(await facadeTest.wholeBasketsHeldBy(rToken.address, other.address)).to.equal(0)

      // Set basket config
      await expect(
        basketHandler
          .connect(owner)
          .setBackupConfig(ethers.utils.formatBytes32String('USD'), bn(2), [
            token0.address,
            token2.address,
            token3.address,
          ])
      ).to.emit(basketHandler, 'BackupConfigSet')

      // Swap basket should now find valid basket
      await expect(basketHandler.refreshBasket())
        .to.emit(basketHandler, 'BasketSet')
        .withArgs(2, [], [], false)

      // Check values - Should no longer be zero
      expect(await facadeTest.wholeBasketsHeldBy(rToken.address, addr1.address)).to.not.equal(0)
      expect(await facadeTest.wholeBasketsHeldBy(rToken.address, addr2.address)).to.not.equal(0)
      expect(await facadeTest.wholeBasketsHeldBy(rToken.address, other.address)).to.equal(0)

      // Unregister 2 tokens from the basket
      await expect(assetRegistry.connect(owner).unregister(newAsset.address)).to.not.emit(
        basketHandler,
        'BasketSet'
      )
      await expect(assetRegistry.connect(owner).unregister(collateral3.address))
        .to.emit(basketHandler, 'BasketSet')
        .withArgs(2, [], [], true)

      // Check values - All zero
      expect(await facadeTest.wholeBasketsHeldBy(rToken.address, addr1.address)).to.equal(0)
      expect(await facadeTest.wholeBasketsHeldBy(rToken.address, addr2.address)).to.equal(0)
      expect(await facadeTest.wholeBasketsHeldBy(rToken.address, other.address)).to.equal(0)

      expect(await basketHandler.quantity(token3.address)).to.equal(0)

      // Swap basket should now find valid basket
      await expect(basketHandler.refreshBasket())
        .to.emit(basketHandler, 'BasketSet')
        .withArgs(3, [], [], false)

      // Check values
      expect(await facadeTest.wholeBasketsHeldBy(rToken.address, addr1.address)).to.equal(
        initialBal.mul(2)
      ) // 0.5 of each
      expect(await facadeTest.wholeBasketsHeldBy(rToken.address, addr2.address)).to.equal(
        initialBal.mul(2)
      ) // 0.5 of each
      expect(await facadeTest.wholeBasketsHeldBy(rToken.address, other.address)).to.equal(0)

      expect(await basketHandler.quantity(token0.address)).to.equal(basketsNeededAmts[0].mul(2))
      expect(await basketHandler.quantity(token1.address)).to.equal(0)
      expect(await basketHandler.quantity(token2.address)).to.equal(basketsNeededAmts[0].mul(2))
      expect(await basketHandler.quantity(token3.address)).to.equal(0)

      // Finish emptying basket
      await expect(assetRegistry.connect(owner).unregister(collateral0.address)).to.emit(
        assetRegistry,
        'AssetUnregistered'
      )
      await expect(assetRegistry.connect(owner).unregister(collateral2.address)).to.emit(
        assetRegistry,
        'AssetUnregistered'
      )

      // Should be empty basket
      await expect(basketHandler.refreshBasket())
        .to.emit(basketHandler, 'BasketSet')
        .withArgs(3, [], [], true)

      // Check values - All zero
      expect(await facadeTest.wholeBasketsHeldBy(rToken.address, addr1.address)).to.equal(0)
      expect(await facadeTest.wholeBasketsHeldBy(rToken.address, addr2.address)).to.equal(0)
      expect(await facadeTest.wholeBasketsHeldBy(rToken.address, other.address)).to.equal(0)

      expect(await basketHandler.quantity(token0.address)).to.equal(0)
      expect(await basketHandler.quantity(token1.address)).to.equal(0)
      expect(await basketHandler.quantity(token2.address)).to.equal(0)
      expect(await basketHandler.quantity(token3.address)).to.equal(0)
    })

    it('Should return FIX_MAX quantity for collateral when refPerTok = 0', async () => {
      expect(await basketHandler.quantity(token2.address)).to.equal(basketsNeededAmts[2])

      // Set Token2 to hard default - Zero rate
      await token2.setExchangeRate(fp('0'))
      await collateral2.refresh()
      expect(await basketHandler.quantity(token2.address)).to.equal(MAX_UINT192)
    })

    it('Should return no basketsHeld when collateral is disabled', async () => {
      expect(await facadeTest.wholeBasketsHeldBy(rToken.address, addr1.address)).to.equal(
        initialBal.mul(4)
      )

      // Set Token2 to hard default - Zero rate
      await token2.setExchangeRate(fp('0'))
      await collateral2.refresh()
      expect(await facadeTest.wholeBasketsHeldBy(rToken.address, addr1.address)).to.equal(0)
    })

    it('Should return no basketsHeld when refPerTok = 0', async () => {
      expect(await facadeTest.wholeBasketsHeldBy(rToken.address, addr1.address)).to.equal(
        initialBal.mul(4)
      )

      // Swap collateral with one that can have refPerTok = 0 without defaulting
      const InvalidRefPerTokFiatCollFactory = await ethers.getContractFactory(
        'InvalidRefPerTokCollateralMock'
      )
      const newColl = <InvalidRefPerTokCollateralMock>await InvalidRefPerTokFiatCollFactory.deploy(
        {
          priceTimeout: PRICE_TIMEOUT,
          chainlinkFeed: await collateral2.chainlinkFeed(),
          oracleError: ORACLE_ERROR,
          erc20: await collateral2.erc20(),
          maxTradeVolume: config.rTokenMaxTradeVolume,
          oracleTimeout: ORACLE_TIMEOUT,
          targetName: ethers.utils.formatBytes32String('USD'),
          defaultThreshold: DEFAULT_THRESHOLD,
          delayUntilDefault: await collateral2.delayUntilDefault(),
        },
        REVENUE_HIDING
      )

      await assetRegistry.connect(owner).swapRegistered(newColl.address)
      await newColl.refresh()

      // Change basket - valid at this point
      await basketHandler.connect(owner).refreshBasket()

      // Set refPerTok = 0
      await newColl.setRate(bn(0))

      expect(await facadeTest.wholeBasketsHeldBy(rToken.address, addr1.address)).to.equal(0)
    })

    it('Should return FIX_MAX as basket price in case of 1st overflow (for individual collateral)', async () => {
      expect(await basketHandler.quantity(token2.address)).to.equal(basketsNeededAmts[2])

      // Set RefperTok = 0
      await token2.setExchangeRate(fp('0'))
      await collateral2.refresh()
      expect(await basketHandler.quantity(token2.address)).to.equal(MAX_UINT192)

      // Check BU price
      await expectPrice(basketHandler.address, fp('0.75'), ORACLE_ERROR, true)
    })

    it('Should return FIX_MAX as basket price in case of 2nd overflow (for individual collateral)', async () => {
      expect(await basketHandler.quantity(token2.address)).to.equal(basketsNeededAmts[2])

      // Swap out collateral plugin for one that can return a 0 price without raising FIX_MAX
      const ATokenCollateralFactory = await ethers.getContractFactory('ATokenFiatCollateral')
      const coll = <ATokenFiatCollateral>await ATokenCollateralFactory.deploy(
        {
          priceTimeout: PRICE_TIMEOUT,
          chainlinkFeed: await collateral2.chainlinkFeed(),
          oracleError: ORACLE_ERROR,
          erc20: await collateral2.erc20(),
          maxTradeVolume: config.rTokenMaxTradeVolume,
          oracleTimeout: ORACLE_TIMEOUT,
          targetName: ethers.utils.formatBytes32String('USD'),
          defaultThreshold: DEFAULT_THRESHOLD,
          delayUntilDefault: await collateral2.delayUntilDefault(),
        },
        REVENUE_HIDING
      )

      await assetRegistry.connect(owner).swapRegistered(coll.address)
      await basketHandler.refreshBasket()

      // Set RefperTok = 0
      await token2.setExchangeRate(fp('0'))
      await coll.refresh()
      // await assetRegistry.refresh()
      expect(await basketHandler.quantity(token2.address)).to.equal(MAX_UINT192)

      // Check BU price
      await expectPrice(basketHandler.address, fp('0.75'), ORACLE_ERROR, true)
    })

    it('lotPrice (deprecated) is equal to price()', async () => {
      const lotPrice = await basketHandler.lotPrice()
      const price = await basketHandler.price()
      expect(price.length).to.equal(2)
      expect(lotPrice.length).to.equal(price.length)
      expect(lotPrice[0]).to.equal(price[0])
      expect(lotPrice[1]).to.equal(price[1])
    })

    it('Should not put backup tokens with different targetName in the basket', async () => {
      // Swap out collateral for bad target name
      const CollFactory = await ethers.getContractFactory('FiatCollateral')
      const newColl = await CollFactory.deploy({
        priceTimeout: PRICE_TIMEOUT,
        chainlinkFeed: await collateral0.chainlinkFeed(),
        oracleError: ORACLE_ERROR,
        erc20: token0.address,
        maxTradeVolume: config.rTokenMaxTradeVolume,
        oracleTimeout: ORACLE_TIMEOUT,
        targetName: await ethers.utils.formatBytes32String('NEW TARGET'),
        defaultThreshold: DEFAULT_THRESHOLD,
        delayUntilDefault: await collateral0.delayUntilDefault(),
      })

      await assetRegistry.connect(owner).swapRegistered(newColl.address)

      // Change basket
      await basketHandler.connect(owner).refreshBasket()

      // New basket should be disabled since no basket backup config
      expect(await basketHandler.status()).to.equal(CollateralStatus.DISABLED)

      // Set basket backup config
      await expect(
        basketHandler
          .connect(owner)
          .setBackupConfig(ethers.utils.formatBytes32String('USD'), bn(2), [
            token0.address,
            token2.address,
            token3.address,
          ])
      ).to.emit(basketHandler, 'BackupConfigSet')

      // Change basket
      await basketHandler.connect(owner).refreshBasket()

      // New basket should not contain token0
      const newBasket = await facade.basketTokens(rToken.address)
      for (let i = 0; i < newBasket.length; i++) {
        expect(newBasket[i]).to.not.equal(token0.address)
      }
    })

    it('Should skip over IFFY collateral in switchBasket', async () => {
      // Set up IFFY collateral
      await setOraclePrice(collateral1.address, bn('0.5'))
      await assetRegistry.refresh()
      expect(await collateral1.status()).to.equal(CollateralStatus.IFFY)

      // Set basket backup config
      await expect(
        basketHandler
          .connect(owner)
          .setBackupConfig(ethers.utils.formatBytes32String('USD'), bn(2), [
            token0.address, // still SOUND
            token1.address,
          ])
      ).to.emit(basketHandler, 'BackupConfigSet')

      // Change basket
      expect(await basketHandler.status()).to.equal(CollateralStatus.IFFY)
      await basketHandler.connect(owner).refreshBasket()
      expect(await basketHandler.status()).to.equal(CollateralStatus.SOUND)
      const [tokens] = await basketHandler.quote(fp('1'), false, 0)
      expect(tokens.length).to.equal(3)
      expect(tokens[0]).to.not.equal(collateral1.address)
      expect(tokens[1]).to.not.equal(collateral1.address)
      expect(tokens[2]).to.not.equal(collateral1.address)
    })
  })

  describeP1('BackingManagerP1', () => {
    it('Should allow to cache components', async () => {
      const bckMgrP1: BackingManagerP1 = await ethers.getContractAt(
        'BackingManagerP1',
        backingManager.address
      )
      await expect(bckMgrP1.cacheComponents()).to.not.be.reverted
    })
  })

  describeP1('RevenueTraderP1', () => {
    it('Should allow to cache components', async () => {
      const rsrTrader: RevenueTraderP1 = await ethers.getContractAt(
        'RevenueTraderP1',
        await main.rsrTrader()
      )
      await expect(rsrTrader.cacheComponents()).to.not.be.reverted
    })
  })

  describeGas('Gas Reporting', () => {
    it('Asset Registry - Refresh', async () => {
      // Basket handler can run refresh
      await whileImpersonating(basketHandler.address, async (bhsigner) => {
        await snapshotGasCost(assetRegistry.connect(bhsigner).refresh())
      })
    })

    it('Asset Registry - Register Asset', async () => {
      const chainlinkFeed = <MockV3Aggregator>(
        await (await ethers.getContractFactory('MockV3Aggregator')).deploy(8, bn('1e8'))
      )

      // Setup new Assets
      const AssetFactory: ContractFactory = await ethers.getContractFactory('Asset')
      const newAsset: Asset = <Asset>(
        await AssetFactory.deploy(
          PRICE_TIMEOUT,
          chainlinkFeed.address,
          ORACLE_ERROR,
          erc20s[5].address,
          config.rTokenMaxTradeVolume,
          1
        )
      )
      const newAsset2: Asset = <Asset>(
        await AssetFactory.deploy(
          PRICE_TIMEOUT,
          chainlinkFeed.address,
          ORACLE_ERROR,
          erc20s[6].address,
          config.rTokenMaxTradeVolume,
          1
        )
      )

      // Add new asset
      await snapshotGasCost(assetRegistry.connect(owner).register(newAsset.address))

      // Add another asset
      await snapshotGasCost(assetRegistry.connect(owner).register(newAsset2.address))
    })

    it('Asset Registry - Unregister Asset', async () => {
      const chainlinkFeed = <MockV3Aggregator>(
        await (await ethers.getContractFactory('MockV3Aggregator')).deploy(8, bn('1e8'))
      )

      // Setup new Assets
      const AssetFactory: ContractFactory = await ethers.getContractFactory('Asset')
      const newAsset: Asset = <Asset>(
        await AssetFactory.deploy(
          PRICE_TIMEOUT,
          chainlinkFeed.address,
          ORACLE_ERROR,
          erc20s[5].address,
          config.rTokenMaxTradeVolume,
          1
        )
      )
      const newAsset2: Asset = <Asset>(
        await AssetFactory.deploy(
          PRICE_TIMEOUT,
          chainlinkFeed.address,
          ORACLE_ERROR,
          erc20s[6].address,
          config.rTokenMaxTradeVolume,
          1
        )
      )

      // Add new asset
      await assetRegistry.connect(owner).register(newAsset.address)

      // Add another asset
      await assetRegistry.connect(owner).register(newAsset2.address)

      // Unregister both
      await snapshotGasCost(assetRegistry.connect(owner).unregister(newAsset.address))
      await snapshotGasCost(assetRegistry.connect(owner).unregister(newAsset2.address))
    })

    it('Asset Registry - Swap Registered Asset', async () => {
      const chainlinkFeed = <MockV3Aggregator>(
        await (await ethers.getContractFactory('MockV3Aggregator')).deploy(8, bn('1e8'))
      )

      // Swap in replacement asset
      const AssetFactory: ContractFactory = await ethers.getContractFactory('Asset')
      const replacementAsset: Asset = <Asset>(
        await AssetFactory.deploy(
          PRICE_TIMEOUT,
          chainlinkFeed.address,
          ORACLE_ERROR,
          erc20s[0].address,
          config.rTokenMaxTradeVolume,
          1
        )
      )

      // Swap for replacementAsset
      await snapshotGasCost(assetRegistry.connect(owner).swapRegistered(replacementAsset.address))
    })
  })
})<|MERGE_RESOLUTION|>--- conflicted
+++ resolved
@@ -385,16 +385,12 @@
 
       // Attempt to reinitialize - Basket Handler
       await expect(
-<<<<<<< HEAD
-        basketHandler.init(main.address, config.warmupPeriod, config.reweightable)
-=======
         basketHandler.init(
           main.address,
           config.warmupPeriod,
           config.reweightable,
           config.enableIssuancePremium
         )
->>>>>>> 72fc1f6e
       ).to.be.revertedWith('Initializable: contract is already initialized')
 
       // Attempt to reinitialize - Distributor
@@ -1741,29 +1737,18 @@
     const newBasketHandler = async (): Promise<TestIBasketHandler> => {
       if (IMPLEMENTATION == Implementation.P0) {
         const BasketHandlerFactory = await ethers.getContractFactory('BasketHandlerP0')
-<<<<<<< HEAD
-        return <TestIBasketHandler>((await BasketHandlerFactory.deploy()) as unknown)
-=======
         const bh = await BasketHandlerFactory.deploy()
         return await ethers.getContractAt('TestIBasketHandler', bh.address)
->>>>>>> 72fc1f6e
       } else if (IMPLEMENTATION == Implementation.P1) {
         const basketLib = await (await ethers.getContractFactory('BasketLibP1')).deploy()
         const BasketHandlerFactory = await ethers.getContractFactory('BasketHandlerP1', {
           libraries: { BasketLibP1: basketLib.address },
         })
-<<<<<<< HEAD
-        return <TestIBasketHandler>await upgrades.deployProxy(BasketHandlerFactory, [], {
-          kind: 'uups',
-          unsafeAllow: ['external-library-linking'], // BasketLibP1
-        })
-=======
         const bh = await upgrades.deployProxy(BasketHandlerFactory, [], {
           kind: 'uups',
           unsafeAllow: ['external-library-linking'], // BasketLibP1
         })
         return await ethers.getContractAt('TestIBasketHandler', bh.address)
->>>>>>> 72fc1f6e
       } else {
         throw new Error('PROTO_IMPL must be set to either `0` or `1`')
       }
@@ -1771,11 +1756,7 @@
 
     beforeEach(async () => {
       indexBH = await newBasketHandler()
-<<<<<<< HEAD
-      await indexBH.init(main.address, config.warmupPeriod, true)
-=======
       await indexBH.init(main.address, config.warmupPeriod, true, config.enableIssuancePremium)
->>>>>>> 72fc1f6e
 
       eurToken = await (await ethers.getContractFactory('ERC20Mock')).deploy('EURO Token', 'EUR')
       const FiatCollateralFactory: ContractFactory = await ethers.getContractFactory(
@@ -1812,17 +1793,10 @@
       it('Should not allow to set prime Basket with invalid length', async () => {
         await expect(
           basketHandler.connect(owner).setPrimeBasket([token0.address], [])
-<<<<<<< HEAD
-        ).to.be.revertedWith('len mismatch')
-        await expect(
-          basketHandler.connect(owner).forceSetPrimeBasket([token0.address], [])
-        ).to.be.revertedWith('len mismatch')
-=======
         ).to.be.revertedWith('invalid lengths')
         await expect(
           basketHandler.connect(owner).forceSetPrimeBasket([token0.address], [])
         ).to.be.revertedWith('invalid lengths')
->>>>>>> 72fc1f6e
       })
 
       it('Should not allow to set prime Basket with non-collateral tokens', async () => {
@@ -1887,17 +1861,10 @@
 
       it('Should not allow to set prime Basket with an empty basket', async () => {
         await expect(basketHandler.connect(owner).setPrimeBasket([], [])).to.be.revertedWith(
-<<<<<<< HEAD
-          'empty basket'
-        )
-        await expect(basketHandler.connect(owner).forceSetPrimeBasket([], [])).to.be.revertedWith(
-          'empty basket'
-=======
           'invalid lengths'
         )
         await expect(basketHandler.connect(owner).forceSetPrimeBasket([], [])).to.be.revertedWith(
           'invalid lengths'
->>>>>>> 72fc1f6e
         )
       })
 
@@ -1911,15 +1878,6 @@
 
         // for non-reweightable baskets, also try setting a zero amount as the *original* basket
         const newBH = await newBasketHandler()
-<<<<<<< HEAD
-        await newBH.init(main.address, config.warmupPeriod, false)
-        await expect(newBH.connect(owner).setPrimeBasket([token0.address], [0])).to.be.revertedWith(
-          'invalid target amount; must be nonzero'
-        )
-        await expect(
-          newBH.connect(owner).forceSetPrimeBasket([token0.address], [0])
-        ).to.be.revertedWith('invalid target amount; must be nonzero')
-=======
         await newBH.init(main.address, config.warmupPeriod, false, config.enableIssuancePremium)
         await expect(newBH.connect(owner).setPrimeBasket([token0.address], [0])).to.be.revertedWith(
           'invalid target amount'
@@ -1927,7 +1885,6 @@
         await expect(
           newBH.connect(owner).forceSetPrimeBasket([token0.address], [0])
         ).to.be.revertedWith('invalid target amount')
->>>>>>> 72fc1f6e
       })
 
       it('Should be able to set exactly same basket', async () => {
@@ -1942,7 +1899,6 @@
           .forceSetPrimeBasket(
             [token0.address, token1.address, token2.address, token3.address],
             [fp('0.25'), fp('0.25'), fp('0.25'), fp('0.25')]
-<<<<<<< HEAD
           )
       })
 
@@ -1959,24 +1915,6 @@
             [fp('0.5'), fp('0.5')],
             [ethers.utils.formatBytes32String('USD')]
           )
-=======
-          )
-      })
-
-      it('Should be able to set prime basket multiple times', async () => {
-        // basketHandler
-        await expect(
-          basketHandler
-            .connect(owner)
-            .setPrimeBasket([token0.address, token3.address], [fp('0.5'), fp('0.5')])
-        )
-          .to.emit(basketHandler, 'PrimeBasketSet')
-          .withArgs(
-            [token0.address, token3.address],
-            [fp('0.5'), fp('0.5')],
-            [ethers.utils.formatBytes32String('USD')]
-          )
->>>>>>> 72fc1f6e
 
         await expect(basketHandler.connect(owner).setPrimeBasket([token1.address], [fp('1')]))
           .to.emit(basketHandler, 'PrimeBasketSet')
@@ -2139,8 +2077,6 @@
             )
         ).to.be.revertedWith('new target weights')
       })
-<<<<<<< HEAD
-=======
 
       it('Should retain backwards-compatible quote() -- FLOOR', async () => {
         const bh = new ethers.Contract(basketHandler.address, oldBHInterface, owner)
@@ -2157,7 +2093,6 @@
         expectEqualArrays(quote.erc20s, quote2.erc20s)
         expectEqualArrays(quote.quantities, quote2.quantities)
       })
->>>>>>> 72fc1f6e
     })
 
     context('Index BasketHandler', () => {
@@ -2177,17 +2112,10 @@
       it('Should not allow to set prime Basket with invalid length', async () => {
         await expect(
           indexBH.connect(owner).setPrimeBasket([token0.address], [])
-<<<<<<< HEAD
-        ).to.be.revertedWith('len mismatch')
-        await expect(
-          indexBH.connect(owner).forceSetPrimeBasket([token0.address], [])
-        ).to.be.revertedWith('len mismatch')
-=======
         ).to.be.revertedWith('invalid lengths')
         await expect(
           indexBH.connect(owner).forceSetPrimeBasket([token0.address], [])
         ).to.be.revertedWith('invalid lengths')
->>>>>>> 72fc1f6e
       })
 
       it('Should not allow to set prime Basket with non-collateral tokens', async () => {
@@ -2234,49 +2162,28 @@
         // not possible on non-fresh basketHandler
         await expect(
           indexBH.connect(owner).setPrimeBasket([token0.address], [MAX_TARGET_AMT.add(1)])
-<<<<<<< HEAD
-        ).to.be.revertedWith('invalid target amount; too large')
-        await expect(
-          indexBH.connect(owner).forceSetPrimeBasket([token0.address], [MAX_TARGET_AMT.add(1)])
-        ).to.be.revertedWith('invalid target amount; too large')
-=======
         ).to.be.revertedWith('invalid target amount')
         await expect(
           indexBH.connect(owner).forceSetPrimeBasket([token0.address], [MAX_TARGET_AMT.add(1)])
         ).to.be.revertedWith('invalid target amount')
->>>>>>> 72fc1f6e
       })
 
       it('Should not allow to set prime Basket with an empty basket', async () => {
         await expect(indexBH.connect(owner).setPrimeBasket([], [])).to.be.revertedWith(
-<<<<<<< HEAD
-          'empty basket'
-        )
-        await expect(indexBH.connect(owner).forceSetPrimeBasket([], [])).to.be.revertedWith(
-          'empty basket'
-=======
           'invalid lengths'
         )
         await expect(indexBH.connect(owner).forceSetPrimeBasket([], [])).to.be.revertedWith(
           'invalid lengths'
->>>>>>> 72fc1f6e
         )
       })
 
       it('Should not allow to set prime Basket with a zero amount', async () => {
         await expect(
           indexBH.connect(owner).setPrimeBasket([token0.address], [0])
-<<<<<<< HEAD
-        ).to.be.revertedWith('invalid target amount; must be nonzero')
-        await expect(
-          indexBH.connect(owner).forceSetPrimeBasket([token0.address], [0])
-        ).to.be.revertedWith('invalid target amount; must be nonzero')
-=======
         ).to.be.revertedWith('invalid target amount')
         await expect(
           indexBH.connect(owner).forceSetPrimeBasket([token0.address], [0])
         ).to.be.revertedWith('invalid target amount')
->>>>>>> 72fc1f6e
       })
 
       it('Should be able to set exactly same basket', async () => {
@@ -2318,136 +2225,6 @@
           .to.emit(indexBH, 'PrimeBasketSet')
           .withArgs([token2.address], [fp('1')], [ethers.utils.formatBytes32String('USD')])
         await indexBH.connect(owner).refreshBasket()
-<<<<<<< HEAD
-
-        await expect(indexBH.connect(owner).forceSetPrimeBasket([token1.address], [fp('1')]))
-          .to.emit(indexBH, 'PrimeBasketSet')
-          .withArgs([token1.address], [fp('1')], [ethers.utils.formatBytes32String('USD')])
-
-        await expect(indexBH.connect(owner).forceSetPrimeBasket([token2.address], [fp('1')]))
-          .to.emit(indexBH, 'PrimeBasketSet')
-          .withArgs([token2.address], [fp('1')], [ethers.utils.formatBytes32String('USD')])
-      })
-
-      it('Should not allow to set prime Basket with RSR/RToken', async () => {
-        await expect(
-          indexBH.connect(owner).setPrimeBasket([rsr.address], [fp('1')])
-        ).to.be.revertedWith('invalid collateral')
-
-        await expect(
-          indexBH
-            .connect(owner)
-            .setPrimeBasket([token0.address, rToken.address], [fp('0.5'), fp('0.5')])
-        ).to.be.revertedWith('invalid collateral')
-
-        await expect(
-          indexBH.connect(owner).forceSetPrimeBasket([rsr.address], [fp('1')])
-        ).to.be.revertedWith('invalid collateral')
-
-        await expect(
-          indexBH
-            .connect(owner)
-            .forceSetPrimeBasket([token0.address, rToken.address], [fp('0.5'), fp('0.5')])
-        ).to.be.revertedWith('invalid collateral')
-      })
-
-      it('Should normalize by price for index RTokens', async () => {
-        // Throughout this test the $ value of the RToken should remain
-
-        // Set initial basket
-        await indexBH.connect(owner).setPrimeBasket([token0.address], [fp('1')])
-        await indexBH.connect(owner).refreshBasket()
-        let [erc20s, tokAmts] = await indexBH.quote(fp('1'), 0)
-        expect(erc20s.length).to.equal(1)
-        expect(tokAmts[0]).to.equal(fp('1'))
-
-        // Add EURO into the basket as a pure addition, changing price to $0.80 in USD and $0.20 in EURO
-        await indexBH
-          .connect(owner)
-          .setPrimeBasket([token0.address, eurToken.address], [fp('1'), fp('0.25')])
-        await indexBH.connect(owner).refreshBasket()
-        ;[erc20s, tokAmts] = await indexBH.quote(fp('1'), 0)
-        expect(erc20s.length).to.equal(2)
-        expect(erc20s[0]).to.equal(token0.address)
-        expect(erc20s[1]).to.equal(eurToken.address)
-        expect(tokAmts[0]).to.equal(fp('0.8'))
-        expect(tokAmts[1]).to.equal(fp('0.2'))
-
-        // Remove USD from the basket entirely, changing price to $1 in EURO
-        await indexBH.connect(owner).setPrimeBasket([eurToken.address], [fp('1000')])
-        await indexBH.connect(owner).refreshBasket()
-        ;[erc20s, tokAmts] = await indexBH.quote(fp('1'), 0)
-        expect(erc20s.length).to.equal(1)
-        expect(erc20s[0]).to.equal(eurToken.address)
-        expect(tokAmts[0]).to.equal(fp('1')) // still $1!
-
-        // No change by simply resizing the basket
-        await indexBH.connect(owner).setPrimeBasket([eurToken.address], [fp('0.000001')])
-        await indexBH.connect(owner).refreshBasket()
-        ;[erc20s, tokAmts] = await indexBH.quote(fp('1'), 0)
-        expect(erc20s.length).to.equal(1)
-        expect(erc20s[0]).to.equal(eurToken.address)
-        expect(tokAmts[0]).to.equal(fp('1')) // still $1!
-
-        // Not refreshing the basket in between should still allow a consecutive setPrimeBasket
-        await indexBH.connect(owner).setPrimeBasket([token0.address], [fp('1')])
-        ;[erc20s, tokAmts] = await indexBH.quote(fp('1'), 0)
-        expect(erc20s.length).to.equal(1)
-        expect(erc20s[0]).to.equal(eurToken.address) // not token0 yet
-        expect(tokAmts[0]).to.equal(fp('1'))
-        await indexBH
-          .connect(owner)
-          .setPrimeBasket([token0.address, eurToken.address], [fp('0.25'), fp('0.25')])
-        await indexBH.connect(owner).refreshBasket()
-
-        // $0.50 USD / $0.50 EURO by the end
-        ;[erc20s, tokAmts] = await indexBH.quote(fp('1'), 0)
-        expect(erc20s.length).to.equal(2)
-        expect(erc20s[0]).to.equal(token0.address)
-        expect(erc20s[1]).to.equal(eurToken.address)
-        expect(tokAmts[0]).to.equal(fp('0.5'))
-        expect(tokAmts[1]).to.equal(fp('0.5'))
-      })
-
-      it('Should not normalize by price when the current basket is unpriced', async () => {
-        await indexBH.connect(owner).setPrimeBasket([token0.address], [fp('1')])
-        await indexBH.connect(owner).refreshBasket()
-
-        // Set Token0 to unpriced - stale oracle
-        await advanceTime(DECAY_DELAY.add(PRICE_TIMEOUT).toString())
-        await expectUnpriced(collateral0.address)
-
-        // Attempt to add EURO, basket is not SOUND
-        await expect(
-          indexBH
-            .connect(owner)
-            .setPrimeBasket([token0.address, eurToken.address], [fp('1'), fp('0.25')])
-        ).to.be.revertedWith('unsound basket')
-      })
-
-      it('Should not normalize by price when the current basket is unsound', async () => {
-        await indexBH.connect(owner).setPrimeBasket([token0.address], [fp('1')])
-        await indexBH.connect(owner).refreshBasket()
-        await setOraclePrice(collateral0.address, fp('0.5'))
-        await assetRegistry.refresh()
-        expect(await collateral0.status()).to.equal(CollateralStatus.IFFY)
-        expect(await collateral1.status()).to.equal(CollateralStatus.SOUND)
-        await expect(
-          indexBH.connect(owner).setPrimeBasket([token1.address], [fp('1')])
-        ).to.be.revertedWith('unsound basket')
-      })
-
-      it('Should not normalize by price if the new collateral is unsound', async () => {
-        await indexBH.connect(owner).setPrimeBasket([token0.address], [fp('1')])
-        await indexBH.connect(owner).refreshBasket()
-        await setOraclePrice(collateral1.address, fp('0.5'))
-        await assetRegistry.refresh()
-        expect(await collateral0.status()).to.equal(CollateralStatus.SOUND)
-        expect(await collateral1.status()).to.equal(CollateralStatus.IFFY)
-        await expect(
-          indexBH.connect(owner).setPrimeBasket([token1.address], [fp('1')])
-        ).to.be.revertedWith('unsound new collateral')
-=======
 
         await expect(indexBH.connect(owner).forceSetPrimeBasket([token1.address], [fp('1')]))
           .to.emit(indexBH, 'PrimeBasketSet')
@@ -2494,7 +2271,6 @@
         const quote2 = await bh.quote(fp('1'), RoundingMode.CEIL)
         expectEqualArrays(quote.erc20s, quote2.erc20s)
         expectEqualArrays(quote.quantities, quote2.quantities)
->>>>>>> 72fc1f6e
       })
     })
 
@@ -2559,11 +2335,7 @@
         const amount = fp('10000')
         await expect(
           indexBH.quoteCustomRedemption(basketNonces, portions, amount)
-<<<<<<< HEAD
-        ).to.be.revertedWith('bad portions len')
-=======
         ).to.be.revertedWith('invalid lengths')
->>>>>>> 72fc1f6e
       })
 
       it('Should correctly quote the current basket, same as quote()', async () => {
@@ -2573,11 +2345,7 @@
         const basketNonces = [1]
         const portions = [fp('1')]
         const amount = fp('10000')
-<<<<<<< HEAD
-        const baseline = await indexBH.quote(amount, RoundingMode.FLOOR)
-=======
         const baseline = await indexBH.quote(amount, false, RoundingMode.FLOOR)
->>>>>>> 72fc1f6e
         const quote = await indexBH.quoteCustomRedemption(basketNonces, portions, amount)
         expectEqualArrays(quote.erc20s, baseline.erc20s)
         expectEqualArrays(quote.quantities, baseline.quantities)
@@ -2729,11 +2497,7 @@
           fp('0.1'),
         ]
         const amount = fp('10000')
-<<<<<<< HEAD
-        const baseline = await indexBH.quote(amount, RoundingMode.FLOOR)
-=======
         const baseline = await indexBH.quote(amount, false, RoundingMode.FLOOR)
->>>>>>> 72fc1f6e
         const quote = await indexBH.quoteCustomRedemption(basketNonces, portions, amount)
         expectEqualArrays(quote.erc20s, baseline.erc20s)
         expectEqualArrays(quote.quantities, baseline.quantities)
@@ -3158,11 +2922,7 @@
         basketHandler
           .connect(owner)
           .setBackupConfig(ethers.utils.formatBytes32String('USD'), bn(1), erc20s)
-<<<<<<< HEAD
-      ).to.not.be.revertedWith('erc20s too large')
-=======
       ).to.not.be.revertedWith('too large')
->>>>>>> 72fc1f6e
 
       // Should fail at 65
       erc20s.push(ONE_ADDRESS)
@@ -3170,33 +2930,21 @@
         basketHandler
           .connect(owner)
           .setBackupConfig(ethers.utils.formatBytes32String('USD'), bn(1), erc20s)
-<<<<<<< HEAD
-      ).to.be.revertedWith('erc20s too large')
-=======
       ).to.be.revertedWith('too large')
->>>>>>> 72fc1f6e
 
       // Should succeed at 64
       await expect(
         basketHandler
           .connect(owner)
           .setBackupConfig(ethers.utils.formatBytes32String('USD'), bn(64), [])
-<<<<<<< HEAD
-      ).to.not.be.revertedWith('max too large')
-=======
       ).to.not.be.revertedWith('too large')
->>>>>>> 72fc1f6e
 
       // Should fail at 65
       await expect(
         basketHandler
           .connect(owner)
           .setBackupConfig(ethers.utils.formatBytes32String('USD'), bn(65), [])
-<<<<<<< HEAD
-      ).to.be.revertedWith('max too large')
-=======
       ).to.be.revertedWith('too large')
->>>>>>> 72fc1f6e
     })
 
     it('Should allow to set backup Config if OWNER', async () => {
@@ -3552,11 +3300,7 @@
       const newPrice: BigNumber = MAX_UINT192.div(bn('1e10'))
       await setOraclePrice(collateral2.address, newPrice.sub(newPrice.div(100))) // oracle error
 
-<<<<<<< HEAD
-      const [lowPrice, highPrice] = await indexBH.price()
-=======
       const [lowPrice, highPrice] = await indexBH.price(false)
->>>>>>> 72fc1f6e
       expect(lowPrice).to.equal(MAX_UINT192)
       expect(highPrice).to.equal(MAX_UINT192)
     })
@@ -3569,11 +3313,7 @@
       const newPrice: BigNumber = MAX_UINT192.div(bn('1e10'))
       await setOraclePrice(collateral0.address, newPrice.sub(newPrice.div(100))) // oracle error
 
-<<<<<<< HEAD
-      const [lowPrice, highPrice] = await indexBH.price()
-=======
       const [lowPrice, highPrice] = await indexBH.price(false)
->>>>>>> 72fc1f6e
       expect(lowPrice).to.equal(MAX_UINT192)
       expect(highPrice).to.equal(MAX_UINT192)
     })
