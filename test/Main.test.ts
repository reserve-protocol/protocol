import { loadFixture, setStorageAt } from '@nomicfoundation/hardhat-network-helpers'
import { SignerWithAddress } from '@nomiclabs/hardhat-ethers/signers'
import { expect } from 'chai'
import { BigNumber, ContractFactory } from 'ethers'
import { ethers, upgrades } from 'hardhat'
import {
  IConfig,
  MAX_TRADING_DELAY,
  MAX_TRADE_SLIPPAGE,
  MAX_BACKING_BUFFER,
  MAX_TARGET_AMT,
  MAX_MIN_TRADE_VOLUME,
  MIN_WARMUP_PERIOD,
  MAX_WARMUP_PERIOD,
  IComponents,
} from '../common/configuration'
import {
  CollateralStatus,
  RoundingMode,
  ZERO_ADDRESS,
  ONE_ADDRESS,
  MAX_UINT256,
  OWNER,
  SHORT_FREEZER,
  LONG_FREEZER,
  PAUSER,
  MAX_UINT192,
} from '../common/constants'
import { expectEqualArrays } from './utils/matchers'
import { expectInIndirectReceipt, expectInReceipt, expectEvents } from '../common/events'
import { expectPrice, expectUnpriced, setOraclePrice } from './utils/oracles'
import { bn, fp } from '../common/numbers'
import {
  Asset,
  ATokenFiatCollateral,
  BackingManagerP1,
  BasketHandlerP1,
  CTokenFiatCollateral,
  DutchTrade,
  CTokenMock,
  ERC20Mock,
  FacadeTest,
  FiatCollateral,
  GnosisMock,
  GnosisTrade,
  IAssetRegistry,
  InvalidRefPerTokCollateralMock,
  MockV3Aggregator,
  MockableCollateral,
  RevenueTraderP1,
  RTokenAsset,
  StaticATokenMock,
  TestIBackingManager,
  TestIBasketHandler,
  TestIBroker,
  TestIDeployer,
  TestIDistributor,
  TestIFacade,
  TestIFurnace,
  TestIMain,
  TestIRevenueTrader,
  TestIRToken,
  TestIStRSR,
  USDCMock,
} from '../typechain'
import { whileImpersonating } from './utils/impersonation'
import {
  Collateral,
  defaultFixture,
  Implementation,
  IMPLEMENTATION,
  ORACLE_ERROR,
  DECAY_DELAY,
  ORACLE_TIMEOUT,
  PRICE_TIMEOUT,
  REVENUE_HIDING,
} from './fixtures'
import snapshotGasCost from './utils/snapshotGasCost'
import { advanceTime } from './utils/time'
import { useEnv } from '#/utils/env'
import { mintCollaterals } from './utils/tokens'

const DEFAULT_THRESHOLD = fp('0.01') // 1%

const itP1 = IMPLEMENTATION == Implementation.P1 ? it : it.skip

const describeP1 = IMPLEMENTATION == Implementation.P1 ? describe : describe.skip

const describeGas =
  IMPLEMENTATION == Implementation.P1 && useEnv('REPORT_GAS') ? describe.only : describe.skip

describe(`MainP${IMPLEMENTATION} contract`, () => {
  let owner: SignerWithAddress
  let addr1: SignerWithAddress
  let addr2: SignerWithAddress
  let other: SignerWithAddress

  // Deployer contract
  let deployer: TestIDeployer

  // Assets
  let collateral: Collateral[]

  // Non-backing assets
  let rsr: ERC20Mock
  let rsrAsset: Asset
  let compToken: ERC20Mock
  let compAsset: Asset
  let aaveToken: ERC20Mock
  let aaveAsset: Asset

  // Trading
  let gnosis: GnosisMock
  let broker: TestIBroker
  let rsrTrader: TestIRevenueTrader
  let rTokenTrader: TestIRevenueTrader

  // Tokens and Assets
  let initialBal: BigNumber
  let token0: ERC20Mock
  let token1: USDCMock
  let token2: StaticATokenMock
  let token3: CTokenMock
  let backupToken1: ERC20Mock
  let backupToken2: ERC20Mock
  let collateral0: FiatCollateral
  let collateral1: FiatCollateral
  let collateral2: ATokenFiatCollateral
  let collateral3: CTokenFiatCollateral
  let backupCollateral1: FiatCollateral
  let backupCollateral2: FiatCollateral
  let erc20s: ERC20Mock[]
  let basketsNeededAmts: BigNumber[]

  // Config values
  let config: IConfig

  // Contracts to retrieve after deploy
  let rToken: TestIRToken
  let rTokenAsset: RTokenAsset
  let stRSR: TestIStRSR
  let furnace: TestIFurnace
  let main: TestIMain
  let facade: TestIFacade
  let facadeTest: FacadeTest
  let assetRegistry: IAssetRegistry
  let backingManager: TestIBackingManager
  let basketHandler: TestIBasketHandler
  let distributor: TestIDistributor

  let basket: Collateral[]

  beforeEach(async () => {
    ;[owner, addr1, addr2, other] = await ethers.getSigners()
    // Deploy fixture
    ;({
      rsr,
      rsrAsset,
      compToken,
      aaveToken,
      compAsset,
      aaveAsset,
      erc20s,
      collateral,
      basket,
      basketsNeededAmts,
      config,
      deployer,
      main,
      assetRegistry,
      backingManager,
      basketHandler,
      distributor,
      rToken,
      rTokenAsset,
      furnace,
      stRSR,
      gnosis,
      broker,
      facade,
      facadeTest,
      rsrTrader,
      rTokenTrader,
    } = await loadFixture(defaultFixture))
    token0 = <ERC20Mock>erc20s[collateral.indexOf(basket[0])]
    token1 = <USDCMock>erc20s[collateral.indexOf(basket[1])]
    token2 = <StaticATokenMock>erc20s[collateral.indexOf(basket[2])]
    token3 = <CTokenMock>erc20s[collateral.indexOf(basket[3])]

    backupToken1 = erc20s[2] // USDT
    backupCollateral1 = <FiatCollateral>collateral[2]

    backupToken2 = erc20s[3] // BUSD
    backupCollateral2 = <FiatCollateral>collateral[3]

    collateral0 = <FiatCollateral>basket[0]
    collateral1 = <FiatCollateral>basket[1]
    collateral2 = <ATokenFiatCollateral>basket[2]
    collateral3 = <CTokenFiatCollateral>basket[3]

    // Mint initial balances
    initialBal = bn('1000000e18')
    await mintCollaterals(owner, [addr1, addr2], initialBal, basket)
  })

  const swapBasketHandlerIn = async (bh: TestIBasketHandler) => {
    await setStorageAt(main.address, 204, bh.address)
    if (IMPLEMENTATION == Implementation.P1) {
      await setStorageAt(rToken.address, 355, bh.address)
      await setStorageAt(backingManager.address, 302, bh.address)
      await setStorageAt(assetRegistry.address, 201, bh.address)
    }
  }

  describe('Deployment #fast', () => {
    it('Should setup Main correctly', async () => {
      // Auth roles
      expect(await main.hasRole(OWNER, owner.address)).to.equal(true)
      expect(await main.hasRole(SHORT_FREEZER, owner.address)).to.equal(true)
      expect(await main.hasRole(LONG_FREEZER, owner.address)).to.equal(true)
      expect(await main.longFreezes(owner.address)).to.equal(6)
      expect(await main.hasRole(PAUSER, owner.address)).to.equal(true)
      expect(await main.hasRole(OWNER, deployer.address)).to.equal(false)
      expect(await main.hasRole(SHORT_FREEZER, deployer.address)).to.equal(false)
      expect(await main.hasRole(LONG_FREEZER, deployer.address)).to.equal(false)
      expect(await main.hasRole(PAUSER, deployer.address)).to.equal(false)
      expect(await main.getRoleAdmin(OWNER)).to.equal(OWNER)
      expect(await main.getRoleAdmin(SHORT_FREEZER)).to.equal(OWNER)
      expect(await main.getRoleAdmin(LONG_FREEZER)).to.equal(OWNER)
      expect(await main.getRoleAdmin(PAUSER)).to.equal(OWNER)

      // Should start unfrozen and unpaused
      expect(await main.tradingPaused()).to.equal(false)
      expect(await main.tradingPausedOrFrozen()).to.equal(false)
      expect(await main.issuancePaused()).to.equal(false)
      expect(await main.issuancePausedOrFrozen()).to.equal(false)
      expect(await main.frozen()).to.equal(false)

      // Components
      expect(await main.stRSR()).to.equal(stRSR.address)
      expect(await main.rToken()).to.equal(rToken.address)
      expect(await main.assetRegistry()).to.equal(assetRegistry.address)
      expect(await main.basketHandler()).to.equal(basketHandler.address)
      expect(await main.backingManager()).to.equal(backingManager.address)
      expect(await main.distributor()).to.equal(distributor.address)
      expect(await main.furnace()).to.equal(furnace.address)
      expect(await main.broker()).to.equal(broker.address)
      expect(await main.rsrTrader()).to.equal(rsrTrader.address)
      expect(await main.rTokenTrader()).to.equal(rTokenTrader.address)

      // Configuration
      const [rTokenTotal, rsrTotal] = await distributor.totals()
      expect(rTokenTotal).to.equal(bn(40))
      expect(rsrTotal).to.equal(bn(60))
      expect(await main.shortFreeze()).to.equal(config.shortFreeze)
      expect(await main.longFreeze()).to.equal(config.longFreeze)

      // Check configurations for internal components
      expect(await backingManager.tradingDelay()).to.equal(config.tradingDelay)
      expect(await backingManager.maxTradeSlippage()).to.equal(config.maxTradeSlippage)
      expect(await backingManager.backingBuffer()).to.equal(config.backingBuffer)
      expect(await basketHandler.warmupPeriod()).to.equal(config.warmupPeriod)

      // Should have semver version from deployer
      expect(await main.version()).to.equal(await deployer.version())
    })

    it('Should register ERC20s and Assets/Collateral correctly', async () => {
      // RSR
      expect(await assetRegistry.toAsset(rsr.address)).to.equal(rsrAsset.address)
      expect(await rsrAsset.erc20()).to.equal(rsr.address)
      expect(await main.rsr()).to.equal(rsr.address)

      // RToken
      expect(await assetRegistry.toAsset(rToken.address)).to.equal(rTokenAsset.address)
      expect(await rTokenAsset.erc20()).to.equal(rToken.address)
      expect(await main.rToken()).to.equal(rToken.address)

      // Check assets/collateral
      const ERC20s = await assetRegistry.erc20s()
      expect(ERC20s[0]).to.equal(rToken.address)
      expect(ERC20s[1]).to.equal(rsr.address)
      expect(ERC20s[2]).to.equal(aaveToken.address)
      expect(ERC20s[3]).to.equal(compToken.address)

      const initialTokens: string[] = await Promise.all(
        basket.map(async (c): Promise<string> => {
          return await c.erc20()
        })
      )
      expect(ERC20s.slice(4)).to.eql(initialTokens)
      expect(ERC20s.length).to.eql((await facade.basketTokens(rToken.address)).length + 4)

      // Assets
      expect(await assetRegistry.toAsset(ERC20s[0])).to.equal(rTokenAsset.address)
      expect(await assetRegistry.toAsset(ERC20s[1])).to.equal(rsrAsset.address)
      expect(await assetRegistry.toAsset(ERC20s[2])).to.equal(aaveAsset.address)
      expect(await assetRegistry.toAsset(ERC20s[3])).to.equal(compAsset.address)
      expect(await assetRegistry.toAsset(ERC20s[4])).to.equal(collateral0.address)
      expect(await assetRegistry.toAsset(ERC20s[5])).to.equal(collateral1.address)
      expect(await assetRegistry.toAsset(ERC20s[6])).to.equal(collateral2.address)
      expect(await assetRegistry.toAsset(ERC20s[7])).to.equal(collateral3.address)

      // Collaterals
      expect(await assetRegistry.toColl(ERC20s[4])).to.equal(collateral0.address)
      expect(await assetRegistry.toColl(ERC20s[5])).to.equal(collateral1.address)
      expect(await assetRegistry.toColl(ERC20s[6])).to.equal(collateral2.address)
      expect(await assetRegistry.toColl(ERC20s[7])).to.equal(collateral3.address)
    })

    it('Should register Basket correctly', async () => {
      // Basket
      expect(await basketHandler.fullyCollateralized()).to.equal(true)
      const backing = await facade.basketTokens(rToken.address)
      expect(backing[0]).to.equal(token0.address)
      expect(backing[1]).to.equal(token1.address)
      expect(backing[2]).to.equal(token2.address)
      expect(backing[3]).to.equal(token3.address)

      expect(backing.length).to.equal(4)

      // Check other values

      expect(await basketHandler.timestamp()).to.be.gt(bn(0))
      expect(await basketHandler.status()).to.equal(CollateralStatus.SOUND)
      expect(await facadeTest.callStatic.totalAssetValue(rToken.address)).to.equal(0)

      // Check BU price
      await expectPrice(basketHandler.address, fp('1'), ORACLE_ERROR, true)
    })
  })

  describe('Initialization #fast', () => {
    let components: Parameters<typeof main.init>[0]

    beforeEach(async () => {
      components = {
        rToken: rToken.address,
        stRSR: stRSR.address,
        assetRegistry: assetRegistry.address,
        basketHandler: basketHandler.address,
        backingManager: backingManager.address,
        distributor: distributor.address,
        rsrTrader: rsrTrader.address,
        rTokenTrader: rTokenTrader.address,
        furnace: furnace.address,
        broker: broker.address,
      }
    })

    it('Should not allow to initialize Main twice', async () => {
      await expect(main.init(components, rsr.address, 1, 1)).to.be.revertedWith(
        'Initializable: contract is already initialized'
      )
    })

    it('Should prevent granting roles to the zero address', async () => {
      await expect(main.connect(owner).grantRole(PAUSER, ZERO_ADDRESS)).to.be.revertedWith(
        'cannot grant role to address 0'
      )
    })

    it('Should not allow to initialize components twice', async () => {
      // Attempt to reinitialize - Asset Registry
      const assets = [rTokenAsset.address, rsrAsset.address, compAsset.address, aaveAsset.address]
      await expect(assetRegistry.init(main.address, assets)).to.be.revertedWith(
        'Initializable: contract is already initialized'
      )

      // Attempt to reinitialize - Backing Manager
      await expect(
        backingManager.init(
          main.address,
          config.tradingDelay,
          config.backingBuffer,
          config.maxTradeSlippage,
          config.minTradeVolume
        )
      ).to.be.revertedWith('Initializable: contract is already initialized')

      // Attempt to reinitialize - Basket Handler
      await expect(
        basketHandler.init(main.address, config.warmupPeriod, config.reweightable)
      ).to.be.revertedWith('Initializable: contract is already initialized')

      // Attempt to reinitialize - Distributor
      await expect(distributor.init(main.address, config.dist)).to.be.revertedWith(
        'Initializable: contract is already initialized'
      )

      // Attempt to reinitialize - RSR Trader
      await expect(
        rsrTrader.init(main.address, rsr.address, config.maxTradeSlippage, config.minTradeVolume)
      ).to.be.revertedWith('Initializable: contract is already initialized')

      // Attempt to reinitialize - RToken Trader
      await expect(
        rTokenTrader.init(
          main.address,
          rToken.address,
          config.maxTradeSlippage,
          config.minTradeVolume
        )
      ).to.be.revertedWith('Initializable: contract is already initialized')

      // Attempt to reinitialize - Furnace
      await expect(furnace.init(main.address, config.rewardRatio)).to.be.revertedWith(
        'Initializable: contract is already initialized'
      )

      // Attempt to reinitialize - Broker
      const GnosisTradeFactory: ContractFactory = await ethers.getContractFactory('GnosisTrade')
      const gnosisTrade: GnosisTrade = <GnosisTrade>await GnosisTradeFactory.deploy()
      const DutchTradeFactory: ContractFactory = await ethers.getContractFactory('DutchTrade')
      const dutchTrade: DutchTrade = <DutchTrade>await DutchTradeFactory.deploy()
      await expect(
        broker.init(
          main.address,
          gnosis.address,
          gnosisTrade.address,
          config.batchAuctionLength,
          dutchTrade.address,
          config.dutchAuctionLength
        )
      ).to.be.revertedWith('Initializable: contract is already initialized')

      // Attempt to reinitialize - RToken
      await expect(
        rToken.init(
          main.address,
          'RTKN RToken',
          'RTKN',
          'Manifesto',
          config.issuanceThrottle,
          config.redemptionThrottle
        )
      ).to.be.revertedWith('Initializable: contract is already initialized')

      // Attempt to reinitialize - StRSR
      await expect(
        stRSR.init(
          main.address,
          'stRTKNRSR Token',
          'stRTKNRSR',
          config.unstakingDelay,
          config.rewardRatio,
          config.withdrawalLeak
        )
      ).to.be.revertedWith('Initializable: contract is already initialized')
    })

    it('Should perform validations on init', async () => {
      const validateComponentAddress = async (
        mainInstance: TestIMain,
        components: IComponents,
        name: keyof IComponents,
        desc: string
      ) => {
        const prevValue = components[name]
        components[name] = ZERO_ADDRESS
        await expect(mainInstance.init(components, rsr.address, 1, 1)).to.be.revertedWith(
          `invalid ${desc} address`
        )
        components[name] = prevValue
      }
      // Distributor validation - Set invalid distribution
      const invalidDistConfig = { ...config }
      invalidDistConfig.dist = { rTokenDist: bn(0), rsrDist: bn(0) }

      await expect(
        deployer.deploy('RTKN RToken', 'RTKN', 'mandate', owner.address, invalidDistConfig)
      ).to.be.revertedWith('no distribution defined')

      // Create a new instance of Main
      const MainFactory: ContractFactory = await ethers.getContractFactory(`MainP${IMPLEMENTATION}`)

      let newMain: TestIMain = <TestIMain>await MainFactory.deploy()

      if (IMPLEMENTATION == Implementation.P1) {
        newMain = <TestIMain>await upgrades.deployProxy(MainFactory, [], {
          kind: 'uups',
        })
      }

      await expect(newMain.init(components, ZERO_ADDRESS, 1, 1)).to.be.revertedWith(
        'invalid RSR address'
      )

      // Check component addresses
      await validateComponentAddress(newMain, components, 'assetRegistry', 'AssetRegistry')
      await validateComponentAddress(newMain, components, 'backingManager', 'BackingManager')
      await validateComponentAddress(newMain, components, 'basketHandler', 'BasketHandler')
      await validateComponentAddress(newMain, components, 'broker', 'Broker')
      await validateComponentAddress(newMain, components, 'distributor', 'Distributor')
      await validateComponentAddress(newMain, components, 'furnace', 'Furnace')
      await validateComponentAddress(newMain, components, 'rsrTrader', 'RSRTrader')
      await validateComponentAddress(newMain, components, 'rTokenTrader', 'RTokenTrader')
      await validateComponentAddress(newMain, components, 'rToken', 'RToken')
      await validateComponentAddress(newMain, components, 'stRSR', 'StRSR')
    })

    it('Should emit events on init', async () => {
      // Deploy new system instance
      const receipt = await (
        await deployer.deploy('RTKN RToken', 'RTKN', 'mandate', owner.address, config)
      ).wait()

      const mainAddr = expectInReceipt(receipt, 'RTokenCreated').args.main
      const newMain: TestIMain = <TestIMain>await ethers.getContractAt('TestIMain', mainAddr)

      expectInIndirectReceipt(receipt, newMain.interface, 'MainInitialized')
      expectInIndirectReceipt(receipt, newMain.interface, 'AssetRegistrySet', {
        oldVal: ZERO_ADDRESS,
        newVal: await newMain.assetRegistry(),
      })

      expectInIndirectReceipt(receipt, newMain.interface, 'BasketHandlerSet', {
        oldVal: ZERO_ADDRESS,
        newVal: await newMain.basketHandler(),
      })
      expectInIndirectReceipt(receipt, newMain.interface, 'BackingManagerSet', {
        oldVal: ZERO_ADDRESS,
        newVal: await newMain.backingManager(),
      })
      expectInIndirectReceipt(receipt, newMain.interface, 'DistributorSet', {
        oldVal: ZERO_ADDRESS,
        newVal: await newMain.distributor(),
      })

      expectInIndirectReceipt(receipt, newMain.interface, 'RTokenSet', {
        oldVal: ZERO_ADDRESS,
        newVal: await newMain.rToken(),
      })
      expectInIndirectReceipt(receipt, newMain.interface, 'StRSRSet', {
        oldVal: ZERO_ADDRESS,
        newVal: await newMain.stRSR(),
      })

      expectInIndirectReceipt(receipt, newMain.interface, 'RSRTraderSet', {
        oldVal: ZERO_ADDRESS,
        newVal: await newMain.rsrTrader(),
      })

      expectInIndirectReceipt(receipt, newMain.interface, 'RTokenTraderSet', {
        oldVal: ZERO_ADDRESS,
        newVal: await newMain.rTokenTrader(),
      })

      expectInIndirectReceipt(receipt, newMain.interface, 'FurnaceSet', {
        oldVal: ZERO_ADDRESS,
        newVal: await newMain.furnace(),
      })

      expectInIndirectReceipt(receipt, newMain.interface, 'BrokerSet', {
        oldVal: ZERO_ADDRESS,
        newVal: await newMain.broker(),
      })
    })
  })

  describe('Pause/Unpause #fast', () => {
    beforeEach(async () => {
      // Set different PAUSER
      await main.connect(owner).grantRole(PAUSER, addr1.address)
    })

    it('Should Pause for PAUSER and OWNER', async () => {
      // Check initial status
      expect(await main.hasRole(PAUSER, owner.address)).to.equal(true)
      expect(await main.hasRole(PAUSER, addr1.address)).to.equal(true)
      expect(await main.tradingPaused()).to.equal(false)
      expect(await main.tradingPausedOrFrozen()).to.equal(false)
      expect(await main.issuancePaused()).to.equal(false)
      expect(await main.issuancePausedOrFrozen()).to.equal(false)

      // Pause with PAUSER
      await main.connect(addr1).pauseTrading()
      await main.connect(addr1).pauseIssuance()

      // Check if Paused, should not lose PAUSER
      expect(await main.tradingPaused()).to.equal(true)
      expect(await main.issuancePaused()).to.equal(true)
      expect(await main.hasRole(PAUSER, owner.address)).to.equal(true)
      expect(await main.hasRole(PAUSER, addr1.address)).to.equal(true)

      // Unpause
      await main.connect(addr1).unpauseTrading()
      await main.connect(addr1).unpauseIssuance()

      expect(await main.tradingPaused()).to.equal(false)
      expect(await main.issuancePaused()).to.equal(false)

      // OWNER should still be able to Pause
      await main.connect(owner).pauseTrading()
      await main.connect(owner).pauseIssuance()

      // Check if Paused
      expect(await main.tradingPausedOrFrozen()).to.equal(true)
      expect(await main.tradingPaused()).to.equal(true)
      expect(await main.issuancePausedOrFrozen()).to.equal(true)
      expect(await main.issuancePaused()).to.equal(true)
    })

    it('Should not allow to Pause/Unpause if not PAUSER or OWNER', async () => {
      await expect(main.connect(other).pauseTrading()).to.be.reverted
      await expect(main.connect(other).pauseIssuance()).to.be.reverted

      // Check no changes
      expect(await main.tradingPaused()).to.equal(false)
      expect(await main.issuancePaused()).to.equal(false)

      // Attempt to unpause
      await expect(main.connect(other).unpauseTrading()).to.be.reverted
      await expect(main.connect(other).unpauseIssuance()).to.be.reverted

      // Check no changes
      expect(await main.tradingPaused()).to.equal(false)
      expect(await main.issuancePaused()).to.equal(false)
    })

    it('Should not allow to set PAUSER if not OWNER', async () => {
      // Set PAUSER
      await expect(main.connect(addr1).grantRole(PAUSER, other.address)).to.be.reverted
      await expect(main.connect(other).grantRole(PAUSER, other.address)).to.be.reverted

      // Check PAUSER not updated
      expect(await main.hasRole(PAUSER, owner.address)).to.equal(true)
      expect(await main.hasRole(PAUSER, addr1.address)).to.equal(true)
    })

    it('Should allow to renounce role if OWNER', async () => {
      // Check PAUSER updated
      expect(await main.hasRole(PAUSER, addr1.address)).to.equal(true)

      // Attempt to renounce role with another account
      await expect(main.connect(other).renounceRole(PAUSER, addr1.address)).to.be.reverted

      // Renounce role with owner
      await main.connect(owner).renounceRole(PAUSER, owner.address)

      // Check PAUSER renounced
      expect(await main.hasRole(PAUSER, owner.address)).to.equal(false)

      // Owner should still be OWNER
      expect(await main.hasRole(OWNER, owner.address)).to.equal(true)
    })

    it('Should allow to renounce role if PAUSER', async () => {
      // Check PAUSER updated
      expect(await main.hasRole(PAUSER, addr1.address)).to.equal(true)

      // Renounce role with pauser
      await main.connect(addr1).renounceRole(PAUSER, addr1.address)

      // Check PAUSER renounced
      expect(await main.hasRole(PAUSER, addr1.address)).to.equal(false)

      // Owner should still be OWNER
      expect(await main.hasRole(PAUSER, owner.address)).to.equal(true)
    })
  })

  describe('Freeze/Unfreeze #fast', () => {
    beforeEach(async () => {
      // Set SHORT_FREEZER + LONG_FREEZER
      await main.connect(owner).grantRole(SHORT_FREEZER, addr1.address)
      await main.connect(owner).grantRole(LONG_FREEZER, addr2.address)

      // Check initial status
      expect(await main.hasRole(SHORT_FREEZER, owner.address)).to.equal(true)
      expect(await main.hasRole(LONG_FREEZER, owner.address)).to.equal(true)
      expect(await main.hasRole(SHORT_FREEZER, addr1.address)).to.equal(true)
      expect(await main.hasRole(SHORT_FREEZER, addr2.address)).to.equal(false)
      expect(await main.hasRole(LONG_FREEZER, addr1.address)).to.equal(false)
      expect(await main.hasRole(LONG_FREEZER, addr2.address)).to.equal(true)
      expect(await main.frozen()).to.equal(false)
      expect(await main.tradingPausedOrFrozen()).to.equal(false)
      expect(await main.issuancePausedOrFrozen()).to.equal(false)
    })

    it('Should only permit owner to freeze forever', async () => {
      await expect(main.connect(addr1).freezeForever()).to.be.reverted
      await expect(main.connect(addr2).freezeForever()).to.be.reverted
      await expect(main.connect(other).freezeForever()).to.be.reverted
    })

    it('A permanent freeze should last forever', async () => {
      // Freeze forever with OWNER
      await main.connect(owner).freezeForever()
      expect(await main.frozen()).to.equal(true)

      // Should not thaw naturally
      await advanceTime(config.shortFreeze.toString())
      expect(await main.frozen()).to.equal(true)

      // Should not be able to change this via fixed-duration freezing
      await expect(main.connect(addr1).freezeShort()).to.be.revertedWith('frozen')
      expect(await main.frozen()).to.equal(true)
      await advanceTime(bn('2').pow(29).toString())
      expect(await main.frozen()).to.equal(true)

      // Should not be able to change this via fixed-duration freezing
      await expect(main.connect(addr2).freezeLong()).to.be.revertedWith('frozen')
      expect(await main.frozen()).to.equal(true)
      await advanceTime(bn('2').pow(29).toString())
      expect(await main.frozen()).to.equal(true)
    })

    it('Should allow unfreeze during short-duration freeze', async () => {
      // Freeze with non-owner SHORT_FREEZER
      await main.connect(addr1).freezeShort()

      // Role revoked
      expect(await main.hasRole(SHORT_FREEZER, addr1.address)).to.equal(false)

      // Cannot unfreeze from short freezer
      await expect(main.connect(addr1).unfreeze()).to.be.reverted

      // Unfreeze
      await main.connect(owner).unfreeze()
      expect(await main.frozen()).to.equal(false)
    })

    it('Should allow unfreeze during long-duration freeze', async () => {
      expect(await main.longFreezes(addr2.address)).to.equal(6)

      // Freeze with non-owner LONG_FREEZER
      await main.connect(addr2).freezeLong()

      // Charge used
      expect(await main.longFreezes(addr2.address)).to.equal(5)

      // Cannot unfreeze from long freezer
      await expect(main.connect(addr2).unfreeze()).to.be.reverted

      // Unfreeze
      await main.connect(owner).unfreeze()
      expect(await main.frozen()).to.equal(false)
    })

    it('Should not allow unfreeze from SHORT_FREEZER or LONG_FREEZER', async () => {
      // Freeze with OWNER
      await main.connect(owner).freezeForever()
      expect(await main.frozen()).to.equal(true)
      await expect(main.connect(addr1).unfreeze()).to.be.reverted
      await expect(main.connect(addr2).unfreeze()).to.be.reverted

      // Should not be able to start finite-duration freezes either
      await expect(main.connect(addr1).freezeShort()).to.be.revertedWith('frozen')
      await expect(main.connect(addr2).freezeLong()).to.be.revertedWith('frozen')

      // Unfreeze
      await main.connect(owner).unfreeze()
      expect(await main.frozen()).to.equal(false)
    })

    it('Short freezing should revoke SHORT_FREEZER + eventually thaw on its own', async () => {
      // Freeze with short freezer
      await main.connect(addr1).freezeShort()
      expect(await main.hasRole(SHORT_FREEZER, addr1.address)).to.equal(false) // revoked
      expect(await main.frozen()).to.equal(true)

      // Advance time to thaw
      await advanceTime(config.shortFreeze.toString())
      expect(await main.frozen()).to.equal(false)

      // Should not be able to re-initiate freezing
      await expect(main.connect(addr1).freezeShort()).to.be.reverted

      // Cannot grant role unless owner
      await expect(main.connect(addr1).grantRole(SHORT_FREEZER, addr1.address)).to.be.reverted
      await expect(main.connect(addr2).grantRole(SHORT_FREEZER, addr1.address)).to.be.reverted
    })

    it('Should be able to chain short freeze into long freeze', async () => {
      // Freeze with short freezer
      await main.connect(addr1).freezeShort()
      expect(await main.hasRole(SHORT_FREEZER, addr1.address)).to.equal(false) // revoked
      expect(await main.frozen()).to.equal(true)
      await advanceTime(config.shortFreeze.div(2).toString())

      // Do long freeze
      await main.connect(addr2).freezeLong()
      expect(await main.hasRole(LONG_FREEZER, addr2.address)).to.equal(true)
      expect(await main.longFreezes(addr2.address)).to.equal(5) // lost one charge
      expect(await main.frozen()).to.equal(true)
      await advanceTime(config.shortFreeze.toString())
      expect(await main.frozen()).to.equal(true)

      // Advance time to thaw
      await advanceTime(config.longFreeze.toString())
      expect(await main.frozen()).to.equal(false)

      // Should be able to re-freeze
      await main.connect(addr2).freezeLong()
      expect(await main.frozen()).to.equal(true)
      expect(await main.longFreezes(addr2.address)).to.equal(4) // lost another charge
    })

    it('Should not allow to set SHORT_FREEZER if not OWNER', async () => {
      expect(await main.hasRole(SHORT_FREEZER, addr1.address)).to.equal(true)
      expect(await main.hasRole(SHORT_FREEZER, addr2.address)).to.equal(false)
      expect(await main.hasRole(SHORT_FREEZER, other.address)).to.equal(false)

      // Set SHORT_FREEZER from non-owner
      await expect(main.connect(addr1).grantRole(SHORT_FREEZER, other.address)).to.be.reverted
      await expect(main.connect(addr2).grantRole(SHORT_FREEZER, other.address)).to.be.reverted
      await expect(main.connect(other).grantRole(SHORT_FREEZER, other.address)).to.be.reverted

      // Check SHORT_FREEZER not updated
      expect(await main.hasRole(SHORT_FREEZER, addr1.address)).to.equal(true)
      expect(await main.hasRole(SHORT_FREEZER, addr2.address)).to.equal(false)
      expect(await main.hasRole(SHORT_FREEZER, other.address)).to.equal(false)
    })

    it('Should not allow to set LONG_FREEZER if not OWNER', async () => {
      expect(await main.hasRole(LONG_FREEZER, addr1.address)).to.equal(false)
      expect(await main.hasRole(LONG_FREEZER, addr2.address)).to.equal(true)
      expect(await main.hasRole(LONG_FREEZER, other.address)).to.equal(false)

      // Set LONG_FREEZER from non-owner
      await expect(main.connect(addr1).grantRole(LONG_FREEZER, other.address)).to.be.reverted
      await expect(main.connect(addr2).grantRole(LONG_FREEZER, other.address)).to.be.reverted
      await expect(main.connect(other).grantRole(LONG_FREEZER, other.address)).to.be.reverted

      // Check LONG_FREEZER not updated
      expect(await main.hasRole(LONG_FREEZER, addr1.address)).to.equal(false)
      expect(await main.hasRole(LONG_FREEZER, addr2.address)).to.equal(true)
      expect(await main.hasRole(LONG_FREEZER, other.address)).to.equal(false)
    })

    it('Should allow to renounce SHORT_FREEZER', async () => {
      // Renounce role
      await main.connect(addr1).renounceRole(SHORT_FREEZER, addr1.address)

      // Check SHORT_FREEZER renounced
      expect(await main.hasRole(SHORT_FREEZER, addr1.address)).to.equal(false)
      await expect(main.connect(addr1).freezeShort()).to.be.reverted

      // Owner should still be OWNER
      expect(await main.hasRole(SHORT_FREEZER, owner.address)).to.equal(true)
    })

    it('Should allow to renounce LONG_FREEZER', async () => {
      // Renounce role
      await main.connect(addr2).renounceRole(LONG_FREEZER, addr2.address)

      // Check LONG_FREEZER renounced
      expect(await main.hasRole(LONG_FREEZER, addr2.address)).to.equal(false)
      await expect(main.connect(addr2).freezeLong()).to.be.reverted // refresh call

      // Owner should still be OWNER
      expect(await main.hasRole(LONG_FREEZER, owner.address)).to.equal(true)
    })

    it('Should renounce LONG_FREEZER automatically after 6 uses', async () => {
      // 6 uses
      await main.connect(addr2).freezeLong()
      await main.connect(addr2).freezeLong()
      await main.connect(addr2).freezeLong()
      await main.connect(addr2).freezeLong()
      await main.connect(addr2).freezeLong()
      await main.connect(addr2).freezeLong()

      // Check LONG_FREEZER renounced
      expect(await main.hasRole(LONG_FREEZER, addr2.address)).to.equal(false)
      expect(await main.longFreezes(addr2.address)).to.equal(0)
      await expect(main.connect(addr2).freezeLong()).to.be.reverted // refresh call

      // Owner should still be OWNER
      expect(await main.hasRole(LONG_FREEZER, owner.address)).to.equal(true)
    })

    it('Should allow to renounce SHORT_FREEZER if OWNER without losing OWNER', async () => {
      // Renounce role with owner
      await main.connect(owner).renounceRole(SHORT_FREEZER, owner.address)

      // Check SHORT_FREEZER renounced
      expect(await main.hasRole(SHORT_FREEZER, owner.address)).to.equal(false)

      // Owner should still be OWNER
      expect(await main.hasRole(OWNER, owner.address)).to.equal(true)

      // Can re-grant to self
      await main.connect(owner).grantRole(SHORT_FREEZER, owner.address)
      expect(await main.hasRole(SHORT_FREEZER, owner.address)).to.equal(true)
    })

    it('Should allow to renounce LONG_FREEZER if OWNER without losing OWNER', async () => {
      // Renounce role with owner
      await main.connect(owner).renounceRole(LONG_FREEZER, owner.address)

      // Check LONG_FREEZER renounced
      expect(await main.hasRole(LONG_FREEZER, owner.address)).to.equal(false)

      // Owner should still be OWNER
      expect(await main.hasRole(OWNER, owner.address)).to.equal(true)

      // Can re-grant to self
      await main.connect(owner).grantRole(LONG_FREEZER, owner.address)
      expect(await main.hasRole(LONG_FREEZER, owner.address)).to.equal(true)
    })

    it('Should allow to set short freeze properly', async () => {
      await expect(main.connect(addr2).setShortFreeze(1)).to.be.reverted
      await expect(main.connect(owner).setShortFreeze(0)).to.be.revertedWith(
        'short freeze out of range'
      )
      await expect(main.connect(owner).setShortFreeze(2592000 + 1)).to.be.revertedWith(
        'short freeze out of range'
      )
      await main.connect(owner).setShortFreeze(2592000)
      expect(await main.shortFreeze()).to.equal(2592000)
      await main.connect(owner).setShortFreeze(2)
      expect(await main.shortFreeze()).to.equal(2)
    })

    it('Should allow to set long freeze properly', async () => {
      await expect(main.connect(addr2).setLongFreeze(1)).to.be.reverted
      await expect(main.connect(owner).setLongFreeze(0)).to.be.revertedWith(
        'long freeze out of range'
      )
      await expect(main.connect(owner).setLongFreeze(31536000 + 1)).to.be.revertedWith(
        'long freeze out of range'
      )
      await main.connect(owner).setLongFreeze(31536000)
      expect(await main.longFreeze()).to.equal(31536000)

      await main.connect(owner).setLongFreeze(2)
      expect(await main.longFreeze()).to.equal(2)
    })
  })

  describe('Configuration/State #fast', () => {
    it('Should allow to update warmupPeriod if OWNER and perform validations', async () => {
      const newValue: BigNumber = bn('360')

      // Check existing value
      expect(await basketHandler.warmupPeriod()).to.equal(config.warmupPeriod)

      // If not owner cannot update
      await expect(basketHandler.connect(other).setWarmupPeriod(newValue)).to.be.reverted

      // Check value did not change
      expect(await basketHandler.warmupPeriod()).to.equal(config.warmupPeriod)

      // Update with owner
      await expect(basketHandler.connect(owner).setWarmupPeriod(newValue))
        .to.emit(basketHandler, 'WarmupPeriodSet')
        .withArgs(config.warmupPeriod, newValue)

      // Check value was updated
      expect(await basketHandler.warmupPeriod()).to.equal(newValue)

      // Cannot update with value < min
      await expect(
        basketHandler.connect(owner).setWarmupPeriod(MIN_WARMUP_PERIOD - 1)
      ).to.be.revertedWith('invalid warmupPeriod')

      // Cannot update with value > max
      await expect(
        basketHandler.connect(owner).setWarmupPeriod(MAX_WARMUP_PERIOD + 1)
      ).to.be.revertedWith('invalid warmupPeriod')
    })

    it('Should allow to update tradingDelay if OWNER and perform validations', async () => {
      const newValue: BigNumber = bn('360')

      // Check existing value
      expect(await backingManager.tradingDelay()).to.equal(config.tradingDelay)

      // If not owner cannot update
      await expect(backingManager.connect(other).setTradingDelay(newValue)).to.be.reverted

      // Check value did not change
      expect(await backingManager.tradingDelay()).to.equal(config.tradingDelay)

      // Update with owner
      await expect(backingManager.connect(owner).setTradingDelay(newValue))
        .to.emit(backingManager, 'TradingDelaySet')
        .withArgs(config.tradingDelay, newValue)

      // Check value was updated
      expect(await backingManager.tradingDelay()).to.equal(newValue)

      // Cannot update with value > max
      await expect(
        backingManager.connect(owner).setTradingDelay(MAX_TRADING_DELAY + 1)
      ).to.be.revertedWith('invalid tradingDelay')
    })

    it('Should allow to update maxTradeSlippage if OWNER and perform validations', async () => {
      const newValue: BigNumber = fp('0.02')

      // Check existing value
      expect(await backingManager.maxTradeSlippage()).to.equal(config.maxTradeSlippage)

      // If not owner cannot update
      await expect(backingManager.connect(other).setMaxTradeSlippage(newValue)).to.be.reverted

      // Check value did not change
      expect(await backingManager.maxTradeSlippage()).to.equal(config.maxTradeSlippage)

      // Update with owner
      await expect(backingManager.connect(owner).setMaxTradeSlippage(newValue))
        .to.emit(backingManager, 'MaxTradeSlippageSet')
        .withArgs(config.maxTradeSlippage, newValue)

      // Check value was updated
      expect(await backingManager.maxTradeSlippage()).to.equal(newValue)

      // Cannot update with value > max
      await expect(
        backingManager.connect(owner).setMaxTradeSlippage(MAX_TRADE_SLIPPAGE)
      ).to.be.revertedWith('invalid maxTradeSlippage')
    })

    it('Should allow to update minTradeVolume if OWNER and perform validations', async () => {
      const newValue: BigNumber = fp('0.02')

      // Check existing value
      expect(await backingManager.minTradeVolume()).to.equal(config.minTradeVolume)

      // If not owner cannot update
      await expect(backingManager.connect(other).setMinTradeVolume(newValue)).to.be.reverted

      // Check value did not change
      expect(await backingManager.minTradeVolume()).to.equal(config.minTradeVolume)

      // Update with owner
      await expect(backingManager.connect(owner).setMinTradeVolume(newValue))
        .to.emit(backingManager, 'MinTradeVolumeSet')
        .withArgs(config.minTradeVolume, newValue)

      // Check value was updated
      expect(await backingManager.minTradeVolume()).to.equal(newValue)

      // Cannot update with value > max
      await expect(
        backingManager.connect(owner).setMinTradeVolume(MAX_MIN_TRADE_VOLUME.add(1))
      ).to.be.revertedWith('invalid minTradeVolume')
    })

    it('Should allow to update backingBuffer if OWNER and perform validations', async () => {
      const newValue: BigNumber = fp('0.02')

      // Check existing value
      expect(await backingManager.backingBuffer()).to.equal(config.backingBuffer)

      // If not owner cannot update
      await expect(backingManager.connect(other).setBackingBuffer(newValue)).to.be.reverted

      // Check value did not change
      expect(await backingManager.backingBuffer()).to.equal(config.backingBuffer)

      // Update with owner
      await expect(backingManager.connect(owner).setBackingBuffer(newValue))
        .to.emit(backingManager, 'BackingBufferSet')
        .withArgs(config.backingBuffer, newValue)

      // Check value was updated
      expect(await backingManager.backingBuffer()).to.equal(newValue)

      // Cannot update with value > max
      await expect(
        backingManager.connect(owner).setBackingBuffer(MAX_BACKING_BUFFER.add(1))
      ).to.be.revertedWith('invalid backingBuffer')
    })

    it('Should perform validations on for granting allowances', async () => {
      // These should start with allowance
      expect(await token0.allowance(backingManager.address, rToken.address)).to.equal(MAX_UINT256)
      expect(await token1.allowance(backingManager.address, rToken.address)).to.equal(MAX_UINT256)
      expect(await token2.allowance(backingManager.address, rToken.address)).to.equal(MAX_UINT256)
      expect(await token3.allowance(backingManager.address, rToken.address)).to.equal(MAX_UINT256)

      // Cannot grant allowance token not registered
      await expect(
        backingManager.connect(addr1).grantRTokenAllowance(erc20s[5].address)
      ).to.be.revertedWith('erc20 unregistered')
    })

    it('Should grant allowances when paused', async () => {
      await main.connect(owner).pauseTrading()
      await main.connect(owner).pauseIssuance()
      await expect(backingManager.grantRTokenAllowance(ZERO_ADDRESS)).to.be.revertedWith(
        'erc20 unregistered'
      )
      await expect(backingManager.grantRTokenAllowance(erc20s[0].address)).to.not.be.reverted
    })

    it('Should not grant allowances when frozen', async () => {
      await main.connect(owner).freezeForever()
      await expect(backingManager.grantRTokenAllowance(ZERO_ADDRESS)).to.be.revertedWith('frozen')
    })

    it('Should return backing tokens', async () => {
      expect(await facade.basketTokens(rToken.address)).to.eql([
        token0.address,
        token1.address,
        token2.address,
        token3.address,
      ])
    })

    it('Should allow to update shortFreeze if OWNER', async () => {
      const newValue: BigNumber = bn(1)
      await main.connect(owner).grantRole(SHORT_FREEZER, addr1.address)

      // Check existing value
      expect(await main.shortFreeze()).to.equal(config.shortFreeze)

      // If not owner cannot update
      await expect(main.connect(addr1).setShortFreeze(newValue)).to.be.reverted

      // Check value did not change
      expect(await main.shortFreeze()).to.equal(config.shortFreeze)

      // Update with owner
      await expect(main.connect(owner).setShortFreeze(newValue))
        .to.emit(main, 'ShortFreezeDurationSet')
        .withArgs(config.shortFreeze, newValue)

      // Check value was updated
      expect(await main.shortFreeze()).to.equal(newValue)
    })

    it('Should allow to update longFreeze if OWNER', async () => {
      const newValue: BigNumber = bn(1)
      await main.connect(owner).grantRole(SHORT_FREEZER, addr1.address)

      // Check existing value
      expect(await main.longFreeze()).to.equal(config.longFreeze)

      // If not owner cannot update
      await expect(main.connect(addr1).setShortFreeze(newValue)).to.be.reverted

      // Check value did not change
      expect(await main.longFreeze()).to.equal(config.longFreeze)

      // Update with owner
      await expect(main.connect(owner).setLongFreeze(newValue))
        .to.emit(main, 'LongFreezeDurationSet')
        .withArgs(config.longFreeze, newValue)

      // Check value was updated
      expect(await main.longFreeze()).to.equal(newValue)
    })
  })

  describe('Asset Registry', () => {
    it('Should confirm if ERC20s are registered', async () => {
      expect(await assetRegistry.isRegistered(token0.address)).to.equal(true)
      expect(await assetRegistry.isRegistered(token1.address)).to.equal(true)
      expect(await assetRegistry.isRegistered(token2.address)).to.equal(true)
      expect(await assetRegistry.isRegistered(token3.address)).to.equal(true)

      // Try with non-registered address
      expect(await assetRegistry.isRegistered(other.address)).to.equal(false)
    })

    it('Should revert with gas error if cannot reserve 1M gas', async () => {
      expect(await assetRegistry.isRegistered(collateral0.address))

      await expect(
        assetRegistry.unregister(collateral0.address, { gasLimit: bn('1e6') })
      ).to.be.revertedWith('not enough gas to unregister safely')
    })

    it('Should be able to disableBasket during deregistration with basket size of 128', async () => {
      // Set up backup config
      await basketHandler.setBackupConfig(await ethers.utils.formatBytes32String('USD'), 1, [
        token1.address,
      ])

      // Register 128 coll
      const chainlinkFeed = <MockV3Aggregator>(
        await (await ethers.getContractFactory('MockV3Aggregator')).deploy(8, bn('1e8'))
      )
      const ERC20Factory: ContractFactory = await ethers.getContractFactory('ERC20Mock')
      const CollFactory: ContractFactory = await ethers.getContractFactory('FiatCollateral')

      const coll = []
      for (let i = 0; i < 127; i++) {
        const newToken: ERC20Mock = <ERC20Mock>(
          await ERC20Factory.deploy('NewTKN Token' + i, 'NewTKN' + i)
        )
        const newColl = await CollFactory.deploy({
          priceTimeout: PRICE_TIMEOUT,
          chainlinkFeed: chainlinkFeed.address,
          oracleError: ORACLE_ERROR,
          erc20: newToken.address,
          maxTradeVolume: config.rTokenMaxTradeVolume,
          oracleTimeout: ORACLE_TIMEOUT,
          targetName: await ethers.utils.formatBytes32String('USD'),
          defaultThreshold: DEFAULT_THRESHOLD,
          delayUntilDefault: await collateral0.delayUntilDefault(),
        })
        await assetRegistry.connect(owner).register(newColl.address)
        coll.push(newColl)
      }

      // Register 1 gas-guzzling coll
      const newToken: ERC20Mock = <ERC20Mock>(
        await ERC20Factory.deploy('Gas Guzzling Token', 'GasTKN')
      )
      const GasGuzzlingFactory: ContractFactory = await ethers.getContractFactory(
        'GasGuzzlingFiatCollateral'
      )
      const gasGuzzlingColl = await GasGuzzlingFactory.deploy({
        priceTimeout: PRICE_TIMEOUT,
        chainlinkFeed: await collateral0.chainlinkFeed(),
        oracleError: ORACLE_ERROR,
        erc20: newToken.address,
        maxTradeVolume: config.rTokenMaxTradeVolume,
        oracleTimeout: ORACLE_TIMEOUT,
        targetName: await ethers.utils.formatBytes32String('USD'),
        defaultThreshold: DEFAULT_THRESHOLD,
        delayUntilDefault: await collateral0.delayUntilDefault(),
      })
      await assetRegistry.connect(owner).register(gasGuzzlingColl.address)
      coll.push(gasGuzzlingColl)

      // Put all 128 coll in the basket
      const erc20s = await Promise.all(coll.map(async (c) => await c.erc20()))
      const targetAmts = erc20s.map(() => fp('1').div(128))
      expect(erc20s.length).to.equal(128)
      await basketHandler.setPrimeBasket(erc20s, targetAmts)
      await basketHandler.refreshBasket()
      expect(await basketHandler.status()).to.equal(CollateralStatus.SOUND)
      const [quoteERC20s, tokAmts] = await basketHandler.quote(fp('1'), 0)
      expect(quoteERC20s.length).to.equal(128)
      expect(tokAmts.length).to.equal(128)

      // Ensure can disableBasket
      const replacementColl = await CollFactory.deploy({
        priceTimeout: PRICE_TIMEOUT,
        chainlinkFeed: await collateral0.chainlinkFeed(),
        oracleError: ORACLE_ERROR,
        erc20: await gasGuzzlingColl.erc20(),
        maxTradeVolume: config.rTokenMaxTradeVolume,
        oracleTimeout: ORACLE_TIMEOUT,
        targetName: await ethers.utils.formatBytes32String('USD'),
        defaultThreshold: DEFAULT_THRESHOLD,
        delayUntilDefault: await collateral0.delayUntilDefault(),
      })
      expect(await basketHandler.status()).to.equal(CollateralStatus.SOUND)

      await gasGuzzlingColl.setRevertRefPerTok(true)
      await assetRegistry.swapRegistered(replacementColl.address, { gasLimit: bn('1.1e6') })
      expect(await basketHandler.status()).to.equal(CollateralStatus.DISABLED)
      await gasGuzzlingColl.setRevertRefPerTok(false)
      await basketHandler.refreshBasket()
      expect(await basketHandler.status()).to.equal(CollateralStatus.SOUND)
      await assetRegistry.swapRegistered(gasGuzzlingColl.address, { gasLimit: bn('1.1e6') })
      await gasGuzzlingColl.setRevertRefPerTok(true)
      await assetRegistry.unregister(gasGuzzlingColl.address, { gasLimit: bn('1.1e6') })
      expect(await assetRegistry.isRegistered(gasGuzzlingColl.address)).to.equal(false)
      expect(await basketHandler.status()).to.equal(CollateralStatus.DISABLED)
      await basketHandler.refreshBasket()
      expect(await basketHandler.status()).to.equal(CollateralStatus.SOUND)
    })

    it('Should track basket status in BasketHandler when changed', async () => {
      // Check initial basket status
      expect(await basketHandler.status()).to.equal(CollateralStatus.SOUND)

      // Refreshing from SOUND -> SOUND should not track status change
      await expect(assetRegistry.refresh()).to.not.emit(basketHandler, 'BasketStatusChanged')

      // Check Status remains SOUND
      expect(await basketHandler.status()).to.equal(CollateralStatus.SOUND)

      // Set Token1 to default - 50% price reduction
      await setOraclePrice(collateral1.address, bn('0.5e8'))

      // Mark default as probable
      await expect(assetRegistry.refresh())
        .to.emit(basketHandler, 'BasketStatusChanged')
        .withArgs(CollateralStatus.SOUND, CollateralStatus.IFFY)

      // Advance time post delayUntilDefault
      await advanceTime((await collateral1.delayUntilDefault()).toString())

      // Mark default as confirmed
      await expect(assetRegistry.refresh())
        .to.emit(basketHandler, 'BasketStatusChanged')
        .withArgs(CollateralStatus.IFFY, CollateralStatus.DISABLED)

      // Check status
      expect(await basketHandler.status()).to.equal(CollateralStatus.DISABLED)
    })

    it('Should be able to track basket status', async () => {
      // Check initial basket status
      expect(await basketHandler.status()).to.equal(CollateralStatus.SOUND)

      // Refreshing from SOUND -> SOUND should not track status change
      await expect(assetRegistry.refresh()).to.not.emit(basketHandler, 'BasketStatusChanged')

      // Check Status remains SOUND
      expect(await basketHandler.status()).to.equal(CollateralStatus.SOUND)

      // Set Token1 to default - 50% price reduction
      await setOraclePrice(collateral1.address, bn('0.5e8'))

      // Mark default as probable
      await expect(assetRegistry.refresh())
        .to.emit(basketHandler, 'BasketStatusChanged')
        .withArgs(CollateralStatus.SOUND, CollateralStatus.IFFY)

      // Advance time post delayUntilDefault
      await advanceTime((await collateral1.delayUntilDefault()).toString())

      // Mark default as confirmed
      await collateral1.refresh()

      // Anyone can update status on BasketHandler
      await expect(basketHandler.trackStatus())
        .to.emit(basketHandler, 'BasketStatusChanged')
        .withArgs(CollateralStatus.IFFY, CollateralStatus.DISABLED)

      // Check status
      expect(await basketHandler.status()).to.equal(CollateralStatus.DISABLED)
    })

    it('Should allow to register Asset if OWNER', async () => {
      // Setup new Asset
      const AssetFactory: ContractFactory = await ethers.getContractFactory('Asset')
      const newAsset: Asset = <Asset>await AssetFactory.deploy(
        PRICE_TIMEOUT,
        await collateral0.chainlinkFeed(), // any feed will do
        ORACLE_ERROR,
        erc20s[5].address,
        config.rTokenMaxTradeVolume,
        1
      )

      const duplicateAsset: Asset = <Asset>(
        await AssetFactory.deploy(
          PRICE_TIMEOUT,
          ONE_ADDRESS,
          ORACLE_ERROR,
          token0.address,
          config.rTokenMaxTradeVolume,
          1
        )
      )

      // Get previous length for assets
      const previousLength = (await assetRegistry.erc20s()).length

      // Cannot add asset if not owner
      await expect(assetRegistry.connect(other).register(newAsset.address)).to.be.reverted

      // Reverts if attempting to add an existing ERC20 with different asset
      await expect(
        assetRegistry.connect(owner).register(duplicateAsset.address)
      ).to.be.revertedWith('duplicate ERC20 detected')

      // Nothing happens if attempting to register an already registered asset
      await expect(assetRegistry.connect(owner).register(aaveAsset.address)).to.not.emit(
        assetRegistry,
        'AssetRegistered'
      )

      // Check nothing changed
      let allERC20s = await assetRegistry.erc20s()
      expect(allERC20s.length).to.equal(previousLength)

      // Add new asset
      await expect(assetRegistry.connect(owner).register(newAsset.address))
        .to.emit(assetRegistry, 'AssetRegistered')
        .withArgs(erc20s[5].address, newAsset.address)

      // Check it was added
      allERC20s = await assetRegistry.erc20s()
      expect(allERC20s).to.contain(erc20s[5].address)
      expect(allERC20s.length).to.equal(previousLength + 1)
    })

    it('Should allow to unregister asset if OWNER', async () => {
      // Setup new Asset
      const AssetFactory: ContractFactory = await ethers.getContractFactory('Asset')
      const newAsset: Asset = <Asset>(
        await AssetFactory.deploy(
          PRICE_TIMEOUT,
          ONE_ADDRESS,
          ORACLE_ERROR,
          token0.address,
          config.rTokenMaxTradeVolume,
          1
        )
      )

      // Setup new asset with new ERC20
      const ERC20Factory: ContractFactory = await ethers.getContractFactory('ERC20Mock')
      const newToken: ERC20Mock = <ERC20Mock>await ERC20Factory.deploy('NewTKN Token', 'NewTKN')
      const newTokenAsset: Asset = <Asset>(
        await AssetFactory.deploy(
          PRICE_TIMEOUT,
          ONE_ADDRESS,
          ORACLE_ERROR,
          newToken.address,
          config.rTokenMaxTradeVolume,
          1
        )
      )

      // Get previous length for assets
      const previousLength = (await assetRegistry.erc20s()).length

      // Check assets
      let allERC20s = await assetRegistry.erc20s()
      expect(allERC20s).to.contain(compToken.address)
      expect(allERC20s).to.not.contain(erc20s[5].address)

      // Cannot remove asset if not owner
      await expect(assetRegistry.connect(other).unregister(compAsset.address)).to.be.reverted

      // Cannot remove asset that does not exist
      await expect(assetRegistry.connect(owner).unregister(newAsset.address)).to.be.revertedWith(
        'asset not found'
      )

      // Cannot remove asset with non-registered ERC20
      await expect(
        assetRegistry.connect(owner).unregister(newTokenAsset.address)
      ).to.be.revertedWith('no asset to unregister')

      // Check nothing changed
      allERC20s = await assetRegistry.erc20s()
      expect(allERC20s.length).to.equal(previousLength)
      expect(allERC20s).to.contain(compToken.address)
      expect(allERC20s).to.not.contain(erc20s[5].address)

      // Remove asset
      await expect(assetRegistry.connect(owner).unregister(compAsset.address))
        .to.emit(assetRegistry, 'AssetUnregistered')
        .withArgs(compToken.address, compAsset.address)

      // Check if it was removed
      allERC20s = await assetRegistry.erc20s()
      expect(allERC20s).to.not.contain(compToken.address)
      expect(allERC20s.length).to.equal(previousLength - 1)
    })

    it('Should allow to swap Asset if OWNER', async () => {
      // Setup new Asset - Reusing token
      const AssetFactory: ContractFactory = await ethers.getContractFactory('Asset')
      const newAsset: Asset = <Asset>(
        await AssetFactory.deploy(
          PRICE_TIMEOUT,
          await collateral0.chainlinkFeed(),
          ORACLE_ERROR,
          token0.address,
          config.rTokenMaxTradeVolume,
          1
        )
      )

      // Setup another one with new token (cannot be used in swap)
      const invalidAssetForSwap: Asset = <Asset>(
        await AssetFactory.deploy(
          PRICE_TIMEOUT,
          ONE_ADDRESS,
          ORACLE_ERROR,
          erc20s[5].address,
          config.rTokenMaxTradeVolume,
          1
        )
      )

      // Get previous length for assets
      const previousLength = (await assetRegistry.erc20s()).length

      // Cannot swap asset if not owner
      await expect(
        assetRegistry.connect(other).swapRegistered(newAsset.address)
      ).to.be.revertedWith('governance only')

      // Cannot swap asset if ERC20 is not registered
      await expect(
        assetRegistry.connect(owner).swapRegistered(invalidAssetForSwap.address)
      ).to.be.revertedWith('no ERC20 collision')

      // Check asset remains the same
      expect(await assetRegistry.toAsset(token0.address)).to.equal(collateral0.address)

      // Swap Asset
      await expectEvents(assetRegistry.connect(owner).swapRegistered(newAsset.address), [
        {
          contract: assetRegistry,
          name: 'AssetUnregistered',
          args: [token0.address, collateral0.address],
          emitted: true,
        },
        {
          contract: assetRegistry,
          name: 'AssetRegistered',
          args: [token0.address, newAsset.address],
          emitted: true,
        },
      ])

      // Check length is not modified and erc20 remains registered
      const allERC20s = await assetRegistry.erc20s()
      expect(allERC20s).to.contain(token0.address)
      expect(allERC20s.length).to.equal(previousLength)

      // Check asset was modified
      expect(await assetRegistry.toAsset(token0.address)).to.equal(newAsset.address)
    })

    it('Should return the Asset for an ERC20 and perform validations', async () => {
      // Reverts if ERC20 is not registered
      await expect(assetRegistry.toAsset(other.address)).to.be.revertedWith('erc20 unregistered')

      // Reverts if no registered asset - After unregister
      await expect(assetRegistry.connect(owner).unregister(rsrAsset.address))
        .to.emit(assetRegistry, 'AssetUnregistered')
        .withArgs(rsr.address, rsrAsset.address)
      await expect(assetRegistry.toAsset(rsr.address)).to.be.revertedWith('erc20 unregistered')

      // Returns correctly the asset
      expect(await assetRegistry.toAsset(rToken.address)).to.equal(rTokenAsset.address)
      expect(await assetRegistry.toAsset(aaveToken.address)).to.equal(aaveAsset.address)
      expect(await assetRegistry.toAsset(compToken.address)).to.equal(compAsset.address)
      expect(await assetRegistry.toAsset(token0.address)).to.equal(collateral0.address)
      expect(await assetRegistry.toAsset(token1.address)).to.equal(collateral1.address)
      expect(await assetRegistry.toAsset(token2.address)).to.equal(collateral2.address)
      expect(await assetRegistry.toAsset(token3.address)).to.equal(collateral3.address)
    })

    it('Should return the Collateral for an ERC20 and perform validations', async () => {
      // Reverts if ERC20 is not registered
      await expect(assetRegistry.toColl(other.address)).to.be.revertedWith('erc20 unregistered')

      // Reverts if no registered collateral - After unregister
      await assetRegistry.connect(owner).unregister(collateral0.address)
      await expect(assetRegistry.toColl(token0.address)).to.be.revertedWith('erc20 unregistered')

      // Reverts if asset is not collateral
      await expect(assetRegistry.toColl(rsr.address)).to.be.revertedWith('erc20 is not collateral')

      // Returns correctly the collaterals
      expect(await assetRegistry.toColl(token1.address)).to.equal(collateral1.address)
      expect(await assetRegistry.toColl(token2.address)).to.equal(collateral2.address)
      expect(await assetRegistry.toColl(token3.address)).to.equal(collateral3.address)
    })

    it('Should allow to register/unregister/swap Assets when frozen', async () => {
      // Setup new Asset
      const AssetFactory: ContractFactory = await ethers.getContractFactory('Asset')
      const newAsset: Asset = <Asset>await AssetFactory.deploy(
        PRICE_TIMEOUT,
        await collateral0.chainlinkFeed(), // any feed will do
        ORACLE_ERROR,
        erc20s[5].address,
        config.rTokenMaxTradeVolume,
        1
      )

      // Get previous length for assets
      const previousLength = (await assetRegistry.erc20s()).length

      // Freeze Main
      await main.connect(owner).freezeShort()

      // Add new asset
      await expect(assetRegistry.connect(owner).register(newAsset.address))
        .to.emit(assetRegistry, 'AssetRegistered')
        .withArgs(erc20s[5].address, newAsset.address)

      // Check it was added
      let allERC20s = await assetRegistry.erc20s()
      expect(allERC20s).to.contain(erc20s[5].address)
      expect(allERC20s.length).to.equal(previousLength + 1)

      // Remove asset
      await expect(assetRegistry.connect(owner).unregister(newAsset.address))
        .to.emit(assetRegistry, 'AssetUnregistered')
        .withArgs(erc20s[5].address, newAsset.address)

      // Check if it was removed
      allERC20s = await assetRegistry.erc20s()
      expect(allERC20s).to.not.contain(erc20s[5].address)
      expect(allERC20s.length).to.equal(previousLength)

      // SWAP an asset - Reusing token
      const swapAsset: Asset = <Asset>(
        await AssetFactory.deploy(
          PRICE_TIMEOUT,
          await collateral0.chainlinkFeed(),
          ORACLE_ERROR,
          token0.address,
          config.rTokenMaxTradeVolume,
          1
        )
      )

      // Swap Asset
      await expectEvents(assetRegistry.connect(owner).swapRegistered(swapAsset.address), [
        {
          contract: assetRegistry,
          name: 'AssetUnregistered',
          args: [token0.address, collateral0.address],
          emitted: true,
        },
        {
          contract: assetRegistry,
          name: 'AssetRegistered',
          args: [token0.address, swapAsset.address],
          emitted: true,
        },
      ])

      // Check length is not modified and erc20 remains registered
      allERC20s = await assetRegistry.erc20s()
      expect(allERC20s).to.contain(token0.address)
      expect(allERC20s.length).to.equal(previousLength)
    })

    context('With quantity reverting', function () {
      let InvalidRefPerTokFiatCollFactory: ContractFactory
      let revertCollateral: InvalidRefPerTokCollateralMock

      beforeEach(async function () {
        // Setup collateral that can revert on refPerTok
        InvalidRefPerTokFiatCollFactory = await ethers.getContractFactory(
          'InvalidRefPerTokCollateralMock'
        )
        revertCollateral = <InvalidRefPerTokCollateralMock>(
          await InvalidRefPerTokFiatCollFactory.deploy(
            {
              priceTimeout: PRICE_TIMEOUT,
              chainlinkFeed: await collateral2.chainlinkFeed(),
              oracleError: ORACLE_ERROR,
              erc20: erc20s[5].address,
              maxTradeVolume: config.rTokenMaxTradeVolume,
              oracleTimeout: ORACLE_TIMEOUT,
              targetName: ethers.utils.formatBytes32String('USD'),
              defaultThreshold: DEFAULT_THRESHOLD,
              delayUntilDefault: await collateral2.delayUntilDefault(),
            },
            REVENUE_HIDING
          )
        )

        // Register new asset
        await assetRegistry.connect(owner).register(revertCollateral.address)
        await revertCollateral.refresh()
      })

      it('Should disable basket when quantity reverts on Unregister', async () => {
        // Check basket is sound
        expect(await basketHandler.status()).to.equal(CollateralStatus.SOUND)

        // Set the collateral to revert on refPerTok
        await revertCollateral.setRefPerTokRevert(true)

        // Unregister the new collateral - Will disable basket
        await assetRegistry.connect(owner).unregister(revertCollateral.address)

        // Basket is now disabled
        expect(await basketHandler.status()).to.equal(CollateralStatus.DISABLED)
      })

      it('Should disable basket when quantity reverts on Swap', async () => {
        // Check basket is sound
        expect(await basketHandler.status()).to.equal(CollateralStatus.SOUND)

        // Set the collateral to revert on refPerTok
        await revertCollateral.setRefPerTokRevert(true)

        // Attempt to swap the new collateral - Will disable basket
        await assetRegistry.connect(owner).swapRegistered(revertCollateral.address)

        // Basket is now disabled
        expect(await basketHandler.status()).to.equal(CollateralStatus.DISABLED)
      })

      it('Recognizes Sound Collateral', async () => {
        expect(await collateral1.status()).to.equal(CollateralStatus.SOUND)
        await expect(assetRegistry.register(collateral1.address)).not.be.reverted

        await revertCollateral.setStatus(CollateralStatus.DISABLED)
        expect(await revertCollateral.status()).to.equal(CollateralStatus.DISABLED)

        await expect(
          assetRegistry.connect(owner).register(revertCollateral.address)
        ).be.revertedWith('collateral not sound')
        await expect(
          assetRegistry.connect(owner).swapRegistered(revertCollateral.address)
        ).be.revertedWith('collateral not sound')
      })
    })
  })

  describe('Basket Handling', () => {
    let indexBH: TestIBasketHandler // need to have both this and regular basketHandler around
    let eurToken: ERC20Mock

    const newBasketHandler = async (): Promise<TestIBasketHandler> => {
      if (IMPLEMENTATION == Implementation.P0) {
        const BasketHandlerFactory = await ethers.getContractFactory('BasketHandlerP0')
        return <TestIBasketHandler>((await BasketHandlerFactory.deploy()) as unknown)
      } else if (IMPLEMENTATION == Implementation.P1) {
        const basketLib = await (await ethers.getContractFactory('BasketLibP1')).deploy()
        const BasketHandlerFactory = await ethers.getContractFactory('BasketHandlerP1', {
          libraries: { BasketLibP1: basketLib.address },
        })
        return <TestIBasketHandler>await upgrades.deployProxy(BasketHandlerFactory, [], {
          kind: 'uups',
          unsafeAllow: ['external-library-linking'], // BasketLibP1
        })
      } else {
        throw new Error('PROTO_IMPL must be set to either `0` or `1`')
      }
    }

    beforeEach(async () => {
      indexBH = await newBasketHandler()
      await indexBH.init(main.address, config.warmupPeriod, true)

      eurToken = await (await ethers.getContractFactory('ERC20Mock')).deploy('EURO Token', 'EUR')
      const FiatCollateralFactory: ContractFactory = await ethers.getContractFactory(
        'FiatCollateral'
      )
      const eurColl = <FiatCollateral>await FiatCollateralFactory.deploy({
        priceTimeout: PRICE_TIMEOUT,
        chainlinkFeed: await collateral0.chainlinkFeed(),
        oracleError: ORACLE_ERROR,
        erc20: eurToken.address,
        maxTradeVolume: config.rTokenMaxTradeVolume,
        oracleTimeout: ORACLE_TIMEOUT,
        targetName: ethers.utils.formatBytes32String('EUR'),
        defaultThreshold: DEFAULT_THRESHOLD,
        delayUntilDefault: await collateral1.delayUntilDefault(),
      })
      await assetRegistry.connect(owner).register(eurColl.address)
    })

    context('Non-index BasketHandler', () => {
      beforeEach(async () => {
        await swapBasketHandlerIn(basketHandler)
      })

      it('Should not allow to set prime Basket if not OWNER', async () => {
        await expect(
          basketHandler.connect(other).setPrimeBasket([token0.address], [fp('1')])
        ).to.be.revertedWith('governance only')
        await expect(
          basketHandler.connect(other).forceSetPrimeBasket([token0.address], [fp('1')])
        ).to.be.revertedWith('governance only')
      })

      it('Should not allow to set prime Basket with invalid length', async () => {
        await expect(
          basketHandler.connect(owner).setPrimeBasket([token0.address], [])
        ).to.be.revertedWith('len mismatch')
        await expect(
          basketHandler.connect(owner).forceSetPrimeBasket([token0.address], [])
        ).to.be.revertedWith('len mismatch')
      })

      it('Should not allow to set prime Basket with non-collateral tokens', async () => {
        await expect(
          basketHandler.connect(owner).setPrimeBasket([compToken.address], [fp('1')])
        ).to.be.revertedWith('erc20 is not collateral')
        await expect(
          basketHandler.connect(owner).forceSetPrimeBasket([compToken.address], [fp('1')])
        ).to.be.revertedWith('erc20 is not collateral')
      })

      it('Should not allow to set prime Basket with duplicate ERC20s', async () => {
        await expect(
          basketHandler
            .connect(owner)
            .setPrimeBasket([token0.address, token0.address], [fp('1'), fp('1')])
        ).to.be.revertedWith('contains duplicates')
        await expect(
          basketHandler
            .connect(owner)
            .forceSetPrimeBasket([token0.address, token0.address], [fp('1'), fp('1')])
        ).to.be.revertedWith('contains duplicates')
      })

      it('Should not allow to set prime Basket with 0 address tokens', async () => {
        await expect(
          basketHandler.connect(owner).setPrimeBasket([ZERO_ADDRESS], [fp('1')])
        ).to.be.revertedWith('invalid collateral')
        await expect(
          basketHandler.connect(owner).forceSetPrimeBasket([ZERO_ADDRESS], [fp('1')])
        ).to.be.revertedWith('invalid collateral')
      })

      it('Should not allow to set prime Basket with stRSR', async () => {
        await expect(
          basketHandler.connect(owner).setPrimeBasket([stRSR.address], [fp('1')])
        ).to.be.revertedWith('invalid collateral')
        await expect(
          basketHandler.connect(owner).forceSetPrimeBasket([stRSR.address], [fp('1')])
        ).to.be.revertedWith('invalid collateral')
      })

      it('Should not allow to increase prime Basket weights', async () => {
        // not possible on indexBH
        await expect(
          basketHandler.connect(owner).setPrimeBasket([token0.address], [fp('1').add(1)])
        ).to.be.revertedWith('new target weights')
        await expect(
          basketHandler.connect(owner).forceSetPrimeBasket([token0.address], [fp('1').add(1)])
        ).to.be.revertedWith('new target weights')
      })

      it('Should not allow to decrease prime Basket weights', async () => {
        // not possible on indexBH
        await expect(
          basketHandler.connect(owner).setPrimeBasket([token0.address], [fp('1').sub(1)])
        ).to.be.revertedWith('missing target weights')
        await expect(
          basketHandler.connect(owner).forceSetPrimeBasket([token0.address], [fp('1').sub(1)])
        ).to.be.revertedWith('missing target weights')
      })

      it('Should not allow to set prime Basket with an empty basket', async () => {
        await expect(basketHandler.connect(owner).setPrimeBasket([], [])).to.be.revertedWith(
          'empty basket'
        )
        await expect(basketHandler.connect(owner).forceSetPrimeBasket([], [])).to.be.revertedWith(
          'empty basket'
        )
      })

      it('Should not allow to set prime Basket with a zero amount', async () => {
        await expect(
          basketHandler.connect(owner).setPrimeBasket([token0.address], [0])
        ).to.be.revertedWith('missing target weights')
        await expect(
          basketHandler.connect(owner).forceSetPrimeBasket([token0.address], [0])
        ).to.be.revertedWith('missing target weights')

        // for non-reweightable baskets, also try setting a zero amount as the *original* basket
        const newBH = await newBasketHandler()
        await newBH.init(main.address, config.warmupPeriod, false)
        await expect(newBH.connect(owner).setPrimeBasket([token0.address], [0])).to.be.revertedWith(
          'invalid target amount; must be nonzero'
        )
        await expect(
          newBH.connect(owner).forceSetPrimeBasket([token0.address], [0])
        ).to.be.revertedWith('invalid target amount; must be nonzero')
      })

      it('Should be able to set exactly same basket', async () => {
        await basketHandler
          .connect(owner)
          .setPrimeBasket(
            [token0.address, token1.address, token2.address, token3.address],
            [fp('0.25'), fp('0.25'), fp('0.25'), fp('0.25')]
          )
        await basketHandler
          .connect(owner)
          .forceSetPrimeBasket(
            [token0.address, token1.address, token2.address, token3.address],
            [fp('0.25'), fp('0.25'), fp('0.25'), fp('0.25')]
          )
      })

      it('Should be able to set prime basket multiple times', async () => {
        // basketHandler
        await expect(
          basketHandler
            .connect(owner)
            .setPrimeBasket([token0.address, token3.address], [fp('0.5'), fp('0.5')])
        )
          .to.emit(basketHandler, 'PrimeBasketSet')
          .withArgs(
            [token0.address, token3.address],
            [fp('0.5'), fp('0.5')],
            [ethers.utils.formatBytes32String('USD')]
          )

        await expect(basketHandler.connect(owner).setPrimeBasket([token1.address], [fp('1')]))
          .to.emit(basketHandler, 'PrimeBasketSet')
          .withArgs([token1.address], [fp('1')], [ethers.utils.formatBytes32String('USD')])

        await expect(basketHandler.connect(owner).setPrimeBasket([token2.address], [fp('1')]))
          .to.emit(basketHandler, 'PrimeBasketSet')
          .withArgs([token2.address], [fp('1')], [ethers.utils.formatBytes32String('USD')])

        await expect(basketHandler.connect(owner).forceSetPrimeBasket([token1.address], [fp('1')]))
          .to.emit(basketHandler, 'PrimeBasketSet')
          .withArgs([token1.address], [fp('1')], [ethers.utils.formatBytes32String('USD')])

        await expect(basketHandler.connect(owner).forceSetPrimeBasket([token2.address], [fp('1')]))
          .to.emit(basketHandler, 'PrimeBasketSet')
          .withArgs([token2.address], [fp('1')], [ethers.utils.formatBytes32String('USD')])
      })

      it('Should not allow to set prime Basket as superset of old basket', async () => {
        await assetRegistry.connect(owner).register(backupCollateral1.address)
        await expect(
          basketHandler
            .connect(owner)
            .setPrimeBasket(
              [
                token0.address,
                token1.address,
                token2.address,
                token3.address,
                backupToken1.address,
              ],
              [fp('0.25'), fp('0.25'), fp('0.25'), fp('0.25'), fp('0.01')]
            )
        ).to.be.revertedWith('new target weights')

        await expect(
          basketHandler
            .connect(owner)
            .setPrimeBasket(
              [token0.address, token1.address, token2.address, token3.address, eurToken.address],
              [fp('0.25'), fp('0.25'), fp('0.25'), fp('0.25'), fp('0.01')]
            )
        ).to.be.revertedWith('new target weights')

        await expect(
          basketHandler
            .connect(owner)
            .forceSetPrimeBasket(
              [
                token0.address,
                token1.address,
                token2.address,
                token3.address,
                backupToken1.address,
              ],
              [fp('0.25'), fp('0.25'), fp('0.25'), fp('0.25'), fp('0.01')]
            )
        ).to.be.revertedWith('new target weights')
      })

      it('Should not allow to set prime Basket as subset of old basket', async () => {
        await expect(
          basketHandler
            .connect(owner)
            .setPrimeBasket(
              [token0.address, token1.address, token2.address, token3.address],
              [fp('0.25'), fp('0.25'), fp('0.25'), fp('0.24')]
            )
        ).to.be.revertedWith('missing target weights')
        await expect(
          basketHandler
            .connect(owner)
            .setPrimeBasket(
              [token0.address, token1.address, token2.address],
              [fp('0.25'), fp('0.25'), fp('0.25')]
            )
        ).to.be.revertedWith('missing target weights')
        await expect(
          basketHandler
            .connect(owner)
            .forceSetPrimeBasket(
              [token0.address, token1.address, token2.address, token3.address],
              [fp('0.25'), fp('0.25'), fp('0.25'), fp('0.24')]
            )
        ).to.be.revertedWith('missing target weights')
      })

      it('Should not allow to change target unit in old basket', async () => {
        await expect(
          basketHandler
            .connect(owner)
            .setPrimeBasket(
              [token0.address, token1.address, token2.address, eurToken.address],
              [fp('0.25'), fp('0.25'), fp('0.25'), fp('0.25')]
            )
        ).to.be.revertedWith('new target weights')
        await expect(
          basketHandler
            .connect(owner)
            .forceSetPrimeBasket(
              [token0.address, token1.address, token2.address, eurToken.address],
              [fp('0.25'), fp('0.25'), fp('0.25'), fp('0.25')]
            )
        ).to.be.revertedWith('new target weights')
      })

      it('Should not allow to set prime Basket with RSR/RToken', async () => {
        await expect(
          basketHandler.connect(owner).setPrimeBasket([rsr.address], [fp('1')])
        ).to.be.revertedWith('invalid collateral')

        await expect(
          basketHandler
            .connect(owner)
            .setPrimeBasket([token0.address, rToken.address], [fp('0.5'), fp('0.5')])
        ).to.be.revertedWith('invalid collateral')

        await expect(
          basketHandler.connect(owner).forceSetPrimeBasket([rsr.address], [fp('1')])
        ).to.be.revertedWith('invalid collateral')

        await expect(
          basketHandler
            .connect(owner)
            .forceSetPrimeBasket([token0.address, rToken.address], [fp('0.5'), fp('0.5')])
        ).to.be.revertedWith('invalid collateral')
      })

      it('Should revert if target has been changed in asset registry', async () => {
        // Swap registered asset for NEW_TARGET target
        const FiatCollateralFactory = await ethers.getContractFactory('FiatCollateral')
        const coll = <FiatCollateral>await FiatCollateralFactory.deploy({
          priceTimeout: PRICE_TIMEOUT,
          chainlinkFeed: await collateral0.chainlinkFeed(),
          oracleError: ORACLE_ERROR,
          erc20: await collateral0.erc20(),
          maxTradeVolume: config.rTokenMaxTradeVolume,
          oracleTimeout: ORACLE_TIMEOUT,
          targetName: ethers.utils.formatBytes32String('NEW_TARGET'),
          defaultThreshold: fp('0.01'),
          delayUntilDefault: await collateral0.delayUntilDefault(),
        })
        await assetRegistry.connect(owner).swapRegistered(coll.address)

        // Should revert
        await expect(
          basketHandler
            .connect(owner)
            .setPrimeBasket(
              [token0.address, token1.address, token2.address, token3.address],
              [fp('0.25'), fp('0.25'), fp('0.25'), fp('0.25')]
            )
        ).to.be.revertedWith('new target weights')
        await expect(
          basketHandler
            .connect(owner)
            .forceSetPrimeBasket(
              [token0.address, token1.address, token2.address, token3.address],
              [fp('0.25'), fp('0.25'), fp('0.25'), fp('0.25')]
            )
        ).to.be.revertedWith('new target weights')
      })
    })

    context('Index BasketHandler', () => {
      beforeEach(async () => {
        await swapBasketHandlerIn(indexBH)
      })

      it('Should not allow to set prime Basket if not OWNER', async () => {
        await expect(
          indexBH.connect(other).setPrimeBasket([token0.address], [fp('1')])
        ).to.be.revertedWith('governance only')
        await expect(
          indexBH.connect(other).forceSetPrimeBasket([token0.address], [fp('1')])
        ).to.be.revertedWith('governance only')
      })

      it('Should not allow to set prime Basket with invalid length', async () => {
        await expect(
          indexBH.connect(owner).setPrimeBasket([token0.address], [])
        ).to.be.revertedWith('len mismatch')
        await expect(
          indexBH.connect(owner).forceSetPrimeBasket([token0.address], [])
        ).to.be.revertedWith('len mismatch')
      })

      it('Should not allow to set prime Basket with non-collateral tokens', async () => {
        await expect(
          indexBH.connect(owner).setPrimeBasket([compToken.address], [fp('1')])
        ).to.be.revertedWith('erc20 is not collateral')
        await expect(
          indexBH.connect(owner).forceSetPrimeBasket([compToken.address], [fp('1')])
        ).to.be.revertedWith('erc20 is not collateral')
      })

      it('Should not allow to set prime Basket with duplicate ERC20s', async () => {
        await expect(
          indexBH
            .connect(owner)
            .setPrimeBasket([token0.address, token0.address], [fp('1'), fp('1')])
        ).to.be.revertedWith('contains duplicates')
        await expect(
          indexBH
            .connect(owner)
            .forceSetPrimeBasket([token0.address, token0.address], [fp('1'), fp('1')])
        ).to.be.revertedWith('contains duplicates')
      })

      it('Should not allow to set prime Basket with 0 address tokens', async () => {
        await expect(
          indexBH.connect(owner).setPrimeBasket([ZERO_ADDRESS], [fp('1')])
        ).to.be.revertedWith('invalid collateral')
        await expect(
          indexBH.connect(owner).forceSetPrimeBasket([ZERO_ADDRESS], [fp('1')])
        ).to.be.revertedWith('invalid collateral')
      })

      it('Should not allow to set prime Basket with stRSR', async () => {
        await expect(
          indexBH.connect(owner).setPrimeBasket([stRSR.address], [fp('1')])
        ).to.be.revertedWith('invalid collateral')
        await expect(
          indexBH.connect(owner).forceSetPrimeBasket([stRSR.address], [fp('1')])
        ).to.be.revertedWith('invalid collateral')
      })

      it('Should not allow to bypass MAX_TARGET_AMT', async () => {
        // not possible on non-fresh basketHandler
        await expect(
          indexBH.connect(owner).setPrimeBasket([token0.address], [MAX_TARGET_AMT.add(1)])
        ).to.be.revertedWith('invalid target amount; too large')
        await expect(
          indexBH.connect(owner).forceSetPrimeBasket([token0.address], [MAX_TARGET_AMT.add(1)])
        ).to.be.revertedWith('invalid target amount; too large')
      })

      it('Should not allow to set prime Basket with an empty basket', async () => {
        await expect(indexBH.connect(owner).setPrimeBasket([], [])).to.be.revertedWith(
          'empty basket'
        )
        await expect(indexBH.connect(owner).forceSetPrimeBasket([], [])).to.be.revertedWith(
          'empty basket'
        )
      })

      it('Should not allow to set prime Basket with a zero amount', async () => {
        await expect(
          indexBH.connect(owner).setPrimeBasket([token0.address], [0])
        ).to.be.revertedWith('invalid target amount; must be nonzero')
        await expect(
          indexBH.connect(owner).forceSetPrimeBasket([token0.address], [0])
        ).to.be.revertedWith('invalid target amount; must be nonzero')
      })

      it('Should be able to set exactly same basket', async () => {
        await indexBH
          .connect(owner)
          .forceSetPrimeBasket(
            [token0.address, token1.address, token2.address, token3.address],
            [fp('0.25'), fp('0.25'), fp('0.25'), fp('0.25')]
          )
        await indexBH
          .connect(owner)
          .forceSetPrimeBasket(
            [token0.address, token1.address, token2.address, token3.address],
            [fp('0.25'), fp('0.25'), fp('0.25'), fp('0.25')]
          )
      })

      it('Should be able to set prime basket multiple times', async () => {
        // indexBH
        await expect(
          indexBH
            .connect(owner)
            .setPrimeBasket([token0.address, token3.address], [fp('0.5'), fp('0.5')])
        )
          .to.emit(indexBH, 'PrimeBasketSet')
          .withArgs(
            [token0.address, token3.address],
            [fp('0.5'), fp('0.5')],
            [ethers.utils.formatBytes32String('USD')]
          )
        await indexBH.connect(owner).refreshBasket()

        await expect(indexBH.connect(owner).setPrimeBasket([token1.address], [fp('1')]))
          .to.emit(indexBH, 'PrimeBasketSet')
          .withArgs([token1.address], [fp('1')], [ethers.utils.formatBytes32String('USD')])
        await indexBH.connect(owner).refreshBasket()

        await expect(indexBH.connect(owner).setPrimeBasket([token2.address], [fp('1')]))
          .to.emit(indexBH, 'PrimeBasketSet')
          .withArgs([token2.address], [fp('1')], [ethers.utils.formatBytes32String('USD')])
        await indexBH.connect(owner).refreshBasket()

        await expect(indexBH.connect(owner).forceSetPrimeBasket([token1.address], [fp('1')]))
          .to.emit(indexBH, 'PrimeBasketSet')
          .withArgs([token1.address], [fp('1')], [ethers.utils.formatBytes32String('USD')])

        await expect(indexBH.connect(owner).forceSetPrimeBasket([token2.address], [fp('1')]))
          .to.emit(indexBH, 'PrimeBasketSet')
          .withArgs([token2.address], [fp('1')], [ethers.utils.formatBytes32String('USD')])
      })

<<<<<<< HEAD
      it('Should not allow to set prime Basket with RSR/RToken', async () => {
        await expect(
          indexBH.connect(owner).setPrimeBasket([rsr.address], [fp('1')])
        ).to.be.revertedWith('invalid collateral')

        await expect(
          indexBH
            .connect(owner)
            .setPrimeBasket([token0.address, rToken.address], [fp('0.5'), fp('0.5')])
        ).to.be.revertedWith('invalid collateral')

        await expect(
          indexBH.connect(owner).forceSetPrimeBasket([rsr.address], [fp('1')])
        ).to.be.revertedWith('invalid collateral')

        await expect(
          indexBH
            .connect(owner)
            .forceSetPrimeBasket([token0.address, rToken.address], [fp('0.5'), fp('0.5')])
        ).to.be.revertedWith('invalid collateral')
      })

      it('Should normalize by price for index RTokens', async () => {
        // Throughout this test the $ value of the RToken should remain

        // Set initial basket
        await indexBH.connect(owner).setPrimeBasket([token0.address], [fp('1')])
        await indexBH.connect(owner).refreshBasket()
        let [erc20s, tokAmts] = await indexBH.quote(fp('1'), 0)
        expect(erc20s.length).to.equal(1)
        expect(tokAmts[0]).to.equal(fp('1'))

        // Add EURO into the basket as a pure addition, changing price to $0.80 in USD and $0.20 in EURO
        await indexBH
          .connect(owner)
          .setPrimeBasket([token0.address, eurToken.address], [fp('1'), fp('0.25')])
        await indexBH.connect(owner).refreshBasket()
        ;[erc20s, tokAmts] = await indexBH.quote(fp('1'), 0)
        expect(erc20s.length).to.equal(2)
        expect(erc20s[0]).to.equal(token0.address)
        expect(erc20s[1]).to.equal(eurToken.address)
        expect(tokAmts[0]).to.equal(fp('0.8'))
        expect(tokAmts[1]).to.equal(fp('0.2'))

        // Remove USD from the basket entirely, changing price to $1 in EURO
        await indexBH.connect(owner).setPrimeBasket([eurToken.address], [fp('1000')])
        await indexBH.connect(owner).refreshBasket()
        ;[erc20s, tokAmts] = await indexBH.quote(fp('1'), 0)
        expect(erc20s.length).to.equal(1)
        expect(erc20s[0]).to.equal(eurToken.address)
        expect(tokAmts[0]).to.equal(fp('1')) // still $1!

        // No change by simply resizing the basket
        await indexBH.connect(owner).setPrimeBasket([eurToken.address], [fp('0.000001')])
        await indexBH.connect(owner).refreshBasket()
        ;[erc20s, tokAmts] = await indexBH.quote(fp('1'), 0)
        expect(erc20s.length).to.equal(1)
        expect(erc20s[0]).to.equal(eurToken.address)
        expect(tokAmts[0]).to.equal(fp('1')) // still $1!

        // Not refreshing the basket in between should still allow a consecutive setPrimeBasket
        await indexBH.connect(owner).setPrimeBasket([token0.address], [fp('1')])
        ;[erc20s, tokAmts] = await indexBH.quote(fp('1'), 0)
        expect(erc20s.length).to.equal(1)
        expect(erc20s[0]).to.equal(eurToken.address) // not token0 yet
        expect(tokAmts[0]).to.equal(fp('1'))
        await indexBH
          .connect(owner)
          .setPrimeBasket([token0.address, eurToken.address], [fp('0.25'), fp('0.25')])
        await indexBH.connect(owner).refreshBasket()

        // $0.50 USD / $0.50 EURO by the end
        ;[erc20s, tokAmts] = await indexBH.quote(fp('1'), 0)
        expect(erc20s.length).to.equal(2)
        expect(erc20s[0]).to.equal(token0.address)
        expect(erc20s[1]).to.equal(eurToken.address)
        expect(tokAmts[0]).to.equal(fp('0.5'))
        expect(tokAmts[1]).to.equal(fp('0.5'))
      })

      it('Should not normalize by price when the current basket is unsound', async () => {
        await indexBH.connect(owner).setPrimeBasket([token0.address], [fp('1')])
        await indexBH.connect(owner).refreshBasket()
        await setOraclePrice(collateral0.address, fp('0.5'))
        await assetRegistry.refresh()
        expect(await collateral0.status()).to.equal(CollateralStatus.IFFY)
        expect(await collateral1.status()).to.equal(CollateralStatus.SOUND)
        await expect(
          indexBH.connect(owner).setPrimeBasket([token1.address], [fp('1')])
        ).to.be.revertedWith('unsound basket')
      })

      it('Should not normalize by price if the new collateral is unsound', async () => {
        await indexBH.connect(owner).setPrimeBasket([token0.address], [fp('1')])
        await indexBH.connect(owner).refreshBasket()
        await setOraclePrice(collateral1.address, fp('0.5'))
        await assetRegistry.refresh()
        expect(await collateral0.status()).to.equal(CollateralStatus.SOUND)
        expect(await collateral1.status()).to.equal(CollateralStatus.IFFY)
        await expect(
          indexBH.connect(owner).setPrimeBasket([token1.address], [fp('1')])
        ).to.be.revertedWith('unsound new collateral')
      })
=======
    it('Should handle unpriced asset in normalization', async () => {
      await indexBH.connect(owner).setPrimeBasket([token0.address], [fp('1')])
      await indexBH.connect(owner).refreshBasket()

      // Set Token0 to unpriced - stale oracle
      await advanceTime(DECAY_DELAY.add(PRICE_TIMEOUT).toString())
      await expectUnpriced(collateral0.address)

      // Attempt to add EURO, basket is not SOUND
      await expect(
        indexBH
          .connect(owner)
          .setPrimeBasket([token0.address, eurToken.address], [fp('1'), fp('0.25')])
      ).to.be.revertedWith('unsound basket')
>>>>>>> 1e82edd7
    })

    describe('Custom Redemption', () => {
      const issueAmount = fp('10000')
      let usdcChainlink: MockV3Aggregator
      let daiChainlink: MockV3Aggregator

      beforeEach(async () => {
        usdcChainlink = await ethers.getContractAt(
          'MockV3Aggregator',
          await collateral1.chainlinkFeed()
        )
        daiChainlink = await ethers.getContractAt(
          'MockV3Aggregator',
          await collateral0.chainlinkFeed()
        )

        // Swap-in indexBH
        await swapBasketHandlerIn(indexBH)
        await indexBH
          .connect(owner)
          .forceSetPrimeBasket(
            [token0.address, token1.address, token2.address, token3.address],
            [fp('0.25'), fp('0.25'), fp('0.25'), fp('0.25')]
          )
        await indexBH.refreshBasket()
        await advanceTime(Number(config.warmupPeriod) + 1)

        // register backups
        await assetRegistry.connect(owner).register(backupCollateral1.address)
        await indexBH
          .connect(owner)
          .setBackupConfig(ethers.utils.formatBytes32String('USD'), bn(1), [backupToken1.address])
        await assetRegistry.connect(owner).register(backupCollateral2.address)

        // issue rTokens
        await token0.connect(addr1).approve(rToken.address, issueAmount)
        await token1.connect(addr1).approve(rToken.address, issueAmount)
        await token2.connect(addr1).approve(rToken.address, issueAmount)
        await token3.connect(addr1).approve(rToken.address, issueAmount)
        await rToken.connect(addr1).issue(issueAmount)
      })

      const getBalances = async (account: string, tokens: Array<ERC20Mock>) => {
        const bals: Array<BigNumber> = []
        for (const token of tokens) {
          bals.push(await token.balanceOf(account))
        }
        return bals
      }

      const expectDelta = (x: Array<BigNumber>, y: Array<BigNumber>, z: Array<BigNumber>) => {
        for (let i = 0; i < x.length; i++) {
          expect(z[i]).equal(x[i].add(y[i]))
        }
      }

      it('Should perform validations on quoteCustomRedemption', async () => {
        const basketNonces = [1, 2]
        const portions = [fp('1')]
        const amount = fp('10000')
        await expect(
          indexBH.quoteCustomRedemption(basketNonces, portions, amount)
        ).to.be.revertedWith('bad portions len')
      })

      it('Should correctly quote the current basket, same as quote()', async () => {
        /*
          Test Quote
        */
        const basketNonces = [1]
        const portions = [fp('1')]
        const amount = fp('10000')
        const baseline = await indexBH.quote(amount, RoundingMode.FLOOR)
        const quote = await indexBH.quoteCustomRedemption(basketNonces, portions, amount)
        expectEqualArrays(quote.erc20s, baseline.erc20s)
        expectEqualArrays(quote.quantities, baseline.quantities)

        expect(quote.erc20s.length).equal(4)
        expect(quote.quantities.length).equal(4)

        const expectedTokens = [token0, token1, token2, token3]
        const expectedAddresses = expectedTokens.map((t) => t.address)
        const expectedQuantities = [
          fp('0.25')
            .mul(issueAmount)
            .div(await collateral0.refPerTok())
            .div(bn(`1e${18 - (await token0.decimals())}`)),
          fp('0.25')
            .mul(issueAmount)
            .div(await collateral1.refPerTok())
            .div(bn(`1e${18 - (await token1.decimals())}`)),
          fp('0.25')
            .mul(issueAmount)
            .div(await collateral2.refPerTok())
            .div(bn(`1e${18 - (await token2.decimals())}`)),
          fp('0.25')
            .mul(issueAmount)
            .div(await collateral3.refPerTok())
            .div(bn(`1e${18 - (await token3.decimals())}`)),
        ]
        expectEqualArrays(quote.erc20s, expectedAddresses)
        expectEqualArrays(quote.quantities, expectedQuantities)

        /*
          Test Custom Redemption
        */
        const balsBefore = await getBalances(addr1.address, expectedTokens)
        await rToken
          .connect(addr1)
          .redeemCustom(
            addr1.address,
            amount,
            basketNonces,
            portions,
            quote.erc20s,
            quote.quantities
          )
        const balsAfter = await getBalances(addr1.address, expectedTokens)
        expectDelta(balsBefore, baseline.quantities, balsAfter)
      })

      it('Should- correctly quote a custom redemption across 2 baskets after default', async () => {
        /*
          Setup
        */
        // default usdc & refresh basket to use backup collateral
        await usdcChainlink.updateAnswer(bn('0.8e8')) // default token1
        await indexBH.refreshBasket()
        await advanceTime(Number(config.warmupPeriod) + 1)
        expect(await indexBH.status()).to.equal(CollateralStatus.SOUND)
        expect(await indexBH.fullyCollateralized()).to.equal(false)

        /*
          Test Quote
        */
        const basketNonces = [1, 2]
        const portions = [fp('0.5'), fp('0.5')]
        const amount = fp('10000')
        const quote = await indexBH.quoteCustomRedemption(basketNonces, portions, amount)

        expect(quote.erc20s.length).equal(5)
        expect(quote.quantities.length).equal(5)

        const expectedTokens = [token0, token1, token2, token3, backupToken1]
        const expectedAddresses = expectedTokens.map((t) => t.address)
        const expectedQuantities = [
          fp('0.25')
            .mul(issueAmount)
            .div(await collateral0.refPerTok())
            .div(bn(`1e${18 - (await token0.decimals())}`)),
          fp('0.125')
            .mul(issueAmount)
            .div(await collateral1.refPerTok())
            .div(bn(`1e${18 - (await token1.decimals())}`)),
          fp('0.25')
            .mul(issueAmount)
            .div(await collateral2.refPerTok())
            .div(bn(`1e${18 - (await token2.decimals())}`)),
          fp('0.25')
            .mul(issueAmount)
            .div(await collateral3.refPerTok())
            .div(bn(`1e${18 - (await token3.decimals())}`)),
          fp('0.125')
            .mul(issueAmount)
            .div(await backupCollateral1.refPerTok())
            .div(bn(`1e${18 - (await backupToken1.decimals())}`)),
        ]
        expectEqualArrays(quote.erc20s, expectedAddresses)
        expectEqualArrays(quote.quantities, expectedQuantities)

        /*
          Test Custom Redemption
        */
        // Should not be able to redeemCustom on old nonce, but not because of invalid nonce
        await expect(
          rToken
            .connect(addr1)
            .redeemCustom(
              addr1.address,
              amount,
              basketNonces,
              portions,
              quote.erc20s,
              quote.quantities
            )
        ).revertedWith('redemption below minimum')

        // send enough backupToken1 to BackingManager to recollateralize and process redemption correctly
        await backupToken1.mint(backingManager.address, issueAmount)
        expect(await indexBH.fullyCollateralized()).to.equal(true)

        // Now should not be able to redeem because of invalid old nonce
        await expect(
          rToken
            .connect(addr1)
            .redeemCustom(
              addr1.address,
              amount,
              basketNonces,
              portions,
              quote.erc20s,
              quote.quantities
            )
        ).to.be.revertedWith('invalid basketNonce')
      })

      it('Repeating basket nonces should not be exploitable', async () => {
        /*
          Test Quote
        */
        const basketNonces = [1, 1, 1, 1, 1, 1, 1, 1, 1, 1]
        const portions = [
          fp('0.1'),
          fp('0.1'),
          fp('0.1'),
          fp('0.1'),
          fp('0.1'),
          fp('0.1'),
          fp('0.1'),
          fp('0.1'),
          fp('0.1'),
          fp('0.1'),
        ]
        const amount = fp('10000')
        const baseline = await indexBH.quote(amount, RoundingMode.FLOOR)
        const quote = await indexBH.quoteCustomRedemption(basketNonces, portions, amount)
        expectEqualArrays(quote.erc20s, baseline.erc20s)
        expectEqualArrays(quote.quantities, baseline.quantities)

        /*
          Test Custom Redemption
        */
        const expectedTokens = await Promise.all(
          quote.erc20s.map(async (e) => ethers.getContractAt('ERC20Mock', e))
        )
        const balsBefore = await getBalances(addr1.address, expectedTokens)
        await rToken
          .connect(addr1)
          .redeemCustom(
            addr1.address,
            amount,
            basketNonces,
            portions,
            quote.erc20s,
            quote.quantities
          )
        const balsAfter = await getBalances(addr1.address, expectedTokens)
        expectDelta(balsBefore, baseline.quantities, balsAfter)
      })

      it('Should correctly quote a historical redemption [full basket default, multi-token-backup]', async () => {
        /*
          Setup
        */
        // add 2nd token to backup config
        await indexBH
          .connect(owner)
          .setBackupConfig(ethers.utils.formatBytes32String('USD'), bn(2), [
            backupToken1.address,
            backupToken2.address,
          ])
        // default usdc & refresh basket to use backup collateral
        await usdcChainlink.updateAnswer(bn('0.8e8')) // default token1
        await daiChainlink.updateAnswer(bn('0.8e8')) // default token0, token2, token3
        await indexBH.refreshBasket()
        await advanceTime(Number(config.warmupPeriod) + 1)
        expect(await indexBH.status()).to.equal(CollateralStatus.SOUND)
        expect(await indexBH.fullyCollateralized()).to.equal(false)

        /*
          Test Quote
        */
        const basketNonces = [1, 2]
        const portions = [fp('0.2'), fp('0.8')]
        const amount = fp('10000')
        const quote = await indexBH.quoteCustomRedemption(basketNonces, portions, amount)

        expect(quote.erc20s.length).equal(6)
        expect(quote.quantities.length).equal(6)

        const expectedTokens = [token0, token1, token2, token3, backupToken1, backupToken2]
        const expectedAddresses = expectedTokens.map((t) => t.address)
        const expectedQuantities = [
          fp('0.05')
            .mul(issueAmount)
            .div(await collateral0.refPerTok())
            .div(bn(`1e${18 - (await token0.decimals())}`)),
          fp('0.05')
            .mul(issueAmount)
            .div(await collateral1.refPerTok())
            .div(bn(`1e${18 - (await token1.decimals())}`)),
          fp('0.05')
            .mul(issueAmount)
            .div(await collateral2.refPerTok())
            .div(bn(`1e${18 - (await token2.decimals())}`)),
          fp('0.05')
            .mul(issueAmount)
            .div(await collateral3.refPerTok())
            .div(bn(`1e${18 - (await token3.decimals())}`)),
          fp('0.40')
            .mul(issueAmount)
            .div(await backupCollateral1.refPerTok())
            .div(bn(`1e${18 - (await backupToken1.decimals())}`)),
          fp('0.40')
            .mul(issueAmount)
            .div(await backupCollateral2.refPerTok())
            .div(bn(`1e${18 - (await backupToken2.decimals())}`)),
        ]
        expectEqualArrays(quote.erc20s, expectedAddresses)
        expectEqualArrays(quote.quantities, expectedQuantities)

        /*
          Test Custom Redemption
        */
        // Should not be able to redeem, but not because of invalid nonce
        await expect(
          rToken
            .connect(addr1)
            .redeemCustom(
              addr1.address,
              amount,
              basketNonces,
              portions,
              quote.erc20s,
              quote.quantities
            )
        ).revertedWith('redemption below minimum')

        // send enough backupToken2 to BackingManager to recollateralize and process redemption correctly
        await backupToken1.mint(backingManager.address, issueAmount)
        await backupToken2.mint(backingManager.address, issueAmount)
        expect(await indexBH.fullyCollateralized()).to.equal(true)

        // Now should not be able to redeem because of invalid old nonce
        await expect(
          rToken
            .connect(addr1)
            .redeemCustom(
              addr1.address,
              amount,
              basketNonces,
              portions,
              quote.erc20s,
              quote.quantities
            )
        ).to.be.revertedWith('invalid basketNonce')
      })

      it('Should correctly quote historical redemption with almost all assets unregistered', async () => {
        // default usdc & refresh basket to use backup collateral
        await usdcChainlink.updateAnswer(bn('0.8e8')) // default token1
        await daiChainlink.updateAnswer(bn('0.8e8')) // default token0, token2, token3
        await indexBH.refreshBasket()
        await advanceTime(Number(config.warmupPeriod) + 1)
        expect(await indexBH.status()).to.equal(CollateralStatus.SOUND)
        expect(await indexBH.fullyCollateralized()).to.equal(false)

        // Unregister everything except token0
        const erc20s = await assetRegistry.erc20s()
        for (const erc20 of erc20s) {
          if (erc20 != token0.address) {
            await assetRegistry.connect(owner).unregister(await assetRegistry.toAsset(erc20))
          }
        }

        /*
          Test Quote
        */
        const basketNonces = [1]
        const portions = [fp('1')]
        const amount = fp('10000')
        const quote = await indexBH.quoteCustomRedemption(basketNonces, portions, amount)

        expect(quote.erc20s.length).equal(1)
        expect(quote.quantities.length).equal(1)

        const expectedAddresses = [token0.address]
        const expectedQuantities = [
          fp('0.25')
            .mul(issueAmount)
            .div(await collateral0.refPerTok())
            .div(bn(`1e${18 - (await token0.decimals())}`)),
        ]

        expectEqualArrays(quote.erc20s, expectedAddresses)
        expectEqualArrays(quote.quantities, expectedQuantities)

        /*
          Test Custom Redemption
        */
        const expectedTokens = [token0, token1, token2, token3]
        const balsBefore = await getBalances(addr1.address, expectedTokens)
        await backupToken1.mint(backingManager.address, issueAmount)

        // rToken redemption
        await expect(
          rToken
            .connect(addr1)
            .redeemCustom(
              addr1.address,
              amount,
              basketNonces,
              portions,
              expectedAddresses,
              expectedQuantities
            )
        ).to.not.be.reverted

        const balsAfter = await getBalances(addr1.address, expectedTokens)
        const expectedDelta = [expectedQuantities[0], bn('0'), bn('0'), bn('0')]
        expectDelta(balsBefore, expectedDelta, balsAfter)
      })

      it('Should correctly quote a historical redemption with an non-collateral asset', async () => {
        // default usdc & refresh basket to use backup collateral
        await usdcChainlink.updateAnswer(bn('0.8e8')) // default token1
        await daiChainlink.updateAnswer(bn('0.8e8')) // default token0, token2, token3
        await indexBH.refreshBasket()
        await advanceTime(Number(config.warmupPeriod) + 1)
        expect(await indexBH.status()).to.equal(CollateralStatus.SOUND)
        expect(await indexBH.fullyCollateralized()).to.equal(false)

        // Swap collateral for asset in previous basket
        const AssetFactory: ContractFactory = await ethers.getContractFactory('Asset')
        const newAsset1: Asset = <Asset>(
          await AssetFactory.deploy(
            PRICE_TIMEOUT,
            await collateral1.chainlinkFeed(),
            ORACLE_ERROR,
            token1.address,
            config.rTokenMaxTradeVolume,
            1
          )
        )

        await assetRegistry.connect(owner).swapRegistered(newAsset1.address)

        /*
          Test Quote
        */
        const basketNonces = [1]
        const portions = [fp('1')]
        const amount = fp('10000')
        const quote = await indexBH.quoteCustomRedemption(basketNonces, portions, amount)

        expect(quote.erc20s.length).equal(3)
        expect(quote.quantities.length).equal(3)

        const expectedTokens = [token0, token2, token3]
        const expectedAddresses = expectedTokens.map((t) => t.address)
        const expectedQuantities = [
          fp('0.25')
            .mul(issueAmount)
            .div(await collateral0.refPerTok())
            .div(bn(`1e${18 - (await token0.decimals())}`)),
          fp('0.25')
            .mul(issueAmount)
            .div(await collateral2.refPerTok())
            .div(bn(`1e${18 - (await token2.decimals())}`)),
          fp('0.25')
            .mul(issueAmount)
            .div(await collateral3.refPerTok())
            .div(bn(`1e${18 - (await token3.decimals())}`)),
        ]
        expectEqualArrays(quote.erc20s, expectedAddresses)
        expectEqualArrays(quote.quantities, expectedQuantities)

        /*
          Test Custom Redemption - Should behave as if token is not registered
        */
        const balsBefore = await getBalances(addr1.address, expectedTokens)
        await backupToken1.mint(backingManager.address, issueAmount.div(2))

        // rToken redemption
        await expect(
          rToken
            .connect(addr1)
            .redeemCustom(
              addr1.address,
              amount,
              basketNonces,
              portions,
              quote.erc20s,
              quote.quantities
            )
        ).to.not.be.reverted

        const balsAfter = await getBalances(addr1.address, expectedTokens)
        expectDelta(balsBefore, quote.quantities, balsAfter)
      })

      itP1('Should return historical basket correctly', async () => {
        const bskHandlerP1: BasketHandlerP1 = <BasketHandlerP1>(
          await ethers.getContractAt('BasketHandlerP1', indexBH.address)
        )

        // Returns the current prime basket
        let [erc20s, quantities] = await bskHandlerP1.getHistoricalBasket(1)
        expect(erc20s.length).to.equal(4)
        expect(quantities.length).to.equal(4)
        const prevERC20s = [token0.address, token1.address, token2.address, token3.address]
        const prevQtys = [bn('0.25e18'), bn('0.25e6'), bn('0.25e18'), bn('1.25e9')]

        for (let i = 0; i < 4; i++) {
          expect(erc20s[i]).to.equal(prevERC20s[i])
          expect(quantities[i]).to.equal(prevQtys[i])
        }

        // add 2nd token to backup config
        await indexBH
          .connect(owner)
          .setBackupConfig(ethers.utils.formatBytes32String('USD'), bn(2), [
            backupToken1.address,
            backupToken2.address,
          ])
        // default usdc & refresh basket to use backup collateral
        await usdcChainlink.updateAnswer(bn('0.8e8')) // default token1
        await daiChainlink.updateAnswer(bn('0.8e8')) // default token0, token2, token3
        await indexBH.refreshBasket()
        await advanceTime(Number(config.warmupPeriod) + 1)
        expect(await indexBH.status()).to.equal(CollateralStatus.SOUND)
        expect(await indexBH.fullyCollateralized()).to.equal(false)

        // Get basket for current nonce
        ;[erc20s, quantities] = await bskHandlerP1.getHistoricalBasket(2)
        expect(erc20s.length).to.equal(2)
        expect(quantities.length).to.equal(2)
        const newERC20s = [backupToken1.address, backupToken2.address]
        const newQtys = [bn('0.5e18'), bn('0.5e18')]

        for (let i = 0; i < 2; i++) {
          expect(erc20s[i]).to.equal(newERC20s[i])
          expect(quantities[i]).to.equal(newQtys[i])
        }

        // Get basket for prior nonce - will get full quantities
        ;[erc20s, quantities] = await bskHandlerP1.getHistoricalBasket(1)
        expect(erc20s.length).to.equal(4)
        expect(quantities.length).to.equal(4)

        for (let i = 0; i < 4; i++) {
          expect(erc20s[i]).to.equal(prevERC20s[i])
          expect(quantities[i]).to.equal(prevQtys[i])
        }

        // Swap collateral for asset in previous basket
        const AssetFactory: ContractFactory = await ethers.getContractFactory('Asset')
        const newAsset1: Asset = <Asset>(
          await AssetFactory.deploy(
            PRICE_TIMEOUT,
            await collateral1.chainlinkFeed(),
            ORACLE_ERROR,
            token1.address,
            config.rTokenMaxTradeVolume,
            1
          )
        )

        await assetRegistry.connect(owner).swapRegistered(newAsset1.address)

        // Get basket for prior nonce - returns 0 qty for the non-collateral
        ;[erc20s, quantities] = await bskHandlerP1.getHistoricalBasket(1)
        expect(erc20s.length).to.equal(4)
        expect(quantities.length).to.equal(4)

        expect(erc20s).to.eql(prevERC20s)
        expect(quantities).to.eql([prevQtys[0], bn(0), prevQtys[2], prevQtys[3]])

        // Unregister that same asset
        await assetRegistry.connect(owner).unregister(newAsset1.address)

        // Returns same result as before
        ;[erc20s, quantities] = await bskHandlerP1.getHistoricalBasket(1)
        expect(erc20s).to.eql(prevERC20s)
        expect(quantities).to.eql([prevQtys[0], bn(0), prevQtys[2], prevQtys[3]])
      })
    })

    it('Should return (FIX_ZERO, FIX_MAX) for basketsHeldBy(<any account>) if the basket is empty', async () => {
      // run a fresh deployment specifically for this test
      const receipt = await (
        await deployer.deploy(
          'RTKN RToken (empty basket)',
          'RTKN (empty basket)',
          'mandate (empty basket)',
          owner.address,
          config
        )
      ).wait()
      const mainAddr = expectInReceipt(receipt, 'RTokenCreated').args.main
      const newMain: TestIMain = <TestIMain>await ethers.getContractAt('TestIMain', mainAddr)
      const emptyBasketHandler: TestIBasketHandler = <TestIBasketHandler>(
        await ethers.getContractAt('TestIBasketHandler', await newMain.basketHandler())
      )
      const busHeld = await emptyBasketHandler.basketsHeldBy(addr1.address)
      expect(busHeld[0]).to.equal(0)
      expect(busHeld[1]).to.equal(MAX_UINT192)
    })

    it('Should not allow to set backup Config if not OWNER', async () => {
      await expect(
        basketHandler
          .connect(other)
          .setBackupConfig(ethers.utils.formatBytes32String('USD'), bn(1), [token0.address])
      ).to.be.revertedWith('governance only')
    })

    it('Should not allow to set backup Config with non-collateral tokens', async () => {
      await expect(
        basketHandler
          .connect(owner)
          .setBackupConfig(ethers.utils.formatBytes32String('USD'), bn(1), [compToken.address])
      ).to.be.revertedWith('erc20 is not collateral')
    })

    it('Should not allow to set backup Config with RSR/RToken', async () => {
      await expect(
        basketHandler
          .connect(owner)
          .setBackupConfig(ethers.utils.formatBytes32String('USD'), bn(1), [rsr.address])
      ).to.be.revertedWith('invalid collateral')

      it('Should not allow to set backup Config with duplicate ERC20s', async () => {
        await expect(
          basketHandler
            .connect(owner)
            .setBackupConfig(ethers.utils.formatBytes32String('USD'), bn(1), [
              token0.address,
              token0.address,
            ])
        ).to.be.revertedWith('contains duplicates')
      })

      await expect(
        basketHandler
          .connect(owner)
          .setBackupConfig(ethers.utils.formatBytes32String('USD'), bn(1), [rToken.address])
      ).to.be.revertedWith('invalid collateral')
    })

    it('Should not allow to set more backup ERC20s than MAX_BACKUP_ERC20S', async () => {
      const erc20s = []
      for (let i = 0; i < 64; i++) erc20s.push(ONE_ADDRESS)

      // Should succeed at 64
      await expect(
        basketHandler
          .connect(owner)
          .setBackupConfig(ethers.utils.formatBytes32String('USD'), bn(1), erc20s)
      ).to.not.be.revertedWith('erc20s too large')

      // Should fail at 65
      erc20s.push(ONE_ADDRESS)
      await expect(
        basketHandler
          .connect(owner)
          .setBackupConfig(ethers.utils.formatBytes32String('USD'), bn(1), erc20s)
      ).to.be.revertedWith('erc20s too large')

      // Should succeed at 64
      await expect(
        basketHandler
          .connect(owner)
          .setBackupConfig(ethers.utils.formatBytes32String('USD'), bn(64), [])
      ).to.not.be.revertedWith('max too large')

      // Should fail at 65
      await expect(
        basketHandler
          .connect(owner)
          .setBackupConfig(ethers.utils.formatBytes32String('USD'), bn(65), [])
      ).to.be.revertedWith('max too large')
    })

    it('Should allow to set backup Config if OWNER', async () => {
      // Set basket
      await expect(
        basketHandler
          .connect(owner)
          .setBackupConfig(ethers.utils.formatBytes32String('USD'), bn(1), [token0.address])
      )
        .to.emit(basketHandler, 'BackupConfigSet')
        .withArgs(ethers.utils.formatBytes32String('USD'), bn(1), [token0.address])
    })

    it('Should not allow to refresh basket if not OWNER when paused', async () => {
      await main.connect(owner).pauseTrading()
      await expect(basketHandler.connect(other).refreshBasket()).to.be.revertedWith(
        'basket unrefreshable'
      )
    })

    it('Should not allow to refresh basket if not OWNER when frozen', async () => {
      await main.connect(owner).freezeForever()
      await expect(basketHandler.connect(other).refreshBasket()).to.be.revertedWith(
        'basket unrefreshable'
      )
    })

    it('Should allow anyone to refresh basket if disabled and not paused/frozen', async () => {
      // Set backup configuration
      await basketHandler
        .connect(owner)
        .setBackupConfig(ethers.utils.formatBytes32String('USD'), bn(1), [token0.address])

      // Unregister one basket collateral
      await expect(assetRegistry.connect(owner).unregister(collateral1.address)).to.emit(
        assetRegistry,
        'AssetUnregistered'
      )

      expect(await basketHandler.status()).to.equal(CollateralStatus.DISABLED)

      await expect(basketHandler.connect(other).refreshBasket()).to.emit(basketHandler, 'BasketSet')
    })

    it('Should allow to poke when trading paused', async () => {
      await main.connect(owner).pauseTrading()
      await main.connect(other).poke()
    })

    it('Should allow to poke when issuance paused', async () => {
      await main.connect(owner).pauseIssuance()
      await main.connect(other).poke()
    })

    it('Should allow to poke when frozen', async () => {
      await main.connect(owner).freezeForever()
      await main.connect(other).poke()
    })

    it('Should not allow to refresh basket if not OWNER when unfrozen and unpaused', async () => {
      await expect(basketHandler.connect(other).refreshBasket()).to.be.revertedWith(
        'basket unrefreshable'
      )
    })

    it('Should not allow to disable basket if not AssetRegistry', async () => {
      await expect(basketHandler.connect(owner).disableBasket()).to.be.revertedWith(
        'asset registry only'
      )
    })

    it('Should allow to call refresh Basket if OWNER and paused - No changes', async () => {
      await main.connect(owner).pauseTrading()
      // Switch basket - No backup nor default
      await expect(basketHandler.connect(owner).refreshBasket()).to.emit(basketHandler, 'BasketSet')

      // Basket remains the same in this case
      expect(await basketHandler.fullyCollateralized()).to.equal(true)
      const backing = await facade.basketTokens(rToken.address)
      expect(backing[0]).to.equal(token0.address)
      expect(backing[1]).to.equal(token1.address)
      expect(backing[2]).to.equal(token2.address)
      expect(backing[3]).to.equal(token3.address)

      expect(backing.length).to.equal(4)

      // Not updated so basket last changed is not set
      expect(await basketHandler.timestamp()).to.be.gt(bn(0))
      expect(await basketHandler.status()).to.equal(CollateralStatus.SOUND)
      await main.connect(owner).unpauseTrading()
      expect(await facadeTest.callStatic.totalAssetValue(rToken.address)).to.equal(0)
    })

    it('Should handle full collateral deregistration and disable the basket', async () => {
      // Check status
      expect(await basketHandler.status()).to.equal(CollateralStatus.SOUND)
      expect(await basketHandler.quantity(token1.address)).to.equal(basketsNeededAmts[1])

      // Set backup configuration
      await basketHandler
        .connect(owner)
        .setBackupConfig(ethers.utils.formatBytes32String('USD'), bn(1), [token0.address])

      // Unregister the basket collaterals, skipping collateral0
      await expect(assetRegistry.connect(owner).unregister(collateral1.address)).to.emit(
        assetRegistry,
        'AssetUnregistered'
      )
      await expect(assetRegistry.connect(owner).unregister(collateral2.address)).to.emit(
        assetRegistry,
        'AssetUnregistered'
      )
      await expect(assetRegistry.connect(owner).unregister(collateral3.address)).to.emit(
        assetRegistry,
        'AssetUnregistered'
      )

      expect(await basketHandler.status()).to.equal(CollateralStatus.DISABLED)

      await expect(basketHandler.refreshBasket()).to.emit(basketHandler, 'BasketSet')

      // Basket should be 100% collateral0
      const toks = await facade.basketTokens(rToken.address)
      expect(toks.length).to.equal(1)
      expect(toks[0]).to.equal(token0.address)

      // Unregister collateral0
      await expect(assetRegistry.connect(owner).unregister(collateral0.address)).to.emit(
        assetRegistry,
        'AssetUnregistered'
      )

      await expect(basketHandler.refreshBasket())
        .to.emit(basketHandler, 'BasketSet')
        .withArgs(2, [], [], true)

      expect(await basketHandler.status()).to.equal(CollateralStatus.DISABLED)
      // toks = await facade.basketTokens(rToken.address)
      // expect(await basketHandler.quantity(token1.address)).to.equal(0)
      // expect(toks.length).to.equal(0)
    })

    it('Should include value of defaulted collateral when checking basket price', async () => {
      // Check status and price
      expect(await basketHandler.status()).to.equal(CollateralStatus.SOUND)
      await expectPrice(basketHandler.address, fp('1'), ORACLE_ERROR, true)

      // Default one of the collaterals
      // Set Token1 to default - 50% price reduction
      await setOraclePrice(collateral1.address, bn('0.5e8'))

      // Mark default as probable
      await collateral1.refresh()

      // Advance time post delayUntilDefault
      await advanceTime((await collateral1.delayUntilDefault()).toString())

      // Mark default as confirmed
      await collateral1.refresh()

      // Check status and price again
      expect(await basketHandler.status()).to.equal(CollateralStatus.DISABLED)

      // Check BU price -- 1/4 of the basket has lost half its value
      await expectPrice(basketHandler.address, fp('0.875'), ORACLE_ERROR, true)

      // Set collateral1 price to [0, FIX_MAX]
      await advanceTime(DECAY_DELAY.add(PRICE_TIMEOUT).toString())
      await setOraclePrice(collateral0.address, bn('1e8'))
      await assetRegistry.refresh()

      // Check BU price -- 1/4 of the basket has lost all its value
      const asset = await ethers.getContractAt('Asset', basketHandler.address)
      const [lowPrice, highPrice] = await asset.price()
      expect(lowPrice).to.be.closeTo(fp('0.75'), fp('0.75').div(100)) // within 1%
      expect(highPrice).to.equal(MAX_UINT192)

      // Set basket config
      await expect(
        basketHandler
          .connect(owner)
          .setBackupConfig(ethers.utils.formatBytes32String('USD'), bn(1), [
            token0.address,
            token2.address,
            token3.address,
          ])
      ).to.emit(basketHandler, 'BackupConfigSet')

      // After basket refresh, price should increase
      await basketHandler.refreshBasket()

      // Check BU price
      await expectPrice(basketHandler.address, fp('1'), ORACLE_ERROR, true)
    })

    it('Should handle collateral with price = 0 when checking basket price', async () => {
      // Check status and price
      expect(await basketHandler.status()).to.equal(CollateralStatus.SOUND)
      await expectPrice(basketHandler.address, fp('1'), ORACLE_ERROR, true)

      // Set fallback to 0 for one of the collaterals (swapping the collateral)
      const ZeroPriceATokenFiatCollateralFactory: ContractFactory = await ethers.getContractFactory(
        'InvalidATokenFiatCollateralMock'
      )
      const newColl2 = <ATokenFiatCollateral>await ZeroPriceATokenFiatCollateralFactory.deploy(
        {
          priceTimeout: PRICE_TIMEOUT,
          chainlinkFeed: await collateral2.chainlinkFeed(),
          oracleError: ORACLE_ERROR,
          erc20: await collateral2.erc20(),
          maxTradeVolume: await collateral2.maxTradeVolume(),
          oracleTimeout: ORACLE_TIMEOUT,
          targetName: ethers.utils.formatBytes32String('USD'),
          defaultThreshold: DEFAULT_THRESHOLD,
          delayUntilDefault: await collateral2.delayUntilDefault(),
        },
        REVENUE_HIDING
      )

      // Swap collateral
      await assetRegistry.connect(owner).swapRegistered(newColl2.address)

      // Set price = 0, which hits 3 of our 4 collateral in the basket
      await setOraclePrice(newColl2.address, bn('0'))
      await advanceTime(DECAY_DELAY.add(PRICE_TIMEOUT).toString())
      await setOraclePrice(collateral1.address, bn('1e8'))

      // Check status and price again
      const p = await basketHandler.price()
      expect(p[0]).to.be.closeTo(fp('1').div(4), fp('1').div(4).div(100)) // within 1%
      expect(p[0]).to.be.lt(fp('1').div(4))
      expect(p[1]).to.equal(MAX_UINT192)
    })

    it('Should handle a collateral (price * quantity) overflow', async () => {
      // Swap in mock collateral with overflowing price
      const MockableCollateralFactory: ContractFactory = await ethers.getContractFactory(
        'MockableCollateral'
      )
      const newColl = <MockableCollateral>await MockableCollateralFactory.deploy(
        {
          priceTimeout: PRICE_TIMEOUT,
          chainlinkFeed: await collateral2.chainlinkFeed(),
          oracleError: ORACLE_ERROR,
          erc20: await collateral2.erc20(),
          maxTradeVolume: await collateral2.maxTradeVolume(),
          oracleTimeout: ORACLE_TIMEOUT,
          targetName: ethers.utils.formatBytes32String('USD'),
          defaultThreshold: DEFAULT_THRESHOLD,
          delayUntilDefault: await collateral2.delayUntilDefault(),
        },
        REVENUE_HIDING
      )
      await assetRegistry.connect(owner).swapRegistered(newColl.address)
      await advanceTime(DECAY_DELAY.add(PRICE_TIMEOUT).toString())
      await newColl.setTargetPerRef(1)
      await expectUnpriced(basketHandler.address)
    })

    it('Should handle overflow in price calculation and return [FIX_MAX, FIX_MAX] - case 1', async () => {
      // Swap collateral with one that can have refPerTok modified
      const InvalidRefPerTokFiatCollFactory = await ethers.getContractFactory(
        'InvalidRefPerTokCollateralMock'
      )
      const newColl = <InvalidRefPerTokCollateralMock>await InvalidRefPerTokFiatCollFactory.deploy(
        {
          priceTimeout: PRICE_TIMEOUT,
          chainlinkFeed: await collateral2.chainlinkFeed(),
          oracleError: ORACLE_ERROR,
          erc20: await collateral2.erc20(),
          maxTradeVolume: config.rTokenMaxTradeVolume,
          oracleTimeout: ORACLE_TIMEOUT,
          targetName: ethers.utils.formatBytes32String('USD'),
          defaultThreshold: DEFAULT_THRESHOLD,
          delayUntilDefault: await collateral2.delayUntilDefault(),
        },
        REVENUE_HIDING
      )

      // Register collateral
      await assetRegistry.connect(owner).swapRegistered(newColl.address)
      await newColl.refresh()

      // Set basket with single collateral
      await indexBH.connect(owner).setPrimeBasket([token2.address], [fp('1000')])

      // Change basket - valid at this point
      await indexBH.connect(owner).refreshBasket()

      // Set refPerTok = 1
      await newColl.setRate(bn(1))

      const newPrice: BigNumber = MAX_UINT192.div(bn('1e10'))
      await setOraclePrice(collateral2.address, newPrice.sub(newPrice.div(100))) // oracle error

      const [lowPrice, highPrice] = await indexBH.price()
      expect(lowPrice).to.equal(MAX_UINT192)
      expect(highPrice).to.equal(MAX_UINT192)
    })

    it('Should handle overflow in price calculation and return [FIX_MAX, FIX_MAX] - case 2', async () => {
      // Set basket with single collateral
      await indexBH.connect(owner).setPrimeBasket([token0.address], [fp('1.1')])
      await indexBH.refreshBasket()

      const newPrice: BigNumber = MAX_UINT192.div(bn('1e10'))
      await setOraclePrice(collateral0.address, newPrice.sub(newPrice.div(100))) // oracle error

      const [lowPrice, highPrice] = await indexBH.price()
      expect(lowPrice).to.equal(MAX_UINT192)
      expect(highPrice).to.equal(MAX_UINT192)
    })

    it('Should disable basket on asset deregistration + return quantities correctly', async () => {
      // Check values
      expect(await facadeTest.wholeBasketsHeldBy(rToken.address, addr1.address)).to.equal(
        initialBal.mul(4)
      ) // only 0.25 of each required
      expect(await facadeTest.wholeBasketsHeldBy(rToken.address, addr2.address)).to.equal(
        initialBal.mul(4)
      ) // only 0.25 of each required
      expect(await facadeTest.wholeBasketsHeldBy(rToken.address, other.address)).to.equal(0)
      expect(await basketHandler.status()).to.equal(CollateralStatus.SOUND)

      // Swap a token for a non-collateral asset
      const AssetFactory: ContractFactory = await ethers.getContractFactory('Asset')
      const newAsset: Asset = <Asset>(
        await AssetFactory.deploy(
          PRICE_TIMEOUT,
          await collateral1.chainlinkFeed(),
          ORACLE_ERROR,
          token1.address,
          config.rTokenMaxTradeVolume,
          1
        )
      )
      // Swap Asset
      await expectEvents(assetRegistry.connect(owner).swapRegistered(newAsset.address), [
        {
          contract: assetRegistry,
          name: 'AssetUnregistered',
          args: [token1.address, collateral1.address],
          emitted: true,
        },
        {
          contract: assetRegistry,
          name: 'AssetRegistered',
          args: [token1.address, newAsset.address],
          emitted: true,
        },
        { contract: basketHandler, name: 'BasketSet', args: [1, [], [], true], emitted: true },
      ])
      expect(await basketHandler.status()).to.equal(CollateralStatus.DISABLED)

      // Check values - All zero
      expect(await facadeTest.wholeBasketsHeldBy(rToken.address, addr1.address)).to.equal(0)
      expect(await facadeTest.wholeBasketsHeldBy(rToken.address, addr1.address)).to.equal(0)
      expect(await facadeTest.wholeBasketsHeldBy(rToken.address, other.address)).to.equal(0)

      // Check quantities for non-collateral asset
      expect(await basketHandler.quantity(token0.address)).to.equal(basketsNeededAmts[0])
      expect(await basketHandler.quantity(token1.address)).to.equal(0)
      expect(await basketHandler.quantity(token2.address)).to.equal(basketsNeededAmts[2])
      expect(await basketHandler.quantity(token3.address)).to.equal(basketsNeededAmts[3].mul(50))

      // Swap basket should not find valid basket because no backup config
      await expect(basketHandler.refreshBasket())
        .to.emit(basketHandler, 'BasketSet')
        .withArgs(1, [], [], true)

      // Check values - All zero
      expect(await facadeTest.wholeBasketsHeldBy(rToken.address, addr1.address)).to.equal(0)
      expect(await facadeTest.wholeBasketsHeldBy(rToken.address, addr1.address)).to.equal(0)
      expect(await facadeTest.wholeBasketsHeldBy(rToken.address, other.address)).to.equal(0)

      // Set basket config
      await expect(
        basketHandler
          .connect(owner)
          .setBackupConfig(ethers.utils.formatBytes32String('USD'), bn(2), [
            token0.address,
            token2.address,
            token3.address,
          ])
      ).to.emit(basketHandler, 'BackupConfigSet')

      // Swap basket should now find valid basket
      await expect(basketHandler.refreshBasket())
        .to.emit(basketHandler, 'BasketSet')
        .withArgs(2, [], [], false)

      // Check values - Should no longer be zero
      expect(await facadeTest.wholeBasketsHeldBy(rToken.address, addr1.address)).to.not.equal(0)
      expect(await facadeTest.wholeBasketsHeldBy(rToken.address, addr2.address)).to.not.equal(0)
      expect(await facadeTest.wholeBasketsHeldBy(rToken.address, other.address)).to.equal(0)

      // Unregister 2 tokens from the basket
      await expect(assetRegistry.connect(owner).unregister(newAsset.address)).to.not.emit(
        basketHandler,
        'BasketSet'
      )
      await expect(assetRegistry.connect(owner).unregister(collateral3.address))
        .to.emit(basketHandler, 'BasketSet')
        .withArgs(2, [], [], true)

      // Check values - All zero
      expect(await facadeTest.wholeBasketsHeldBy(rToken.address, addr1.address)).to.equal(0)
      expect(await facadeTest.wholeBasketsHeldBy(rToken.address, addr2.address)).to.equal(0)
      expect(await facadeTest.wholeBasketsHeldBy(rToken.address, other.address)).to.equal(0)

      expect(await basketHandler.quantity(token3.address)).to.equal(0)

      // Swap basket should now find valid basket
      await expect(basketHandler.refreshBasket())
        .to.emit(basketHandler, 'BasketSet')
        .withArgs(3, [], [], false)

      // Check values
      expect(await facadeTest.wholeBasketsHeldBy(rToken.address, addr1.address)).to.equal(
        initialBal.mul(2)
      ) // 0.5 of each
      expect(await facadeTest.wholeBasketsHeldBy(rToken.address, addr2.address)).to.equal(
        initialBal.mul(2)
      ) // 0.5 of each
      expect(await facadeTest.wholeBasketsHeldBy(rToken.address, other.address)).to.equal(0)

      expect(await basketHandler.quantity(token0.address)).to.equal(basketsNeededAmts[0].mul(2))
      expect(await basketHandler.quantity(token1.address)).to.equal(0)
      expect(await basketHandler.quantity(token2.address)).to.equal(basketsNeededAmts[0].mul(2))
      expect(await basketHandler.quantity(token3.address)).to.equal(0)

      // Finish emptying basket
      await expect(assetRegistry.connect(owner).unregister(collateral0.address)).to.emit(
        assetRegistry,
        'AssetUnregistered'
      )
      await expect(assetRegistry.connect(owner).unregister(collateral2.address)).to.emit(
        assetRegistry,
        'AssetUnregistered'
      )

      // Should be empty basket
      await expect(basketHandler.refreshBasket())
        .to.emit(basketHandler, 'BasketSet')
        .withArgs(3, [], [], true)

      // Check values - All zero
      expect(await facadeTest.wholeBasketsHeldBy(rToken.address, addr1.address)).to.equal(0)
      expect(await facadeTest.wholeBasketsHeldBy(rToken.address, addr2.address)).to.equal(0)
      expect(await facadeTest.wholeBasketsHeldBy(rToken.address, other.address)).to.equal(0)

      expect(await basketHandler.quantity(token0.address)).to.equal(0)
      expect(await basketHandler.quantity(token1.address)).to.equal(0)
      expect(await basketHandler.quantity(token2.address)).to.equal(0)
      expect(await basketHandler.quantity(token3.address)).to.equal(0)
    })

    it('Should return FIX_MAX quantity for collateral when refPerTok = 0', async () => {
      expect(await basketHandler.quantity(token2.address)).to.equal(basketsNeededAmts[2])

      // Set Token2 to hard default - Zero rate
      await token2.setExchangeRate(fp('0'))
      await collateral2.refresh()
      expect(await basketHandler.quantity(token2.address)).to.equal(MAX_UINT192)
    })

    it('Should return no basketsHeld when collateral is disabled', async () => {
      expect(await facadeTest.wholeBasketsHeldBy(rToken.address, addr1.address)).to.equal(
        initialBal.mul(4)
      )

      // Set Token2 to hard default - Zero rate
      await token2.setExchangeRate(fp('0'))
      await collateral2.refresh()
      expect(await facadeTest.wholeBasketsHeldBy(rToken.address, addr1.address)).to.equal(0)
    })

    it('Should return no basketsHeld when refPerTok = 0', async () => {
      expect(await facadeTest.wholeBasketsHeldBy(rToken.address, addr1.address)).to.equal(
        initialBal.mul(4)
      )

      // Swap collateral with one that can have refPerTok = 0 without defaulting
      const InvalidRefPerTokFiatCollFactory = await ethers.getContractFactory(
        'InvalidRefPerTokCollateralMock'
      )
      const newColl = <InvalidRefPerTokCollateralMock>await InvalidRefPerTokFiatCollFactory.deploy(
        {
          priceTimeout: PRICE_TIMEOUT,
          chainlinkFeed: await collateral2.chainlinkFeed(),
          oracleError: ORACLE_ERROR,
          erc20: await collateral2.erc20(),
          maxTradeVolume: config.rTokenMaxTradeVolume,
          oracleTimeout: ORACLE_TIMEOUT,
          targetName: ethers.utils.formatBytes32String('USD'),
          defaultThreshold: DEFAULT_THRESHOLD,
          delayUntilDefault: await collateral2.delayUntilDefault(),
        },
        REVENUE_HIDING
      )

      await assetRegistry.connect(owner).swapRegistered(newColl.address)
      await newColl.refresh()

      // Change basket - valid at this point
      await basketHandler.connect(owner).refreshBasket()

      // Set refPerTok = 0
      await newColl.setRate(bn(0))

      expect(await facadeTest.wholeBasketsHeldBy(rToken.address, addr1.address)).to.equal(0)
    })

    it('Should return FIX_MAX as basket price in case of 1st overflow (for individual collateral)', async () => {
      expect(await basketHandler.quantity(token2.address)).to.equal(basketsNeededAmts[2])

      // Set RefperTok = 0
      await token2.setExchangeRate(fp('0'))
      await collateral2.refresh()
      expect(await basketHandler.quantity(token2.address)).to.equal(MAX_UINT192)

      // Check BU price
      await expectPrice(basketHandler.address, fp('0.75'), ORACLE_ERROR, true)
    })

    it('Should return FIX_MAX as basket price in case of 2nd overflow (for individual collateral)', async () => {
      expect(await basketHandler.quantity(token2.address)).to.equal(basketsNeededAmts[2])

      // Swap out collateral plugin for one that can return a 0 price without raising FIX_MAX
      const ATokenCollateralFactory = await ethers.getContractFactory('ATokenFiatCollateral')
      const coll = <ATokenFiatCollateral>await ATokenCollateralFactory.deploy(
        {
          priceTimeout: PRICE_TIMEOUT,
          chainlinkFeed: await collateral2.chainlinkFeed(),
          oracleError: ORACLE_ERROR,
          erc20: await collateral2.erc20(),
          maxTradeVolume: config.rTokenMaxTradeVolume,
          oracleTimeout: ORACLE_TIMEOUT,
          targetName: ethers.utils.formatBytes32String('USD'),
          defaultThreshold: DEFAULT_THRESHOLD,
          delayUntilDefault: await collateral2.delayUntilDefault(),
        },
        REVENUE_HIDING
      )

      await assetRegistry.connect(owner).swapRegistered(coll.address)
      await basketHandler.refreshBasket()

      // Set RefperTok = 0
      await token2.setExchangeRate(fp('0'))
      await coll.refresh()
      // await assetRegistry.refresh()
      expect(await basketHandler.quantity(token2.address)).to.equal(MAX_UINT192)

      // Check BU price
      await expectPrice(basketHandler.address, fp('0.75'), ORACLE_ERROR, true)
    })

    it('lotPrice (deprecated) is equal to price()', async () => {
      const lotPrice = await basketHandler.lotPrice()
      const price = await basketHandler.price()
      expect(price.length).to.equal(2)
      expect(lotPrice.length).to.equal(price.length)
      expect(lotPrice[0]).to.equal(price[0])
      expect(lotPrice[1]).to.equal(price[1])
    })

    it('Should not put backup tokens with different targetName in the basket', async () => {
      // Swap out collateral for bad target name
      const CollFactory = await ethers.getContractFactory('FiatCollateral')
      const newColl = await CollFactory.deploy({
        priceTimeout: PRICE_TIMEOUT,
        chainlinkFeed: await collateral0.chainlinkFeed(),
        oracleError: ORACLE_ERROR,
        erc20: token0.address,
        maxTradeVolume: config.rTokenMaxTradeVolume,
        oracleTimeout: ORACLE_TIMEOUT,
        targetName: await ethers.utils.formatBytes32String('NEW TARGET'),
        defaultThreshold: DEFAULT_THRESHOLD,
        delayUntilDefault: await collateral0.delayUntilDefault(),
      })

      await assetRegistry.connect(owner).swapRegistered(newColl.address)

      // Change basket
      await basketHandler.connect(owner).refreshBasket()

      // New basket should be disabled since no basket backup config
      expect(await basketHandler.status()).to.equal(CollateralStatus.DISABLED)

      // Set basket backup config
      await expect(
        basketHandler
          .connect(owner)
          .setBackupConfig(ethers.utils.formatBytes32String('USD'), bn(2), [
            token0.address,
            token2.address,
            token3.address,
          ])
      ).to.emit(basketHandler, 'BackupConfigSet')

      // Change basket
      await basketHandler.connect(owner).refreshBasket()

      // New basket should not contain token0
      const newBasket = await facade.basketTokens(rToken.address)
      for (let i = 0; i < newBasket.length; i++) {
        expect(newBasket[i]).to.not.equal(token0.address)
      }
    })

    it('Should skip over IFFY collateral in switchBasket', async () => {
      // Set up IFFY collateral
      await setOraclePrice(collateral1.address, bn('0.5'))
      await assetRegistry.refresh()
      expect(await collateral1.status()).to.equal(CollateralStatus.IFFY)

      // Set basket backup config
      await expect(
        basketHandler
          .connect(owner)
          .setBackupConfig(ethers.utils.formatBytes32String('USD'), bn(2), [
            token0.address, // still SOUND
            token1.address,
          ])
      ).to.emit(basketHandler, 'BackupConfigSet')

      // Change basket
      expect(await basketHandler.status()).to.equal(CollateralStatus.IFFY)
      await basketHandler.connect(owner).refreshBasket()
      expect(await basketHandler.status()).to.equal(CollateralStatus.SOUND)
      const [tokens] = await basketHandler.quote(fp('1'), 0)
      expect(tokens.length).to.equal(3)
      expect(tokens[0]).to.not.equal(collateral1.address)
      expect(tokens[1]).to.not.equal(collateral1.address)
      expect(tokens[2]).to.not.equal(collateral1.address)
    })
  })

  describeP1('BackingManagerP1', () => {
    it('Should allow to cache components', async () => {
      const bckMgrP1: BackingManagerP1 = await ethers.getContractAt(
        'BackingManagerP1',
        backingManager.address
      )
      await expect(bckMgrP1.cacheComponents()).to.not.be.reverted
    })
  })

  describeP1('RevenueTraderP1', () => {
    it('Should allow to cache components', async () => {
      const rsrTrader: RevenueTraderP1 = await ethers.getContractAt(
        'RevenueTraderP1',
        await main.rsrTrader()
      )
      await expect(rsrTrader.cacheComponents()).to.not.be.reverted
    })
  })

  describeGas('Gas Reporting', () => {
    it('Asset Registry - Refresh', async () => {
      // Basket handler can run refresh
      await whileImpersonating(basketHandler.address, async (bhsigner) => {
        await snapshotGasCost(assetRegistry.connect(bhsigner).refresh())
      })
    })

    it('Asset Registry - Register Asset', async () => {
      const chainlinkFeed = <MockV3Aggregator>(
        await (await ethers.getContractFactory('MockV3Aggregator')).deploy(8, bn('1e8'))
      )

      // Setup new Assets
      const AssetFactory: ContractFactory = await ethers.getContractFactory('Asset')
      const newAsset: Asset = <Asset>(
        await AssetFactory.deploy(
          PRICE_TIMEOUT,
          chainlinkFeed.address,
          ORACLE_ERROR,
          erc20s[5].address,
          config.rTokenMaxTradeVolume,
          1
        )
      )
      const newAsset2: Asset = <Asset>(
        await AssetFactory.deploy(
          PRICE_TIMEOUT,
          chainlinkFeed.address,
          ORACLE_ERROR,
          erc20s[6].address,
          config.rTokenMaxTradeVolume,
          1
        )
      )

      // Add new asset
      await snapshotGasCost(assetRegistry.connect(owner).register(newAsset.address))

      // Add another asset
      await snapshotGasCost(assetRegistry.connect(owner).register(newAsset2.address))
    })

    it('Asset Registry - Unregister Asset', async () => {
      const chainlinkFeed = <MockV3Aggregator>(
        await (await ethers.getContractFactory('MockV3Aggregator')).deploy(8, bn('1e8'))
      )

      // Setup new Assets
      const AssetFactory: ContractFactory = await ethers.getContractFactory('Asset')
      const newAsset: Asset = <Asset>(
        await AssetFactory.deploy(
          PRICE_TIMEOUT,
          chainlinkFeed.address,
          ORACLE_ERROR,
          erc20s[5].address,
          config.rTokenMaxTradeVolume,
          1
        )
      )
      const newAsset2: Asset = <Asset>(
        await AssetFactory.deploy(
          PRICE_TIMEOUT,
          chainlinkFeed.address,
          ORACLE_ERROR,
          erc20s[6].address,
          config.rTokenMaxTradeVolume,
          1
        )
      )

      // Add new asset
      await assetRegistry.connect(owner).register(newAsset.address)

      // Add another asset
      await assetRegistry.connect(owner).register(newAsset2.address)

      // Unregister both
      await snapshotGasCost(assetRegistry.connect(owner).unregister(newAsset.address))
      await snapshotGasCost(assetRegistry.connect(owner).unregister(newAsset2.address))
    })

    it('Asset Registry - Swap Registered Asset', async () => {
      const chainlinkFeed = <MockV3Aggregator>(
        await (await ethers.getContractFactory('MockV3Aggregator')).deploy(8, bn('1e8'))
      )

      // Swap in replacement asset
      const AssetFactory: ContractFactory = await ethers.getContractFactory('Asset')
      const replacementAsset: Asset = <Asset>(
        await AssetFactory.deploy(
          PRICE_TIMEOUT,
          chainlinkFeed.address,
          ORACLE_ERROR,
          erc20s[0].address,
          config.rTokenMaxTradeVolume,
          1
        )
      )

      // Swap for replacementAsset
      await snapshotGasCost(assetRegistry.connect(owner).swapRegistered(replacementAsset.address))
    })
  })
})<|MERGE_RESOLUTION|>--- conflicted
+++ resolved
@@ -2184,7 +2184,6 @@
           .withArgs([token2.address], [fp('1')], [ethers.utils.formatBytes32String('USD')])
       })
 
-<<<<<<< HEAD
       it('Should not allow to set prime Basket with RSR/RToken', async () => {
         await expect(
           indexBH.connect(owner).setPrimeBasket([rsr.address], [fp('1')])
@@ -2288,22 +2287,22 @@
           indexBH.connect(owner).setPrimeBasket([token1.address], [fp('1')])
         ).to.be.revertedWith('unsound new collateral')
       })
-=======
-    it('Should handle unpriced asset in normalization', async () => {
-      await indexBH.connect(owner).setPrimeBasket([token0.address], [fp('1')])
-      await indexBH.connect(owner).refreshBasket()
-
-      // Set Token0 to unpriced - stale oracle
-      await advanceTime(DECAY_DELAY.add(PRICE_TIMEOUT).toString())
-      await expectUnpriced(collateral0.address)
-
-      // Attempt to add EURO, basket is not SOUND
-      await expect(
-        indexBH
-          .connect(owner)
-          .setPrimeBasket([token0.address, eurToken.address], [fp('1'), fp('0.25')])
-      ).to.be.revertedWith('unsound basket')
->>>>>>> 1e82edd7
+
+      it('Should handle unpriced asset in normalization', async () => {
+        await indexBH.connect(owner).setPrimeBasket([token0.address], [fp('1')])
+        await indexBH.connect(owner).refreshBasket()
+
+        // Set Token0 to unpriced - stale oracle
+        await advanceTime(DECAY_DELAY.add(PRICE_TIMEOUT).toString())
+        await expectUnpriced(collateral0.address)
+
+        // Attempt to add EURO, basket is not SOUND
+        await expect(
+          indexBH
+            .connect(owner)
+            .setPrimeBasket([token0.address, eurToken.address], [fp('1'), fp('0.25')])
+        ).to.be.revertedWith('unsound basket')
+      })
     })
 
     describe('Custom Redemption', () => {
