--- conflicted
+++ resolved
@@ -1060,381 +1060,9 @@
         expect(await issuer.rTokenPrice()).to.equal(fp('1').div(2))
       })
 
-<<<<<<< HEAD
-      // it('Should recapitalize correctly in case of default - Using RSR for remainder', async () => {
-      //   // Save current RToken Supply
-      //   const startingTotalSupply: BigNumber = await rToken.totalSupply()
-
-      //   // Mint some RSR
-      //   await rsr.connect(owner).mint(addr1.address, initialBal)
-
-      //   // Perform stake
-      //   const stkAmount: BigNumber = bn('100e18')
-      //   await rsr.connect(addr1).approve(stRSR.address, stkAmount)
-      //   await stRSR.connect(addr1).stake(stkAmount)
-
-      //   // Check stakes
-      //   expect(await rsr.balanceOf(stRSR.address)).to.equal(stkAmount)
-      //   expect(await stRSR.balanceOf(addr1.address)).to.equal(stkAmount)
-
-      //   // Check RToken supply
-      //   expect(await rToken.totalSupply()).to.equal(issueAmount)
-
-      //   // Set Max auction to 25% and migration chunk to 100% (so everything is redeemd at once)
-      //   const newConfig: IConfig = {
-      //     rewardPeriod: config.rewardPeriod,
-      //     auctionLength: config.auctionLength,
-      //     unstakingDelay: config.unstakingDelay,
-      //     delayUntilDefault: (await collateral0.delayUntilDefault()),
-      //     maxTradeSlippage: config.maxTradeSlippage,
-      //     maxAuctionSize: fp('0.25'), // 25%
-      //     minRecapitalizationAuctionSize: config.minRecapitalizationAuctionSize,
-      //     backingBuffer: config.backingBuffer,
-      //     migrationChunk: fp('1'), // 100% - Migrate all together
-      //     issuanceRate: config.issuanceRate,
-      //     defaultThreshold: config.defaultThreshold,
-      //     f: config.f,
-      //   }
-
-      //   // update config
-      //   await main.connect(owner).setConfig(newConfig)
-
-      //   // Check price in USD of the current RToken
-      //   expect(await rTokenAsset.priceUSD(main.address)).to.equal(fp('1'))
-
-      //   // Set Token0 to default - 50% price reduction
-      //   await aaveOracle.setPrice(token0.address, bn('1.25e14'))
-
-      //   // Check initial state
-      //   expect(await main.state()).to.equal(State.CALM)
-
-      //   // Notice default
-      //   await expect(main.noticeDefault()).to.emit(main, 'SystemStateChanged').withArgs(State.CALM, State.DOUBT)
-
-      //   // Check state
-      //   expect(await main.state()).to.equal(State.DOUBT)
-      //   expect(await assetManager.vault()).to.equal(defVault.address)
-      //   expect(await assetManager.fullyCapitalized()).to.equal(true)
-
-      //   // Advance time post delayUntilDefault
-      //   await advanceTime((await collateral0.delayUntilDefault()).toString())
-
-      //   await expect(main.noticeDefault()).to.emit(main, 'SystemStateChanged').withArgs(State.DOUBT, State.TRADING)
-
-      //   // Check state
-      //   expect(await main.state()).to.equal(State.TRADING)
-      //   expect(await assetManager.vault()).to.equal(backupVault.address)
-      //   expect(await assetManager.fullyCapitalized()).to.equal(false)
-      //   expect(await token0.balanceOf(defVault.address)).to.equal(issueAmount)
-      //   expect(await defVault.basketUnits(assetManager.address)).to.equal(issueAmount)
-      //   expect(await token1.balanceOf(backupVault.address)).to.equal(0)
-      //   expect(await backupVault.basketUnits(assetManager.address)).to.equal(0)
-
-      //   // Set expected auction amount - Based on Migration chunk of 100% but using 50% max auction size
-      //   let sellAmt: BigNumber = (await token0.balanceOf(defVault.address)).div(2)
-
-      //   // Run recapitalization auction
-      //   // Buy amount = 0 when token is defaulted
-      //   await expect(main.poke())
-      //     .to.emit(assetManager, 'AuctionStarted')
-      //     .withArgs(0, token0.address, token1.address, sellAmt, bn('0'), Fate.Stay)
-
-      //   // Check new auction created
-      //   expectAuctionInfo(0, {
-      //     sell: token0.address,
-      //     buy: token1.address,
-      //     sellAmount: sellAmt,
-      //     minBuyAmount: bn('0'),
-      //     startTime: await getLatestBlockTimestamp(),
-      //     endTime: (await getLatestBlockTimestamp()) + Number(config.auctionLength),
-      //     clearingSellAmount: bn('0'),
-      //     clearingBuyAmount: bn('0'),
-      //     fate: Fate.Stay,
-      //     isOpen: true,
-      //   })
-
-      //   // Check state
-      //   expect(await main.state()).to.equal(State.TRADING)
-      //   expect(await assetManager.vault()).to.equal(backupVault.address)
-      //   expect(await assetManager.fullyCapitalized()).to.equal(false)
-      //   expect(await token0.balanceOf(defVault.address)).to.equal(0) // Everything was sent to auction (market)
-      //   expect(await defVault.basketUnits(assetManager.address)).to.equal(0) // All was redeemed
-      //   expect(await token1.balanceOf(backupVault.address)).to.equal(0) // Nothing obtained from auction yet
-      //   expect(await backupVault.basketUnits(assetManager.address)).to.equal(0)
-
-      //   // Check RToken supply - Unchanged
-      //   expect(await rToken.totalSupply()).to.equal(issueAmount)
-
-      //   // Perform Mock Bids (addr1 has balance)
-      //   // Assume fair price, get half of the tokens (because price reduction was 50%)
-      //   let buyAmtBid: BigNumber = sellAmt.div(2)
-      //   await token1.connect(addr1).approve(trading.address, buyAmtBid)
-      //   await trading.placeBid(0, { bidder: addr1.address, sellAmount: sellAmt, buyAmount: buyAmtBid })
-
-      //   // Advance time till auction ended
-      //   await advanceTime(newConfig.auctionLength.add(100).toString())
-
-      //   // Call poke to end current auction, should start a new one with same amount
-      //   await expect(main.poke())
-      //     .to.emit(assetManager, 'AuctionEnded')
-      //     .withArgs(0, token0.address, token1.address, sellAmt, buyAmtBid, Fate.Stay)
-      //     .and.to.emit(assetManager, 'AuctionStarted')
-      //     .withArgs(1, token0.address, token1.address, sellAmt, bn('0'), Fate.Stay)
-
-      //   // Check first auction is closed
-      //   expectAuctionOpen(0, false)
-
-      //   // Check new auction
-      //   expectAuctionInfo(1, {
-      //     sell: token0.address,
-      //     buy: token1.address,
-      //     sellAmount: sellAmt,
-      //     minBuyAmount: bn('0'),
-      //     startTime: await getLatestBlockTimestamp(),
-      //     endTime: (await getLatestBlockTimestamp()) + Number(config.auctionLength),
-      //     clearingSellAmount: bn('0'),
-      //     clearingBuyAmount: bn('0'),
-      //     fate: Fate.Stay,
-      //     isOpen: true,
-      //   })
-
-      //   // Check state
-      //   expect(await main.state()).to.equal(State.TRADING)
-      //   expect(await assetManager.vault()).to.equal(backupVault.address)
-      //   expect(await assetManager.fullyCapitalized()).to.equal(false)
-      //   expect(await token0.balanceOf(defVault.address)).to.equal(0)
-      //   expect(await defVault.basketUnits(assetManager.address)).to.equal(0)
-      //   expect(await token1.balanceOf(backupVault.address)).to.equal(buyAmtBid) // Amount obtained from auction
-      //   expect(await backupVault.basketUnits(assetManager.address)).to.equal(buyAmtBid) // Already issued BUs based from auction
-
-      //   // Check RToken supply - Unchanged
-      //   expect(await rToken.totalSupply()).to.equal(issueAmount)
-
-      //   // Perform Mock Bids (addr1 has balance)
-      //   // Assume fair price, get half of the tokens (because price reduction was 50%)
-      //   await token1.connect(addr1).approve(trading.address, buyAmtBid)
-      //   await trading.placeBid(1, { bidder: addr1.address, sellAmount: sellAmt, buyAmount: buyAmtBid })
-
-      //   // Advance time till auction ended
-      //   await advanceTime(newConfig.auctionLength.add(100).toString())
-
-      //   // Check staking situation remains unchanged
-      //   expect(await rsr.balanceOf(stRSR.address)).to.equal(stkAmount)
-      //   expect(await stRSR.balanceOf(addr1.address)).to.equal(stkAmount)
-
-      //   // Call poke to end current auction, should start a new one seizing RSR for RToken - Need a total of 50e18 RTokens
-      //   // Expected amount to be based max auction size (25e18 because RSR price = 1)
-      //   let sellAmtRSR: BigNumber = sellAmt.div(2)
-      //   let buyAmtBidRSR: BigNumber = sellAmtRSR.sub(sellAmtRSR.div(100)) // Due to trade slippage 1%
-      //   await expect(main.poke())
-      //     .to.emit(assetManager, 'AuctionEnded')
-      //     .withArgs(1, token0.address, token1.address, sellAmt, buyAmtBid, Fate.Stay)
-      //     .and.to.emit(assetManager, 'AuctionStarted')
-      //     .withArgs(2, rsr.address, rTokenAsset.address, sellAmtRSR, buyAmtBidRSR, Fate.Burn)
-
-      //   // Check new auction
-      //   expectAuctionInfo(2, {
-      //     sell: rsr.address,
-      //     buy: rTokenAsset.address,
-      //     sellAmount: sellAmtRSR,
-      //     minBuyAmount: buyAmtBidRSR,
-      //     startTime: await getLatestBlockTimestamp(),
-      //     endTime: (await getLatestBlockTimestamp()) + Number(config.auctionLength),
-      //     clearingSellAmount: bn('0'),
-      //     clearingBuyAmount: bn('0'),
-      //     fate: Fate.Burn,
-      //     isOpen: true,
-      //   })
-
-      //   // Check previous auctions are closed
-      //   expectAuctionOpen(0, false)
-      //   expectAuctionOpen(1, false)
-
-      //   // Check state
-      //   expect(await main.state()).to.equal(State.TRADING)
-      //   expect(await assetManager.vault()).to.equal(backupVault.address)
-      //   expect(await assetManager.fullyCapitalized()).to.equal(false)
-      //   expect(await token0.balanceOf(defVault.address)).to.equal(0)
-      //   expect(await defVault.basketUnits(assetManager.address)).to.equal(0)
-      //   expect(await token1.balanceOf(backupVault.address)).to.equal(buyAmtBid.mul(2)) // Received from both auctions
-      //   expect(await backupVault.basketUnits(assetManager.address)).to.equal(buyAmtBid.mul(2)) // All issued from both auctions
-
-      //   // Should have seized RSR
-      //   expect(await rsr.balanceOf(stRSR.address)).to.equal(stkAmount.sub(sellAmtRSR)) // Sent to market (auction)
-      //   expect(await stRSR.balanceOf(addr1.address)).to.equal(stkAmount.sub(sellAmtRSR)) // Seized from user
-
-      //   // Check RToken supply - Unchanged
-      //   expect(await rToken.totalSupply()).to.equal(issueAmount)
-
-      //   // Perform Mock Bids for RSR (addr1 has balance)
-      //   // Assume fair price RSR = 1 to 1 - Get all of them
-      //   await rToken.connect(addr1).approve(trading.address, sellAmtRSR)
-      //   await trading.placeBid(2, {
-      //     bidder: addr1.address,
-      //     sellAmount: sellAmtRSR,
-      //     buyAmount: sellAmtRSR,
-      //   })
-
-      //   // Advance time till auction ended
-      //   await advanceTime(newConfig.auctionLength.add(100).toString())
-
-      //   // Call poke to end current auction, should start a new one with remaining RSR to seize
-      //   // Will apply max auction size (25%) over the new RToken supply of 75e18 (100e18 - 25e18) = 18.75e18
-      //   let sellAmtRSRRemain: BigNumber = (await rToken.totalSupply()).sub(sellAmtRSR).mul(25).div(100)
-      //   let buyAmtBidRSRRemain: BigNumber = sellAmtRSRRemain.sub(sellAmtRSRRemain.div(100)) // Due to trade slippage 1%
-
-      //   await expect(main.poke())
-      //     .to.emit(assetManager, 'AuctionEnded')
-      //     .withArgs(2, rsr.address, rTokenAsset.address, sellAmtRSR, sellAmtRSR, Fate.Burn)
-      //     .and.to.emit(assetManager, 'AuctionStarted')
-      //     .withArgs(3, rsr.address, rTokenAsset.address, sellAmtRSRRemain, buyAmtBidRSRRemain, Fate.Burn)
-
-      //   // Check new auction
-      //   expectAuctionInfo(3, {
-      //     sell: rsr.address,
-      //     buy: rTokenAsset.address,
-      //     sellAmount: sellAmtRSRRemain,
-      //     minBuyAmount: buyAmtBidRSRRemain,
-      //     startTime: await getLatestBlockTimestamp(),
-      //     endTime: (await getLatestBlockTimestamp()) + Number(config.auctionLength),
-      //     clearingSellAmount: bn('0'),
-      //     clearingBuyAmount: bn('0'),
-      //     fate: Fate.Burn,
-      //     isOpen: true,
-      //   })
-
-      //   // Check previous auctions are closed
-      //   expectAuctionOpen(0, false)
-      //   expectAuctionOpen(1, false)
-      //   expectAuctionOpen(2, false)
-
-      //   // Should have seized RSR
-      //   expect(await rsr.balanceOf(stRSR.address)).to.equal(stkAmount.sub(sellAmtRSR).sub(sellAmtRSRRemain)) // Sent to market (auction)
-      //   expect(await stRSR.balanceOf(addr1.address)).to.equal(stkAmount.sub(sellAmtRSR).sub(sellAmtRSRRemain)) // Seized from user
-
-      //   // Check state
-      //   expect(await main.state()).to.equal(State.TRADING)
-      //   expect(await assetManager.vault()).to.equal(backupVault.address)
-      //   expect(await assetManager.fullyCapitalized()).to.equal(false)
-      //   expect(await token0.balanceOf(defVault.address)).to.equal(0)
-      //   expect(await defVault.basketUnits(assetManager.address)).to.equal(0)
-      //   expect(await token1.balanceOf(backupVault.address)).to.equal(buyAmtBid.mul(2))
-      //   expect(await backupVault.basketUnits(assetManager.address)).to.equal(buyAmtBid.mul(2))
-
-      //   // Check RToken supply - Should have burnt the obtained amount from auctions
-      //   expect(await rToken.totalSupply()).to.equal(issueAmount.sub(sellAmtRSR))
-
-      //   // Perform Mock Bids for RSR (addr1 has balance)
-      //   // Assume fair price RSR = 1 to 1 - Get all of them
-      //   await rToken.connect(addr1).approve(trading.address, sellAmtRSRRemain)
-      //   await trading.placeBid(3, {
-      //     bidder: addr1.address,
-      //     sellAmount: sellAmtRSRRemain,
-      //     buyAmount: sellAmtRSRRemain,
-      //   })
-      //   // Advance time till auction ended
-      //   await advanceTime(newConfig.auctionLength.add(100).toString())
-
-      //   // Call poke to end current auction, should start a new one with remaining RSR to seize
-      //   // Only 6.25e18 Tokens left to buy (50e18 - (25e18 + 18.75e18)) = 6.25e18
-      //   // Note:  Sets Buy amount as independent value - Check if this has to be done in previous RSR auctions (Potential issue)
-      //   let buyAmtBidRSRFinal: BigNumber = sellAmt.sub(sellAmtRSR).sub(sellAmtRSRRemain)
-      //   let sellAmtRSRFinal: BigNumber = buyAmtBidRSRFinal.add(buyAmtBidRSRFinal.div(100)) // Due to trade slippage 1%
-
-      //   await expect(main.poke())
-      //     .to.emit(assetManager, 'AuctionEnded')
-      //     .withArgs(3, rsr.address, rTokenAsset.address, sellAmtRSRRemain, sellAmtRSRRemain, Fate.Burn)
-      //     .and.to.emit(assetManager, 'AuctionStarted')
-      //     .withArgs(4, rsr.address, rTokenAsset.address, sellAmtRSRFinal, buyAmtBidRSRFinal, Fate.Burn)
-
-      //   // Check new auction
-      //   expectAuctionInfo(4, {
-      //     sell: rsr.address,
-      //     buy: rTokenAsset.address,
-      //     sellAmount: sellAmtRSRFinal,
-      //     minBuyAmount: buyAmtBidRSRFinal,
-      //     startTime: await getLatestBlockTimestamp(),
-      //     endTime: (await getLatestBlockTimestamp()) + Number(config.auctionLength),
-      //     clearingSellAmount: bn('0'),
-      //     clearingBuyAmount: bn('0'),
-      //     fate: Fate.Burn,
-      //     isOpen: true,
-      //   })
-
-      //   // Check previous auctions are closed
-      //   expectAuctionOpen(0, false)
-      //   expectAuctionOpen(1, false)
-      //   expectAuctionOpen(2, false)
-      //   expectAuctionOpen(3, false)
-
-      //   // Should have seized RSR
-      //   expect(await rsr.balanceOf(stRSR.address)).to.equal(
-      //     stkAmount.sub(sellAmtRSR).sub(sellAmtRSRRemain).sub(sellAmtRSRFinal)
-      //   ) // Sent to market (auction)
-      //   expect(await stRSR.balanceOf(addr1.address)).to.equal(
-      //     stkAmount.sub(sellAmtRSR).sub(sellAmtRSRRemain).sub(sellAmtRSRFinal)
-      //   ) // Seized from user
-
-      //   // Check state
-      //   expect(await main.state()).to.equal(State.TRADING)
-      //   expect(await assetManager.vault()).to.equal(backupVault.address)
-      //   expect(await assetManager.fullyCapitalized()).to.equal(false)
-      //   expect(await token0.balanceOf(defVault.address)).to.equal(0)
-      //   expect(await defVault.basketUnits(assetManager.address)).to.equal(0)
-      //   expect(await token1.balanceOf(backupVault.address)).to.equal(buyAmtBid.mul(2))
-      //   expect(await backupVault.basketUnits(assetManager.address)).to.equal(buyAmtBid.mul(2))
-
-      //   // Check RToken supply - Should have burnt the obtained amount from auctions
-      //   expect(await rToken.totalSupply()).to.equal(issueAmount.sub(sellAmtRSR).sub(sellAmtRSRRemain))
-
-      //   // Perform Mock Bids for RSR (addr1 has balance)
-      //   // Assume fair price RSR = 1 to 1 - Get all of them
-      //   await rToken.connect(addr1).approve(trading.address, buyAmtBidRSRFinal)
-      //   await trading.placeBid(4, {
-      //     bidder: addr1.address,
-      //     sellAmount: buyAmtBidRSRFinal,
-      //     buyAmount: buyAmtBidRSRFinal,
-      //   })
-
-      //   // Advance time till auction ended
-      //   await advanceTime(newConfig.auctionLength.add(100).toString())
-
-      //   // Call auction to be processed
-      //   await expect(main.poke())
-      //     .to.emit(assetManager, 'AuctionEnded')
-      //     .withArgs(4, rsr.address, rTokenAsset.address, buyAmtBidRSRFinal, buyAmtBidRSRFinal, Fate.Burn)
-      //     .and.not.to.emit(assetManager, 'AuctionStarted')
-
-      //   // Check previous auctions are closed
-      //   expectAuctionOpen(0, false)
-      //   expectAuctionOpen(1, false)
-      //   expectAuctionOpen(2, false)
-      //   expectAuctionOpen(3, false)
-      //   expectAuctionOpen(4, false)
-
-      //   // Check final state - All traded OK
-      //   expect(await main.state()).to.equal(State.CALM)
-      //   expect(await assetManager.vault()).to.equal(backupVault.address)
-      //   expect(await assetManager.fullyCapitalized()).to.equal(true)
-      //   expect(await token0.balanceOf(defVault.address)).to.equal(0)
-      //   expect(await defVault.basketUnits(assetManager.address)).to.equal(0)
-      //   expect(await token1.balanceOf(backupVault.address)).to.equal(buyAmtBid.mul(2))
-      //   expect(await backupVault.basketUnits(assetManager.address)).to.equal(buyAmtBid.mul(2))
-
-      //   // Check RToken supply - Should have burnt the obtained amount from auctions
-      //   // It should at the end be half of the original supply (because we took a 50% reduction in collateral)
-      //   expect(await rToken.totalSupply()).to.equal(
-      //     issueAmount.sub(sellAmtRSR).sub(sellAmtRSRRemain).sub(buyAmtBidRSRFinal)
-      //   )
-      //   expect(await rToken.totalSupply()).to.equal(startingTotalSupply.div(2))
-
-      //   // Check Rtoken price is stable
-      //   expect(await rTokenAsset.priceUSD(main.address)).to.equal(fp('1'))
-      // })
-=======
       it('Should recapitalize correctly in case of default - Using RSR for remainder', async () => {
         // Register Collateral
-        await assetRegistry.connect(owner).registerAsset(backupCollateral1.address)
+        await assetRegistry.connect(owner).register(backupCollateral1.address)
 
         // Set backup configuration - USDT as backup
         await basketHandler
@@ -1449,17 +1077,18 @@
           await AaveCollateralFactory.deploy(
             token0.address,
             bn('25e18'),
-            main.address,
+            await backupCollateral1.defaultThreshold(),
+            await backupCollateral1.delayUntilDefault(),
             compoundMock.address,
             aaveMock.address
           )
         )
 
         // Perform swap
-        await assetRegistry.connect(owner).swapRegisteredAsset(newCollateral0.address)
+        await assetRegistry.connect(owner).swapRegistered(newCollateral0.address)
 
         // Check initial state
-        expect(await basketHandler.worstCollateralStatus()).to.equal(CollateralStatus.SOUND)
+        expect(await basketHandler.status()).to.equal(CollateralStatus.SOUND)
         expect(await basketHandler.fullyCapitalized()).to.equal(true)
         expect(await facade.totalAssetValue()).to.equal(issueAmount)
         expect(await token0.balanceOf(backingManager.address)).to.equal(issueAmount)
@@ -1467,7 +1096,7 @@
         expect(await rToken.totalSupply()).to.equal(issueAmount)
 
         //  Check price in USD of the current RToken
-        expect(await rTokenIssuer.rTokenPrice()).to.equal(fp('1'))
+        expect(await issuer.rTokenPrice()).to.equal(fp('1'))
 
         // Perform stake
         const stkAmount: BigNumber = bn('100e18')
@@ -1482,17 +1111,17 @@
         await aaveOracleInternal.setPrice(token0.address, bn('1.25e14'))
 
         // Mark default as probable
-        await basketHandler.ensureValidBasket()
-        expect(await basketHandler.worstCollateralStatus()).to.equal(CollateralStatus.IFFY)
-
-        // Advance time post defaultDelay
-        await advanceTime(config.defaultDelay.toString())
+        await basketHandler.ensureBasket()
+        expect(await basketHandler.status()).to.equal(CollateralStatus.IFFY)
+
+        // Advance time post collateral's default delay
+        await advanceTime((await newCollateral0.delayUntilDefault()).toString())
 
         // Confirm default and trigger basket switch
-        await basketHandler.ensureValidBasket()
+        await basketHandler.ensureBasket()
 
         // Check new state after basket switch
-        expect(await basketHandler.worstCollateralStatus()).to.equal(CollateralStatus.SOUND)
+        expect(await basketHandler.status()).to.equal(CollateralStatus.SOUND)
         expect(await basketHandler.fullyCapitalized()).to.equal(false)
         // Asset value is zero, the only collateral held is defaulted
         expect(await facade.totalAssetValue()).to.equal(0)
@@ -1516,7 +1145,7 @@
           sellAmount: sellAmt,
           minBuyAmount: bn(0),
           startTime: auctionTimestamp,
-          endTime: auctionTimestamp + Number(config.auctionPeriod),
+          endTime: auctionTimestamp + Number(config.auctionLength),
           clearingSellAmount: bn('0'),
           clearingBuyAmount: bn('0'),
           externalAuctionId: bn('0'),
@@ -1524,7 +1153,7 @@
         })
 
         // Check state
-        expect(await basketHandler.worstCollateralStatus()).to.equal(CollateralStatus.SOUND)
+        expect(await basketHandler.status()).to.equal(CollateralStatus.SOUND)
         expect(await basketHandler.fullyCapitalized()).to.equal(false)
         // Asset value is zero, the only collateral held is defaulted
         expect(await facade.totalAssetValue()).to.equal(0)
@@ -1533,7 +1162,7 @@
         expect(await rToken.totalSupply()).to.equal(issueAmount)
 
         //  Check price in USD of the current RToken - Remains the same
-        expect(await rTokenIssuer.rTokenPrice()).to.equal(fp('1'))
+        expect(await issuer.rTokenPrice()).to.equal(fp('1'))
 
         //  Perform Mock Bids (addr1 has balance)
         // Assume fair price, get half of the tokens (because price reduction was 50%)
@@ -1546,7 +1175,7 @@
         })
 
         //  Advance time till auction ended
-        await advanceTime(config.auctionPeriod.add(100).toString())
+        await advanceTime(config.auctionLength.add(100).toString())
 
         // Run auctions - will end current, and will open a new auction for the other half
         await expect(facade.runAuctionsForAllTraders())
@@ -1566,7 +1195,7 @@
           sellAmount: sellAmt,
           minBuyAmount: bn(0),
           startTime: await getLatestBlockTimestamp(),
-          endTime: (await getLatestBlockTimestamp()) + Number(config.auctionPeriod),
+          endTime: (await getLatestBlockTimestamp()) + Number(config.auctionLength),
           clearingSellAmount: bn('0'),
           clearingBuyAmount: bn('0'),
           externalAuctionId: bn('1'),
@@ -1574,7 +1203,7 @@
         })
 
         // Check state
-        expect(await basketHandler.worstCollateralStatus()).to.equal(CollateralStatus.SOUND)
+        expect(await basketHandler.status()).to.equal(CollateralStatus.SOUND)
         expect(await basketHandler.fullyCapitalized()).to.equal(false)
         expect(await facade.totalAssetValue()).to.equal(minBuyAmt)
         expect(await token0.balanceOf(backingManager.address)).to.equal(0)
@@ -1582,7 +1211,7 @@
         expect(await rToken.totalSupply()).to.equal(issueAmount)
 
         //  Check price in USD of the current RToken - Remains the same
-        expect(await rTokenIssuer.rTokenPrice()).to.equal(fp('1'))
+        expect(await issuer.rTokenPrice()).to.equal(fp('1'))
 
         //  Perform Mock Bids (addr1 has balance)
         // Assume fair price, get half of the tokens (because price reduction was 50%)
@@ -1594,7 +1223,7 @@
         })
 
         //  Advance time till auction ended
-        await advanceTime(config.auctionPeriod.add(100).toString())
+        await advanceTime(config.auctionLength.add(100).toString())
 
         // Check staking situation remains unchanged
         expect(await rsr.balanceOf(stRSR.address)).to.equal(stkAmount)
@@ -1625,7 +1254,7 @@
           sellAmount: sellAmtRSR,
           minBuyAmount: buyAmtBidRSR,
           startTime: auctionTimestamp,
-          endTime: auctionTimestamp + Number(config.auctionPeriod),
+          endTime: auctionTimestamp + Number(config.auctionLength),
           clearingSellAmount: bn('0'),
           clearingBuyAmount: bn('0'),
           externalAuctionId: bn('2'),
@@ -1633,7 +1262,7 @@
         })
 
         // Check state
-        expect(await basketHandler.worstCollateralStatus()).to.equal(CollateralStatus.SOUND)
+        expect(await basketHandler.status()).to.equal(CollateralStatus.SOUND)
         expect(await basketHandler.fullyCapitalized()).to.equal(false)
         expect(await facade.totalAssetValue()).to.equal(minBuyAmt.mul(2))
         expect(await token0.balanceOf(backingManager.address)).to.equal(0)
@@ -1641,7 +1270,7 @@
         expect(await rToken.totalSupply()).to.equal(issueAmount)
 
         //  Check price in USD of the current RToken - Remains the same
-        expect(await rTokenIssuer.rTokenPrice()).to.equal(fp('1'))
+        expect(await issuer.rTokenPrice()).to.equal(fp('1'))
 
         // Should have seized RSR
         expect(await rsr.balanceOf(stRSR.address)).to.equal(stkAmount.sub(sellAmtRSR)) // Sent to market (auction)
@@ -1657,7 +1286,7 @@
         })
 
         //  Advance time till auction ended
-        await advanceTime(config.auctionPeriod.add(100).toString())
+        await advanceTime(config.auctionLength.add(100).toString())
 
         // End current auction
         await expect(facade.runAuctionsForAllTraders())
@@ -1675,7 +1304,7 @@
         await expectAuctionStatus(backingManager, 2, AuctionStatus.DONE)
 
         // Check finalstate - All back to normal
-        expect(await basketHandler.worstCollateralStatus()).to.equal(CollateralStatus.SOUND)
+        expect(await basketHandler.status()).to.equal(CollateralStatus.SOUND)
         expect(await basketHandler.fullyCapitalized()).to.equal(true)
         expect(await facade.totalAssetValue()).to.equal(minBuyAmt.mul(2).add(buyAmtBidRSR))
         expect(await facade.totalAssetValue()).to.equal(issueAmount)
@@ -1684,9 +1313,8 @@
         expect(await rToken.totalSupply()).to.equal(issueAmount)
 
         //  Check price in USD of the current RToken - Remains the same
-        expect(await rTokenIssuer.rTokenPrice()).to.equal(fp('1'))
+        expect(await issuer.rTokenPrice()).to.equal(fp('1'))
       })
->>>>>>> 7f9c2fa1
     })
 
     context('With issued Rtokens', async function () {
