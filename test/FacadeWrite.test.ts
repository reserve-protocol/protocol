--- conflicted
+++ resolved
@@ -194,13 +194,8 @@
 
     // Set governance params
     govParams = {
-<<<<<<< HEAD
-      votingDelay: bn(7200), // 1 day
-      votingPeriod: bn(21600), // 3 days
-=======
       votingDelay: ONE_DAY, // 1 day
       votingPeriod: ONE_DAY.mul(3), // 3 days
->>>>>>> db72e404
       proposalThresholdAsMicroPercent: bn(1e6), // 1%
       quorumPercent: bn(4), // 4%
       timelockDelay: bn(60 * 60 * 24), // 1 day
