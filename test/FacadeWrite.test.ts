--- conflicted
+++ resolved
@@ -48,9 +48,6 @@
   TimelockController,
   USDCMock,
 } from '../typechain'
-<<<<<<< HEAD
-import { Collateral, Implementation, IMPLEMENTATION, defaultFixture } from './fixtures'
-=======
 import {
   Collateral,
   Implementation,
@@ -58,7 +55,6 @@
   defaultFixture,
   ORACLE_ERROR,
 } from './fixtures'
->>>>>>> 70c0dcf2
 import { useEnv } from '#/utils/env'
 
 const createFixtureLoader = waffle.createFixtureLoader
