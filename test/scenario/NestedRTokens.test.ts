--- conflicted
+++ resolved
@@ -390,9 +390,6 @@
         {
           contract: one.rsrTrader,
           name: 'TradeStarted',
-<<<<<<< HEAD
-          args: [anyValue, one.rToken.address, one.rsr.address, rsrSellAmt, rsrMinBuyAmt],
-=======
           args: [
             anyValue,
             one.rToken.address,
@@ -400,7 +397,6 @@
             withinTolerance(rsrSellAmt),
             withinTolerance(rsrMinBuyAmt),
           ],
->>>>>>> 72fc1f6e
           emitted: true,
         },
       ])
