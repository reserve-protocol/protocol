// Jest Snapshot v1, https://goo.gl/fbAQLP

<<<<<<< HEAD
exports[`Max Basket Size - P1 ATokens/CTokens Should Issue/Redeem with max basket correctly 1`] = `12069526`;

exports[`Max Basket Size - P1 ATokens/CTokens Should Issue/Redeem with max basket correctly 2`] = `9807837`;

exports[`Max Basket Size - P1 ATokens/CTokens Should claim rewards correctly 1`] = `2281990`;

exports[`Max Basket Size - P1 ATokens/CTokens Should switch basket correctly 1`] = `13594221`;

exports[`Max Basket Size - P1 ATokens/CTokens Should switch basket correctly 2`] = `20999017`;

exports[`Max Basket Size - P1 Fiatcoins Should Issue/Redeem with max basket correctly 1`] = `11078514`;

exports[`Max Basket Size - P1 Fiatcoins Should Issue/Redeem with max basket correctly 2`] = `8799737`;
=======
exports[`Max Basket Size - P1 ATokens/CTokens Should Issue/Redeem with max basket correctly 1`] = `11980475`;

exports[`Max Basket Size - P1 ATokens/CTokens Should Issue/Redeem with max basket correctly 2`] = `9731853`;

exports[`Max Basket Size - P1 ATokens/CTokens Should claim rewards correctly 1`] = `2281990`;

exports[`Max Basket Size - P1 ATokens/CTokens Should switch basket correctly 1`] = `13505257`;

exports[`Max Basket Size - P1 ATokens/CTokens Should switch basket correctly 2`] = `20768954`;

exports[`Max Basket Size - P1 Fiatcoins Should Issue/Redeem with max basket correctly 1`] = `10987263`;

exports[`Max Basket Size - P1 Fiatcoins Should Issue/Redeem with max basket correctly 2`] = `8721553`;
>>>>>>> ea1e6c14

exports[`Max Basket Size - P1 Fiatcoins Should switch basket correctly 1`] = `6557818`;

<<<<<<< HEAD
exports[`Max Basket Size - P1 Fiatcoins Should switch basket correctly 2`] = `14802600`;
=======
exports[`Max Basket Size - P1 Fiatcoins Should switch basket correctly 2`] = `15115894`;
>>>>>>> ea1e6c14
<|MERGE_RESOLUTION|>--- conflicted
+++ resolved
@@ -1,39 +1,19 @@
 // Jest Snapshot v1, https://goo.gl/fbAQLP
 
-<<<<<<< HEAD
-exports[`Max Basket Size - P1 ATokens/CTokens Should Issue/Redeem with max basket correctly 1`] = `12069526`;
+exports[`Max Basket Size - P1 ATokens/CTokens Should Issue/Redeem with max basket correctly 1`] = `12087808`;
 
-exports[`Max Basket Size - P1 ATokens/CTokens Should Issue/Redeem with max basket correctly 2`] = `9807837`;
+exports[`Max Basket Size - P1 ATokens/CTokens Should Issue/Redeem with max basket correctly 2`] = `9839121`;
 
 exports[`Max Basket Size - P1 ATokens/CTokens Should claim rewards correctly 1`] = `2281990`;
 
-exports[`Max Basket Size - P1 ATokens/CTokens Should switch basket correctly 1`] = `13594221`;
+exports[`Max Basket Size - P1 ATokens/CTokens Should switch basket correctly 1`] = `13612503`;
 
-exports[`Max Basket Size - P1 ATokens/CTokens Should switch basket correctly 2`] = `20999017`;
+exports[`Max Basket Size - P1 ATokens/CTokens Should switch basket correctly 2`] = `20688918`;
 
-exports[`Max Basket Size - P1 Fiatcoins Should Issue/Redeem with max basket correctly 1`] = `11078514`;
+exports[`Max Basket Size - P1 Fiatcoins Should Issue/Redeem with max basket correctly 1`] = `10989496`;
 
-exports[`Max Basket Size - P1 Fiatcoins Should Issue/Redeem with max basket correctly 2`] = `8799737`;
-=======
-exports[`Max Basket Size - P1 ATokens/CTokens Should Issue/Redeem with max basket correctly 1`] = `11980475`;
+exports[`Max Basket Size - P1 Fiatcoins Should Issue/Redeem with max basket correctly 2`] = `8723721`;
 
-exports[`Max Basket Size - P1 ATokens/CTokens Should Issue/Redeem with max basket correctly 2`] = `9731853`;
+exports[`Max Basket Size - P1 Fiatcoins Should switch basket correctly 1`] = `6559535`;
 
-exports[`Max Basket Size - P1 ATokens/CTokens Should claim rewards correctly 1`] = `2281990`;
-
-exports[`Max Basket Size - P1 ATokens/CTokens Should switch basket correctly 1`] = `13505257`;
-
-exports[`Max Basket Size - P1 ATokens/CTokens Should switch basket correctly 2`] = `20768954`;
-
-exports[`Max Basket Size - P1 Fiatcoins Should Issue/Redeem with max basket correctly 1`] = `10987263`;
-
-exports[`Max Basket Size - P1 Fiatcoins Should Issue/Redeem with max basket correctly 2`] = `8721553`;
->>>>>>> ea1e6c14
-
-exports[`Max Basket Size - P1 Fiatcoins Should switch basket correctly 1`] = `6557818`;
-
-<<<<<<< HEAD
-exports[`Max Basket Size - P1 Fiatcoins Should switch basket correctly 2`] = `14802600`;
-=======
-exports[`Max Basket Size - P1 Fiatcoins Should switch basket correctly 2`] = `15115894`;
->>>>>>> ea1e6c14
+exports[`Max Basket Size - P1 Fiatcoins Should switch basket correctly 2`] = `14445209`;