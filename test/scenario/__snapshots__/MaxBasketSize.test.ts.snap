--- conflicted
+++ resolved
@@ -2,21 +2,13 @@
 
 exports[`Max Basket Size - P1 ATokens/CTokens Should Issue/Redeem with max basket correctly 1`] = `12082333`;
 
-<<<<<<< HEAD
-exports[`Max Basket Size - P1 ATokens/CTokens Should Issue/Redeem with max basket correctly 2`] = `9823889`;
-=======
 exports[`Max Basket Size - P1 ATokens/CTokens Should Issue/Redeem with max basket correctly 2`] = `9823929`;
->>>>>>> c20ea916
 
 exports[`Max Basket Size - P1 ATokens/CTokens Should claim rewards correctly 1`] = `2436571`;
 
 exports[`Max Basket Size - P1 ATokens/CTokens Should switch basket correctly 1`] = `13653680`;
 
-<<<<<<< HEAD
-exports[`Max Basket Size - P1 ATokens/CTokens Should switch basket correctly 2`] = `20889415`;
-=======
 exports[`Max Basket Size - P1 ATokens/CTokens Should switch basket correctly 2`] = `20685978`;
->>>>>>> c20ea916
 
 exports[`Max Basket Size - P1 Fiatcoins Should Issue/Redeem with max basket correctly 1`] = `10984083`;
 
@@ -24,8 +16,4 @@
 
 exports[`Max Basket Size - P1 Fiatcoins Should switch basket correctly 1`] = `6592449`;
 
-<<<<<<< HEAD
-exports[`Max Basket Size - P1 Fiatcoins Should switch basket correctly 2`] = `14654222`;
-=======
-exports[`Max Basket Size - P1 Fiatcoins Should switch basket correctly 2`] = `14438756`;
->>>>>>> c20ea916
+exports[`Max Basket Size - P1 Fiatcoins Should switch basket correctly 2`] = `14438756`;