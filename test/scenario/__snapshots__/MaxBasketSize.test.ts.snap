--- conflicted
+++ resolved
@@ -2,50 +2,18 @@
 
 exports[`Max Basket Size - P1 ATokens/CTokens Should Issue/Redeem with max basket correctly 1`] = `12082293`;
 
-<<<<<<< HEAD
-exports[`Max Basket Size - P1 ATokens/CTokens Should Issue/Redeem with max basket correctly 2`] = `9842295`;
-
-exports[`Max Basket Size - P1 ATokens/CTokens Should Issue/Redeem with max basket correctly 3`] = `12090910`;
-
-exports[`Max Basket Size - P1 ATokens/CTokens Should Issue/Redeem with max basket correctly 4`] = `9829271`;
-=======
 exports[`Max Basket Size - P1 ATokens/CTokens Should Issue/Redeem with max basket correctly 2`] = `9836895`;
->>>>>>> a007c472
 
 exports[`Max Basket Size - P1 ATokens/CTokens Should claim rewards correctly 1`] = `2281990`;
 
 exports[`Max Basket Size - P1 ATokens/CTokens Should switch basket correctly 1`] = `13653640`;
 
-<<<<<<< HEAD
-exports[`Max Basket Size - P1 ATokens/CTokens Should switch basket correctly 2`] = `20859342`;
-
-exports[`Max Basket Size - P1 ATokens/CTokens Should switch basket correctly 3`] = `13615345`;
-
-exports[`Max Basket Size - P1 ATokens/CTokens Should switch basket correctly 4`] = `20902206`;
-=======
 exports[`Max Basket Size - P1 ATokens/CTokens Should switch basket correctly 2`] = `20688663`;
->>>>>>> a007c472
 
 exports[`Max Basket Size - P1 Fiatcoins Should Issue/Redeem with max basket correctly 1`] = `10984043`;
 
-<<<<<<< HEAD
-exports[`Max Basket Size - P1 Fiatcoins Should Issue/Redeem with max basket correctly 2`] = `8726195`;
-
-exports[`Max Basket Size - P1 Fiatcoins Should Issue/Redeem with max basket correctly 3`] = `10991948`;
-
-exports[`Max Basket Size - P1 Fiatcoins Should Issue/Redeem with max basket correctly 4`] = `8713171`;
-=======
 exports[`Max Basket Size - P1 Fiatcoins Should Issue/Redeem with max basket correctly 2`] = `8707789`;
->>>>>>> a007c472
 
 exports[`Max Basket Size - P1 Fiatcoins Should switch basket correctly 1`] = `6592417`;
 
-<<<<<<< HEAD
-exports[`Max Basket Size - P1 Fiatcoins Should switch basket correctly 2`] = `14625063`;
-
-exports[`Max Basket Size - P1 Fiatcoins Should switch basket correctly 3`] = `6561496`;
-
-exports[`Max Basket Size - P1 Fiatcoins Should switch basket correctly 4`] = `14667725`;
-=======
-exports[`Max Basket Size - P1 Fiatcoins Should switch basket correctly 2`] = `14441485`;
->>>>>>> a007c472
+exports[`Max Basket Size - P1 Fiatcoins Should switch basket correctly 2`] = `14441485`;