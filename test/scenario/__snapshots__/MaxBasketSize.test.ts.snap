--- conflicted
+++ resolved
@@ -1,24 +1,5 @@
 // Jest Snapshot v1, https://goo.gl/fbAQLP
 
-<<<<<<< HEAD
-exports[`Max Basket Size - P1 ATokens/CTokens Should Issue/Redeem with max basket correctly 1`] = `11980475`;
-
-exports[`Max Basket Size - P1 ATokens/CTokens Should Issue/Redeem with max basket correctly 2`] = `9731853`;
-
-exports[`Max Basket Size - P1 ATokens/CTokens Should claim rewards correctly 1`] = `2281990`;
-
-exports[`Max Basket Size - P1 ATokens/CTokens Should switch basket correctly 1`] = `13505257`;
-
-exports[`Max Basket Size - P1 ATokens/CTokens Should switch basket correctly 2`] = `20768954`;
-
-exports[`Max Basket Size - P1 Fiatcoins Should Issue/Redeem with max basket correctly 1`] = `10987263`;
-
-exports[`Max Basket Size - P1 Fiatcoins Should Issue/Redeem with max basket correctly 2`] = `8721553`;
-
-exports[`Max Basket Size - P1 Fiatcoins Should switch basket correctly 1`] = `6557818`;
-
-exports[`Max Basket Size - P1 Fiatcoins Should switch basket correctly 2`] = `15115894`;
-=======
 exports[`Max Basket Size - P1 ATokens/CTokens Should Issue/Redeem with max basket correctly 1`] = `12092382`;
 
 exports[`Max Basket Size - P1 ATokens/CTokens Should Issue/Redeem with max basket correctly 2`] = `9830758`;
@@ -35,5 +16,4 @@
 
 exports[`Max Basket Size - P1 Fiatcoins Should switch basket correctly 1`] = `6561504`;
 
-exports[`Max Basket Size - P1 Fiatcoins Should switch basket correctly 2`] = `15130053`;
->>>>>>> 61079639
+exports[`Max Basket Size - P1 Fiatcoins Should switch basket correctly 2`] = `15130053`;