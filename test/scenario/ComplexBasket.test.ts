import { loadFixture } from '@nomicfoundation/hardhat-network-helpers'
import { anyValue } from '@nomicfoundation/hardhat-chai-matchers/withArgs'
import { SignerWithAddress } from '@nomiclabs/hardhat-ethers/signers'
import { expect } from 'chai'
import { BigNumber, ContractFactory } from 'ethers'
import hre, { ethers } from 'hardhat'
import { IConfig } from '../../common/configuration'
import { bn, fp, pow10, toBNDecimals } from '../../common/numbers'
import {
  Asset,
  ComptrollerMock,
  CTokenMock,
  ERC20Mock,
  FacadeTest,
  GnosisMock,
  IAssetRegistry,
  MockV3Aggregator,
  RTokenAsset,
  StaticATokenMock,
  TestIBackingManager,
  TestIBasketHandler,
  TestIFacade,
  TestIRevenueTrader,
  TestIRToken,
  WETH9,
  TestIFurnace,
  TestIStRSR,
  TestIDistributor,
} from '../../typechain'
import { withinQuad } from '../utils/matchers'
import { advanceTime, getLatestBlockTimestamp } from '../utils/time'
import {
  Collateral,
  defaultFixtureNoBasket,
  IMPLEMENTATION,
  ORACLE_ERROR,
  ORACLE_TIMEOUT,
  PRICE_TIMEOUT,
  REVENUE_HIDING,
} from '../fixtures'
import { BN_SCALE_FACTOR, CollateralStatus, FURNACE_DEST, STRSR_DEST } from '../../common/constants'
import { expectTrade, getTrade, toSellAmt, toMinBuyAmt } from '../utils/trades'
import { expectPrice, expectRTokenPrice, setOraclePrice } from '../utils/oracles'
import { expectEvents } from '../../common/events'

const DEFAULT_THRESHOLD = fp('0.01') // 1%
const DELAY_UNTIL_DEFAULT = bn('86400') // 24h
const MAX_TRADE_VOLUME = fp('1e7') // $10M

const point5Pct = (value: BigNumber): BigNumber => {
  return value.mul(5).div(1000)
}

describe(`Complex Basket - P${IMPLEMENTATION}`, () => {
  let owner: SignerWithAddress
  let addr1: SignerWithAddress

  // Non-backing assets
  let rsr: ERC20Mock
  let compoundMock: ComptrollerMock
  let compToken: ERC20Mock
  let compAsset: Asset
  let aaveToken: ERC20Mock
  let rsrAsset: Asset
  let rTokenAsset: RTokenAsset

  // Trading
  let gnosis: GnosisMock
  let rsrTrader: TestIRevenueTrader
  let rTokenTrader: TestIRevenueTrader

  // Tokens and Assets
  let initialBal: BigNumber
  let rewardAmount: BigNumber
  let wethDepositAmt: BigNumber
  let totalPriceUSD: BigNumber

  let erc20s: ERC20Mock[]
  let collateral: Collateral[]
  let primeBasketERC20s: string[]
  let targetAmts: BigNumber[]
  let targetPricesInUoA: BigNumber[]

  let usdToken: ERC20Mock
  let eurToken: ERC20Mock
  let cUSDToken: CTokenMock
  let aUSDToken: StaticATokenMock
  let wbtc: ERC20Mock
  let cWBTC: CTokenMock
  let cETH: CTokenMock

  let weth: WETH9

  // Config values
  let config: IConfig

  // Contracts to retrieve after deploy
  let distributor: TestIDistributor
  let furnace: TestIFurnace
  let rToken: TestIRToken
  let stRSR: TestIStRSR
  let assetRegistry: IAssetRegistry
  let basketHandler: TestIBasketHandler
  let facade: TestIFacade
  let facadeTest: FacadeTest
  let backingManager: TestIBackingManager

  const prepareBacking = async (backing: string[]) => {
    for (let i = 0; i < backing.length; i++) {
      const erc20 = await ethers.getContractAt('ERC20Mock', backing[i])
      await erc20.mint(addr1.address, initialBal)
      await erc20.connect(addr1).approve(rToken.address, initialBal)

      // Grant allowances
      await backingManager.grantRTokenAllowance(erc20.address)
    }
  }

  beforeEach(async () => {
    ;[owner, addr1] = await ethers.getSigners()

    // Deploy fixture
    ;({
      compoundMock,
      compToken,
      compAsset,
      aaveToken,
      erc20s,
      config,
      rToken,
      assetRegistry,
      backingManager,
      basketHandler,
      facade,
      facadeTest,
      rsr,
      rsrAsset,
      furnace,
      distributor,
      stRSR,
      rTokenTrader,
      rsrTrader,
      gnosis,
      rTokenAsset,
    } = await loadFixture(defaultFixtureNoBasket))

    // Mint initial balances
    initialBal = bn('100000000e18')

    // Set large amount of Eth to addr1 (to be able to mint WETH)
    await hre.network.provider.request({
      method: 'hardhat_setBalance',
      params: [addr1.address, '0xfffffffffffffffffffffff'],
    })

    // Setup Factories
    const ERC20: ContractFactory = await ethers.getContractFactory('ERC20Mock')
    const WETH: ContractFactory = await ethers.getContractFactory('WETH9')
    const CToken: ContractFactory = await ethers.getContractFactory('CTokenMock')
    const MockV3AggregatorFactory: ContractFactory = await ethers.getContractFactory(
      'MockV3Aggregator'
    )

    // Replace RSRAsset

    const AssetFactory = await ethers.getContractFactory('Asset')

    const newRSRAsset: Asset = <Asset>(
      await AssetFactory.deploy(
        PRICE_TIMEOUT,
        await rsrAsset.chainlinkFeed(),
        ORACLE_ERROR,
        rsr.address,
        MAX_TRADE_VOLUME,
        ORACLE_TIMEOUT
      )
    )
    await assetRegistry.connect(owner).swapRegistered(newRSRAsset.address)
    rsrAsset = newRSRAsset

    /*****  Setup Basket  ***********/
    // 0. FiatCollateral against USD
    // 1. FiatCollateral against EUR
    // 2. CTokenFiatCollateral against USD
    // 3. ATokenFiatCollateral against USD
    // 4. NonFiatCollateral WBTC against BTC
    // 5. CTokenNonFiatCollateral cWBTC against BTC
    // 6. SelfReferentialCollateral WETH against ETH
    // 7. CTokenSelfReferentialCollateral cETH against ETH

    primeBasketERC20s = []
    targetPricesInUoA = []
    collateral = []

    // 1. FiatCollateral against USD
    usdToken = erc20s[0] // DAI Token
    const usdFeed: MockV3Aggregator = <MockV3Aggregator>(
      await MockV3AggregatorFactory.deploy(8, bn('1e8'))
    )
    const { collateral: fiatUSD } = await hre.run('deploy-fiat-collateral', {
      priceTimeout: PRICE_TIMEOUT.toString(),
      priceFeed: usdFeed.address,
      oracleError: ORACLE_ERROR.toString(),
      tokenAddress: usdToken.address, // DAI Token
      maxTradeVolume: MAX_TRADE_VOLUME.toString(),
      oracleTimeout: ORACLE_TIMEOUT.toString(),
      targetName: hre.ethers.utils.formatBytes32String('USD'),
      defaultThreshold: DEFAULT_THRESHOLD.toString(),
      delayUntilDefault: DELAY_UNTIL_DEFAULT.toString(),
      noOutput: true,
    })

    await assetRegistry.swapRegistered(fiatUSD)
    primeBasketERC20s.push(usdToken.address)
    targetPricesInUoA.push(fp('1')) // USD Target
    collateral.push(<Collateral>await ethers.getContractAt('FiatCollateral', fiatUSD))

    // 2. FiatCollateral against EUR
    eurToken = <ERC20Mock>await ERC20.deploy('EUR Token', 'EUR')
    const eurTargetUnitFeed = await MockV3AggregatorFactory.deploy(8, bn('1e8'))
    const eurRefUnitFeed = await MockV3AggregatorFactory.deploy(8, bn('1e8'))

    const { collateral: fiatEUR } = await hre.run('deploy-eurfiat-collateral', {
      priceTimeout: PRICE_TIMEOUT.toString(),
      referenceUnitFeed: eurRefUnitFeed.address,
      targetUnitFeed: eurTargetUnitFeed.address,
      oracleError: ORACLE_ERROR.toString(),
      tokenAddress: eurToken.address,
      maxTradeVolume: MAX_TRADE_VOLUME.toString(),
      oracleTimeout: ORACLE_TIMEOUT.toString(),
      targetUnitOracleTimeout: ORACLE_TIMEOUT.toString(),
      targetName: ethers.utils.formatBytes32String('EUR'),
      defaultThreshold: DEFAULT_THRESHOLD.toString(),
      delayUntilDefault: DELAY_UNTIL_DEFAULT.toString(),
      noOutput: true,
    })

    await assetRegistry.register(fiatEUR)
    primeBasketERC20s.push(eurToken.address)
    targetPricesInUoA.push(fp('1')) // EUR = USD Target
    collateral.push(<Collateral>await ethers.getContractAt('EURFiatCollateral', fiatEUR))

    // 3. CTokenFiatCollateral against USD
    cUSDToken = <CTokenMock>erc20s[4] // cDAI Token
    const { collateral: cUSDCollateral } = await hre.run('deploy-ctoken-fiat-collateral', {
      priceTimeout: PRICE_TIMEOUT.toString(),
      priceFeed: usdFeed.address,
      oracleError: ORACLE_ERROR.toString(),
      cToken: cUSDToken.address,
      maxTradeVolume: MAX_TRADE_VOLUME.toString(),
      oracleTimeout: ORACLE_TIMEOUT.toString(),
      targetName: hre.ethers.utils.formatBytes32String('USD'),
      defaultThreshold: DEFAULT_THRESHOLD.toString(),
      delayUntilDefault: DELAY_UNTIL_DEFAULT.toString(),
      revenueHiding: REVENUE_HIDING.toString(),
      noOutput: true,
    })

    await assetRegistry.swapRegistered(cUSDCollateral)
    primeBasketERC20s.push(cUSDToken.address)
    targetPricesInUoA.push(fp('1')) // USD Target
    collateral.push(<Collateral>await ethers.getContractAt('CTokenFiatCollateral', cUSDCollateral))

    // 4. ATokenFiatCollateral against USD
    aUSDToken = <StaticATokenMock>erc20s[7] // aDAI Token
    const { collateral: aUSDCollateral } = await hre.run('deploy-atoken-fiat-collateral', {
      priceTimeout: PRICE_TIMEOUT.toString(),
      priceFeed: usdFeed.address,
      oracleError: ORACLE_ERROR.toString(),
      staticAToken: aUSDToken.address,
      maxTradeVolume: MAX_TRADE_VOLUME.toString(),
      oracleTimeout: ORACLE_TIMEOUT.toString(),
      targetName: hre.ethers.utils.formatBytes32String('USD'),
      defaultThreshold: DEFAULT_THRESHOLD.toString(),
      delayUntilDefault: DELAY_UNTIL_DEFAULT.toString(),
      revenueHiding: REVENUE_HIDING.toString(),
      noOutput: true,
    })

    await assetRegistry.swapRegistered(aUSDCollateral)
    primeBasketERC20s.push(aUSDToken.address)
    targetPricesInUoA.push(fp('1')) // USD Target
    collateral.push(<Collateral>await ethers.getContractAt('ATokenFiatCollateral', aUSDCollateral))

    // 5. NonFiatCollateral WBTC against BTC
    wbtc = <ERC20Mock>await ERC20.deploy('WBTC Token', 'WBTC')
    const targetUnitFeed = await MockV3AggregatorFactory.deploy(8, bn('20000e8')) // $20k
    const referenceUnitFeed = await MockV3AggregatorFactory.deploy(8, bn('1e8')) // 1 WBTC/BTC
    const { collateral: wBTCCollateral } = await hre.run('deploy-nonfiat-collateral', {
      priceTimeout: PRICE_TIMEOUT.toString(),
      referenceUnitFeed: referenceUnitFeed.address,
      targetUnitFeed: targetUnitFeed.address,
      combinedOracleError: ORACLE_ERROR.toString(),
      tokenAddress: wbtc.address,
      maxTradeVolume: MAX_TRADE_VOLUME.toString(),
      oracleTimeout: ORACLE_TIMEOUT.toString(),
      targetUnitOracleTimeout: ORACLE_TIMEOUT.toString(),
      targetName: ethers.utils.formatBytes32String('BTC'),
      defaultThreshold: DEFAULT_THRESHOLD.toString(),
      delayUntilDefault: DELAY_UNTIL_DEFAULT.toString(),
      noOutput: true,
    })

    await assetRegistry.register(wBTCCollateral)
    primeBasketERC20s.push(wbtc.address)
    targetPricesInUoA.push(fp('20000')) // BTC Target
    collateral.push(<Collateral>await ethers.getContractAt('NonFiatCollateral', wBTCCollateral))

    // 6. CTokenNonFiatCollateral cWBTC against BTC
    cWBTC = <CTokenMock>(
      await CToken.deploy('cWBTC Token', 'cWBTC', wbtc.address, compoundMock.address)
    )
    const { collateral: cWBTCCollateral } = await hre.run('deploy-ctoken-nonfiat-collateral', {
      priceTimeout: PRICE_TIMEOUT.toString(),
      referenceUnitFeed: referenceUnitFeed.address,
      targetUnitFeed: targetUnitFeed.address,
      combinedOracleError: ORACLE_ERROR.toString(),
      cToken: cWBTC.address,
      maxTradeVolume: MAX_TRADE_VOLUME.toString(),
      oracleTimeout: ORACLE_TIMEOUT.toString(),
      targetUnitOracleTimeout: ORACLE_TIMEOUT.toString(),
      targetName: hre.ethers.utils.formatBytes32String('BTC'),
      defaultThreshold: DEFAULT_THRESHOLD.toString(),
      delayUntilDefault: DELAY_UNTIL_DEFAULT.toString(),
      revenueHiding: REVENUE_HIDING.toString(),
      noOutput: true,
    })

    await assetRegistry.register(cWBTCCollateral)
    primeBasketERC20s.push(cWBTC.address)
    targetPricesInUoA.push(fp('20000')) // BTC Target
    collateral.push(
      <Collateral>await ethers.getContractAt('CTokenNonFiatCollateral', cWBTCCollateral)
    )

    // 7. SelfReferentialCollateral WETH against ETH
    // Give higher maxTradeVolume: MAX_TRADE_VOLUME.toString(),
    weth = <WETH9>await WETH.deploy()
    const ethFeed = await MockV3AggregatorFactory.deploy(8, bn('1200e8'))
    const { collateral: wETHCollateral } = await hre.run('deploy-selfreferential-collateral', {
      priceTimeout: PRICE_TIMEOUT.toString(),
      priceFeed: ethFeed.address,
      oracleError: ORACLE_ERROR.toString(),
      tokenAddress: weth.address,
      maxTradeVolume: MAX_TRADE_VOLUME.toString(),
      oracleTimeout: ORACLE_TIMEOUT.toString(),
      targetName: hre.ethers.utils.formatBytes32String('ETH'),
      noOutput: true,
    })

    await assetRegistry.register(wETHCollateral)
    primeBasketERC20s.push(weth.address)
    targetPricesInUoA.push(fp('1200')) // ETH Target
    collateral.push(
      <Collateral>await ethers.getContractAt('SelfReferentialCollateral', wETHCollateral)
    )

    // 8. CTokenSelfReferentialCollateral cETH against ETH
    // Give higher maxTradeVolume: MAX_TRADE_VOLUME.toString(),
    cETH = <CTokenMock>await CToken.deploy('cETH Token', 'cETH', weth.address, compoundMock.address)
    const { collateral: cETHCollateral } = await hre.run(
      'deploy-ctoken-selfreferential-collateral',
      {
        priceTimeout: PRICE_TIMEOUT.toString(),
        priceFeed: ethFeed.address,
        oracleError: ORACLE_ERROR.toString(),
        cToken: cETH.address,
        maxTradeVolume: MAX_TRADE_VOLUME.toString(),
        oracleTimeout: ORACLE_TIMEOUT.toString(),
        targetName: hre.ethers.utils.formatBytes32String('ETH'),
        revenueHiding: REVENUE_HIDING.toString(),
        referenceERC20Decimals: bn(18).toString(),
        noOutput: true,
      }
    )
    await assetRegistry.register(cETHCollateral)
    primeBasketERC20s.push(cETH.address)
    targetPricesInUoA.push(fp('1200')) // ETH Target
    collateral.push(
      <Collateral>await ethers.getContractAt('CTokenSelfReferentialCollateral', cETHCollateral)
    )

    targetAmts = []
    totalPriceUSD = bn(0)
    for (let i = 0; i < primeBasketERC20s.length; i++) {
      const amt = fp(2 ** i)
      targetAmts.push(amt)
      totalPriceUSD = totalPriceUSD.add(amt.mul(targetPricesInUoA[i]).div(BN_SCALE_FACTOR))
    }

    // Set basket
    await basketHandler.setPrimeBasket(primeBasketERC20s, targetAmts)
    await basketHandler.connect(owner).refreshBasket()

    // Advance time post warmup period
    await advanceTime(Number(config.warmupPeriod) + 1)

    // Mint and approve initial balances
    const backing: string[] = await facade.basketTokens(rToken.address)
    await prepareBacking(backing)
    // WETH needs to be deposited
    wethDepositAmt = initialBal
    await weth.connect(addr1).deposit({
      value: ethers.utils.parseUnits(wethDepositAmt.toString(), 'wei'),
    })
  })

  it('Should Issue/Redeem correctly', async () => {
    // Basket
    expect(await basketHandler.fullyCollateralized()).to.equal(true)
    const backing: string[] = await facade.basketTokens(rToken.address)
    expect(backing.length).to.equal(8)

    // Check other values
    expect(await basketHandler.timestamp()).to.be.gt(bn(0))
    expect(await basketHandler.status()).to.equal(CollateralStatus.SOUND)
    expect(await facadeTest.callStatic.totalAssetValue(rToken.address)).to.equal(0)
    await expectPrice(basketHandler.address, totalPriceUSD, ORACLE_ERROR, true)

    const issueAmt = bn('10e18')

    // Get quotes
    const [, quotes] = await facade.connect(addr1).callStatic.issue(rToken.address, issueAmt)

    // Issue
    await rToken.connect(addr1).issue(issueAmt)
    expect(await rToken.balanceOf(addr1.address)).to.equal(issueAmt)
    expect(await rToken.totalSupply()).to.equal(issueAmt)
    expect(await facadeTest.callStatic.totalAssetValue(rToken.address)).to.be.closeTo(
      issueAmt.mul(totalPriceUSD.div(BN_SCALE_FACTOR)),
      fp('0.5')
    )

    await expectPrice(basketHandler.address, totalPriceUSD, ORACLE_ERROR, true)

    // Set expected quotes
    const expectedTkn0: BigNumber = issueAmt.mul(targetAmts[0]).div(await collateral[0].refPerTok())
    const expectedTkn1: BigNumber = issueAmt.mul(targetAmts[1]).div(await collateral[1].refPerTok())
    const expectedTkn2: BigNumber = toBNDecimals(
      issueAmt.mul(targetAmts[2]).div(await collateral[2].refPerTok()),
      8
    ) // cToken
    const expectedTkn3: BigNumber = issueAmt.mul(targetAmts[3]).div(await collateral[3].refPerTok())
    const expectedTkn4: BigNumber = issueAmt.mul(targetAmts[4]).div(await collateral[4].refPerTok())
    const expectedTkn5: BigNumber = toBNDecimals(
      issueAmt.mul(targetAmts[5]).div(await collateral[5].refPerTok()),
      8
    ) // cToken
    const expectedTkn6: BigNumber = issueAmt.mul(targetAmts[6]).div(await collateral[6].refPerTok())
    const expectedTkn7: BigNumber = toBNDecimals(
      issueAmt.mul(targetAmts[7]).div(await collateral[7].refPerTok()),
      8
    ) // cToken

    // Check balances
    expect(await usdToken.balanceOf(backingManager.address)).to.equal(expectedTkn0)
    expect(await usdToken.balanceOf(addr1.address)).to.equal(initialBal.sub(expectedTkn0))
    expect(expectedTkn0).to.equal(quotes[0])

    expect(await eurToken.balanceOf(backingManager.address)).to.equal(expectedTkn1)
    expect(await eurToken.balanceOf(addr1.address)).to.equal(initialBal.sub(expectedTkn1))
    expect(expectedTkn1).to.equal(quotes[1])

    expect(await cUSDToken.balanceOf(backingManager.address)).to.equal(expectedTkn2)
    expect(await cUSDToken.balanceOf(addr1.address)).to.equal(initialBal.sub(expectedTkn2))
    expect(expectedTkn2).to.equal(quotes[2])

    expect(await aUSDToken.balanceOf(backingManager.address)).to.equal(expectedTkn3)
    expect(await aUSDToken.balanceOf(addr1.address)).to.equal(initialBal.sub(expectedTkn3))
    expect(expectedTkn3).to.equal(quotes[3])

    expect(await wbtc.balanceOf(backingManager.address)).to.equal(expectedTkn4)
    expect(await wbtc.balanceOf(addr1.address)).to.equal(initialBal.sub(expectedTkn4))
    expect(expectedTkn4).to.equal(quotes[4])

    expect(await cWBTC.balanceOf(backingManager.address)).to.equal(expectedTkn5)
    expect(await cWBTC.balanceOf(addr1.address)).to.equal(initialBal.sub(expectedTkn5))
    expect(expectedTkn5).to.equal(quotes[5])

    expect(await weth.balanceOf(backingManager.address)).to.equal(expectedTkn6)
    expect(await weth.balanceOf(addr1.address)).to.equal(wethDepositAmt.sub(expectedTkn6))
    expect(expectedTkn6).to.equal(quotes[6])

    expect(await cETH.balanceOf(backingManager.address)).to.equal(expectedTkn7)
    expect(await cETH.balanceOf(addr1.address)).to.equal(initialBal.sub(expectedTkn7))
    expect(expectedTkn7).to.equal(quotes[7])

    // Redeem
    await rToken.connect(addr1).redeem(issueAmt)
    expect(await rToken.balanceOf(addr1.address)).to.equal(0)
    expect(await rToken.totalSupply()).to.equal(0)

    // Check balances - Back to initial status
    expect(await usdToken.balanceOf(backingManager.address)).to.equal(0)
    expect(await usdToken.balanceOf(addr1.address)).to.equal(initialBal)

    expect(await eurToken.balanceOf(backingManager.address)).to.equal(0)
    expect(await eurToken.balanceOf(addr1.address)).to.equal(initialBal)

    expect(await cUSDToken.balanceOf(backingManager.address)).to.equal(0)
    expect(await cUSDToken.balanceOf(addr1.address)).to.equal(initialBal)

    expect(await aUSDToken.balanceOf(backingManager.address)).to.equal(0)
    expect(await aUSDToken.balanceOf(addr1.address)).to.equal(initialBal)

    expect(await wbtc.balanceOf(backingManager.address)).to.equal(0)
    expect(await wbtc.balanceOf(addr1.address)).to.equal(initialBal)

    expect(await cWBTC.balanceOf(backingManager.address)).to.equal(0)
    expect(await cWBTC.balanceOf(addr1.address)).to.equal(initialBal)

    expect(await weth.balanceOf(backingManager.address)).to.equal(0)
    expect(await weth.balanceOf(addr1.address)).to.equal(wethDepositAmt)

    expect(await cETH.balanceOf(backingManager.address)).to.equal(0)
    expect(await cETH.balanceOf(addr1.address)).to.equal(initialBal)
  })

  it('Should claim COMP rewards correctly - All RSR', async () => {
    // Set RSR price
    const rsrPrice = fp('0.005') // 0.005 usd
    await setOraclePrice(rsrAsset.address, toBNDecimals(rsrPrice, 8))

    // Set COMP price
    const compPrice = fp('50') // 50 usd
    await setOraclePrice(compAsset.address, toBNDecimals(compPrice, 8))

    // Set Reward amount  = approx 5 usd
    rewardAmount = bn('0.1e18')

    // Mint some RSR
    await rsr.connect(owner).mint(addr1.address, initialBal)

    // Set f=1 // All revenues to RSR
    await expect(
      distributor
        .connect(owner)
        .setDistribution(FURNACE_DEST, { rTokenDist: bn(0), rsrDist: bn(0) })
    )
      .to.emit(distributor, 'DistributionSet')
      .withArgs(FURNACE_DEST, bn(0), bn(0))

    // Avoid dropping qCOMP by making there be exactly 1 distribution share.
    await expect(
      distributor.connect(owner).setDistribution(STRSR_DEST, { rTokenDist: bn(0), rsrDist: bn(1) })
    )
      .to.emit(distributor, 'DistributionSet')
      .withArgs(STRSR_DEST, bn(0), bn(1))

    // COMP Rewards
    await compoundMock.setRewards(backingManager.address, rewardAmount)

    // Collect revenue - Called via poke
    // Expected values based on Prices between COMP and RSR - Need about 1000 RSR for 5 usd of COMP
    const sellAmt: BigNumber = rewardAmount // all will be sold
    const minBuyAmt = toMinBuyAmt(
      sellAmt,
      fp('50'),
      fp('0.005'),
      ORACLE_ERROR,
      config.maxTradeSlippage
    )

    await expectEvents(backingManager.claimRewards(), [
      {
        contract: backingManager,
        name: 'RewardsClaimed',
        args: [compToken.address, rewardAmount],
        emitted: true,
      },
      {
        contract: backingManager,
        name: 'RewardsClaimed',
        args: [aaveToken.address, bn(0)],
        emitted: true,
      },
    ])

    // Check status of destinations at this point
    expect(await rsr.balanceOf(stRSR.address)).to.equal(0)
    expect(await rToken.balanceOf(furnace.address)).to.equal(0)

    // Run auctions
    await expectEvents(facadeTest.runAuctionsForAllTraders(rToken.address), [
      {
        contract: rsrTrader,
        name: 'TradeStarted',
        args: [anyValue, compToken.address, rsr.address, sellAmt, minBuyAmt],
        emitted: true,
      },
      {
        contract: rTokenTrader,
        name: 'TradeStarted',
        emitted: false,
      },
    ])

    const auctionTimestamp: number = await getLatestBlockTimestamp()

    //  Check auctions registered
    //  COMP -> RSR Auction
    await expectTrade(rsrTrader, {
      sell: compToken.address,
      buy: rsr.address,
      endTime: auctionTimestamp + Number(config.batchAuctionLength),
      externalId: bn('0'),
    })

    //  Check funds in Market
    expect(await compToken.balanceOf(gnosis.address)).to.equal(rewardAmount)

    //  Advance time till auction ended
    await advanceTime(config.batchAuctionLength.add(100).toString())

    // Perform Mock Bids for RSR and RToken (addr1 has balance)
    await rsr.connect(addr1).approve(gnosis.address, minBuyAmt)
    await gnosis.placeBid(0, {
      bidder: addr1.address,
      sellAmount: sellAmt,
      buyAmount: minBuyAmt,
    })

    // Close auctions
    await expectEvents(facadeTest.runAuctionsForAllTraders(rToken.address), [
      {
        contract: rsrTrader,
        name: 'TradeSettled',
        args: [anyValue, compToken.address, rsr.address, sellAmt, minBuyAmt],
        emitted: true,
      },
      {
        contract: rsrTrader,
        name: 'TradeStarted',
        emitted: false,
      },
      {
        contract: rTokenTrader,
        name: 'TradeStarted',
        emitted: false,
      },
    ])

    // Check balances sent to corresponding destinations
    // StRSR
    expect(await rsr.balanceOf(stRSR.address)).to.equal(minBuyAmt)
    // Furnace
    expect(await rToken.balanceOf(furnace.address)).to.equal(0)
  })

  it('Should sell collateral as it appreciates and handle revenue auction correctly', async () => {
    // Set RSR price
    const rsrPrice = fp('0.005') // 0.005 usd
    await setOraclePrice(rsrAsset.address, toBNDecimals(rsrPrice, 8))

    // Mint some RSR
    await rsr.connect(owner).mint(addr1.address, initialBal)

    // Issue 1 RToken
    const issueAmount = bn('1e18')

    // Get quotes for RToken
    const [, quotes] = await facade.connect(addr1).callStatic.issue(rToken.address, issueAmount)

    // Requires 200 cDAI (at $0.02 = $4 USD)
    expect(quotes[2]).to.equal(bn(200e8))
    // Requires 1600 cWBTC (at $400 = $640K USD) - matches 32 BTC @ 20K
    expect(quotes[5]).to.equal(bn(1600e8))
    // Requires 6400 cETH (at $24 = $153,600 K USD) - matches 128 ETH @ 1200
    expect(quotes[7]).to.equal(bn(6400e8))

    // Issue 1 RToken
    await rToken.connect(addr1).issue(issueAmount)

    const origAssetValue = issueAmount.mul(totalPriceUSD).div(BN_SCALE_FACTOR)
    await expectRTokenPrice(
      rTokenAsset.address,
      totalPriceUSD,
      ORACLE_ERROR,
      await backingManager.maxTradeSlippage(),
      config.minTradeVolume.mul((await assetRegistry.erc20s()).length)
    )
    expect(await facadeTest.callStatic.totalAssetValue(rToken.address)).to.be.closeTo(
      origAssetValue,
      fp('0.5')
    )
    expect(await rToken.balanceOf(addr1.address)).to.equal(issueAmount)
    expect(await rToken.totalSupply()).to.equal(issueAmount)

    // Increase redemption rate for cUSD to double
    await cUSDToken.setExchangeRate(fp('2'))

    // Increase redemption rate for cWBTC 25%
    await cWBTC.setExchangeRate(fp('1.25'))

    // Increase redemption rate for cETH 5%
    await cETH.setExchangeRate(fp('1.05'))

    // Get updated quotes
    // Should now require:
    // Token2:  100 cDAI @ 0.004 = 4 USD
    // Token5:  1280 cWBTC @ 500 = 640K USD
    // Token7:  6095.23 cETH @ 25.2 = $153,600 USD
    const [, newQuotes] = await facade.connect(addr1).callStatic.issue(rToken.address, issueAmount)

    await assetRegistry.refresh() // refresh to update refPerTok()
    const expectedTkn2: BigNumber = toBNDecimals(
      issueAmount.mul(targetAmts[2]).div(await collateral[2].refPerTok()),
      8
    ) // cDAI
    expect(expectedTkn2).to.be.closeTo(newQuotes[2], point5Pct(newQuotes[2]))
    expect(newQuotes[2]).to.equal(bn(100e8))

    const expectedTkn5: BigNumber = toBNDecimals(
      issueAmount.mul(targetAmts[5]).div(await collateral[5].refPerTok()),
      8
    ) // cWBTC
    expect(expectedTkn5).to.be.closeTo(newQuotes[5], point5Pct(newQuotes[5]))
    expect(newQuotes[5]).to.equal(bn(1280e8))

    const expectedTkn7: BigNumber = toBNDecimals(
      issueAmount.mul(targetAmts[7]).div(await collateral[7].refPerTok()),
      8
    ) // cETH
    expect(expectedTkn7).to.be.closeTo(newQuotes[7], point5Pct(newQuotes[7]))
    expect(newQuotes[7]).to.be.closeTo(bn(6095e8), point5Pct(bn(6095e8)))

    // Check Price (unchanged) and Assets value increment by 50%
    // Excess cDAI = 100 (half) - valued at 100 * 0.04 = 4 usd
    const excessQuantity2: BigNumber = quotes[2].sub(newQuotes[2]).mul(pow10(10)) // Convert to 18 decimals for simplification

    const [lowPrice2, highPrice2] = await collateral[2].price()
    const excessValueLow2: BigNumber = excessQuantity2.mul(lowPrice2).div(BN_SCALE_FACTOR)
    const excessValueHigh2: BigNumber = excessQuantity2.mul(highPrice2).div(BN_SCALE_FACTOR)

    expect(excessQuantity2).to.equal(fp('100'))
    await expectPrice(collateral[2].address, fp('0.04'), ORACLE_ERROR, true)
    expect(excessValueLow2).to.be.lt(fp('4'))
    expect(excessValueHigh2).to.be.gt(fp('4'))

    // Excess cWBTC = 320 - valued at 320 * 500 = 160K usd (25%)
    const excessQuantity5: BigNumber = quotes[5].sub(newQuotes[5]).mul(pow10(10)) // Convert to 18 decimals for simplification
    const [lowPrice5, highPrice5] = await collateral[5].price()
    const excessValueLow5: BigNumber = excessQuantity5.mul(lowPrice5).div(BN_SCALE_FACTOR)
    const excessValueHigh5: BigNumber = excessQuantity5.mul(highPrice5).div(BN_SCALE_FACTOR)

    expect(excessQuantity5).to.equal(fp('320'))
    await expectPrice(collateral[5].address, fp('500'), ORACLE_ERROR, true)
    expect(excessValueLow5).to.be.lt(fp('160000'))
    expect(excessValueHigh5).to.be.gt(fp('160000'))

    // Excess cETH = 304.7619- valued at 25.2 = 7679.999 usd (5%)
    const excessQuantity7: BigNumber = quotes[7].sub(newQuotes[7]).mul(pow10(10)) // Convert to 18 decimals for simplification
    const [lowPrice7, highPrice7] = await collateral[7].price()
    const excessValueLow7: BigNumber = excessQuantity7.mul(lowPrice7).div(BN_SCALE_FACTOR)
    const excessValueHigh7: BigNumber = excessQuantity7.mul(highPrice7).div(BN_SCALE_FACTOR)

    expect(excessQuantity7).to.be.closeTo(fp('304.7619'), point5Pct(fp('304.7619')))
    await expectPrice(collateral[7].address, fp('25.2'), ORACLE_ERROR, true)
    expect(excessValueLow7).to.be.lt(fp('7679.999'))
    expect(excessValueHigh7).to.be.gt(fp('7679.999'))

    await expectRTokenPrice(
      rTokenAsset.address,
      totalPriceUSD,
      ORACLE_ERROR,
      await backingManager.maxTradeSlippage(),
      config.minTradeVolume.mul((await assetRegistry.erc20s()).length)
    )
    const excessLowTotal = excessValueLow2.add(excessValueLow5).add(excessValueLow7)
    const excessHighTotal = excessValueHigh2.add(excessValueHigh5).add(excessValueHigh7)

    expect(await facadeTest.callStatic.totalAssetValue(rToken.address)).to.be.lt(
      origAssetValue.add(excessHighTotal)
    )
    expect(await facadeTest.callStatic.totalAssetValue(rToken.address)).to.be.gt(
      origAssetValue.add(excessLowTotal)
    )

    // Check status of destinations at this point
    expect(await rsr.balanceOf(stRSR.address)).to.equal(0)
    expect(await rToken.balanceOf(furnace.address)).to.equal(0)

    // Expected values
    const currentTotalSupply: BigNumber = await rToken.totalSupply()

    // Token2 - CDAI
    const expectedToTrader2 = toBNDecimals(excessQuantity2.mul(60).div(100), 8) // 60% of 100 tokens = 60 cDAI
    const expectedToFurnace2 = toBNDecimals(excessQuantity2, 8).sub(expectedToTrader2) // Remainder = 40 cDAI
    expect(expectedToTrader2).to.equal(bn(60e8))
    expect(expectedToFurnace2).to.equal(bn(40e8))

    // Token5- CWBTC
    const expectedToTrader5 = toBNDecimals(excessQuantity5.mul(60).div(100), 8) // 60% of 320 tokens = 192 cWBTC
    const expectedToFurnace5 = toBNDecimals(excessQuantity5, 8).sub(expectedToTrader5) // Remainder = 128 cWBTC
    expect(expectedToTrader5).to.equal(bn(192e8))
    expect(expectedToFurnace5).to.equal(bn(128e8))

    // Token7- CETH
    const expectedToTrader7 = toBNDecimals(excessQuantity7.mul(60).div(100), 8) // 60% of 304.7619 = 182.85 cETH
    const expectedToFurnace7 = toBNDecimals(excessQuantity7, 8).sub(expectedToTrader7) // Remainder = 121.9 cETH
    expect(expectedToTrader7).to.be.closeTo(bn('182.85e8'), point5Pct(bn('182.85e8')))
    expect(expectedToFurnace7).to.be.closeTo(bn('121.9e8'), point5Pct(bn('121.9e8')))

    // Set expected values for first auction - cDAI
    const sellAmt2: BigNumber = expectedToTrader2 // everything is auctioned, below max auction

    const minBuyAmt2 = toMinBuyAmt(
      sellAmt2.mul(pow10(10)),
      fp('0.04'),
      fp('0.005'),
      ORACLE_ERROR,
      config.maxTradeSlippage
    )
    // 59.4 cDAI @ 0.04 = 2.376 USD of value, in RSR = 465.8 RSR (@0.005)
    expect(minBuyAmt2).to.be.closeTo(fp('465.8'), fp('0.01'))

    await expectRTokenPrice(
      rTokenAsset.address,
      totalPriceUSD,
      ORACLE_ERROR,
      await backingManager.maxTradeSlippage(),
      config.minTradeVolume.mul((await assetRegistry.erc20s()).length)
    )

    const sellAmtRToken2: BigNumber = expectedToFurnace2 // everything is auctioned, below max auction
    const minBuyAmtRToken2 = toMinBuyAmt(
      sellAmtRToken2.mul(pow10(10)),
      fp('0.04'),
      fp('1190415'),
      ORACLE_ERROR,
      config.maxTradeSlippage
    )
    //  39.6 cDAI @ 0.04 = 1.584 USD of value, in Rtoken = 0.000001330
    expect(minBuyAmtRToken2).to.be.closeTo(fp('0.0000013'), fp('0.00000001'))

    // Run auctions - Will detect excess
    await expectEvents(facadeTest.runAuctionsForAllTraders(rToken.address), [
      {
        contract: rsrTrader,
        name: 'TradeStarted',
        emitted: true,
      },
      {
        contract: rTokenTrader,
        name: 'TradeStarted',
        emitted: true,
      },
    ])

    let auctionTimestamp: number = await getLatestBlockTimestamp()

    //  Check auctions registered
    //  cUSD -> RSR Auction
    await expectTrade(rsrTrader, {
      sell: cUSDToken.address,
      buy: rsr.address,
      endTime: auctionTimestamp + Number(config.batchAuctionLength),
      externalId: bn('0'),
    })

    // Check trades
    let trade = await getTrade(rsrTrader, cUSDToken.address)
    let auctionId = await trade.auctionId()
    const [, , , auctionSellAmt2, auctionbuyAmt2] = await gnosis.auctions(auctionId)
    expect(sellAmt2).to.be.closeTo(auctionSellAmt2, point5Pct(auctionSellAmt2))
    expect(minBuyAmt2).to.be.closeTo(auctionbuyAmt2, point5Pct(auctionbuyAmt2))

    //  cUSD -> RToken Auction
    await expectTrade(rTokenTrader, {
      sell: cUSDToken.address,
      buy: rToken.address,
      endTime: auctionTimestamp + Number(config.batchAuctionLength),
      externalId: bn('3'),
    })

    trade = await getTrade(rTokenTrader, cUSDToken.address)
    auctionId = await trade.auctionId()
    const [, , , auctionSellAmtRToken2, auctionbuyAmtRToken2] = await gnosis.auctions(auctionId)
    expect(sellAmtRToken2).to.be.closeTo(auctionSellAmtRToken2, point5Pct(auctionSellAmtRToken2))
    expect(minBuyAmtRToken2).to.be.closeTo(auctionbuyAmtRToken2, point5Pct(auctionbuyAmtRToken2))

    // Check Price (unchanged) and Assets value
    await expectRTokenPrice(
      rTokenAsset.address,
      totalPriceUSD,
      ORACLE_ERROR,
      await backingManager.maxTradeSlippage(),
      config.minTradeVolume.mul((await assetRegistry.erc20s()).length)
    )

    expect(await facadeTest.callStatic.totalAssetValue(rToken.address)).to.be.closeTo(
      origAssetValue,
      point5Pct(origAssetValue)
    )
    expect(await rToken.totalSupply()).to.equal(currentTotalSupply)

    //  Check destinations at this stage
    expect(await rsr.balanceOf(stRSR.address)).to.equal(0)
    expect(await rToken.balanceOf(furnace.address)).to.equal(0)

    // Check funds in Market and Traders
    expect(await cUSDToken.balanceOf(gnosis.address)).to.be.closeTo(
      sellAmt2.add(sellAmtRToken2),
      point5Pct(sellAmt2.add(sellAmtRToken2))
    )

    expect(await cUSDToken.balanceOf(rsrTrader.address)).to.equal(expectedToTrader2.sub(sellAmt2))
    expect(await cUSDToken.balanceOf(rTokenTrader.address)).to.equal(
      expectedToFurnace2.sub(sellAmtRToken2)
    )

    // Advance time till auction ended
    await advanceTime(config.batchAuctionLength.add(100).toString())

    // Mock auctions
    await rsr.connect(addr1).approve(gnosis.address, auctionbuyAmt2)
    await rToken.connect(addr1).approve(gnosis.address, auctionbuyAmtRToken2)
    await gnosis.placeBid(0, {
      bidder: addr1.address,
      sellAmount: auctionSellAmt2,
      buyAmount: auctionbuyAmt2,
    })
    await gnosis.placeBid(3, {
      bidder: addr1.address,
      sellAmount: auctionSellAmtRToken2,
      buyAmount: auctionbuyAmtRToken2,
    })

    // Closing auction will create new auction for cWBTC
    // Set expected values
    const sellAmt5: BigNumber = expectedToTrader5 // everything is auctioned, below max auction
    const minBuyAmt5 = toMinBuyAmt(
      sellAmt5.mul(pow10(10)),
      fp('500'),
      fp('0.005'),
      ORACLE_ERROR,
      config.maxTradeSlippage
    )
    // 190.08 CWBTC @ 500 = 95K USD of value, in RSR = 18,631,603RSR (@0.005)
    expect(minBuyAmt5).to.be.closeTo(fp('18631603'), fp('1'))

    const sellAmtRToken5: BigNumber = expectedToFurnace5 // everything is auctioned, below max auction
    const minBuyAmtRToken5 = toMinBuyAmt(
      sellAmtRToken5.mul(pow10(10)),
      fp('500'),
      fp('1190415'),
      ORACLE_ERROR,
      config.maxTradeSlippage
    )
    // 128 CWBTC @ 500 = 64K USD of value, in Rtoken = 0.05217
    expect(minBuyAmtRToken5).to.be.closeTo(fp('0.05217'), fp('0.00001'))

    // Close auctions - Will open for next token
    await expectEvents(facadeTest.runAuctionsForAllTraders(rToken.address), [
      {
        contract: rsrTrader,
        name: 'TradeSettled',
        args: [anyValue, cUSDToken.address, rsr.address, auctionSellAmt2, auctionbuyAmt2],
        emitted: true,
      },
      {
        contract: rTokenTrader,
        name: 'TradeSettled',
        args: [
          anyValue,
          cUSDToken.address,
          rToken.address,
          auctionSellAmtRToken2,
          auctionbuyAmtRToken2,
        ],
        emitted: true,
      },
      {
        contract: rsrTrader,
        name: 'TradeStarted',
        emitted: true,
      },
      {
        contract: rTokenTrader,
        name: 'TradeStarted',
        emitted: true,
      },
    ])

    // Check Price (unchanged) and Assets value (unchanged)
    await expectRTokenPrice(
      rTokenAsset.address,
      totalPriceUSD,
      ORACLE_ERROR,
      await backingManager.maxTradeSlippage(),
      config.minTradeVolume.mul((await assetRegistry.erc20s()).length)
    )
    expect(await facadeTest.callStatic.totalAssetValue(rToken.address)).to.be.closeTo(
      origAssetValue,
      point5Pct(origAssetValue)
    )
    expect(await rToken.totalSupply()).to.equal(currentTotalSupply)

    // Check destinations at this stage - RSR and RTokens already in StRSR and Furnace
    expect(await rsr.balanceOf(stRSR.address)).to.equal(auctionbuyAmt2)
    expect(await rToken.balanceOf(furnace.address)).to.be.closeTo(
      auctionbuyAmtRToken2,
      point5Pct(auctionbuyAmtRToken2)
    )

    // Check no more funds in Market and Traders
    expect(await cUSDToken.balanceOf(gnosis.address)).to.equal(0)
    expect(await cUSDToken.balanceOf(rsrTrader.address)).to.equal(0)
    expect(await cUSDToken.balanceOf(rTokenTrader.address)).to.equal(0)

    // Check new auctions created for cWBTC
    auctionTimestamp = await getLatestBlockTimestamp()

    //  Check auctions registered
    //  cWBTC -> RSR Auction
    await expectTrade(rsrTrader, {
      sell: cWBTC.address,
      buy: rsr.address,
      endTime: auctionTimestamp + Number(config.batchAuctionLength),
      externalId: bn('6'),
    })

    // Check trades
    trade = await getTrade(rsrTrader, cWBTC.address)
    auctionId = await trade.auctionId()
    const [, , , auctionSellAmt5, auctionbuyAmt5] = await gnosis.auctions(auctionId)
    expect(sellAmt5).to.be.closeTo(auctionSellAmt5, point5Pct(auctionSellAmt5))
    expect(minBuyAmt5).to.be.closeTo(auctionbuyAmt5, point5Pct(auctionbuyAmt5))

    //  cWBTC -> RToken Auction
    await expectTrade(rTokenTrader, {
      sell: cWBTC.address,
      buy: rToken.address,
      endTime: auctionTimestamp + Number(config.batchAuctionLength),
      externalId: bn('8'),
    })

    trade = await getTrade(rTokenTrader, cWBTC.address)
    auctionId = await trade.auctionId()
    const [, , , auctionSellAmtRToken5, auctionbuyAmtRToken5] = await gnosis.auctions(auctionId)
    expect(sellAmtRToken5).to.be.closeTo(auctionSellAmtRToken5, point5Pct(auctionSellAmtRToken5))
    expect(minBuyAmtRToken5).to.be.closeTo(auctionbuyAmtRToken5, point5Pct(auctionbuyAmtRToken5))

    // Check funds in Market and Traders
    expect(await cWBTC.balanceOf(gnosis.address)).to.be.closeTo(
      sellAmt5.add(sellAmtRToken5),
      point5Pct(sellAmt5.add(sellAmtRToken5))
    )

    expect(await cWBTC.balanceOf(rsrTrader.address)).to.equal(expectedToTrader5.sub(sellAmt5))
    expect(await cWBTC.balanceOf(rTokenTrader.address)).to.equal(
      expectedToFurnace5.sub(sellAmtRToken5)
    )

    // Advance time till auction ended
    await advanceTime(config.batchAuctionLength.add(100).toString())

    // Mock auctions
    await rsr.connect(addr1).approve(gnosis.address, auctionbuyAmt5)
    await rToken.connect(addr1).approve(gnosis.address, auctionbuyAmtRToken5)
    await gnosis.placeBid(6, {
      bidder: addr1.address,
      sellAmount: auctionSellAmt5,
      buyAmount: auctionbuyAmt5,
    })
    await gnosis.placeBid(8, {
      bidder: addr1.address,
      sellAmount: auctionSellAmtRToken5,
      buyAmount: auctionbuyAmtRToken5,
    })

    // Closing auction will create new auction for cETH
    // Set expected values
    const sellAmt7: BigNumber = expectedToTrader7 // everything is auctioned, below max auction
    const minBuyAmt7 = toMinBuyAmt(
      sellAmt7.mul(pow10(10)),
      fp('25.2'),
      fp('0.005'),
      ORACLE_ERROR,
      config.maxTradeSlippage
    )
    // 181.02 CETH @ 25.2 = 4561 USD of value, in RSR = 894,317 RSR (@0.005)
    expect(minBuyAmt7).to.be.closeTo(fp('894317'), point5Pct(fp('894317')))

    const sellAmtRToken7: BigNumber = expectedToFurnace7 // everything is auctioned, below max auction
    const minBuyAmtRToken7 = toMinBuyAmt(
      sellAmtRToken7.mul(pow10(10)),
      fp('25.2'),
      fp('1190415'),
      ORACLE_ERROR,
      config.maxTradeSlippage
    )
    // 119.79 CETH @ 25.2 = 3018.7 USD of value, in Rtoken = 0.002504
    expect(minBuyAmtRToken7).to.be.closeTo(fp('0.002504'), point5Pct(fp('0.002504')))

    // Close auctions - Will open for next token
    await expectEvents(facadeTest.runAuctionsForAllTraders(rToken.address), [
      {
        contract: rsrTrader,
        name: 'TradeSettled',
        args: [anyValue, cWBTC.address, rsr.address, auctionSellAmt5, auctionbuyAmt5],
        emitted: true,
      },
      {
        contract: rTokenTrader,
        name: 'TradeSettled',
        args: [
          anyValue,
          cWBTC.address,
          rToken.address,
          auctionSellAmtRToken5,
          auctionbuyAmtRToken5,
        ],
        emitted: true,
      },
      {
        contract: rsrTrader,
        name: 'TradeStarted',
        emitted: true,
      },
      {
        contract: rTokenTrader,
        name: 'TradeStarted',
        emitted: true,
      },
    ])

    // Check Price (unchanged) and Assets value (unchanged)
    await expectRTokenPrice(
      rTokenAsset.address,
      totalPriceUSD,
      ORACLE_ERROR,
      await backingManager.maxTradeSlippage(),
      config.minTradeVolume.mul((await assetRegistry.erc20s()).length)
    )

    expect(await facadeTest.callStatic.totalAssetValue(rToken.address)).to.be.closeTo(
      origAssetValue,
      point5Pct(origAssetValue)
    )
    expect(await rToken.totalSupply()).to.be.closeTo(
      currentTotalSupply,
      currentTotalSupply.div(bn('1e9')) // within 1 billionth
    )

    // Check destinations at this stage - RSR and RTokens already in StRSR and Furnace
    expect(await rsr.balanceOf(stRSR.address)).to.be.closeTo(
      auctionbuyAmt2.add(auctionbuyAmt5),
      bn('50')
    )
    expect(await rToken.balanceOf(furnace.address)).to.be.closeTo(
      auctionbuyAmtRToken2.add(auctionbuyAmtRToken5),
      point5Pct(auctionbuyAmtRToken2.add(auctionbuyAmtRToken5))
    )

    // Check no more funds in Market and Traders
    expect(await cWBTC.balanceOf(gnosis.address)).to.equal(0)
    expect(await cWBTC.balanceOf(rsrTrader.address)).to.equal(0)
    expect(await cWBTC.balanceOf(rTokenTrader.address)).to.equal(0)

    // Check new auctions created for cWBTC
    auctionTimestamp = await getLatestBlockTimestamp()

    //  Check auctions registered
    //  cETH -> RSR Auction
    await expectTrade(rsrTrader, {
      sell: cETH.address,
      buy: rsr.address,
      endTime: auctionTimestamp + Number(config.batchAuctionLength),
      externalId: bn('10'),
    })

    // Check trades
    trade = await getTrade(rsrTrader, cETH.address)
    auctionId = await trade.auctionId()
    const [, , , auctionSellAmt7, auctionbuyAmt7] = await gnosis.auctions(auctionId)
    expect(sellAmt7).to.be.closeTo(auctionSellAmt7, point5Pct(auctionSellAmt7))
    expect(minBuyAmt7).to.be.closeTo(auctionbuyAmt7, point5Pct(auctionbuyAmt7))

    //  cETH -> RToken Auction
    await expectTrade(rTokenTrader, {
      sell: cETH.address,
      buy: rToken.address,
      endTime: auctionTimestamp + Number(config.batchAuctionLength),
      externalId: bn('11'),
    })

    trade = await getTrade(rTokenTrader, cETH.address)
    auctionId = await trade.auctionId()
    const [, , , auctionSellAmtRToken7, auctionbuyAmtRToken7] = await gnosis.auctions(auctionId)
    expect(sellAmtRToken7).to.be.closeTo(auctionSellAmtRToken7, point5Pct(auctionSellAmtRToken7))
    expect(minBuyAmtRToken7).to.be.closeTo(auctionbuyAmtRToken7, point5Pct(auctionbuyAmtRToken7))

    // Check funds in Market and Traders
    expect(await cETH.balanceOf(gnosis.address)).to.be.closeTo(
      sellAmt7.add(sellAmtRToken7),
      point5Pct(sellAmt7.add(sellAmtRToken7))
    )

    expect(await cETH.balanceOf(rsrTrader.address)).to.equal(expectedToTrader7.sub(sellAmt7))
    expect(await cETH.balanceOf(rTokenTrader.address)).to.equal(
      expectedToFurnace7.sub(sellAmtRToken7)
    )

    // Advance time till auction ended
    await advanceTime(config.batchAuctionLength.add(100).toString())

    // Mock auctions
    await rsr.connect(addr1).approve(gnosis.address, auctionbuyAmt7)
    await rToken.connect(addr1).approve(gnosis.address, auctionbuyAmtRToken7)
    await gnosis.placeBid(10, {
      bidder: addr1.address,
      sellAmount: auctionSellAmt7,
      buyAmount: auctionbuyAmt7,
    })
    await gnosis.placeBid(11, {
      bidder: addr1.address,
      sellAmount: auctionSellAmtRToken7,
      buyAmount: auctionbuyAmtRToken7,
    })

    // Close auctions - Will not open new ones
    await expectEvents(facadeTest.runAuctionsForAllTraders(rToken.address), [
      {
        contract: rsrTrader,
        name: 'TradeSettled',
        args: [anyValue, cETH.address, rsr.address, auctionSellAmt7, auctionbuyAmt7],
        emitted: true,
      },
      {
        contract: rTokenTrader,
        name: 'TradeSettled',
        args: [anyValue, cETH.address, rToken.address, auctionSellAmtRToken7, auctionbuyAmtRToken7],
        emitted: true,
      },
      {
        contract: rsrTrader,
        name: 'TradeStarted',
        emitted: false,
      },
      {
        contract: rTokenTrader,
        name: 'TradeStarted',
        emitted: false,
      },
    ])

    // Check Price (unchanged) and Assets value (unchanged)
    await expectRTokenPrice(
      rTokenAsset.address,
      totalPriceUSD,
      ORACLE_ERROR,
      await backingManager.maxTradeSlippage(),
      config.minTradeVolume.mul((await assetRegistry.erc20s()).length)
    )

    expect(await facadeTest.callStatic.totalAssetValue(rToken.address)).to.be.closeTo(
      origAssetValue,
      point5Pct(origAssetValue)
    )
    expect(await rToken.totalSupply()).to.be.closeTo(
      currentTotalSupply,
      currentTotalSupply.div(bn('1e5'))
    )

    // Check destinations at this stage - RSR and RTokens already in StRSR and Furnace
    expect(await rsr.balanceOf(stRSR.address)).to.be.closeTo(
      auctionbuyAmt2.add(auctionbuyAmt5).add(auctionbuyAmt7),
      bn('10')
    )
    expect(await rToken.balanceOf(furnace.address)).to.be.closeTo(
      auctionbuyAmtRToken2.add(auctionbuyAmtRToken5).add(auctionbuyAmtRToken7),
      point5Pct(auctionbuyAmtRToken2.add(auctionbuyAmtRToken5).add(auctionbuyAmtRToken7))
    )

    // Check no more funds in Market and Traders
    expect(await cETH.balanceOf(gnosis.address)).to.equal(0)
    expect(await cETH.balanceOf(rsrTrader.address)).to.equal(0)
    expect(await cETH.balanceOf(rTokenTrader.address)).to.equal(0)
  })

  it('Should recollateralize basket correctly - cWBTC', async () => {
    // Set RSR price to 25 cts for less auctions
    const rsrPrice = fp('0.25') // 0.25 usd
    await setOraclePrice(rsrAsset.address, toBNDecimals(rsrPrice, 8))

    // Stake some RSR
    await rsr.connect(owner).mint(addr1.address, initialBal)
    await rsr.connect(addr1).approve(stRSR.address, initialBal)
    await stRSR.connect(addr1).stake(initialBal)

    // Issue
    const issueAmount = bn('1e18')

    await rToken.connect(addr1).issue(issueAmount)

    expect(await basketHandler.fullyCollateralized()).to.equal(true)

    // Get quotes for RToken
    const [, quotes] = await facade.connect(addr1).callStatic.issue(rToken.address, issueAmount)
    const expectedTkn4: BigNumber = issueAmount
      .mul(targetAmts[4])
      .div(await collateral[4].refPerTok())
    const expectedTkn5: BigNumber = toBNDecimals(
      issueAmount.mul(targetAmts[5]).div(await collateral[5].refPerTok()),
      8
    ) // cToken
    expect(quotes[4]).to.equal(fp('16')) // wBTC Target: 16 BTC
    expect(expectedTkn4).to.equal(quotes[4])
    expect(quotes[5]).to.equal(bn(1600e8)) // cWBTC Target: 32 BTC (1600 cWBTC @ 400 usd)
    expect(expectedTkn5).to.equal(quotes[5])

    const cWBTCCollateral = collateral[5] // cWBTC

    // Set Backup for cWBTC to BTC
    await basketHandler
      .connect(owner)
      .setBackupConfig(ethers.utils.formatBytes32String('BTC'), bn(1), [wbtc.address])

    // Basket Swapping - Default cWBTC - should be replaced by BTC
    // Decrease rate to cause default in Ctoken
    await cWBTC.setExchangeRate(fp('0.8'))

    // Mark Collateral as Defaulted
    await cWBTCCollateral.refresh()

    expect(await cWBTCCollateral.status()).to.equal(CollateralStatus.DISABLED)

    // Ensure valid basket
    await basketHandler.refreshBasket()

    // Advance time post warmup period
    await advanceTime(Number(config.warmupPeriod) + 1)

    const [, newQuotes] = await facade.connect(addr1).callStatic.issue(rToken.address, issueAmount)
    const newExpectedTkn4: BigNumber = issueAmount
      .mul(targetAmts[4].add(targetAmts[5]))
      .div(await collateral[4].refPerTok())
    expect(newQuotes[4]).to.equal(fp('48')) // wBTC Target: 16 + 32 BTC
    expect(newExpectedTkn4).to.equal(newQuotes[4])

    // Check new basket
    expect(await basketHandler.fullyCollateralized()).to.equal(false)
    const newBacking: string[] = await facade.basketTokens(rToken.address)
    expect(newBacking.length).to.equal(7) // One less token
    expect(await basketHandler.status()).to.equal(CollateralStatus.SOUND)

    // Running auctions will trigger recollateralization - All balance of invalid tokens will be redeemed
    const sellAmt: BigNumber = await cWBTC.balanceOf(backingManager.address)
    // For cWBTC = price fo $400 (20k / 50), rate 0.8 = $320
    const minBuyAmt = toMinBuyAmt(
      sellAmt.mul(pow10(10)),
      fp('320'),
      fp('20000'),
      ORACLE_ERROR,
      config.maxTradeSlippage
    )

    await expectEvents(facadeTest.runAuctionsForAllTraders(rToken.address), [
      {
        contract: backingManager,
        name: 'TradeStarted',
        args: [anyValue, cWBTC.address, wbtc.address, sellAmt, minBuyAmt],
        emitted: true,
      },
    ])

    let auctionTimestamp = await getLatestBlockTimestamp()

    // cWBTC (Defaulted) -> wBTC (only valid backup token for that target)
    await expectTrade(backingManager, {
      sell: cWBTC.address,
      buy: wbtc.address,
      endTime: auctionTimestamp + Number(config.batchAuctionLength),
      externalId: bn('0'),
    })

    // Check trade
    let trade = await getTrade(backingManager, cWBTC.address)
    let auctionId = await trade.auctionId()
    const [, , , auctionSellAmt] = await gnosis.auctions(auctionId)
    expect(sellAmt).to.be.closeTo(auctionSellAmt, point5Pct(auctionSellAmt))

    // Check funds in Market and Traders
    expect(await cWBTC.balanceOf(gnosis.address)).to.be.closeTo(sellAmt, point5Pct(sellAmt))
    expect(await cWBTC.balanceOf(backingManager.address)).to.equal(bn(0))

    // Advance time till auction ended
    await advanceTime(config.batchAuctionLength.add(100).toString())

    // Mock auction - Get 80% of value
    // 1600 cWTBC -> 80% = 1280 cWBTC @ 400 = 512K = 25 BTC
    const auctionbuyAmt = fp('25')
    await wbtc.connect(addr1).approve(gnosis.address, auctionbuyAmt)
    await gnosis.placeBid(0, {
      bidder: addr1.address,
      sellAmount: auctionSellAmt,
      buyAmount: auctionbuyAmt,
    })

    const buyAmtBidRSR: BigNumber = fp('7')
    // 7 wBTC @ 20K = 140K USD of value, in RSR ~= 560K RSR (@0.25)
    const sellAmtRSR = toSellAmt(
      buyAmtBidRSR,
      fp('0.25'),
      fp('20000'),
      ORACLE_ERROR,
      config.maxTradeSlippage
    )

    // Close auctions - Will sell RSR for the remaining 7 WBTC
    await expectEvents(facadeTest.runAuctionsForAllTraders(rToken.address), [
      {
        contract: backingManager,
        name: 'TradeSettled',
        args: [anyValue, cWBTC.address, wbtc.address, auctionSellAmt, auctionbuyAmt],
        emitted: true,
      },
      {
        contract: backingManager,
        name: 'TradeStarted',
        args: [
          anyValue,
          rsr.address,
          wbtc.address,
          withinQuad(sellAmtRSR),
          withinQuad(buyAmtBidRSR),
        ],
        emitted: true,
      },
      {
        contract: rsrTrader,
        name: 'TradeStarted',
        emitted: false,
      },
      {
        contract: rTokenTrader,
        name: 'TradeStarted',
        emitted: false,
      },
    ])

    auctionTimestamp = await getLatestBlockTimestamp()

    // RSR -> wBTC
    await expectTrade(backingManager, {
      sell: rsr.address,
      buy: wbtc.address,
      endTime: auctionTimestamp + Number(config.batchAuctionLength),
      externalId: bn('1'),
    })

    // Check trade
    trade = await getTrade(backingManager, rsr.address)
    auctionId = await trade.auctionId()
    const [, , , auctionSellAmtRSR, auctionBuyAmtRSR] = await gnosis.auctions(auctionId)
    expect(sellAmtRSR).to.be.closeTo(auctionSellAmtRSR, point5Pct(auctionSellAmtRSR))
    expect(buyAmtBidRSR).to.be.closeTo(auctionBuyAmtRSR, point5Pct(auctionBuyAmtRSR))

    // Check funds in Market and Traders
    expect(await rsr.balanceOf(gnosis.address)).to.be.closeTo(sellAmtRSR, point5Pct(sellAmtRSR))

    // Advance time till auction ended
    await advanceTime(config.batchAuctionLength.add(100).toString())

    // Mock auction - Get all tokens
    await wbtc.connect(addr1).approve(gnosis.address, auctionBuyAmtRSR)
    await gnosis.placeBid(1, {
      bidder: addr1.address,
      sellAmount: auctionSellAmtRSR,
      buyAmount: buyAmtBidRSR,
    })

    // Close auctions - Will sell RSR for the remaining 7 WBTC
    await expectEvents(facadeTest.runAuctionsForAllTraders(rToken.address), [
      {
        contract: backingManager,
        name: 'TradeSettled',
        args: [
          anyValue,
          rsr.address,
          wbtc.address,
          auctionSellAmtRSR,
          withinQuad(auctionBuyAmtRSR),
        ],
        emitted: true,
      },
      {
        contract: backingManager,
        name: 'TradeStarted',
        emitted: false,
      },
      {
        contract: rsrTrader,
        name: 'TradeStarted',
        emitted: false,
      },
      {
        contract: rTokenTrader,
        name: 'TradeStarted',
        emitted: false,
      },
    ])

    // Check new status
    expect(await basketHandler.fullyCollateralized()).to.equal(true)
    expect(await basketHandler.status()).to.equal(CollateralStatus.SOUND)
  })

  it('Should recollateralize basket correctly - cETH, multiple auctions', async () => {
    // Set RSR price to 100 usd
    const rsrPrice = fp('100') // 100 usd for less auctions
    await setOraclePrice(rsrAsset.address, toBNDecimals(rsrPrice, 8))

    // Stake some RSR
    await rsr.connect(owner).mint(addr1.address, initialBal)
    await rsr.connect(addr1).approve(stRSR.address, initialBal)
    await stRSR.connect(addr1).stake(initialBal)

    // Issue
    const issueAmount = bn('200e18')

    await rToken.connect(addr1).issue(issueAmount)

    expect(await basketHandler.fullyCollateralized()).to.equal(true)

    // Get quotes for RToken
    const [, quotes] = await facade.connect(addr1).callStatic.issue(rToken.address, issueAmount)
    const expectedTkn6: BigNumber = issueAmount
      .mul(targetAmts[6])
      .div(await collateral[6].refPerTok())
    const expectedTkn7: BigNumber = toBNDecimals(
      issueAmount.mul(targetAmts[7]).div(await collateral[7].refPerTok()),
      8
    )
    expect(quotes[6]).to.equal(fp('12800')) // wETH Target: 64 ETH * 200
    expect(expectedTkn6).to.equal(quotes[6])
    expect(quotes[7]).to.equal(bn(1280000e8)) // cETH Target: 128 ETH * 200 (6400 * 200 cETH @ 24 usd)
    expect(expectedTkn7).to.equal(quotes[7])

    const cETHCollateral = collateral[7] // cETH

    // Set Backup for cETH to wETH
    await basketHandler
      .connect(owner)
      .setBackupConfig(ethers.utils.formatBytes32String('ETH'), bn(1), [weth.address])

    // Basket Swapping - Default cETH - should be replaced by ETH
    // Decrease rate to cause default in Ctoken
    await cETH.setExchangeRate(fp('0.5'))

    // Mark Collateral as Defaulted
    await cETHCollateral.refresh()

    expect(await cETHCollateral.status()).to.equal(CollateralStatus.DISABLED)

    // Ensure valid basket
    await basketHandler.refreshBasket()

    // Advance time post warmup period
    await advanceTime(Number(config.warmupPeriod) + 1)

    const [, newQuotes] = await facade.connect(addr1).callStatic.issue(rToken.address, issueAmount)
    const newExpectedTkn6: BigNumber = issueAmount
      .mul(targetAmts[6].add(targetAmts[7]))
      .div(await collateral[6].refPerTok())
    expect(newQuotes[6]).to.equal(fp('38400')) // wETH Target: 64 + 128 ETH * 200
    expect(newExpectedTkn6).to.equal(newQuotes[6])

    // Check new basket
    expect(await basketHandler.fullyCollateralized()).to.equal(false)
    const newBacking: string[] = await facade.basketTokens(rToken.address)
    expect(newBacking.length).to.equal(7) // One less token
    expect(await basketHandler.status()).to.equal(CollateralStatus.SOUND)

<<<<<<< HEAD
    // Running auctions will trigger recollateralization - cETHVault partial sale for weth
    // Will sell about 841K of cETHVault, expect to receive 8167 wETH (minimum)
    // We would still have about 438K to sell of cETHVault
    let [low] = await cETHVaultCollateral.price()
=======
    // Running auctions will trigger recollateralization - cETH partial sale for weth
    // Will sell about 841K of cETH, expect to receive 8167 wETH (minimum)
    // We would still have about 438K to sell of cETH
    let [low] = await cETHCollateral.price()
>>>>>>> ca3261b3
    const sellAmtUnscaled = MAX_TRADE_VOLUME.mul(BN_SCALE_FACTOR).div(low)
    const sellAmt = toBNDecimals(sellAmtUnscaled, 8)
    const sellAmtRemainder = (await cETH.balanceOf(backingManager.address)).sub(sellAmt)
    // Price for cETH = 1200 / 50 = $24 at rate 50% = $12
    const minBuyAmt = toMinBuyAmt(
      sellAmtUnscaled,
      fp('12'),
      fp('1200'),
      ORACLE_ERROR,
      config.maxTradeSlippage
    )

    await expectEvents(facadeTest.runAuctionsForAllTraders(rToken.address), [
      {
        contract: backingManager,
        name: 'TradeStarted',
        args: [anyValue, cETH.address, weth.address, withinQuad(sellAmt), withinQuad(minBuyAmt)],
        emitted: true,
      },
    ])

    let auctionTimestamp = await getLatestBlockTimestamp()

    // cETH (Defaulted) -> wETH (only valid backup token for that target)
    await expectTrade(backingManager, {
      sell: cETH.address,
      buy: weth.address,
      endTime: auctionTimestamp + Number(config.batchAuctionLength),
      externalId: bn('0'),
    })

    // Check trade
    let trade = await getTrade(backingManager, cETH.address)
    let auctionId = await trade.auctionId()
    const [, , , auctionSellAmt] = await gnosis.auctions(auctionId)
    expect(sellAmt).to.be.closeTo(auctionSellAmt, point5Pct(auctionSellAmt))

    // Check funds in Market and Traders
    expect(await cETH.balanceOf(gnosis.address)).to.be.closeTo(sellAmt, point5Pct(sellAmt))
    expect(await cETH.balanceOf(backingManager.address)).to.be.closeTo(
      sellAmtRemainder,
      point5Pct(sellAmtRemainder)
    )

    // Advance time till auction ended
    await advanceTime(config.batchAuctionLength.add(100).toString())

    // Mock auction - Get 8.2K ETH
    const auctionbuyAmt = fp('8200')
    await weth.connect(addr1).approve(gnosis.address, auctionbuyAmt)
    await gnosis.placeBid(0, {
      bidder: addr1.address,
      sellAmount: auctionSellAmt,
      buyAmount: auctionbuyAmt,
    })

    const minBuyAmtRemainder = toMinBuyAmt(
      sellAmtRemainder.mul(pow10(10)),
      fp('12'),
      fp('1200'),
      ORACLE_ERROR,
      config.maxTradeSlippage
    )
    // Run auctions again for remainder
    // We will sell the remaining 438K of cETH, expecting about 4253 WETH
    await expectEvents(facadeTest.runAuctionsForAllTraders(rToken.address), [
      {
        contract: backingManager,
        name: 'TradeSettled',
        args: [anyValue, cETH.address, weth.address, auctionSellAmt, auctionbuyAmt],
        emitted: true,
      },
      {
        contract: backingManager,
        name: 'TradeStarted',
        args: [
          anyValue,
          cETH.address,
          weth.address,
          withinQuad(sellAmtRemainder),
          withinQuad(minBuyAmtRemainder),
        ],
        emitted: true,
      },
    ])

    auctionTimestamp = await getLatestBlockTimestamp()

    // cETH (Defaulted) -> wETH (only valid backup token for that target)
    await expectTrade(backingManager, {
      sell: cETH.address,
      buy: weth.address,
      endTime: auctionTimestamp + Number(config.batchAuctionLength),
      externalId: bn('1'),
    })

    // Check trade
    trade = await getTrade(backingManager, cETH.address)
    auctionId = await trade.auctionId()
    const [, , , auctionSellAmtRemainder] = await gnosis.auctions(auctionId)
    expect(sellAmtRemainder).to.be.closeTo(
      auctionSellAmtRemainder,
      point5Pct(auctionSellAmtRemainder)
    )

    // Check funds in Market and Traders
    expect(await cETH.balanceOf(gnosis.address)).to.be.closeTo(
      sellAmtRemainder,
      point5Pct(sellAmtRemainder)
    )
    expect(await cETH.balanceOf(backingManager.address)).to.equal(bn(0))

    // Advance time till auction ended
    await advanceTime(config.batchAuctionLength.add(100).toString())

    // Mock auction
    // 438,000 cETH  @ 12 = 5.25 M = approx 4255 ETH - Get 4400 WETH
    const auctionbuyAmtRemainder = toMinBuyAmt(
      auctionSellAmtRemainder,
      fp('12'),
      fp('1200'),
      ORACLE_ERROR,
      config.maxTradeSlippage
    ).mul(bn('1e10')) // decimal shift
    await weth.connect(addr1).approve(gnosis.address, auctionbuyAmtRemainder)
    await gnosis.placeBid(1, {
      bidder: addr1.address,
      sellAmount: auctionSellAmtRemainder,
      buyAmount: auctionbuyAmtRemainder,
    })

    // We still need 13K WETH more to get fully collateralized
    expect(await basketHandler.fullyCollateralized()).to.equal(false)
    expect(await basketHandler.status()).to.equal(CollateralStatus.SOUND)

    // Next auction will trigger RSR auction for the rest
    // 13K wETH @ 1200 = 15,600,000 USD of value, in RSR ~= 156,000 RSR (@100 usd)
    // We exceed maxTradeVolume so we need two auctions - Will first sell 10M in value
    // Sells about 101K RSR, for 8167 WETH minimum
    ;[low] = await rsrAsset.price()
    const sellAmtRSR1 = MAX_TRADE_VOLUME.mul(BN_SCALE_FACTOR).div(low)
    const buyAmtBidRSR1 = toMinBuyAmt(
      sellAmtRSR1,
      rsrPrice,
      fp('1200'),
      ORACLE_ERROR,
      config.maxTradeSlippage
    )

    // Close auctions - Will sell RSR - Buy #1
    await expectEvents(facadeTest.runAuctionsForAllTraders(rToken.address), [
      {
        contract: backingManager,
        name: 'TradeSettled',
        args: [
          anyValue,
          cETH.address,
          weth.address,
          auctionSellAmtRemainder,
          auctionbuyAmtRemainder,
        ],
        emitted: true,
      },
      {
        contract: backingManager,
        name: 'TradeStarted',
        args: [anyValue, rsr.address, weth.address, sellAmtRSR1, buyAmtBidRSR1],
        emitted: true,
      },
      {
        contract: rsrTrader,
        name: 'TradeStarted',
        emitted: false,
      },
      {
        contract: rTokenTrader,
        name: 'TradeStarted',
        emitted: false,
      },
    ])

    auctionTimestamp = await getLatestBlockTimestamp()

    // RSR -> wETH
    await expectTrade(backingManager, {
      sell: rsr.address,
      buy: weth.address,
      endTime: auctionTimestamp + Number(config.batchAuctionLength),
      externalId: bn('2'),
    })

    // Check trade
    trade = await getTrade(backingManager, rsr.address)
    auctionId = await trade.auctionId()
    const [, , , auctionSellAmtRSR1, auctionBuyAmtRSR1] = await gnosis.auctions(auctionId)
    expect(auctionSellAmtRSR1).to.equal(sellAmtRSR1)
    expect(auctionBuyAmtRSR1).to.be.closeTo(buyAmtBidRSR1, point5Pct(buyAmtBidRSR1))

    // Advance time till auction ended
    await advanceTime(config.batchAuctionLength.add(100).toString())

    // Mock auction - Get 8500 WETH tokens
    // const auctionbuyAmtRSR1 = fp('8500')
    const auctionbuyAmtRSR1 = buyAmtBidRSR1
    await weth.connect(addr1).approve(gnosis.address, auctionbuyAmtRSR1)
    await gnosis.placeBid(2, {
      bidder: addr1.address,
      sellAmount: auctionSellAmtRSR1,
      buyAmount: auctionbuyAmtRSR1,
    })

    // Now we only have 4500 WETH to buy, we would reach the full collateralization
    const wethBalAfterAuction = (await weth.balanceOf(backingManager.address)).add(
      auctionbuyAmtRSR1
    )
    const wethQuantity = await basketHandler.quantity(weth.address) // {tok/BU}
    const basketsNeeded = await rToken.basketsNeeded() // {BU}
    const wethNeeded = wethQuantity.mul(basketsNeeded).div(fp('1')) // {tok} = {tok/BU} * {BU}
    let buyAmtRSR2 = wethNeeded.sub(wethBalAfterAuction)
    const sellAmtRSR2 = toSellAmt(
      buyAmtRSR2,
      fp('100'),
      fp('1200'),
      ORACLE_ERROR,
      config.maxTradeSlippage
    ).add(1)
    buyAmtRSR2 = buyAmtRSR2.add(1)

    // Close auctions - Will sell RSR Buy #2
    // Needs ~4500 WETH, sells about 55600 RSR
    await expectEvents(facadeTest.runAuctionsForAllTraders(rToken.address), [
      {
        contract: backingManager,
        name: 'TradeSettled',
        args: [anyValue, rsr.address, weth.address, auctionSellAmtRSR1, auctionbuyAmtRSR1],
        emitted: true,
      },
      {
        contract: backingManager,
        name: 'TradeStarted',
        args: [
          anyValue,
          rsr.address,
          weth.address,
          withinQuad(sellAmtRSR2),
          withinQuad(buyAmtRSR2),
        ],
        emitted: true,
      },
      {
        contract: rsrTrader,
        name: 'TradeStarted',
        emitted: false,
      },
      {
        contract: rTokenTrader,
        name: 'TradeStarted',
        emitted: false,
      },
    ])

    // Check new status - Not Capitalized yet
    expect(await basketHandler.fullyCollateralized()).to.equal(false)
    expect(await basketHandler.status()).to.equal(CollateralStatus.SOUND)

    auctionTimestamp = await getLatestBlockTimestamp()

    // RSR -> wETH
    await expectTrade(backingManager, {
      sell: rsr.address,
      buy: weth.address,
      endTime: auctionTimestamp + Number(config.batchAuctionLength),
      externalId: bn('3'),
    })

    // Check trade
    trade = await getTrade(backingManager, rsr.address)
    auctionId = await trade.auctionId()
    const [, , , auctionSellAmtRSR2, auctionBuyAmtRSR2] = await gnosis.auctions(auctionId)
    expect(auctionSellAmtRSR2).to.be.closeTo(sellAmtRSR2, point5Pct(sellAmtRSR2))
    expect(auctionBuyAmtRSR2).to.be.closeTo(buyAmtRSR2, point5Pct(buyAmtRSR2))

    // Advance time till auction ended
    await advanceTime(config.batchAuctionLength.add(100).toString())

    // Mock auction - Get all tokens
    await weth.connect(addr1).approve(gnosis.address, auctionBuyAmtRSR2)
    await gnosis.placeBid(3, {
      bidder: addr1.address,
      sellAmount: auctionSellAmtRSR2,
      buyAmount: auctionBuyAmtRSR2,
    })

    // Close auctions - No need to trigger new auctions
    await expectEvents(facadeTest.runAuctionsForAllTraders(rToken.address), [
      {
        contract: backingManager,
        name: 'TradeSettled',
        args: [anyValue, rsr.address, weth.address, auctionSellAmtRSR2, auctionBuyAmtRSR2],
        emitted: true,
      },
      {
        contract: backingManager,
        name: 'TradeStarted',
        emitted: false,
      },
      {
        contract: rsrTrader,
        name: 'TradeStarted',
        emitted: false,
      },
      {
        contract: rTokenTrader,
        name: 'TradeStarted',
        emitted: false,
      },
    ])

    // Check new status - Capitalized
    expect(await basketHandler.fullyCollateralized()).to.equal(true)
    expect(await basketHandler.status()).to.equal(CollateralStatus.SOUND)
  })
})<|MERGE_RESOLUTION|>--- conflicted
+++ resolved
@@ -1573,17 +1573,10 @@
     expect(newBacking.length).to.equal(7) // One less token
     expect(await basketHandler.status()).to.equal(CollateralStatus.SOUND)
 
-<<<<<<< HEAD
-    // Running auctions will trigger recollateralization - cETHVault partial sale for weth
-    // Will sell about 841K of cETHVault, expect to receive 8167 wETH (minimum)
-    // We would still have about 438K to sell of cETHVault
-    let [low] = await cETHVaultCollateral.price()
-=======
     // Running auctions will trigger recollateralization - cETH partial sale for weth
     // Will sell about 841K of cETH, expect to receive 8167 wETH (minimum)
     // We would still have about 438K to sell of cETH
     let [low] = await cETHCollateral.price()
->>>>>>> ca3261b3
     const sellAmtUnscaled = MAX_TRADE_VOLUME.mul(BN_SCALE_FACTOR).div(low)
     const sellAmt = toBNDecimals(sellAmtUnscaled, 8)
     const sellAmtRemainder = (await cETH.balanceOf(backingManager.address)).sub(sellAmt)
