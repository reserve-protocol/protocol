--- conflicted
+++ resolved
@@ -1577,13 +1577,8 @@
     // Running auctions will trigger recollateralization - cETH partial sale for weth
     // Will sell about 841K of cETH, expect to receive 8167 wETH (minimum)
     // We would still have about 438K to sell of cETH
-<<<<<<< HEAD
-    let [low] = await cETHCollateral.price()
-    const sellAmtUnscaled = MAX_TRADE_VOLUME.mul(BN_SCALE_FACTOR).div(low)
-=======
     let [, high] = await cETHCollateral.price()
     const sellAmtUnscaled = MAX_TRADE_VOLUME.mul(BN_SCALE_FACTOR).div(high)
->>>>>>> 72fc1f6e
     const sellAmt = toBNDecimals(sellAmtUnscaled, 8)
     const sellAmtRemainder = (await cETH.balanceOf(backingManager.address)).sub(sellAmt)
     // Price for cETH = 1200 / 50 = $24 at rate 50% = $12
@@ -1728,13 +1723,8 @@
     // 13K wETH @ 1200 = 15,600,000 USD of value, in RSR ~= 156,000 RSR (@100 usd)
     // We exceed maxTradeVolume so we need two auctions - Will first sell 10M in value
     // Sells about 101K RSR, for 8167 WETH minimum
-<<<<<<< HEAD
-    ;[low] = await rsrAsset.price()
-    const sellAmtRSR1 = MAX_TRADE_VOLUME.mul(BN_SCALE_FACTOR).div(low)
-=======
     ;[, high] = await rsrAsset.price()
     const sellAmtRSR1 = MAX_TRADE_VOLUME.mul(BN_SCALE_FACTOR).div(high)
->>>>>>> 72fc1f6e
     const buyAmtBidRSR1 = toMinBuyAmt(
       sellAmtRSR1,
       rsrPrice,
