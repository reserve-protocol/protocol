import { anyValue } from '@nomicfoundation/hardhat-chai-matchers/withArgs'
import { SignerWithAddress } from '@nomiclabs/hardhat-ethers/signers'
import { expect } from 'chai'
import { BigNumber, ContractFactory, Wallet } from 'ethers'
import { ethers, waffle } from 'hardhat'
import { IConfig } from '../../common/configuration'
import { bn, fp } from '../../common/numbers'
import {
  ATokenFiatCollateral,
  ComptrollerMock,
  CTokenFiatCollateral,
  CTokenMock,
  ERC20Mock,
  Facade,
  FacadeTest,
  FiatCollateral,
  IAssetRegistry,
  IBasketHandler,
  TestIStRSR,
  MockV3Aggregator,
  StaticATokenMock,
  TestIBackingManager,
  TestIRToken,
} from '../../typechain'
import { advanceTime, getLatestBlockTimestamp } from '../utils/time'
import { defaultFixture, IMPLEMENTATION, ORACLE_TIMEOUT } from '../fixtures'
import { CollateralStatus, ZERO_ADDRESS } from '../../common/constants'
import snapshotGasCost from '../utils/snapshotGasCost'
import { expectTrade } from '../utils/trades'
import { setOraclePrice } from '../utils/oracles'
import { expectEvents } from '../../common/events'

const DEFAULT_THRESHOLD = fp('0.05') // 5%
const DELAY_UNTIL_DEFAULT = bn('86400') // 24h

const createFixtureLoader = waffle.createFixtureLoader

describe(`Max Basket Size - P${IMPLEMENTATION}`, () => {
  let owner: SignerWithAddress
  let addr1: SignerWithAddress

  // Non-backing assets
  let compoundMock: ComptrollerMock
  let compToken: ERC20Mock
  let aaveToken: ERC20Mock

  // Tokens and Assets
  let initialBal: BigNumber
  let rewardAmount: BigNumber

  // Config values
  let config: IConfig

  // Contracts to retrieve after deploy
  let rToken: TestIRToken
  let rsr: ERC20Mock
  let stRSR: TestIStRSR
  let assetRegistry: IAssetRegistry
  let basketHandler: IBasketHandler
  let facade: Facade
  let facadeTest: FacadeTest
  let backingManager: TestIBackingManager

  let loadFixture: ReturnType<typeof createFixtureLoader>
  let wallet: Wallet

  const setBasket = async (
    maxBasketSize: number,
    numBackupTokens: number,
    onlyFiatcoins: boolean
  ) => {
    const basketTargetAmt = fp('1')
    const primeERC20s = []
    const targetAmts = []

    if (onlyFiatcoins) {
      for (let i = 0; i < maxBasketSize; i++) {
        const erc20 = await makeToken(`Token ${i}`)
        primeERC20s.push(erc20.address)
        targetAmts.push(basketTargetAmt.div(maxBasketSize))
      }
    } else {
      const numATokens = Math.ceil(maxBasketSize / 2)

      // Make half of basket ATokens
      let i = 0
      for (i; i < numATokens; i++) {
        const erc20 = await makeAToken(`Token ${i}`)
        primeERC20s.push(erc20.address)
        targetAmts.push(basketTargetAmt.div(maxBasketSize))
      }

      // Make the other half CTokens
      for (i; i < maxBasketSize; i++) {
        const erc20 = await makeCToken(`Token ${i}`)
        primeERC20s.push(erc20.address)
        targetAmts.push(basketTargetAmt.div(maxBasketSize))
      }
    }

    // Set backup
    const backups: string[] = []
    for (let i = 0; i < numBackupTokens; i++) {
      // reuse erc20 if possible
      const erc20Addr = i < maxBasketSize ? primeERC20s[i] : (await makeToken(`Token ${i}`)).address
      backups.push(erc20Addr)
    }
    const targetUnit = ethers.utils.formatBytes32String('USD')
    await basketHandler.setBackupConfig(targetUnit, maxBasketSize, backups)

    // Set prime basket with all collateral
    await basketHandler.setPrimeBasket(primeERC20s, targetAmts)
    await basketHandler.connect(owner).refreshBasket()
  }

  const makeToken = async (tokenName: string): Promise<ERC20Mock> => {
    const ERC20MockFactory: ContractFactory = await ethers.getContractFactory('ERC20Mock')
    const CollateralFactory: ContractFactory = await ethers.getContractFactory('FiatCollateral')

    const erc20: ERC20Mock = <ERC20Mock>(
      await ERC20MockFactory.deploy(tokenName, `${tokenName} symbol`)
    )
    const chainlinkFeed = <MockV3Aggregator>(
      await (await ethers.getContractFactory('MockV3Aggregator')).deploy(8, bn('1e8'))
    )
    const collateral: FiatCollateral = <FiatCollateral>(
      await CollateralFactory.deploy(
        chainlinkFeed.address,
        erc20.address,
        ZERO_ADDRESS,
        config.rTokenTradingRange,
        ORACLE_TIMEOUT,
        ethers.utils.formatBytes32String('USD'),
        DEFAULT_THRESHOLD,
        DELAY_UNTIL_DEFAULT
      )
    )

    await assetRegistry.register(collateral.address)
    return erc20
  }

  const makeAToken = async (tokenName: string): Promise<StaticATokenMock> => {
    const ERC20MockFactory: ContractFactory = await ethers.getContractFactory('ERC20Mock')
    const ATokenMockFactory: ContractFactory = await ethers.getContractFactory('StaticATokenMock')
    const ATokenCollateralFactory: ContractFactory = await ethers.getContractFactory(
      'ATokenFiatCollateral'
    )

    const erc20: ERC20Mock = <ERC20Mock>(
      await ERC20MockFactory.deploy(tokenName, `${tokenName} symbol`)
    )

    const atoken: StaticATokenMock = <StaticATokenMock>(
      await ATokenMockFactory.deploy('a' + tokenName, `${'a' + tokenName} symbol`, erc20.address)
    )

    // Set reward token and rewards
    await atoken.setAaveToken(aaveToken.address)
    await atoken.setRewards(backingManager.address, rewardAmount)

    const chainlinkFeed = <MockV3Aggregator>(
      await (await ethers.getContractFactory('MockV3Aggregator')).deploy(8, bn('1e8'))
    )
    const collateral: ATokenFiatCollateral = <ATokenFiatCollateral>(
      await ATokenCollateralFactory.deploy(
        chainlinkFeed.address,
        atoken.address,
        aaveToken.address,
        config.rTokenTradingRange,
        ORACLE_TIMEOUT,
        ethers.utils.formatBytes32String('USD'),
        DEFAULT_THRESHOLD,
        DELAY_UNTIL_DEFAULT
      )
    )

    await assetRegistry.register(collateral.address)
    return atoken
  }

  const makeCToken = async (tokenName: string): Promise<CTokenMock> => {
    const ERC20MockFactory: ContractFactory = await ethers.getContractFactory('ERC20Mock')
    const CTokenMockFactory: ContractFactory = await ethers.getContractFactory('CTokenMock')
    const CTokenCollateralFactory: ContractFactory = await ethers.getContractFactory(
      'CTokenFiatCollateral'
    )

    const erc20: ERC20Mock = <ERC20Mock>(
      await ERC20MockFactory.deploy(tokenName, `${tokenName} symbol`)
    )

    const ctoken: CTokenMock = <CTokenMock>(
      await CTokenMockFactory.deploy('c' + tokenName, `${'c' + tokenName} symbol`, erc20.address)
    )

    const chainlinkFeed = <MockV3Aggregator>(
      await (await ethers.getContractFactory('MockV3Aggregator')).deploy(8, bn('1e8'))
    )
    const collateral: CTokenFiatCollateral = <CTokenFiatCollateral>(
      await CTokenCollateralFactory.deploy(
        chainlinkFeed.address,
        ctoken.address,
        compToken.address,
        config.rTokenTradingRange,
        ORACLE_TIMEOUT,
        ethers.utils.formatBytes32String('USD'),
        DEFAULT_THRESHOLD,
        DELAY_UNTIL_DEFAULT,
        await erc20.decimals(),
        compoundMock.address
      )
    )

    await assetRegistry.register(collateral.address)

    return ctoken
  }

  const prepareBacking = async (backing: string[]) => {
    for (let i = 0; i < backing.length; i++) {
      const erc20 = await ethers.getContractAt('ERC20Mock', backing[i])
      await erc20.mint(addr1.address, initialBal)
      await erc20.connect(addr1).approve(rToken.address, initialBal)

      // Grant allowances
      await backingManager.grantRTokenAllowance(erc20.address)
    }
  }

  before('create fixture loader', async () => {
    ;[wallet] = (await ethers.getSigners()) as unknown as Wallet[]
    loadFixture = createFixtureLoader([wallet])
  })

  beforeEach(async () => {
    ;[owner, addr1] = await ethers.getSigners()

    // Deploy fixture
    ;({
      compoundMock,
      compToken,
      aaveToken,
      config,
      rToken,
      rsr,
      stRSR,
      assetRegistry,
      backingManager,
      basketHandler,
      facade,
<<<<<<< HEAD
=======
      facadeTest,
      oracleLib,
>>>>>>> 9129267f
    } = await loadFixture(defaultFixture))

    // Mint initial balances
    initialBal = bn('10000e18')
    rewardAmount = bn('0.5e18')
  })

  describe('Fiatcoins', function () {
    const maxBasketSize = 100
    const numBackupTokens = 1
    const tokensToDefault = 99

    beforeEach(async () => {
      // Setup Max Basket - Only fiatcoins = true
      await setBasket(maxBasketSize, numBackupTokens, true)
    })

    it('Should Issue/Redeem with max basket correctly', async () => {
      // Basket
      expect(await basketHandler.fullyCollateralized()).to.equal(true)
      const backing: string[] = await facade.basketTokens(rToken.address)
      expect(backing.length).to.equal(maxBasketSize)

      // Check other values
      expect((await basketHandler.lastSet())[0]).to.be.gt(bn(0))
      expect(await basketHandler.status()).to.equal(CollateralStatus.SOUND)
      expect(await basketHandler.price()).to.equal(fp('1'))
      expect(await facadeTest.callStatic.totalAssetValue(rToken.address)).to.equal(0)

      // Mint and approve initial balances
      await prepareBacking(backing)

      // Issue
      const issueAmt = initialBal.div(100)
      if (process.env.REPORT_GAS) {
        await snapshotGasCost(rToken.connect(addr1).issue(issueAmt))
      } else {
        await rToken.connect(addr1).issue(issueAmt)
      }
      expect(await rToken.balanceOf(addr1.address)).to.equal(issueAmt)

      // Redemption
      if (process.env.REPORT_GAS) {
        await snapshotGasCost(rToken.connect(addr1).redeem(issueAmt))
      } else {
        await rToken.connect(addr1).redeem(issueAmt)
      }
      expect(await rToken.balanceOf(addr1.address)).to.equal(0)
    })

    it('Should switch basket correctly', async () => {
      const backing = await facade.basketTokens(rToken.address)

      // Mint and approve initial balances
      await prepareBacking(backing)

      // Issue
      const issueAmt = initialBal.div(100)
      await rToken.connect(addr1).issue(issueAmt)

      // Stake RSR
      await rsr.connect(owner).mint(addr1.address, issueAmt.mul(1e9))
      await rsr.connect(addr1).approve(stRSR.address, issueAmt.mul(1e9))
      await stRSR.connect(addr1).stake(issueAmt.mul(1e9))

      // Basket Swapping
      const firstCollateral = await ethers.getContractAt(
        'FiatCollateral',
        await assetRegistry.toColl(backing[0])
      )
      for (let i = maxBasketSize - tokensToDefault; i < backing.length; i++) {
        const erc20Collateral = await ethers.getContractAt(
          'FiatCollateral',
          await assetRegistry.toColl(backing[i])
        )
        await setOraclePrice(erc20Collateral.address, bn('0.5e8'))

        // Mark Collateral as IFFY
        await erc20Collateral.refresh()
        expect(await erc20Collateral.status()).to.equal(CollateralStatus.IFFY)
      }
      expect(await firstCollateral.status()).to.equal(CollateralStatus.SOUND)

      // Advance time post delayUntilDefault
      await advanceTime(DELAY_UNTIL_DEFAULT.toString())

      // Confirm default
      for (let i = 1; i < backing.length; i++) {
        const erc20Collateral = await ethers.getContractAt(
          'FiatCollateral',
          await assetRegistry.toColl(backing[i])
        )
        // Confirm default
        await erc20Collateral.refresh()
        expect(await erc20Collateral.status()).to.equal(CollateralStatus.DISABLED)
      }
      expect(await firstCollateral.status()).to.equal(CollateralStatus.SOUND)

      // Ensure valid basket
      if (process.env.REPORT_GAS) {
        await snapshotGasCost(basketHandler.refreshBasket())
      } else {
        await basketHandler.refreshBasket()
      }

      // Check new basket
      expect(await basketHandler.fullyCollateralized()).to.equal(false)
      const newBacking: string[] = await facade.basketTokens(rToken.address)
      expect(newBacking.length).to.equal(maxBasketSize - tokensToDefault)
      expect(await basketHandler.status()).to.equal(CollateralStatus.SOUND)

      // Running auctions will trigger recapitalization - All balance of invalid tokens will be redeemed
      const firstDefaultedToken = await ethers.getContractAt('ERC20Mock', backing[1])

      const sellAmt: BigNumber = await firstDefaultedToken.balanceOf(backingManager.address)

      if (process.env.REPORT_GAS) {
        await snapshotGasCost(facadeTest.runAuctionsForAllTraders(rToken.address))
      } else {
        await expect(facadeTest.runAuctionsForAllTraders(rToken.address))
          .to.emit(backingManager, 'TradeStarted')
          .withArgs(anyValue, firstDefaultedToken.address, backing[0], sellAmt, bn('0'))
      }
      const auctionTimestamp = await getLatestBlockTimestamp()

      // Token1 -> Token0 (Only valid backup token)
      await expectTrade(backingManager, {
        sell: firstDefaultedToken.address,
        buy: backing[0],
        endTime: auctionTimestamp + Number(config.auctionLength),
        externalId: bn('0'),
      })
    })
  })

  describe('ATokens/CTokens', function () {
    const maxBasketSize = 100
    const numBackupTokens = 20
    const tokensToDefault = 20

    beforeEach(async () => {
      // Setup Max Basket - Only fiatcoins = false (use Atokens/CTokens)
      await setBasket(maxBasketSize, numBackupTokens, false)
    })

    it('Should Issue/Redeem with max basket correctly', async () => {
      // Basket
      expect(await basketHandler.fullyCollateralized()).to.equal(true)
      const backing: string[] = await facade.basketTokens(rToken.address)
      expect(backing.length).to.equal(maxBasketSize)

      // Check other values
      expect((await basketHandler.lastSet())[0]).to.be.gt(bn(0))
      expect(await basketHandler.status()).to.equal(CollateralStatus.SOUND)
      expect(await basketHandler.price()).to.equal(fp('1'))
      expect(await facadeTest.callStatic.totalAssetValue(rToken.address)).to.equal(0)

      // Mint and approve initial balances
      await prepareBacking(backing)

      // Issue
      const issueAmt = initialBal.div(100)
      if (process.env.REPORT_GAS) {
        await snapshotGasCost(rToken.connect(addr1).issue(issueAmt))
      } else {
        await rToken.connect(addr1).issue(issueAmt)
      }
      expect(await rToken.balanceOf(addr1.address)).to.equal(issueAmt)

      // Redemption
      if (process.env.REPORT_GAS) {
        await snapshotGasCost(rToken.connect(addr1).redeem(issueAmt))
      } else {
        await rToken.connect(addr1).redeem(issueAmt)
      }
      expect(await rToken.balanceOf(addr1.address)).to.equal(0)
    })

    it('Should switch basket correctly', async () => {
      const backing = await facade.basketTokens(rToken.address)

      // Mint and approve initial balances
      await prepareBacking(backing)

      // Issue
      const issueAmt = initialBal.div(100)
      await rToken.connect(addr1).issue(issueAmt)

      // Basket Swapping - Default CTokens
      // Will be replaced by existing ATokens
      const firstCollateral = await ethers.getContractAt(
        'ATokenFiatCollateral',
        await assetRegistry.toColl(backing[0])
      )
      for (let i = maxBasketSize - tokensToDefault; i < backing.length; i++) {
        const erc20 = await ethers.getContractAt('CTokenMock', backing[i])
        // Decrease rate to cause default in Ctoken
        await erc20.setExchangeRate(fp('0.8'))

        const erc20Collateral = await ethers.getContractAt(
          'CTokenFiatCollateral',
          await assetRegistry.toColl(erc20.address)
        )

        // Mark Collateral as Defaulted
        await erc20Collateral.refresh()
        expect(await erc20Collateral.status()).to.equal(CollateralStatus.DISABLED)
      }
      expect(await firstCollateral.status()).to.equal(CollateralStatus.SOUND)

      // Advance time post delayUntilDefault
      await advanceTime(DELAY_UNTIL_DEFAULT.toString())

      // Ensure valid basket
      if (process.env.REPORT_GAS) {
        await snapshotGasCost(basketHandler.refreshBasket())
      } else {
        await basketHandler.refreshBasket()
      }

      // Check new basket
      expect(await basketHandler.fullyCollateralized()).to.equal(false)
      const newBacking: string[] = await facade.basketTokens(rToken.address)
      expect(newBacking.length).to.equal(maxBasketSize - tokensToDefault)
      expect(await basketHandler.status()).to.equal(CollateralStatus.SOUND)

      // Running auctions will trigger recapitalization - All balance of invalid tokens will be redeemed
      const firstDefaultedToken = await ethers.getContractAt(
        'ERC20Mock',
        backing[maxBasketSize - tokensToDefault]
      )
      const sellAmt: BigNumber = await firstDefaultedToken.balanceOf(backingManager.address)

      if (process.env.REPORT_GAS) {
        await snapshotGasCost(facadeTest.runAuctionsForAllTraders(rToken.address))
      } else {
        await expect(facadeTest.runAuctionsForAllTraders(rToken.address))
          .to.emit(backingManager, 'TradeStarted')
          .withArgs(anyValue, firstDefaultedToken.address, backing[0], sellAmt, bn('0'))
      }
      const auctionTimestamp = await getLatestBlockTimestamp()

      // Defaulted -> Token0 (First valid backup token)
      await expectTrade(backingManager, {
        sell: firstDefaultedToken.address,
        buy: backing[0],
        endTime: auctionTimestamp + Number(config.auctionLength),
        externalId: bn('0'),
      })
    })

    it('Should claim rewards correctly', async () => {
      // COMP Rewards - Set only once
      await compoundMock.setRewards(backingManager.address, rewardAmount.mul(20))

      // Check balances before
      expect(await aaveToken.balanceOf(backingManager.address)).to.equal(0)
      expect(await compToken.balanceOf(backingManager.address)).to.equal(0)

      // Claim Rewards
      if (process.env.REPORT_GAS) {
        await snapshotGasCost(backingManager.claimAndSweepRewards())
      } else {
        await expectEvents(backingManager.claimAndSweepRewards(), [
          {
            contract: backingManager,
            name: 'RewardsClaimed',
            args: [compToken.address, rewardAmount.mul(20)],
            emitted: true,
          },
          {
            contract: backingManager,
            name: 'RewardsClaimed',
            args: [aaveToken.address, rewardAmount],
            emitted: true,
          },
        ])
      }

      // Check balances after
      expect(await aaveToken.balanceOf(backingManager.address)).to.equal(
        rewardAmount.mul(Math.ceil(maxBasketSize / 2))
      )
      expect(await compToken.balanceOf(backingManager.address)).to.equal(rewardAmount.mul(20))
    })
  })
})<|MERGE_RESOLUTION|>--- conflicted
+++ resolved
@@ -249,11 +249,7 @@
       backingManager,
       basketHandler,
       facade,
-<<<<<<< HEAD
-=======
       facadeTest,
-      oracleLib,
->>>>>>> 9129267f
     } = await loadFixture(defaultFixture))
 
     // Mint initial balances
