--- conflicted
+++ resolved
@@ -401,9 +401,6 @@
       const firstDefaultedToken = await ethers.getContractAt('ERC20Mock', backing[1])
 
       const sellAmt: BigNumber = await firstDefaultedToken.balanceOf(backingManager.address)
-<<<<<<< HEAD
-
-=======
       const minBuyAmt: BigNumber = toMinBuyAmt(
         sellAmt,
         fp('0.5'),
@@ -411,7 +408,6 @@
         ORACLE_ERROR,
         config.maxTradeSlippage
       )
->>>>>>> 70c0dcf2
       if (REPORT_GAS) {
         await snapshotGasCost(facadeTest.runAuctionsForAllTraders(rToken.address))
       } else {
