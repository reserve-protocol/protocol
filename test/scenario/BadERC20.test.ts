--- conflicted
+++ resolved
@@ -403,7 +403,6 @@
         await basketHandler.setPrimeBasket(
           [token0.address, backupToken.address],
           [fp('0.5'), fp('0.5')]
-<<<<<<< HEAD
         )
         await basketHandler.refreshBasket()
 
@@ -423,41 +422,4 @@
       })
     })
   })
-
-  describe('with fussy approvals', function () {
-    let issueAmt: BigNumber
-
-    beforeEach(async () => {
-      issueAmt = initialBal.div(100)
-      await token0.connect(addr1).approve(rToken.address, issueAmt)
-      await token0.setRevertApprove(true)
-      await rToken.connect(addr1).issue(issueAmt)
-    })
-
-    context('Regression tests wcUSDCv3 10/10/2023', () => {
-      it('should not revert during recollateralization', async () => {
-        await basketHandler.setPrimeBasket(
-          [token0.address, backupToken.address],
-          [fp('0.5'), fp('0.5')]
-=======
->>>>>>> b192d59d
-        )
-        await basketHandler.refreshBasket()
-
-        // Should launch recollateralization auction successfully
-        await expect(backingManager.rebalance(TradeKind.BATCH_AUCTION))
-          .to.emit(backingManager, 'TradeStarted')
-          .withArgs(anyValue, token0.address, backupToken.address, anyValue, anyValue)
-      })
-
-      it('should not revert during revenue auction', async () => {
-        await token0.mint(rsrTrader.address, issueAmt)
-
-        // Should launch revenue auction successfully
-        await expect(rsrTrader.manageTokens([token0.address], [TradeKind.BATCH_AUCTION]))
-          .to.emit(rsrTrader, 'TradeStarted')
-          .withArgs(anyValue, token0.address, rsr.address, anyValue, anyValue)
-      })
-    })
-  })
 })