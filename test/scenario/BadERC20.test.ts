import { SignerWithAddress } from '@nomiclabs/hardhat-ethers/signers'
import { expect } from 'chai'
import { BigNumber, Wallet } from 'ethers'
import { ethers, waffle } from 'hardhat'
import { IConfig } from '../../common/configuration'
import { ZERO_ADDRESS } from '../../common/constants'
import { bn, fp } from '../../common/numbers'
import {
  BadERC20,
  ERC20Mock,
  IAssetRegistry,
  IBasketHandler,
  MockV3Aggregator,
<<<<<<< HEAD
=======
  RTokenAsset,
  OracleLib,
>>>>>>> 368bcd19
  TestIBackingManager,
  TestIFurnace,
  TestIStRSR,
  TestIRevenueTrader,
  TestIRToken,
} from '../../typechain'
import { setOraclePrice } from '../utils/oracles'
import { getTrade } from '../utils/trades'
import { advanceTime } from '../utils/time'
import { Collateral, defaultFixture, IMPLEMENTATION, ORACLE_TIMEOUT } from '../fixtures'

const DEFAULT_THRESHOLD = fp('0.05') // 5%
const DELAY_UNTIL_DEFAULT = bn('86400') // 24h

const createFixtureLoader = waffle.createFixtureLoader

describe(`Bad ERC20 - P${IMPLEMENTATION}`, () => {
  let owner: SignerWithAddress
  let addr1: SignerWithAddress
  let addr2: SignerWithAddress

  // Assets
  let collateral: Collateral[]

  // Tokens and Assets
  let initialBal: BigNumber
  let token0: BadERC20
  let backupToken: ERC20Mock
  let collateral0: Collateral
  let backupCollateral: Collateral
  let rTokenAsset: RTokenAsset

  // Config values
  let config: IConfig

  // Contracts to retrieve after deploy
  let stRSR: TestIStRSR
  let rsr: ERC20Mock
  let furnace: TestIFurnace
  let rToken: TestIRToken
  let assetRegistry: IAssetRegistry
  let backingManager: TestIBackingManager
  let rTokenTrader: TestIRevenueTrader
  let rsrTrader: TestIRevenueTrader
  let basketHandler: IBasketHandler

  let loadFixture: ReturnType<typeof createFixtureLoader>
  let wallet: Wallet

  before('create fixture loader', async () => {
    ;[wallet] = (await ethers.getSigners()) as unknown as Wallet[]
    loadFixture = createFixtureLoader([wallet])
  })

  beforeEach(async () => {
    ;[owner, addr1, addr2] = await ethers.getSigners()
    let erc20s: ERC20Mock[]

      // Deploy fixture
    ;({
      rsr,
      stRSR,
      erc20s,
      collateral,
      config,
      rToken,
      furnace,
      assetRegistry,
      backingManager,
      basketHandler,
      rTokenTrader,
      rsrTrader,
      rTokenAsset,
    } = await loadFixture(defaultFixture))

    // Main ERC20
    token0 = await (await ethers.getContractFactory('BadERC20')).deploy('Bad ERC20', 'BERC20')
    const chainlinkFeed = <MockV3Aggregator>(
      await (await ethers.getContractFactory('MockV3Aggregator')).deploy(8, bn('1e8'))
    )
    collateral0 = await (
      await ethers.getContractFactory('FiatCollateral')
    ).deploy(
      chainlinkFeed.address,
      token0.address,
      ZERO_ADDRESS,
      config.rTokenTradingRange,
      ORACLE_TIMEOUT,
      ethers.utils.formatBytes32String('USD'),
      DEFAULT_THRESHOLD,
      DELAY_UNTIL_DEFAULT
    )

    // Backup
    backupToken = erc20s[2] // USDT
    backupCollateral = <Collateral>collateral[2]

    // Basket configuration
    await assetRegistry.connect(owner).register(collateral0.address)
    await assetRegistry.connect(owner).register(backupCollateral.address)
    await basketHandler.setPrimeBasket([token0.address], [fp('1')])
    await basketHandler.setBackupConfig(ethers.utils.formatBytes32String('USD'), 1, [
      token0.address,
      backupToken.address,
    ])
    await basketHandler.refreshBasket()
    await backingManager.grantRTokenAllowance(token0.address)
    await backingManager.grantRTokenAllowance(backupToken.address)

    // Mint initial balances
    initialBal = bn('1000000e18')
    await token0.connect(owner).mint(addr1.address, initialBal)
    await backupToken.connect(owner).mint(addr1.address, initialBal)
    await token0.connect(owner).mint(addr2.address, initialBal)
    await backupToken.connect(owner).mint(addr2.address, initialBal)

    // Stake RSR
    await rsr.connect(owner).mint(addr1.address, initialBal)
    await rsr.connect(addr1).approve(stRSR.address, initialBal)
    await stRSR.connect(addr1).stake(initialBal)
  })

  // This test is mostly to check that our BadERC20 implementation works like a regular ERC20
  it('should act honestly without modification', async () => {
    const issueAmt = initialBal.div(100)
    await token0.connect(addr1).approve(rToken.address, issueAmt)
    await rToken.connect(addr1).issue(issueAmt)
    await rToken.connect(addr1).transfer(addr2.address, issueAmt)
    expect(await rToken.balanceOf(addr2.address)).to.equal(issueAmt)
    await token0.connect(addr2).approve(rToken.address, issueAmt)
    await rToken.connect(addr2).issue(issueAmt)
    expect(await rToken.balanceOf(addr2.address)).to.equal(issueAmt.mul(2))
    expect(await rToken.decimals()).to.equal(18)
  })

  describe('with reverting decimals', function () {
    let issueAmt: BigNumber

    beforeEach(async () => {
      issueAmt = initialBal.div(100)
      await token0.connect(addr1).approve(rToken.address, issueAmt)
      await rToken.connect(addr1).issue(issueAmt)
      await token0.setRevertDecimals(true)
    })

    it('should revert during atomic issuance', async () => {
      await token0.connect(addr2).approve(rToken.address, issueAmt)
      await expect(rToken.connect(addr2).issue(issueAmt)).to.be.revertedWith('No Decimals')

      // Should work now
      await token0.setRevertDecimals(false)
      await rToken.connect(addr2).issue(issueAmt)
    })

    it('should revert during slow issuance', async () => {
      issueAmt = initialBal.div(10)
      await token0.connect(addr2).approve(rToken.address, issueAmt)
      await expect(rToken.connect(addr2).issue(issueAmt)).to.be.revertedWith('No Decimals')

      // Should work now
      await token0.setRevertDecimals(false)
      await rToken.connect(addr2).issue(issueAmt)
    })

    it('should revert during redemption', async () => {
      await expect(rToken.connect(addr1).redeem(issueAmt)).to.be.revertedWith('No Decimals')

      // Should work now
      await token0.setRevertDecimals(false)
      await rToken.connect(addr1).redeem(issueAmt)
    })

    it('should revert during trading', async () => {
      await setOraclePrice(collateral0.address, bn('1e7')) // default
      await assetRegistry.refresh()
      await advanceTime(DELAY_UNTIL_DEFAULT.toString())
      await expect(basketHandler.refreshBasket())
        .to.emit(basketHandler, 'BasketSet')
        .withArgs([backupToken.address], [fp('1')], false)
      await expect(backingManager.manageTokens([])).to.be.reverted // can't catch No Decimals
    })

    it('should keep collateral working', async () => {
      await collateral0.refresh()
      await collateral0.price()
      await collateral0.targetPerRef()
      await collateral0.pricePerTarget()
      expect(await collateral0.status()).to.equal(0)
    })

    it('should still transfer', async () => {
      await rToken.connect(addr1).transfer(addr2.address, issueAmt)
    })

    it('should still approve / transferFrom', async () => {
      await rToken.connect(addr1).approve(addr2.address, issueAmt)
      await rToken.connect(addr2).transferFrom(addr1.address, addr2.address, issueAmt)
    })

    it('should still be able to claim rewards', async () => {
      await rToken.connect(addr1).claimAndSweepRewards()
    })

    it('should still melt', async () => {
      await rToken.connect(addr1).transfer(furnace.address, issueAmt)
      await furnace.melt()
    })

    it('should be able to unregister and use RSR to recapitalize', async () => {
      await assetRegistry.connect(owner).unregister(collateral0.address)
      expect(await assetRegistry.isRegistered(collateral0.address)).to.equal(false)
      await expect(basketHandler.refreshBasket())
        .to.emit(basketHandler, 'BasketSet')
        .withArgs([backupToken.address], [fp('1')], false)
      await expect(backingManager.manageTokens([])).to.emit(backingManager, 'TradeStarted')

      // Should be trading RSR for backup token
      const trade = await getTrade(backingManager, rsr.address)
      expect(await trade.status()).to.equal(1) // OPEN state
      expect(await trade.sell()).to.equal(rsr.address)
      expect(await trade.buy()).to.equal(backupToken.address)
    })

    it('should revert on RTokenAsset.price', async () => {
      await expect(rTokenAsset.price()).to.be.revertedWith('No Decimals')
    })
  })

  describe('with censorship', function () {
    let issueAmt: BigNumber

    beforeEach(async () => {
      issueAmt = initialBal.div(100)
      await token0.connect(addr1).approve(rToken.address, issueAmt)
      await rToken.connect(addr1).issue(issueAmt)
      await token0.setCensored(backingManager.address, true)
      await token0.setCensored(rToken.address, true)
    })

    it('should revert during atomic issuance', async () => {
      await token0.connect(addr2).approve(rToken.address, issueAmt)
      await expect(rToken.connect(addr2).issue(issueAmt)).to.be.revertedWith('censored')

      // Should work now
      await token0.setCensored(backingManager.address, false)
      await token0.setCensored(rToken.address, false)
      await rToken.connect(addr2).issue(issueAmt)
    })

    it('should revert during slow issuance', async () => {
      issueAmt = initialBal.div(10) // over 1 block
      await token0.connect(addr2).approve(rToken.address, issueAmt)
      await expect(rToken.connect(addr2).issue(issueAmt)).to.be.revertedWith('censored')

      // Should work now
      await token0.setCensored(backingManager.address, false)
      await token0.setCensored(rToken.address, false)
      await rToken.connect(addr2).issue(issueAmt)
    })

    it('should revert during redemption', async () => {
      await expect(rToken.connect(addr1).redeem(issueAmt)).to.be.revertedWith('censored')

      // Should work now
      await token0.setCensored(backingManager.address, false)
      await token0.setCensored(rToken.address, false)
      await rToken.connect(addr1).redeem(issueAmt)
    })

    it('should revert during trading', async () => {
      await setOraclePrice(collateral0.address, bn('1e7')) // default
      await collateral0.refresh()
      await advanceTime(DELAY_UNTIL_DEFAULT.toString())
      await expect(basketHandler.refreshBasket())
        .to.emit(basketHandler, 'BasketSet')
        .withArgs([backupToken.address], [fp('1')], false)
      await expect(backingManager.manageTokens([])).to.be.revertedWith('censored')

      // Should work now
      await token0.setCensored(backingManager.address, false)
      await backingManager.manageTokens([])
    })

    it('should keep collateral working', async () => {
      await collateral0.refresh()
      await collateral0.price()
      await collateral0.targetPerRef()
      await collateral0.pricePerTarget()
      expect(await collateral0.status()).to.equal(0)
    })

    it('should still transfer', async () => {
      await rToken.connect(addr1).transfer(addr2.address, issueAmt)
    })

    it('should still approve / transferFrom', async () => {
      await rToken.connect(addr1).approve(addr2.address, issueAmt)
      await rToken.connect(addr2).transferFrom(addr1.address, addr2.address, issueAmt)
    })

    it('should still be able to claim rewards', async () => {
      await rToken.connect(addr1).claimAndSweepRewards()
    })

    it('should still have price', async () => {
      await rTokenAsset.price()
    })

    it('should still melt', async () => {
      await rToken.connect(addr1).transfer(furnace.address, issueAmt)
      await furnace.melt()
    })

    it('should be able to unregister and use RSR to recapitalize', async () => {
      await assetRegistry.connect(owner).unregister(collateral0.address)
      expect(await assetRegistry.isRegistered(collateral0.address)).to.equal(false)
      await expect(basketHandler.refreshBasket())
        .to.emit(basketHandler, 'BasketSet')
        .withArgs([backupToken.address], [fp('1')], false)
      await expect(backingManager.manageTokens([])).to.emit(backingManager, 'TradeStarted')

      // Should be trading RSR for backup token
      const trade = await getTrade(backingManager, rsr.address)
      expect(await trade.status()).to.equal(1) // OPEN state
      expect(await trade.sell()).to.equal(rsr.address)
      expect(await trade.buy()).to.equal(backupToken.address)
    })

    it('should be able to process any uncensored assets already accumulated at RevenueTraders', async () => {
      await rToken.connect(addr1).transfer(rTokenTrader.address, issueAmt.div(2))
      await rToken.connect(addr1).transfer(rsrTrader.address, issueAmt.div(2))
      await expect(rTokenTrader.manageToken(rToken.address))
        .to.emit(rToken, 'Transfer')
        .withArgs(rTokenTrader.address, furnace.address, issueAmt.div(2))
      await expect(rsrTrader.manageToken(rToken.address))
        .to.emit(rsrTrader, 'TradeStarted')
        .withArgs(rToken.address, rsr.address, issueAmt.div(2), issueAmt.div(2).mul(99).div(100))
    })
  })
})<|MERGE_RESOLUTION|>--- conflicted
+++ resolved
@@ -11,11 +11,8 @@
   IAssetRegistry,
   IBasketHandler,
   MockV3Aggregator,
-<<<<<<< HEAD
-=======
   RTokenAsset,
   OracleLib,
->>>>>>> 368bcd19
   TestIBackingManager,
   TestIFurnace,
   TestIStRSR,
