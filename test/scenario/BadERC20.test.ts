import { anyValue } from '@nomicfoundation/hardhat-chai-matchers/withArgs'
import { SignerWithAddress } from '@nomiclabs/hardhat-ethers/signers'
import { expect } from 'chai'
import { BigNumber, Wallet } from 'ethers'
import { ethers, waffle } from 'hardhat'
import { IConfig } from '../../common/configuration'
import { bn, divCeil, fp } from '../../common/numbers'
import {
  BadERC20,
  ERC20Mock,
  IAssetRegistry,
  IBasketHandler,
  MockV3Aggregator,
  RTokenAsset,
  TestIBackingManager,
  TestIFurnace,
  TestIStRSR,
  TestIRevenueTrader,
  TestIRToken,
} from '../../typechain'
import { setOraclePrice } from '../utils/oracles'
import { getTrade } from '../utils/trades'
import { advanceTime } from '../utils/time'
import {
  Collateral,
  defaultFixture,
  IMPLEMENTATION,
  ORACLE_ERROR,
  ORACLE_TIMEOUT,
  PRICE_TIMEOUT,
} from '../fixtures'

const DEFAULT_THRESHOLD = fp('0.05') // 5%
const DELAY_UNTIL_DEFAULT = bn('86400') // 24h

const createFixtureLoader = waffle.createFixtureLoader

describe(`Bad ERC20 - P${IMPLEMENTATION}`, () => {
  let owner: SignerWithAddress
  let addr1: SignerWithAddress
  let addr2: SignerWithAddress

  // Assets
  let collateral: Collateral[]

  // Tokens and Assets
  let initialBal: BigNumber
  let token0: BadERC20
  let backupToken: ERC20Mock
  let collateral0: Collateral
  let backupCollateral: Collateral
  let rTokenAsset: RTokenAsset

  // Config values
  let config: IConfig

  // Contracts to retrieve after deploy
  let stRSR: TestIStRSR
  let rsr: ERC20Mock
  let furnace: TestIFurnace
  let rToken: TestIRToken
  let assetRegistry: IAssetRegistry
  let backingManager: TestIBackingManager
  let rTokenTrader: TestIRevenueTrader
  let rsrTrader: TestIRevenueTrader
  let basketHandler: IBasketHandler

  let loadFixture: ReturnType<typeof createFixtureLoader>
  let wallet: Wallet

  // Computes the minBuyAmt for a sellAmt at two prices
  // sellPrice + buyPrice should not be the low and high estimates, but rather the oracle prices
  const toMinBuyAmt = (
    sellAmt: BigNumber,
    sellPrice: BigNumber,
    buyPrice: BigNumber,
    oracleError: BigNumber,
    maxTradeSlippage: BigNumber
  ): BigNumber => {
    // do all muls first so we don't round unnecessarily
    // a = loss due to max trade slippage
    // b = loss due to selling token at the low price
    // c = loss due to buying token at the high price
    // mirrors the math from TradeLib ~L:57

    const lowSellPrice = sellPrice.mul(fp('1')).div(fp('1').add(oracleError))
    const highBuyPrice = divCeil(buyPrice.mul(fp('1')), fp('1').sub(oracleError))
    const product = sellAmt
      .mul(fp('1').sub(maxTradeSlippage)) // (a)
      .mul(lowSellPrice) // (b)

    return divCeil(divCeil(product, highBuyPrice), fp('1')) // (c)
  }

  before('create fixture loader', async () => {
    ;[wallet] = (await ethers.getSigners()) as unknown as Wallet[]
    loadFixture = createFixtureLoader([wallet])
  })

  beforeEach(async () => {
    ;[owner, addr1, addr2] = await ethers.getSigners()
    let erc20s: ERC20Mock[]

      // Deploy fixture
    ;({
      rsr,
      stRSR,
      erc20s,
      collateral,
      config,
      rToken,
      furnace,
      assetRegistry,
      backingManager,
      basketHandler,
      rTokenTrader,
      rsrTrader,
      rTokenAsset,
    } = await loadFixture(defaultFixture))

    // Main ERC20
    token0 = await (await ethers.getContractFactory('BadERC20')).deploy('Bad ERC20', 'BERC20')
    const chainlinkFeed = <MockV3Aggregator>(
      await (await ethers.getContractFactory('MockV3Aggregator')).deploy(8, bn('1e8'))
    )
    collateral0 = await (
      await ethers.getContractFactory('FiatCollateral')
<<<<<<< HEAD
    ).deploy(
      fp('1'),
      chainlinkFeed.address,
      token0.address,
      config.rTokenMaxTradeVolume,
      ORACLE_TIMEOUT,
      ethers.utils.formatBytes32String('USD'),
      DEFAULT_THRESHOLD,
      DELAY_UNTIL_DEFAULT
    )
=======
    ).deploy({
      priceTimeout: PRICE_TIMEOUT,
      chainlinkFeed: chainlinkFeed.address,
      oracleError: ORACLE_ERROR,
      erc20: token0.address,
      maxTradeVolume: config.rTokenMaxTradeVolume,
      oracleTimeout: ORACLE_TIMEOUT,
      targetName: ethers.utils.formatBytes32String('USD'),
      defaultThreshold: DEFAULT_THRESHOLD,
      delayUntilDefault: DELAY_UNTIL_DEFAULT,
    })
>>>>>>> fa6d8fe7

    // Backup
    backupToken = erc20s[2] // USDT
    backupCollateral = <Collateral>collateral[2]

    // Basket configuration
    await assetRegistry.connect(owner).register(collateral0.address)
    await assetRegistry.connect(owner).register(backupCollateral.address)
    await basketHandler.setPrimeBasket([token0.address], [fp('1')])
    await basketHandler.setBackupConfig(ethers.utils.formatBytes32String('USD'), 1, [
      token0.address,
      backupToken.address,
    ])
    await basketHandler.refreshBasket()
    await backingManager.grantRTokenAllowance(token0.address)
    await backingManager.grantRTokenAllowance(backupToken.address)

    // Mint initial balances
    initialBal = bn('1000000e18')
    await token0.connect(owner).mint(addr1.address, initialBal)
    await backupToken.connect(owner).mint(addr1.address, initialBal)
    await token0.connect(owner).mint(addr2.address, initialBal)
    await backupToken.connect(owner).mint(addr2.address, initialBal)

    // Stake RSR
    await rsr.connect(owner).mint(addr1.address, initialBal)
    await rsr.connect(addr1).approve(stRSR.address, initialBal)
    await stRSR.connect(addr1).stake(initialBal)
  })

  // This test is mostly to check that our BadERC20 implementation works like a regular ERC20
  it('should act honestly without modification', async () => {
    const issueAmt = initialBal.div(100)
    await token0.connect(addr1).approve(rToken.address, issueAmt)
    await rToken.connect(addr1).issue(issueAmt)
    await rToken.connect(addr1).transfer(addr2.address, issueAmt)
    expect(await rToken.balanceOf(addr2.address)).to.equal(issueAmt)
    await token0.connect(addr2).approve(rToken.address, issueAmt)
    await rToken.connect(addr2).issue(issueAmt)
    expect(await rToken.balanceOf(addr2.address)).to.equal(issueAmt.mul(2))
    expect(await rToken.decimals()).to.equal(18)
  })

  describe('with reverting decimals', function () {
    let issueAmt: BigNumber

    beforeEach(async () => {
      issueAmt = initialBal.div(100)
      await token0.connect(addr1).approve(rToken.address, issueAmt)
      await rToken.connect(addr1).issue(issueAmt)
      await token0.setRevertDecimals(true)
    })

    it('should revert during atomic issuance', async () => {
      await token0.connect(addr2).approve(rToken.address, issueAmt)
      await expect(rToken.connect(addr2).issue(issueAmt)).to.be.revertedWith('No Decimals')

      // Should work now
      await token0.setRevertDecimals(false)
      await rToken.connect(addr2).issue(issueAmt)
    })

    it('should revert during slow issuance', async () => {
      issueAmt = initialBal.div(10)
      await token0.connect(addr2).approve(rToken.address, issueAmt)
      await expect(rToken.connect(addr2).issue(issueAmt)).to.be.revertedWith('No Decimals')

      // Should work now
      await token0.setRevertDecimals(false)
      await rToken.connect(addr2).issue(issueAmt)
    })

    it('should revert during redemption', async () => {
      await expect(rToken.connect(addr1).redeem(issueAmt)).to.be.revertedWith('No Decimals')

      // Should work now
      await token0.setRevertDecimals(false)
      await rToken.connect(addr1).redeem(issueAmt)
    })

    it('should revert during trading', async () => {
      await setOraclePrice(collateral0.address, bn('1e7')) // default
      await assetRegistry.refresh()
      await advanceTime(DELAY_UNTIL_DEFAULT.toString())
      await expect(basketHandler.refreshBasket())
        .to.emit(basketHandler, 'BasketSet')
        .withArgs(3, [backupToken.address], [fp('1')], false)
      await expect(backingManager.manageTokens([])).to.be.reverted // can't catch No Decimals
    })

    it('should keep collateral working', async () => {
      await collateral0.refresh()
      await collateral0.price()
      await collateral0.targetPerRef()
      expect(await collateral0.status()).to.equal(0)
    })

    it('should still transfer', async () => {
      await rToken.connect(addr1).transfer(addr2.address, issueAmt)
    })

    it('should still approve / transferFrom', async () => {
      await rToken.connect(addr1).approve(addr2.address, issueAmt)
      await rToken.connect(addr2).transferFrom(addr1.address, addr2.address, issueAmt)
    })

    it('should still be able to claim rewards', async () => {
      await rToken.connect(addr1).claimRewards()
    })

    it('should still be able to sweep rewards', async () => {
      await rToken.connect(addr1).sweepRewards()
    })

    it('should still melt', async () => {
      await rToken.connect(addr1).transfer(furnace.address, issueAmt)
      await furnace.melt()
    })

    it('should be able to unregister and use RSR to recollateralize', async () => {
      await assetRegistry.connect(owner).unregister(collateral0.address)
      expect(await assetRegistry.isRegistered(collateral0.address)).to.equal(false)
      await expect(basketHandler.refreshBasket())
        .to.emit(basketHandler, 'BasketSet')
        .withArgs(3, [backupToken.address], [fp('1')], false)
      await expect(backingManager.manageTokens([])).to.emit(backingManager, 'TradeStarted')

      // Should be trading RSR for backup token
      const trade = await getTrade(backingManager, rsr.address)
      expect(await trade.status()).to.equal(1) // OPEN state
      expect(await trade.sell()).to.equal(rsr.address)
      expect(await trade.buy()).to.equal(backupToken.address)
    })
  })

  describe('with censorship', function () {
    let issueAmt: BigNumber

    beforeEach(async () => {
      issueAmt = initialBal.div(100)
      await token0.connect(addr1).approve(rToken.address, issueAmt)
      await rToken.connect(addr1).issue(issueAmt)
      await token0.setCensored(backingManager.address, true)
      await token0.setCensored(rToken.address, true)
    })

    it('should revert during atomic issuance', async () => {
      await token0.connect(addr2).approve(rToken.address, issueAmt)
      await expect(rToken.connect(addr2).issue(issueAmt)).to.be.revertedWith('censored')

      // Should work now
      await token0.setCensored(backingManager.address, false)
      await token0.setCensored(rToken.address, false)
      await rToken.connect(addr2).issue(issueAmt)
    })

    it('should revert during slow issuance', async () => {
      issueAmt = initialBal.div(10) // over 1 block
      await token0.connect(addr2).approve(rToken.address, issueAmt)
      await expect(rToken.connect(addr2).issue(issueAmt)).to.be.revertedWith('censored')

      // Should work now
      await token0.setCensored(backingManager.address, false)
      await token0.setCensored(rToken.address, false)
      await rToken.connect(addr2).issue(issueAmt)
    })

    it('should revert during redemption', async () => {
      await expect(rToken.connect(addr1).redeem(issueAmt)).to.be.revertedWith('censored')

      // Should work now
      await token0.setCensored(backingManager.address, false)
      await token0.setCensored(rToken.address, false)
      await rToken.connect(addr1).redeem(issueAmt)
    })

    it('should revert during trading', async () => {
      await setOraclePrice(collateral0.address, bn('1e7')) // default
      await collateral0.refresh()
      await advanceTime(DELAY_UNTIL_DEFAULT.toString())
      await expect(basketHandler.refreshBasket())
        .to.emit(basketHandler, 'BasketSet')
        .withArgs(3, [backupToken.address], [fp('1')], false)
      await expect(backingManager.manageTokens([])).to.be.revertedWith('censored')

      // Should work now
      await token0.setCensored(backingManager.address, false)
      await backingManager.manageTokens([])
    })

    it('should keep collateral working', async () => {
      await collateral0.refresh()
      await collateral0.price()
      await collateral0.targetPerRef()
      expect(await collateral0.status()).to.equal(0)
    })

    it('should still transfer', async () => {
      await rToken.connect(addr1).transfer(addr2.address, issueAmt)
    })

    it('should still approve / transferFrom', async () => {
      await rToken.connect(addr1).approve(addr2.address, issueAmt)
      await rToken.connect(addr2).transferFrom(addr1.address, addr2.address, issueAmt)
    })

    it('should still be able to claim rewards', async () => {
      await rToken.connect(addr1).claimRewards()
    })

    it('should still be able to sweep rewards', async () => {
      await rToken.connect(addr1).sweepRewards()
    })

    it('should still have price', async () => {
      await rTokenAsset.price()
    })

    it('should still melt', async () => {
      await rToken.connect(addr1).transfer(furnace.address, issueAmt)
      await furnace.melt()
    })

    it('should be able to unregister and use RSR to recollateralize', async () => {
      await assetRegistry.connect(owner).unregister(collateral0.address)
      expect(await assetRegistry.isRegistered(collateral0.address)).to.equal(false)
      await expect(basketHandler.refreshBasket())
        .to.emit(basketHandler, 'BasketSet')
        .withArgs(3, [backupToken.address], [fp('1')], false)
      await expect(backingManager.manageTokens([])).to.emit(backingManager, 'TradeStarted')

      // Should be trading RSR for backup token
      const trade = await getTrade(backingManager, rsr.address)
      expect(await trade.status()).to.equal(1) // OPEN state
      expect(await trade.sell()).to.equal(rsr.address)
      expect(await trade.buy()).to.equal(backupToken.address)
    })

    it('should be able to process any uncensored assets already accumulated at RevenueTraders', async () => {
      await rToken.connect(addr1).transfer(rTokenTrader.address, issueAmt.div(2))
      await rToken.connect(addr1).transfer(rsrTrader.address, issueAmt.div(2))
      await expect(rTokenTrader.manageToken(rToken.address))
        .to.emit(rToken, 'Transfer')
        .withArgs(rTokenTrader.address, furnace.address, issueAmt.div(2))
      await expect(rsrTrader.manageToken(rToken.address))
        .to.emit(rsrTrader, 'TradeStarted')
        .withArgs(
          anyValue,
          rToken.address,
          rsr.address,
          issueAmt.div(2),
          toMinBuyAmt(issueAmt.div(2), fp('1'), fp('1'), ORACLE_ERROR, config.maxTradeSlippage)
        )
    })
  })
})<|MERGE_RESOLUTION|>--- conflicted
+++ resolved
@@ -125,18 +125,6 @@
     )
     collateral0 = await (
       await ethers.getContractFactory('FiatCollateral')
-<<<<<<< HEAD
-    ).deploy(
-      fp('1'),
-      chainlinkFeed.address,
-      token0.address,
-      config.rTokenMaxTradeVolume,
-      ORACLE_TIMEOUT,
-      ethers.utils.formatBytes32String('USD'),
-      DEFAULT_THRESHOLD,
-      DELAY_UNTIL_DEFAULT
-    )
-=======
     ).deploy({
       priceTimeout: PRICE_TIMEOUT,
       chainlinkFeed: chainlinkFeed.address,
@@ -148,7 +136,6 @@
       defaultThreshold: DEFAULT_THRESHOLD,
       delayUntilDefault: DELAY_UNTIL_DEFAULT,
     })
->>>>>>> fa6d8fe7
 
     // Backup
     backupToken = erc20s[2] // USDT
