import {
  CurveCollateralFixtureContext,
  CurveCollateralOpts,
  CurveCollateralTestSuiteFixtures,
} from './pluginTestTypes'
import { CollateralStatus } from '../pluginTestTypes'
import hre, { ethers } from 'hardhat'
import { anyValue } from '@nomicfoundation/hardhat-chai-matchers/withArgs'
import { SignerWithAddress } from '@nomiclabs/hardhat-ethers/signers'
import { BigNumber, ContractFactory } from 'ethers'
import { getChainId } from '../../../../common/blockchain-utils'
import { bn, fp, toBNDecimals } from '../../../../common/numbers'
import { DefaultFixture, Fixture, getDefaultFixture, ORACLE_TIMEOUT } from '../fixtures'
import { expectInIndirectReceipt } from '../../../../common/events'
import { whileImpersonating } from '../../../utils/impersonation'
import {
  MAX_UINT48,
  MAX_UINT192,
  MAX_UINT256,
  TradeKind,
  ZERO_ADDRESS,
  ONE_ADDRESS,
} from '../../../../common/constants'
import { expect } from 'chai'
import { loadFixture } from '@nomicfoundation/hardhat-network-helpers'
import { useEnv } from '#/utils/env'
import { expectDecayedPrice, expectExactPrice, expectUnpriced } from '../../../utils/oracles'
import {
  IGovParams,
  IGovRoles,
  IRTokenSetup,
  networkConfig,
} from '../../../../common/configuration'
import {
  advanceBlocks,
  advanceTime,
  getLatestBlockNumber,
  getLatestBlockTimestamp,
  setNextBlockTimestamp,
} from '#/test/utils/time'
import {
  ERC20Mock,
  FacadeWrite,
  IAssetRegistry,
  IERC20Metadata,
  InvalidMockV3Aggregator,
  MockV3Aggregator,
  TestIBackingManager,
  TestIBasketHandler,
  TestICollateral,
  TestIDeployer,
  TestIMain,
  TestIRevenueTrader,
  TestIRToken,
} from '../../../../typechain'
import snapshotGasCost from '../../../utils/snapshotGasCost'
import { IMPLEMENTATION, Implementation, ORACLE_ERROR, PRICE_TIMEOUT } from '../../../fixtures'

const describeGas =
  IMPLEMENTATION == Implementation.P1 && useEnv('REPORT_GAS') ? describe.only : describe.skip

const describeFork = useEnv('FORK') ? describe : describe.skip

const getDescribeFork = (targetNetwork = 'mainnet') => {
  return useEnv('FORK') && useEnv('FORK_NETWORK') === targetNetwork ? describe : describe.skip
}

export default function fn<X extends CurveCollateralFixtureContext>(
  fixtures: CurveCollateralTestSuiteFixtures<X>
) {
  const {
    deployCollateral,
    collateralSpecificConstructorTests,
    collateralSpecificStatusTests,
    makeCollateralFixtureContext,
    mintCollateralTo,
    isMetapool,
    resetFork,
    collateralName,
    itClaimsRewards,
  } = fixtures

  describeFork(`Collateral: ${collateralName}`, () => {
    let defaultOpts: CurveCollateralOpts
    let mockERC20: ERC20Mock

    before(async () => {
      await resetFork()
      ;[, defaultOpts] = await deployCollateral({})
      const ERC20Factory = await ethers.getContractFactory('ERC20Mock')
      mockERC20 = await ERC20Factory.deploy('Mock ERC20', 'ERC20')
    })

    describe('constructor validation', () => {
      it('does not allow 0 defaultThreshold', async () => {
        await expect(deployCollateral({ defaultThreshold: bn('0') })).to.be.revertedWith(
          'defaultThreshold zero'
        )
      })

      it('does not allow more than 4 tokens', async () => {
        await expect(deployCollateral({ nTokens: 5 })).to.be.revertedWith('up to 4 tokens max')
      })

      it('does not allow empty curvePool', async () => {
        await expect(deployCollateral({ curvePool: ZERO_ADDRESS })).to.be.revertedWith(
          'curvePool address is zero'
        )
      })

      it('does not allow invalid Pool Type', async () => {
        await expect(deployCollateral({ poolType: 1 })).to.be.revertedWith('invalid poolType')
      })

      it('does not allow more than 2 price feeds', async () => {
        await expect(
          deployCollateral({
            erc20: mockERC20.address, // can be anything.
            feeds: [[ONE_ADDRESS, ONE_ADDRESS, ONE_ADDRESS], [], []],
          })
        ).to.be.revertedWith('price feeds limited to 2')
      })

      it('supports up to 2 price feeds per token', async () => {
        const nonzeroError = fp('0.01') // 1%
        const nTokens = Number(defaultOpts.nTokens) || 0

        const feeds: string[][] = []
        for (let i = 0; i < nTokens; i++) {
          feeds.push([ONE_ADDRESS, ONE_ADDRESS])
        }

        const oracleTimeouts: BigNumber[][] = []
        for (let i = 0; i < nTokens; i++) {
          oracleTimeouts.push([bn('1'), bn('1')])
        }

        const oracleErrors: BigNumber[][] = []
        for (let i = 0; i < nTokens; i++) {
          oracleErrors.push([nonzeroError, bn(0)])
        }

        await expect(
          deployCollateral({
            erc20: mockERC20.address, // can be anything.
            feeds,
            oracleTimeouts,
            oracleErrors,
          })
        ).to.not.be.reverted
      })

      it('requires at least 1 price feed per token', async () => {
        await expect(
          deployCollateral({
            erc20: mockERC20.address, // can be anything.
            feeds: [[ONE_ADDRESS, ONE_ADDRESS], [ONE_ADDRESS], []],
          })
        ).to.be.revertedWith('each token needs at least 1 price feed')

        await expect(
          deployCollateral({
            erc20: mockERC20.address, // can be anything.
            feeds: [[], [ONE_ADDRESS, ONE_ADDRESS], [ONE_ADDRESS]],
          })
        ).to.be.revertedWith('each token needs at least 1 price feed')

        await expect(
          deployCollateral({
            erc20: mockERC20.address, // can be anything.
            feeds: [[ONE_ADDRESS], [], [ONE_ADDRESS, ONE_ADDRESS]],
          })
        ).to.be.revertedWith('each token needs at least 1 price feed')
      })

      it('requires non-zero-address feeds', async () => {
        const nonzeroTimeout = bn(defaultOpts.oracleTimeouts![0][0])
        const nonzeroError = bn(defaultOpts.oracleErrors![0][0])

        // Complete all possible feeds
        const allFeeds: string[][] = []
        const allOracleTimeouts: BigNumber[][] = []
        const allOracleErrors: BigNumber[][] = []

        for (let i = 0; i < defaultOpts.nTokens!; i++) {
          allFeeds[i] = [ONE_ADDRESS, ONE_ADDRESS]
          allOracleTimeouts[i] = [nonzeroTimeout, nonzeroTimeout]
          allOracleErrors[i] = [nonzeroError, nonzeroError]
        }

        for (let i = 0; i < allFeeds.length; i++) {
          for (let j = 0; j < allFeeds[i].length; j++) {
            const feeds = allFeeds.map((f) => f.map(() => ONE_ADDRESS))
            feeds[i][j] = ZERO_ADDRESS

            await expect(
              deployCollateral({
                erc20: mockERC20.address, // can be anything.
                feeds,
                oracleTimeouts: allOracleTimeouts,
                oracleErrors: allOracleErrors,
              })
            ).to.be.revertedWith(`t${i}feed${j} empty`)
          }
        }
      })

      it('requires non-zero oracleTimeouts', async () => {
        const nonzeroError = bn(defaultOpts.oracleErrors![0][0])

        // Complete all possible feeds
        const allFeeds: string[][] = []
        const allOracleTimeouts: BigNumber[][] = []
        const allOracleErrors: BigNumber[][] = []

        for (let i = 0; i < defaultOpts.nTokens!; i++) {
          allFeeds[i] = [ONE_ADDRESS, ONE_ADDRESS]
          allOracleTimeouts[i] = [bn('1'), bn('1')]
          allOracleErrors[i] = [nonzeroError, nonzeroError]
        }

        for (let i = 0; i < allFeeds.length; i++) {
          for (let j = 0; j < allFeeds[i].length; j++) {
            const oracleTimeouts = allOracleTimeouts.map((f) => f.map(() => bn('1')))
            oracleTimeouts[i][j] = bn('0')

            await expect(
              deployCollateral({
                erc20: mockERC20.address, // can be anything.
                feeds: allFeeds,
                oracleTimeouts,
                oracleErrors: allOracleErrors,
              })
            ).to.be.revertedWith(`t${i}timeout${j} zero`)
          }
        }
      })

      it('requires non-large oracleErrors', async () => {
        const nonlargeError = fp('0.01') // 1%

        // Complete all possible feeds
        const allFeeds: string[][] = []
        const allOracleTimeouts: BigNumber[][] = []
        const allOracleErrors: BigNumber[][] = []

        for (let i = 0; i < defaultOpts.nTokens!; i++) {
          allFeeds[i] = [ONE_ADDRESS, ONE_ADDRESS]
          allOracleTimeouts[i] = [bn('1'), bn('1')]
          allOracleErrors[i] = [nonlargeError, nonlargeError]
        }

        for (let i = 0; i < allFeeds.length; i++) {
          for (let j = 0; j < allFeeds[i].length; j++) {
            const oracleErrors = allOracleErrors.map((f) => f.map(() => nonlargeError))
            oracleErrors[i][j] = fp('1')

            await expect(
              deployCollateral({
                erc20: mockERC20.address, // can be anything.
                feeds: allFeeds,
                oracleTimeouts: allOracleTimeouts,
                oracleErrors,
              })
            ).to.be.revertedWith(`t${i}error${j} too large`)
          }
        }
      })

      it('validates targetName', async () => {
        await expect(
          deployCollateral({ targetName: ethers.constants.HashZero })
        ).to.be.revertedWith('targetName missing')
      })

      it('does not allow missing ERC20', async () => {
        await expect(deployCollateral({ erc20: ethers.constants.AddressZero })).to.be.revertedWith(
          'missing erc20'
        )
      })

      it('does not allow missing chainlink feed', async () => {
        await expect(
          deployCollateral({ chainlinkFeed: ethers.constants.AddressZero })
        ).to.be.revertedWith('missing chainlink feed')
      })

      it('max trade volume must be greater than zero', async () => {
        await expect(deployCollateral({ maxTradeVolume: 0 })).to.be.revertedWith(
          'invalid max trade volume'
        )
      })

      it('does not allow oracle timeout at 0', async () => {
        await expect(deployCollateral({ oracleTimeout: 0 })).to.be.revertedWith(
          'oracleTimeout zero'
        )
      })

      it('does not allow missing delayUntilDefault if defaultThreshold > 0', async () => {
        await expect(deployCollateral({ delayUntilDefault: 0 })).to.be.revertedWith(
          'delayUntilDefault zero'
        )
      })
      describe('collateral-specific constructor tests', collateralSpecificConstructorTests)
    })

    describe('collateral functionality', () => {
      before(resetFork)

      let ctx: CurveCollateralFixtureContext

      beforeEach(async () => {
        const [alice] = await ethers.getSigners()
        ctx = await loadFixture(makeCollateralFixtureContext(alice, {}))
      })

      describe('functions', () => {
        it('returns the correct bal (18 decimals)', async () => {
          const amount = bn('20000').mul(bn(10).pow(await ctx.wrapper.decimals()))
          await mintCollateralTo(ctx, amount, ctx.alice, ctx.alice.address)

          const aliceBal = await ctx.collateral.bal(ctx.alice.address)
          expect(aliceBal).to.closeTo(
            amount.mul(bn(10).pow(18 - (await ctx.wrapper.decimals()))),
            bn('100').mul(bn(10).pow(18 - (await ctx.wrapper.decimals())))
          )
        })
      })

      describe('rewards', () => {
        it('does not revert', async () => {
          await expect(ctx.collateral.claimRewards()).to.not.be.reverted
        })

        itClaimsRewards('claims rewards (plugin)', async () => {
          const amount = bn('20000').mul(bn(10).pow(await ctx.wrapper.decimals()))
          await mintCollateralTo(ctx, amount, ctx.alice, ctx.collateral.address)

          await advanceBlocks(1000)
          await setNextBlockTimestamp((await getLatestBlockTimestamp()) + 12000)

          const before = await Promise.all(
            ctx.rewardTokens.map((t) => t.balanceOf(ctx.wrapper.address))
          )
          await expect(ctx.wrapper.claimRewards()).to.emit(ctx.wrapper, 'RewardsClaimed')
          const after = await Promise.all(
            ctx.rewardTokens.map((t) => t.balanceOf(ctx.wrapper.address))
          )

          // Each reward token should have grew
          for (let i = 0; i < ctx.rewardTokens.length; i++) {
            expect(after[i]).gt(before[i])
          }
        })

        itClaimsRewards('claims rewards (wrapper)', async () => {
          const amount = bn('20000').mul(bn(10).pow(await ctx.wrapper.decimals()))
          await mintCollateralTo(ctx, amount, ctx.alice, ctx.alice.address)

          await advanceBlocks(1000)
          await setNextBlockTimestamp((await getLatestBlockTimestamp()) + 12000)

          const before = await Promise.all(
            ctx.rewardTokens.map((t) => t.balanceOf(ctx.alice.address))
          )
          await expect(ctx.wrapper.connect(ctx.alice).claimRewards()).to.emit(
            ctx.wrapper,
            'RewardsClaimed'
          )
          const after = await Promise.all(
            ctx.rewardTokens.map((t) => t.balanceOf(ctx.alice.address))
          )

          // Each reward token should have grew
          for (let i = 0; i < ctx.rewardTokens.length; i++) {
            expect(after[i]).gt(before[i])
          }
        })
      })

      describe('prices', () => {
        before(resetFork)
        it('prices change as feed price changes', async () => {
          const initialRefPerTok = await ctx.collateral.refPerTok()
          const [low, high] = await ctx.collateral.price()

          // Update values in Oracles increase by 10%
          const initialPrices = await Promise.all(ctx.feeds.map((f) => f.latestRoundData()))
          for (const [i, feed] of ctx.feeds.entries()) {
            await feed.updateAnswer(initialPrices[i].answer.mul(110).div(100)).then((e) => e.wait())
          }

          const [newLow, newHigh] = await ctx.collateral.price()

          // with 18 decimals of price precision a 1e-9 tolerance seems fine for a 10% change
          // and without this kind of tolerance the Volatile pool tests fail due to small movements
          expect(newLow).to.be.closeTo(low.mul(110).div(100), fp('1e-9'))
          expect(newHigh).to.be.closeTo(high.mul(110).div(100), fp('1e-9'))

          // Check refPerTok remains the same (because we have not refreshed)
          const finalRefPerTok = await ctx.collateral.refPerTok()
          expect(finalRefPerTok).to.equal(initialRefPerTok)
        })

        it('prices change as refPerTok changes', async () => {
          const initRefPerTok = await ctx.collateral.refPerTok()
          const [initLow, initHigh] = await ctx.collateral.price()

          const curveVirtualPrice = await ctx.curvePool.get_virtual_price()
          await ctx.curvePool.setVirtualPrice(curveVirtualPrice.add(1e7))

          const newBalances = [
            await ctx.curvePool.balances(0).then((e) => e.add(1e7)),
            await ctx.curvePool.balances(1).then((e) => e.add(2e7)),
          ]
          if (!isMetapool && ctx.poolTokens.length > 2) {
            newBalances.push(await ctx.curvePool.balances(2).then((e) => e.add(3e7)))
          }
          await ctx.curvePool.setBalances(newBalances)

          await ctx.collateral.refresh()
          expect(await ctx.collateral.refPerTok()).to.be.gt(initRefPerTok)

          // if it's a metapool, then price may not be hooked up to the mock
          if (!isMetapool) {
            const [newLow, newHigh] = await ctx.collateral.price()
            expect(newLow).to.be.gt(initLow)
            expect(newHigh).to.be.gt(initHigh)
          }
        })

        it('decays for 0-valued oracle', async () => {
          const initialPrice = await ctx.collateral.price()

          // Set price of underlyings to 0
          for (const feed of ctx.feeds) {
            await feed.updateAnswer(0).then((e) => e.wait())
          }

          // Price remains same at first, though IFFY
          await ctx.collateral.refresh()
          await expectExactPrice(ctx.collateral.address, initialPrice)
          expect(await ctx.collateral.status()).to.equal(CollateralStatus.IFFY)

          // After oracle timeout decay begins
          const oracleTimeout = await ctx.collateral.oracleTimeout()
          await setNextBlockTimestamp((await getLatestBlockTimestamp()) + oracleTimeout)
          await advanceBlocks(1 + oracleTimeout / 12)
          await ctx.collateral.refresh()
          await expectDecayedPrice(ctx.collateral.address)

          // After price timeout it becomes unpriced
          const priceTimeout = await ctx.collateral.priceTimeout()
          await setNextBlockTimestamp((await getLatestBlockTimestamp()) + priceTimeout)
          await advanceBlocks(1 + priceTimeout / 12)
          await expectUnpriced(ctx.collateral.address)

          // When refreshed, sets status to DISABLED
          await ctx.collateral.refresh()
          expect(await ctx.collateral.status()).to.equal(CollateralStatus.DISABLED)
        })

        it('does not revert in case of invalid timestamp', async () => {
          await ctx.feeds[0].setInvalidTimestamp()

          // When refreshed, sets status to IFFY
          await ctx.collateral.refresh()
          expect(await ctx.collateral.status()).to.equal(CollateralStatus.IFFY)
        })

        it('handles stale price', async () => {
          await advanceTime(
            (await ctx.collateral.oracleTimeout()) + (await ctx.collateral.priceTimeout())
          )

          // (0, FIX_MAX) is returned
          await expectUnpriced(ctx.collateral.address)

          // Refresh should mark status IFFY
          await ctx.collateral.refresh()
          expect(await ctx.collateral.status()).to.equal(CollateralStatus.IFFY)
        })

        it('decays price over priceTimeout period', async () => {
          const savedLow = await ctx.collateral.savedLowPrice()
          const savedHigh = await ctx.collateral.savedHighPrice()
          // Price should start out at saved prices
          await ctx.collateral.refresh()
          let p = await ctx.collateral.price()
          expect(p[0]).to.equal(savedLow)
          expect(p[1]).to.equal(savedHigh)

          await advanceTime(await ctx.collateral.oracleTimeout())

          // Should be roughly half, after half of priceTimeout
          const priceTimeout = await ctx.collateral.priceTimeout()
          await advanceTime(priceTimeout / 2)
          p = await ctx.collateral.price()
          expect(p[0]).to.be.closeTo(savedLow.div(2), p[0].div(2).div(10000)) // 1 part in 10 thousand
          expect(p[1]).to.be.closeTo(savedHigh.mul(2), p[1].mul(2).div(10000)) // 1 part in 10 thousand

          // Should be 0 after full priceTimeout
          await advanceTime(priceTimeout / 2)
          await expectUnpriced(ctx.collateral.address)
        })

        it('lotPrice (deprecated) is equal to price()', async () => {
          const lotPrice = await ctx.collateral.lotPrice()
          const price = await ctx.collateral.price()
          expect(price.length).to.equal(2)
          expect(lotPrice.length).to.equal(price.length)
          expect(lotPrice[0]).to.equal(price[0])
          expect(lotPrice[1]).to.equal(price[1])
        })
      })

      describe('status', () => {
        before(resetFork)

        it('reverts if Chainlink feed reverts or runs out of gas, maintains status', async () => {
          const InvalidMockV3AggregatorFactory = await ethers.getContractFactory(
            'InvalidMockV3Aggregator'
          )
          const invalidChainlinkFeed = <InvalidMockV3Aggregator>(
            await InvalidMockV3AggregatorFactory.deploy(6, bn('1e6'))
          )

          const [invalidCollateral] = await deployCollateral({
            erc20: ctx.wrapper.address,
            feeds: defaultOpts.feeds!.map((f) => f.map(() => invalidChainlinkFeed.address)),
          })

          // Reverting with no reason
          await invalidChainlinkFeed.setSimplyRevert(true)
          await expect(invalidCollateral.refresh()).to.be.revertedWithoutReason()
          expect(await invalidCollateral.status()).to.equal(CollateralStatus.SOUND)

          // Runnning out of gas (same error)
          await invalidChainlinkFeed.setSimplyRevert(false)
          await expect(invalidCollateral.refresh()).to.be.revertedWithoutReason()
          expect(await invalidCollateral.status()).to.equal(CollateralStatus.SOUND)
        })

        it('maintains status in normal situations', async () => {
          // Check initial state
          expect(await ctx.collateral.status()).to.equal(CollateralStatus.SOUND)
          expect(await ctx.collateral.whenDefault()).to.equal(MAX_UINT48)

          // Force updates (with no changes)
          await expect(ctx.collateral.refresh()).to.not.emit(
            ctx.collateral,
            'CollateralStatusChanged'
          )
          // State remains the same
          expect(await ctx.collateral.status()).to.equal(CollateralStatus.SOUND)
          expect(await ctx.collateral.whenDefault()).to.equal(MAX_UINT48)
        })

        it('enters IFFY state when reference unit depegs below low threshold', async () => {
          const delayUntilDefault = await ctx.collateral.delayUntilDefault()

          // Check initial state
          expect(await ctx.collateral.status()).to.equal(CollateralStatus.SOUND)
          expect(await ctx.collateral.whenDefault()).to.equal(MAX_UINT48)

          // Depeg first feed - Reducing price by 20% from 1 to 0.8
          const updateAnswerTx = await ctx.feeds[0].updateAnswer(bn('8e7'))
          await updateAnswerTx.wait()

          // Set next block timestamp - for deterministic result
          const nextBlockTimestamp = (await getLatestBlockTimestamp()) + 1
          await setNextBlockTimestamp(nextBlockTimestamp)
          const expectedDefaultTimestamp = nextBlockTimestamp + delayUntilDefault

          await expect(ctx.collateral.refresh())
            .to.emit(ctx.collateral, 'CollateralStatusChanged')
            .withArgs(CollateralStatus.SOUND, CollateralStatus.IFFY)
          expect(await ctx.collateral.status()).to.equal(CollateralStatus.IFFY)
          expect(await ctx.collateral.whenDefault()).to.equal(expectedDefaultTimestamp)
        })

        it('enters IFFY state when reference unit depegs above high threshold', async () => {
          const delayUntilDefault = await ctx.collateral.delayUntilDefault()

          // Check initial state
          expect(await ctx.collateral.status()).to.equal(CollateralStatus.SOUND)
          expect(await ctx.collateral.whenDefault()).to.equal(MAX_UINT48)

          // Depeg first feed - Raising price by 20% from 1 to 1.2
          const updateAnswerTx = await ctx.feeds[0].updateAnswer(bn('1.2e8'))
          await updateAnswerTx.wait()

          // Set next block timestamp - for deterministic result
          const nextBlockTimestamp = (await getLatestBlockTimestamp()) + 1
          await setNextBlockTimestamp(nextBlockTimestamp)
          const expectedDefaultTimestamp = nextBlockTimestamp + delayUntilDefault

          await expect(ctx.collateral.refresh())
            .to.emit(ctx.collateral, 'CollateralStatusChanged')
            .withArgs(CollateralStatus.SOUND, CollateralStatus.IFFY)
          expect(await ctx.collateral.status()).to.equal(CollateralStatus.IFFY)
          expect(await ctx.collateral.whenDefault()).to.equal(expectedDefaultTimestamp)
        })

        it('enters DISABLED state when reference unit depegs for too long', async () => {
          const delayUntilDefault = await ctx.collateral.delayUntilDefault()

          // Check initial state
          expect(await ctx.collateral.status()).to.equal(CollateralStatus.SOUND)
          expect(await ctx.collateral.whenDefault()).to.equal(MAX_UINT48)

          // Depeg first feed - Reducing price by 20% from 1 to 0.8
          const updateAnswerTx = await ctx.feeds[0].updateAnswer(bn('8e7'))
          await updateAnswerTx.wait()

          // Set next block timestamp - for deterministic result
          const nextBlockTimestamp = (await getLatestBlockTimestamp()) + 1
          await setNextBlockTimestamp(nextBlockTimestamp)
          await ctx.collateral.refresh()
          expect(await ctx.collateral.status()).to.equal(CollateralStatus.IFFY)

          // Move time forward past delayUntilDefault
          await advanceTime(delayUntilDefault)
          expect(await ctx.collateral.status()).to.equal(CollateralStatus.DISABLED)

          // Nothing changes if attempt to refresh after default
          const prevWhenDefault: bigint = (await ctx.collateral.whenDefault()).toBigInt()
          await expect(ctx.collateral.refresh()).to.not.emit(
            ctx.collateral,
            'CollateralStatusChanged'
          )
          expect(await ctx.collateral.status()).to.equal(CollateralStatus.DISABLED)
          expect(await ctx.collateral.whenDefault()).to.equal(prevWhenDefault)
        })

        it('enters DISABLED state when refPerTok() decreases', async () => {
          // Check initial state
          expect(await ctx.collateral.status()).to.equal(CollateralStatus.SOUND)
          expect(await ctx.collateral.whenDefault()).to.equal(MAX_UINT48)

          await mintCollateralTo(ctx, bn('20000e6'), ctx.alice, ctx.alice.address)

          await expect(ctx.collateral.refresh()).to.not.emit(
            ctx.collateral,
            'CollateralStatusChanged'
          )
          // State remains the same
          expect(await ctx.collateral.status()).to.equal(CollateralStatus.SOUND)
          expect(await ctx.collateral.whenDefault()).to.equal(MAX_UINT48)

          const currentExchangeRate = await ctx.curvePool.get_virtual_price()
          await ctx.curvePool.setVirtualPrice(currentExchangeRate.sub(1e7)).then((e) => e.wait())

          // Collateral defaults due to refPerTok() going down
          await expect(ctx.collateral.refresh()).to.emit(ctx.collateral, 'CollateralStatusChanged')
          expect(await ctx.collateral.status()).to.equal(CollateralStatus.DISABLED)
          expect(await ctx.collateral.whenDefault()).to.equal(await getLatestBlockTimestamp())
        })

        it('enters IFFY state when price becomes stale', async () => {
          const oracleTimeout = bn(defaultOpts.oracleTimeouts![0][0])
          await setNextBlockTimestamp((await getLatestBlockTimestamp()) + oracleTimeout.toNumber())
          await ctx.collateral.refresh()
          expect(await ctx.collateral.status()).to.equal(CollateralStatus.IFFY)
        })

        it('does revenue hiding correctly', async () => {
          ctx = await loadFixture(
            makeCollateralFixtureContext(ctx.alice, { revenueHiding: fp('1e-6') })
          )

          // Check initial state
          expect(await ctx.collateral.status()).to.equal(CollateralStatus.SOUND)
          expect(await ctx.collateral.whenDefault()).to.equal(MAX_UINT48)
          await mintCollateralTo(ctx, bn('20000e6'), ctx.alice, ctx.alice.address)
          await expect(ctx.collateral.refresh()).to.not.emit(
            ctx.collateral,
            'CollateralStatusChanged'
          )

          // State remains the same
          expect(await ctx.collateral.status()).to.equal(CollateralStatus.SOUND)
          expect(await ctx.collateral.whenDefault()).to.equal(MAX_UINT48)

<<<<<<< HEAD
          // Decrease refPerTok by 1 part in a million
          const refPerTok = await ctx.collateral.refPerTok()
=======
          // Decrease refPerTok by nearly 1 part in a million
>>>>>>> 7ee70864
          const currentExchangeRate = await ctx.curvePool.get_virtual_price()
          const newVirtualPrice = currentExchangeRate.sub(currentExchangeRate.div(bn('1e6'))).add(2)
          await ctx.curvePool.setVirtualPrice(newVirtualPrice)

          // Collateral remains SOUND
          await expect(ctx.collateral.refresh()).to.not.emit(
            ctx.collateral,
            'CollateralStatusChanged'
          )
          expect(await ctx.collateral.status()).to.equal(CollateralStatus.SOUND)
          expect(await ctx.collateral.whenDefault()).to.equal(MAX_UINT48)

<<<<<<< HEAD
          // refPerTok should be unchanged
          expect(await ctx.collateral.refPerTok()).to.equal(refPerTok)

          // One quanta more of decrease results in default
          await ctx.curvePool.setVirtualPrice(newVirtualPrice.sub(2)) // sub 2 to compenstate for rounding
=======
          // Few more quanta of decrease results in default
          await ctx.curvePool.setVirtualPrice(newVirtualPrice.sub(4)) // sub 4 to compenstate for rounding
>>>>>>> 7ee70864
          await expect(ctx.collateral.refresh()).to.emit(ctx.collateral, 'CollateralStatusChanged')
          expect(await ctx.collateral.status()).to.equal(CollateralStatus.DISABLED)
          expect(await ctx.collateral.whenDefault()).to.equal(await getLatestBlockTimestamp())

          // refPerTok should have fallen exactly 2e-18
          expect(await ctx.collateral.refPerTok()).to.equal(refPerTok.sub(2))
        })

        describe('collateral-specific tests', collateralSpecificStatusTests)
      })

      describeGas('Gas Reporting', () => {
        if (IMPLEMENTATION != Implementation.P1 || !useEnv('REPORT_GAS')) return // hide pending

        context('refresh()', () => {
          beforeEach(async () => {
            await ctx.collateral.refresh()
            expect(await ctx.collateral.status()).to.equal(CollateralStatus.SOUND)
          })

          afterEach(async () => {
            await snapshotGasCost(ctx.collateral.refresh())
            await snapshotGasCost(ctx.collateral.refresh()) // 2nd refresh can be different than 1st
          })

          it('during SOUND', async () => {
            // pass
          })

          it('during soft default', async () => {
            // Depeg first feed - Reducing price by 20% from 1 to 0.8
            const updateAnswerTx = await ctx.feeds[0].updateAnswer(bn('8e7'))
            await updateAnswerTx.wait()
          })

          it('after soft default', async () => {
            // Depeg first feed - Reducing price by 20% from 1 to 0.8
            const updateAnswerTx = await ctx.feeds[0].updateAnswer(bn('8e7'))
            await updateAnswerTx.wait()
            await expect(ctx.collateral.refresh())
              .to.emit(ctx.collateral, 'CollateralStatusChanged')
              .withArgs(CollateralStatus.SOUND, CollateralStatus.IFFY)
            await advanceTime(await ctx.collateral.delayUntilDefault())
          })

          it('after oracle timeout', async () => {
            const oracleTimeout = await ctx.collateral.oracleTimeout()
            await setNextBlockTimestamp((await getLatestBlockTimestamp()) + oracleTimeout)
            await advanceBlocks(oracleTimeout / 12)
          })

          it('after full price timeout', async () => {
            await advanceTime(
              (await ctx.collateral.priceTimeout()) + (await ctx.collateral.oracleTimeout())
            )
            const p = await ctx.collateral.price()
            expect(p[0]).to.equal(0)
            expect(p[1]).to.equal(MAX_UINT192)
          })

          it('after hard default', async () => {
            const currentExchangeRate = await ctx.curvePool.get_virtual_price()
            await ctx.curvePool.setVirtualPrice(currentExchangeRate.sub(1e3)).then((e) => e.wait())
          })
        })

        context('ERC20 Wrapper', () => {
          it('transfer', async () => {
            await mintCollateralTo(ctx, bn('2'), ctx.alice, ctx.alice.address)
            await snapshotGasCost(
              ctx.wrapper.connect(ctx.alice).transfer(ctx.collateral.address, bn('1'))
            )
            await snapshotGasCost(
              ctx.wrapper.connect(ctx.alice).transfer(ctx.collateral.address, bn('1'))
            )
          })
        })
      })
    })

    // Only run full protocol integration tests on mainnet
    // Protocol integration fixture not currently set up to deploy onto base
    getDescribeFork('mainnet')('integration tests', () => {
      before(resetFork)

      let ctx: X
      let owner: SignerWithAddress
      let addr1: SignerWithAddress

      let chainId: number

      let defaultFixture: Fixture<DefaultFixture>

      let supply: BigNumber

      // Tokens/Assets
      let pairedColl: TestICollateral
      let pairedERC20: ERC20Mock
      let collateralERC20: IERC20Metadata
      let collateral: TestICollateral

      // Core Contracts
      let main: TestIMain
      let rToken: TestIRToken
      let assetRegistry: IAssetRegistry
      let backingManager: TestIBackingManager
      let basketHandler: TestIBasketHandler
      let rTokenTrader: TestIRevenueTrader

      let deployer: TestIDeployer
      let facadeWrite: FacadeWrite
      let govParams: IGovParams
      let govRoles: IGovRoles

      const config = {
        dist: {
          rTokenDist: bn(100), // 100% RToken
          rsrDist: bn(0), // 0% RSR
        },
        minTradeVolume: bn('0'), // $0
        rTokenMaxTradeVolume: MAX_UINT192, // +inf
        shortFreeze: bn('259200'), // 3 days
        longFreeze: bn('2592000'), // 30 days
        rewardRatio: bn('1069671574938'), // approx. half life of 90 days
        unstakingDelay: bn('1209600'), // 2 weeks
        withdrawalLeak: fp('0'), // 0%; always refresh
        warmupPeriod: bn('60'), // (the delay _after_ SOUND was regained)
        tradingDelay: bn('0'), // (the delay _after_ default has been confirmed)
        batchAuctionLength: bn('900'), // 15 minutes
        dutchAuctionLength: bn('1800'), // 30 minutes
        backingBuffer: fp('0'), // 0%
        maxTradeSlippage: fp('0.01'), // 1%
        issuanceThrottle: {
          amtRate: fp('1e6'), // 1M RToken
          pctRate: fp('0.05'), // 5%
        },
        redemptionThrottle: {
          amtRate: fp('1e6'), // 1M RToken
          pctRate: fp('0.05'), // 5%
        },
      }

      interface IntegrationFixture {
        ctx: X
        protocol: DefaultFixture
      }

      const integrationFixture: Fixture<IntegrationFixture> =
        async function (): Promise<IntegrationFixture> {
          return {
            ctx: await loadFixture(
              makeCollateralFixtureContext(owner, { maxTradeVolume: MAX_UINT192 })
            ),
            protocol: await loadFixture(defaultFixture),
          }
        }

      before(async () => {
        defaultFixture = await getDefaultFixture(collateralName)
        chainId = await getChainId(hre)
        if (!networkConfig[chainId]) {
          throw new Error(`Missing network configuration for ${hre.network.name}`)
        }
        ;[, owner, addr1] = await ethers.getSigners()
      })

      beforeEach(async () => {
        let protocol: DefaultFixture
        ;({ ctx, protocol } = await loadFixture(integrationFixture))
        ;({ collateral } = ctx)
        ;({ deployer, facadeWrite, govParams } = protocol)

        supply = fp('1')

        // Create a paired collateral of the same targetName
        pairedColl = await makePairedCollateral(await collateral.targetName())
        await pairedColl.refresh()
        expect(await pairedColl.status()).to.equal(CollateralStatus.SOUND)
        pairedERC20 = await ethers.getContractAt('ERC20Mock', await pairedColl.erc20())

        // Prep collateral
        collateralERC20 = await ethers.getContractAt('IERC20Metadata', await collateral.erc20())
        await mintCollateralTo(
          ctx,
          toBNDecimals(fp('1'), await collateralERC20.decimals()),
          addr1,
          addr1.address
        )

        // Set primary basket
        const rTokenSetup: IRTokenSetup = {
          assets: [],
          primaryBasket: [collateral.address, pairedColl.address],
          weights: [fp('0.5e-4'), fp('0.5e-4')],
          backups: [],
          beneficiaries: [],
        }

        // Deploy RToken via FacadeWrite
        const receipt = await (
          await facadeWrite.connect(owner).deployRToken(
            {
              name: 'RTKN RToken',
              symbol: 'RTKN',
              mandate: 'mandate',
              params: config,
            },
            rTokenSetup
          )
        ).wait()

        // Get Main
        const mainAddr = expectInIndirectReceipt(receipt, deployer.interface, 'RTokenCreated').args
          .main
        main = <TestIMain>await ethers.getContractAt('TestIMain', mainAddr)

        // Get core contracts
        assetRegistry = <IAssetRegistry>(
          await ethers.getContractAt('IAssetRegistry', await main.assetRegistry())
        )
        backingManager = <TestIBackingManager>(
          await ethers.getContractAt('TestIBackingManager', await main.backingManager())
        )
        basketHandler = <TestIBasketHandler>(
          await ethers.getContractAt('TestIBasketHandler', await main.basketHandler())
        )
        rToken = <TestIRToken>await ethers.getContractAt('TestIRToken', await main.rToken())
        rTokenTrader = <TestIRevenueTrader>(
          await ethers.getContractAt('TestIRevenueTrader', await main.rTokenTrader())
        )

        // Set initial governance roles
        govRoles = {
          owner: owner.address,
          guardian: ZERO_ADDRESS,
          pausers: [],
          shortFreezers: [],
          longFreezers: [],
        }
        // Setup owner and unpause
        await facadeWrite.connect(owner).setupGovernance(
          rToken.address,
          false, // do not deploy governance
          true, // unpaused
          govParams, // mock values, not relevant
          govRoles
        )

        // Advance past warmup period
        await setNextBlockTimestamp(
          (await getLatestBlockTimestamp()) + (await basketHandler.warmupPeriod())
        )

        // Should issue
        await collateralERC20.connect(addr1).approve(rToken.address, MAX_UINT256)
        await pairedERC20.connect(addr1).approve(rToken.address, MAX_UINT256)
        await rToken.connect(addr1).issue(supply)
      })

      it('can be put into an RToken basket', async () => {
        await assetRegistry.refresh()
        expect(await basketHandler.status()).to.equal(CollateralStatus.SOUND)
      })

      it('issues', async () => {
        // Issuance in beforeEach
        expect(await rToken.totalSupply()).to.equal(supply)
      })

      it('redeems', async () => {
        await rToken.connect(addr1).redeem(supply)
        expect(await rToken.totalSupply()).to.equal(0)
        const initialCollBal = toBNDecimals(fp('1'), await collateralERC20.decimals())
        expect(await collateralERC20.balanceOf(addr1.address)).to.be.closeTo(
          initialCollBal,
          initialCollBal.div(bn('1e5')) // 1-part-in-100k
        )
      })

      it('rebalances out of the collateral', async () => {
        // Remove collateral from basket
        await basketHandler.connect(owner).setPrimeBasket([pairedERC20.address], [fp('1e-4')])
        await expect(basketHandler.connect(owner).refreshBasket())
          .to.emit(basketHandler, 'BasketSet')
          .withArgs(anyValue, [pairedERC20.address], [fp('1e-4')], false)
        await setNextBlockTimestamp(
          (await getLatestBlockTimestamp()) + config.warmupPeriod.toNumber()
        )

        // Run rebalancing auction
        await expect(backingManager.rebalance(TradeKind.DUTCH_AUCTION))
          .to.emit(backingManager, 'TradeStarted')
          .withArgs(anyValue, collateralERC20.address, pairedERC20.address, anyValue, anyValue)
        const tradeAddr = await backingManager.trades(collateralERC20.address)
        expect(tradeAddr).to.not.equal(ZERO_ADDRESS)
        const trade = await ethers.getContractAt('DutchTrade', tradeAddr)
        expect(await trade.sell()).to.equal(collateralERC20.address)
        expect(await trade.buy()).to.equal(pairedERC20.address)
        const buyAmt = await trade.bidAmount(await trade.endBlock())
        await pairedERC20.connect(addr1).approve(trade.address, buyAmt)
        await advanceBlocks((await trade.endBlock()).sub(await getLatestBlockNumber()).sub(1))
        const pairedBal = await pairedERC20.balanceOf(backingManager.address)
        await expect(trade.connect(addr1).bid()).to.emit(backingManager, 'TradeSettled')
        expect(await pairedERC20.balanceOf(backingManager.address)).to.be.gt(pairedBal)
        expect(await backingManager.tradesOpen()).to.equal(0)
      })

      it('forwards revenue and sells in a revenue auction', async () => {
        // Send excess collateral to the RToken trader via forwardRevenue()
        const mintAmt = toBNDecimals(fp('1e-6'), await collateralERC20.decimals())
        await mintCollateralTo(
          ctx,
          mintAmt.gt('150') ? mintAmt : bn('150'),
          addr1,
          backingManager.address
        )
        await backingManager.forwardRevenue([collateralERC20.address])
        expect(await collateralERC20.balanceOf(rTokenTrader.address)).to.be.gt(0)

        // Run revenue auction
        await expect(
          rTokenTrader.manageTokens([collateralERC20.address], [TradeKind.DUTCH_AUCTION])
        )
          .to.emit(rTokenTrader, 'TradeStarted')
          .withArgs(anyValue, collateralERC20.address, rToken.address, anyValue, anyValue)
        const tradeAddr = await rTokenTrader.trades(collateralERC20.address)
        expect(tradeAddr).to.not.equal(ZERO_ADDRESS)
        const trade = await ethers.getContractAt('DutchTrade', tradeAddr)
        expect(await trade.sell()).to.equal(collateralERC20.address)
        expect(await trade.buy()).to.equal(rToken.address)
        const buyAmt = await trade.bidAmount(await trade.endBlock())
        await rToken.connect(addr1).approve(trade.address, buyAmt)
        await advanceBlocks((await trade.endBlock()).sub(await getLatestBlockNumber()).sub(1))
        await expect(trade.connect(addr1).bid()).to.emit(rTokenTrader, 'TradeSettled')
        expect(await rTokenTrader.tradesOpen()).to.equal(0)
      })

      // === Integration Test Helpers ===

      const makePairedCollateral = async (target: string): Promise<TestICollateral> => {
        const MockV3AggregatorFactory: ContractFactory = await ethers.getContractFactory(
          'MockV3Aggregator'
        )
        const chainlinkFeed: MockV3Aggregator = <MockV3Aggregator>(
          await MockV3AggregatorFactory.deploy(8, bn('1e8'))
        )

        if (target == ethers.utils.formatBytes32String('USD')) {
          // USD
          const erc20 = await ethers.getContractAt(
            'IERC20Metadata',
            networkConfig[chainId].tokens.USDC!
          )
          await whileImpersonating('0x40ec5b33f54e0e8a33a975908c5ba1c14e5bbbdf', async (signer) => {
            await erc20
              .connect(signer)
              .transfer(addr1.address, await erc20.balanceOf(signer.address))
          })
          const FiatCollateralFactory: ContractFactory = await ethers.getContractFactory(
            'FiatCollateral'
          )
          return <TestICollateral>await FiatCollateralFactory.deploy({
            priceTimeout: PRICE_TIMEOUT,
            chainlinkFeed: chainlinkFeed.address,
            oracleError: ORACLE_ERROR,
            erc20: erc20.address,
            maxTradeVolume: MAX_UINT192,
            oracleTimeout: ORACLE_TIMEOUT,
            targetName: ethers.utils.formatBytes32String('USD'),
            defaultThreshold: fp('0.01'), // 1%
            delayUntilDefault: bn('86400'), // 24h,
          })
        } else if (target == ethers.utils.formatBytes32String('ETH')) {
          // ETH
          const erc20 = await ethers.getContractAt(
            'IERC20Metadata',
            networkConfig[chainId].tokens.WETH!
          )
          await whileImpersonating('0xF04a5cC80B1E94C69B48f5ee68a08CD2F09A7c3E', async (signer) => {
            await erc20
              .connect(signer)
              .transfer(addr1.address, await erc20.balanceOf(signer.address))
          })
          const SelfReferentialFactory: ContractFactory = await ethers.getContractFactory(
            'SelfReferentialCollateral'
          )
          return <TestICollateral>await SelfReferentialFactory.deploy({
            priceTimeout: PRICE_TIMEOUT,
            chainlinkFeed: chainlinkFeed.address,
            oracleError: ORACLE_ERROR,
            erc20: erc20.address,
            maxTradeVolume: MAX_UINT192,
            oracleTimeout: ORACLE_TIMEOUT,
            targetName: ethers.utils.formatBytes32String('ETH'),
            defaultThreshold: fp('0'), // 0%
            delayUntilDefault: bn('0'), // 0,
          })
        } else if (target == ethers.utils.formatBytes32String('BTC')) {
          // BTC
          const targetUnitOracle: MockV3Aggregator = <MockV3Aggregator>(
            await MockV3AggregatorFactory.deploy(8, bn('1e8'))
          )
          const erc20 = await ethers.getContractAt(
            'IERC20Metadata',
            networkConfig[chainId].tokens.WBTC!
          )
          await whileImpersonating('0xccf4429db6322d5c611ee964527d42e5d685dd6a', async (signer) => {
            await erc20
              .connect(signer)
              .transfer(addr1.address, await erc20.balanceOf(signer.address))
          })
          const NonFiatFactory: ContractFactory = await ethers.getContractFactory(
            'NonFiatCollateral'
          )
          return <TestICollateral>await NonFiatFactory.deploy(
            {
              priceTimeout: PRICE_TIMEOUT,
              chainlinkFeed: chainlinkFeed.address,
              oracleError: ORACLE_ERROR,
              erc20: erc20.address,
              maxTradeVolume: MAX_UINT192,
              oracleTimeout: ORACLE_TIMEOUT,
              targetName: ethers.utils.formatBytes32String('BTC'),
              defaultThreshold: fp('0.01'), // 1%
              delayUntilDefault: bn('86400'), // 24h,
            },
            targetUnitOracle.address,
            ORACLE_TIMEOUT
          )
        } else {
          throw new Error(`Unknown target: ${target}`)
        }
      }
    })
  })
}<|MERGE_RESOLUTION|>--- conflicted
+++ resolved
@@ -683,12 +683,8 @@
           expect(await ctx.collateral.status()).to.equal(CollateralStatus.SOUND)
           expect(await ctx.collateral.whenDefault()).to.equal(MAX_UINT48)
 
-<<<<<<< HEAD
           // Decrease refPerTok by 1 part in a million
           const refPerTok = await ctx.collateral.refPerTok()
-=======
-          // Decrease refPerTok by nearly 1 part in a million
->>>>>>> 7ee70864
           const currentExchangeRate = await ctx.curvePool.get_virtual_price()
           const newVirtualPrice = currentExchangeRate.sub(currentExchangeRate.div(bn('1e6'))).add(2)
           await ctx.curvePool.setVirtualPrice(newVirtualPrice)
@@ -701,16 +697,8 @@
           expect(await ctx.collateral.status()).to.equal(CollateralStatus.SOUND)
           expect(await ctx.collateral.whenDefault()).to.equal(MAX_UINT48)
 
-<<<<<<< HEAD
-          // refPerTok should be unchanged
-          expect(await ctx.collateral.refPerTok()).to.equal(refPerTok)
-
-          // One quanta more of decrease results in default
-          await ctx.curvePool.setVirtualPrice(newVirtualPrice.sub(2)) // sub 2 to compenstate for rounding
-=======
           // Few more quanta of decrease results in default
           await ctx.curvePool.setVirtualPrice(newVirtualPrice.sub(4)) // sub 4 to compenstate for rounding
->>>>>>> 7ee70864
           await expect(ctx.collateral.refresh()).to.emit(ctx.collateral, 'CollateralStatusChanged')
           expect(await ctx.collateral.status()).to.equal(CollateralStatus.DISABLED)
           expect(await ctx.collateral.whenDefault()).to.equal(await getLatestBlockTimestamp())
