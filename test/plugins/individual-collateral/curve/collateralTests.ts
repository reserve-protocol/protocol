--- conflicted
+++ resolved
@@ -92,11 +92,7 @@
 
     before(async () => {
       await resetFork()
-<<<<<<< HEAD
-      ;[, defaultOpts] = await deployCollateral({})
-=======
       ;[collateral, defaultOpts] = await deployCollateral({})
->>>>>>> 9f74dd5b
       const ERC20Factory = await ethers.getContractFactory('ERC20Mock')
       mockERC20 = await ERC20Factory.deploy('Mock ERC20', 'ERC20')
     })
