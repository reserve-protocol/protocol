import collateralTests from '../collateralTests'
import forkBlockNumber from '#/test/integration/fork-block-numbers'
import {
  CurveCollateralFixtureContext,
  CurveMetapoolCollateralOpts,
  MintCurveCollateralFunc,
} from '../pluginTestTypes'
import { expectEvents } from '../../../../../common/events'
import { overrideOracle } from '../../../../utils/oracles'
import { ORACLE_TIMEOUT_BUFFER } from '../../fixtures'
import { makeWeUSDFraxBP, mintWeUSDFraxBP } from './helpers'
import { ethers } from 'hardhat'
import { ContractFactory, BigNumberish } from 'ethers'
import { expectDecayedPrice, expectExactPrice, expectUnpriced } from '../../../../utils/oracles'
import { getResetFork } from '../../helpers'
import { networkConfig } from '../../../../../common/configuration'
import {
  ERC20Mock,
  MockV3Aggregator,
  MockV3Aggregator__factory,
  TestICollateral,
} from '../../../../../typechain'
import { advanceTime } from '../../../../utils/time'
import { bn } from '../../../../../common/numbers'
import { ZERO_ADDRESS, ONE_ADDRESS, MAX_UINT192 } from '../../../../../common/constants'
import { expect } from 'chai'
import { SignerWithAddress } from '@nomiclabs/hardhat-ethers/signers'
import {
  PRICE_TIMEOUT,
  eUSD_FRAX_BP,
  FRAX_BP,
  FRAX_BP_TOKEN,
  CVX,
  USDC_USD_FEED,
  USDC_ORACLE_TIMEOUT,
  USDC_ORACLE_ERROR,
  USDT_USD_FEED,
  FRAX_USD_FEED,
  FRAX_ORACLE_TIMEOUT,
  FRAX_ORACLE_ERROR,
  MAX_TRADE_VOL,
  DEFAULT_THRESHOLD,
  RTOKEN_DELAY_UNTIL_DEFAULT,
  CurvePoolType,
  CRV,
  EUSD_ASSET_REGISTRY,
  EUSD_BASKET_HANDLER,
  eUSD_BACKING_MANAGER,
  eUSD_FRAX_HOLDER,
  eUSD,
} from '../constants'
import { whileImpersonating } from '../../../../utils/impersonation'

const EUSD_ASSET_REGISTRY = '0x9B85aC04A09c8C813c37de9B3d563C2D3F936162'
const EUSD_BASKET_HANDLER = '0x6d309297ddDFeA104A6E89a132e2f05ce3828e07'

type Fixture<T> = () => Promise<T>

export const defaultCvxStableCollateralOpts: CurveMetapoolCollateralOpts = {
  erc20: ZERO_ADDRESS,
  targetName: ethers.utils.formatBytes32String('USD'),
  priceTimeout: PRICE_TIMEOUT,
  chainlinkFeed: ONE_ADDRESS, // unused but cannot be zero
  oracleTimeout: USDC_ORACLE_TIMEOUT, // max of oracleTimeouts
  oracleError: bn('1'), // unused but cannot be zero
  maxTradeVolume: MAX_TRADE_VOL,
  defaultThreshold: DEFAULT_THRESHOLD,
  delayUntilDefault: RTOKEN_DELAY_UNTIL_DEFAULT,
  revenueHiding: bn('0'),
  nTokens: 2,
  curvePool: FRAX_BP,
  lpToken: FRAX_BP_TOKEN,
  poolType: CurvePoolType.Plain, // for fraxBP, not the top-level pool
  feeds: [[FRAX_USD_FEED], [USDC_USD_FEED]],
  oracleTimeouts: [[FRAX_ORACLE_TIMEOUT], [USDC_ORACLE_TIMEOUT]],
  oracleErrors: [[FRAX_ORACLE_ERROR], [USDC_ORACLE_ERROR]],
  metapoolToken: eUSD_FRAX_BP,
  pairedTokenDefaultThreshold: DEFAULT_THRESHOLD,
}

export const deployCollateral = async (
  opts: CurveMetapoolCollateralOpts = {}
): Promise<[TestICollateral, CurveMetapoolCollateralOpts]> => {
  if (!opts.erc20 && !opts.feeds) {
    const MockV3AggregatorFactory = <MockV3Aggregator__factory>(
      await ethers.getContractFactory('MockV3Aggregator')
    )

    // Substitute all 3 feeds: FRAX, USDC, eUSD
    const fraxFeed = <MockV3Aggregator>await MockV3AggregatorFactory.deploy(8, bn('1e8'))
    const usdcFeed = <MockV3Aggregator>await MockV3AggregatorFactory.deploy(8, bn('1e8'))
    const eusdFeed = <MockV3Aggregator>await MockV3AggregatorFactory.deploy(8, bn('1e8'))
    const fix = await makeWeUSDFraxBP(eusdFeed)

    opts.feeds = [[fraxFeed.address], [usdcFeed.address]]
    opts.erc20 = fix.wPool.address
  }

  opts = { ...defaultCvxStableCollateralOpts, ...opts }

  const CvxStableRTokenMetapoolCollateralFactory: ContractFactory = await ethers.getContractFactory(
    'CurveStableRTokenMetapoolCollateral'
  )

  const collateral = <TestICollateral>await CvxStableRTokenMetapoolCollateralFactory.deploy(
    {
      erc20: opts.erc20,
      targetName: opts.targetName,
      priceTimeout: opts.priceTimeout,
      chainlinkFeed: opts.chainlinkFeed,
      oracleError: opts.oracleError,
      oracleTimeout: opts.oracleTimeout,
      maxTradeVolume: opts.maxTradeVolume,
      defaultThreshold: opts.defaultThreshold,
      delayUntilDefault: opts.delayUntilDefault,
    },
    opts.revenueHiding,
    {
      nTokens: opts.nTokens,
      curvePool: opts.curvePool,
      poolType: opts.poolType,
      feeds: opts.feeds,
      oracleTimeouts: opts.oracleTimeouts,
      oracleErrors: opts.oracleErrors,
      lpToken: opts.lpToken,
    },
    opts.metapoolToken,
    opts.pairedTokenDefaultThreshold
  )
  await collateral.deployed()

  // sometimes we are trying to test a negative test case and we want this to fail silently
  // fortunately this syntax fails silently because our tools are terrible
  await expect(collateral.refresh())

  return [collateral as unknown as TestICollateral, opts]
}

const makeCollateralFixtureContext = (
  alice: SignerWithAddress,
  opts: CurveMetapoolCollateralOpts = {}
): Fixture<CurveCollateralFixtureContext> => {
  const collateralOpts = { ...defaultCvxStableCollateralOpts, ...opts }

  const makeCollateralFixtureContext = async () => {
    const MockV3AggregatorFactory = <MockV3Aggregator__factory>(
      await ethers.getContractFactory('MockV3Aggregator')
    )

    // Substitute all feeds: FRAX, USDC, RToken
    const fraxFeed = <MockV3Aggregator>await MockV3AggregatorFactory.deploy(8, bn('1e8'))
    const usdcFeed = <MockV3Aggregator>await MockV3AggregatorFactory.deploy(8, bn('1e8'))
    const eusdFeed = <MockV3Aggregator>await MockV3AggregatorFactory.deploy(8, bn('1e8'))

    const fix = await makeWeUSDFraxBP(eusdFeed)
    collateralOpts.feeds = [[fraxFeed.address], [usdcFeed.address]]

    collateralOpts.erc20 = fix.wPool.address
    collateralOpts.curvePool = fix.curvePool.address
    collateralOpts.metapoolToken = fix.metapoolToken.address

    const collateral = <TestICollateral>((await deployCollateral(collateralOpts))[0] as unknown)
    const cvx = <ERC20Mock>await ethers.getContractAt('ERC20Mock', CVX)
    const crv = <ERC20Mock>await ethers.getContractAt('ERC20Mock', CRV)

    return {
      alice,
      collateral,
      curvePool: fix.metapoolToken,
      wrapper: fix.wPool,
      rewardTokens: [cvx, crv],
      chainlinkFeed: usdcFeed,
      poolTokens: [fix.frax, fix.usdc],
      feeds: [fraxFeed, usdcFeed, eusdFeed],
    }
  }

  return makeCollateralFixtureContext
}

/*
  Define helper functions
*/

const mintCollateralTo: MintCurveCollateralFunc<CurveCollateralFixtureContext> = async (
  ctx: CurveCollateralFixtureContext,
  amount: BigNumberish,
  user: SignerWithAddress,
  recipient: string
) => {
  await mintWeUSDFraxBP(ctx, amount, user, recipient, eUSD_FRAX_HOLDER)
}

/*
  Define collateral-specific tests
*/

// eslint-disable-next-line @typescript-eslint/no-empty-function
const collateralSpecificConstructorTests = () => {
  it('does not allow empty metaPoolToken', async () => {
    await expect(deployCollateral({ metapoolToken: ZERO_ADDRESS })).to.be.revertedWith(
      'metapoolToken address is zero'
    )
  })

  it('does not allow invalid pairedTokenDefaultThreshold', async () => {
    await expect(deployCollateral({ pairedTokenDefaultThreshold: bn(0) })).to.be.revertedWith(
      'pairedTokenDefaultThreshold out of bounds'
    )

    await expect(
      deployCollateral({ pairedTokenDefaultThreshold: bn('1.1e18') })
    ).to.be.revertedWith('pairedTokenDefaultThreshold out of bounds')
  })
}

// eslint-disable-next-line @typescript-eslint/no-empty-function
const collateralSpecificStatusTests = () => {
  it('Regression test -- becomes unpriced if inner RTokenAsset becomes unpriced', async () => {
    const [collateral] = await deployCollateral({})
    const initialPrice = await collateral.price()
    expect(initialPrice[0]).to.be.gt(0)
    expect(initialPrice[1]).to.be.lt(MAX_UINT192)

    // Swap out eUSD's RTokenAsset with a mock one
    const AssetMockFactory = await ethers.getContractFactory('AssetMock')
    const mockRTokenAsset = await AssetMockFactory.deploy(
      bn('1'), // unused
      ONE_ADDRESS, // unused
      bn('1'), // unused
      eUSD,
      bn('1'), // unused
      bn('1') // unused
    )
    const eUSDAssetRegistry = await ethers.getContractAt(
      'IAssetRegistry',
      '0x9B85aC04A09c8C813c37de9B3d563C2D3F936162'
    )
    await whileImpersonating('0xc8Ee187A5e5c9dC9b42414Ddf861FFc615446a2c', async (signer) => {
      await eUSDAssetRegistry.connect(signer).swapRegistered(mockRTokenAsset.address)
    })

    // Set RTokenAsset to unpriced
    // Would be the price under a stale oracle timeout for a poorly-coded RTokenAsset
    await mockRTokenAsset.setPrice(0, MAX_UINT192)
    await expectExactPrice(collateral.address, initialPrice)

    // Should decay after oracle timeout
    await advanceTime((await collateral.maxOracleTimeout()) + ORACLE_TIMEOUT_BUFFER)
    await expectDecayedPrice(collateral.address)

    // Should be unpriced after price timeout
    await advanceTime(await collateral.priceTimeout())
    await expectUnpriced(collateral.address)

    // refresh() should not revert
    await collateral.refresh()
  })

  it('Regression test -- refreshes inner RTokenAsset on refresh()', async () => {
    const [collateral] = await deployCollateral({})
    const initialPrice = await collateral.price()
    expect(initialPrice[0]).to.be.gt(0)
    expect(initialPrice[1]).to.be.lt(MAX_UINT192)
<<<<<<< HEAD

    // Swap out eUSD's RTokenAsset with a mock one
    const AssetMockFactory = await ethers.getContractFactory('AssetMock')
    const mockRTokenAsset = await AssetMockFactory.deploy(
      bn('1'), // unused
      ONE_ADDRESS, // unused
      bn('1'), // unused
      eUSD,
      bn('1'), // unused
      bn('1') // unused
    )
    const eUSDAssetRegistry = await ethers.getContractAt(
      'IAssetRegistry',
      '0x9B85aC04A09c8C813c37de9B3d563C2D3F936162'
    )
    await whileImpersonating('0xc8Ee187A5e5c9dC9b42414Ddf861FFc615446a2c', async (signer) => {
      await eUSDAssetRegistry.connect(signer).swapRegistered(mockRTokenAsset.address)
    })

    // Set RTokenAsset price to stale
    await mockRTokenAsset.setStale(true)
    expect(await mockRTokenAsset.stale()).to.be.true

    // Refresh CurveStableRTokenMetapoolCollateral
    await collateral.refresh()

=======

    // Swap out eUSD's RTokenAsset with a mock one
    const AssetMockFactory = await ethers.getContractFactory('AssetMock')
    const mockRTokenAsset = await AssetMockFactory.deploy(
      bn('1'), // unused
      ONE_ADDRESS, // unused
      bn('1'), // unused
      eUSD,
      bn('1'), // unused
      bn('1') // unused
    )
    const eUSDAssetRegistry = await ethers.getContractAt(
      'IAssetRegistry',
      '0x9B85aC04A09c8C813c37de9B3d563C2D3F936162'
    )
    await whileImpersonating('0xc8Ee187A5e5c9dC9b42414Ddf861FFc615446a2c', async (signer) => {
      await eUSDAssetRegistry.connect(signer).swapRegistered(mockRTokenAsset.address)
    })

    // Set RTokenAsset price to stale
    await mockRTokenAsset.setStale(true)
    expect(await mockRTokenAsset.stale()).to.be.true

    // Refresh CurveStableRTokenMetapoolCollateral
    await collateral.refresh()

>>>>>>> 718b22de
    // Stale should be false again
    expect(await mockRTokenAsset.stale()).to.be.false
  })

<<<<<<< HEAD
  it('Regression test -- becomes IFFY when inner RToken is IFFY', async () => {
    const [collateral] = await deployCollateral({})
    const eusdAssetRegistry = await ethers.getContractAt('IAssetRegistry', EUSD_ASSET_REGISTRY)
    const eusdBasketHandler = await ethers.getContractAt('IBasketHandler', EUSD_BASKET_HANDLER)
=======
  it('Regression test -- stays IFFY throughout inner RToken default + rebalancing', async () => {
    const [collateral, opts] = await deployCollateral({})
    const eusdAssetRegistry = await ethers.getContractAt('IAssetRegistry', EUSD_ASSET_REGISTRY)
    const eusdBasketHandler = await ethers.getContractAt('TestIBasketHandler', EUSD_BASKET_HANDLER)
>>>>>>> 718b22de
    const cUSDTCollateral = await ethers.getContractAt(
      'CTokenFiatCollateral',
      await eusdAssetRegistry.toAsset(networkConfig['1'].tokens.cUSDT!)
    )
    const initialPrice = await cUSDTCollateral.price()
    expect(initialPrice[0]).to.be.gt(0)
    expect(initialPrice[1]).to.be.lt(MAX_UINT192)
    expect(await cUSDTCollateral.status()).to.equal(0)

    // De-peg oracle 20%
    const chainlinkFeed = await cUSDTCollateral.chainlinkFeed()
    const oracle = await overrideOracle(chainlinkFeed)
    const latestAnswer = await oracle.latestAnswer()
    await oracle.updateAnswer(latestAnswer.mul(4).div(5))

    // CTokenFiatCollateral + CurveStableRTokenMetapoolCollateral should
    // become IFFY through the top-level refresh
    await expectEvents(collateral.refresh(), [
      {
        contract: eusdBasketHandler,
        name: 'BasketStatusChanged',
        args: [0, 1],
        emitted: true,
      },
      {
        contract: cUSDTCollateral,
        name: 'CollateralStatusChanged',
        args: [0, 1],
        emitted: true,
      },
      {
        contract: collateral,
        name: 'CollateralStatusChanged',
        args: [0, 1],
        emitted: true,
      },
    ])
    expect(await cUSDTCollateral.status()).to.equal(1)
    expect(await collateral.status()).to.equal(1)
<<<<<<< HEAD
    expect(await eusdBasketHandler.isReady()).to.equal(false)

    // Should remain IFFY for the warmupPeriod even after cUSDTCollateral is SOUND again
    await oracle.updateAnswer(latestAnswer)
    await expectEvents(collateral.refresh(), [
      {
        contract: eusdBasketHandler,
        name: 'BasketStatusChanged',
        args: [1, 0],
        emitted: true,
      },
      {
        contract: cUSDTCollateral,
        name: 'CollateralStatusChanged',
        args: [1, 0],
        emitted: true,
      },
      {
        contract: collateral,
        name: 'CollateralStatusChanged',
        emitted: false,
      },
    ])
    expect(await collateral.status()).to.equal(1)

    // Goes back to SOUND after warmupPeriod
    await advanceTime(1000)
    await expect(collateral.refresh()).to.emit(collateral, 'CollateralStatusChanged').withArgs(1, 0)
=======
    expect(await eusdBasketHandler.status()).to.equal(1)
    expect(await eusdBasketHandler.isReady()).to.equal(false)

    // Should remain IFFY while rebalancing
    await advanceTime((await cUSDTCollateral.delayUntilDefault()) + 1) // 24h

    // prevent oracles from becoming stale
    for (const feedAddr of opts.feeds!) {
      const feed = await ethers.getContractAt('MockV3Aggregator', feedAddr[0])
      await feed.updateAnswer(await feed.latestAnswer())
    }
    const usdcOracle = await overrideOracle(USDC_USD_FEED)
    await usdcOracle.updateAnswer(await usdcOracle.latestAnswer())
    const usdtOracle = await overrideOracle(USDT_USD_FEED)
    await usdtOracle.updateAnswer(await usdtOracle.latestAnswer())

    // Should remain IFFY
    expect(await eusdBasketHandler.status()).to.equal(2)
    expect(await cUSDTCollateral.status()).to.equal(2)
    expect(await collateral.status()).to.equal(1)
    await expect(collateral.refresh()).to.not.emit(collateral, 'CollateralStatusChanged')
    await eusdBasketHandler.refreshBasket() // swaps WETH into basket in place of wstETH
    expect(await eusdBasketHandler.status()).to.equal(0)
    expect(await eusdBasketHandler.isReady()).to.equal(false)
    expect(await eusdBasketHandler.fullyCollateralized()).to.equal(false)

    // Advancing the warmupPeriod should not change anything while rebalancing
    await advanceTime((await eusdBasketHandler.warmupPeriod()) + 1)
    expect(await eusdBasketHandler.isReady()).to.equal(true)
    await collateral.refresh()
    expect(await eusdBasketHandler.status()).to.equal(0)
    expect(await cUSDTCollateral.status()).to.equal(2)
    expect(await collateral.status()).to.equal(1)

    // Should go back to SOUND after fullyCollateralized again -- backs up to USDC + USDT
    const usdc = await ethers.getContractAt('IERC20Metadata', networkConfig['1'].tokens.USDC!)
    await whileImpersonating('0x4B16c5dE96EB2117bBE5fd171E4d203624B014aa', async (whale) => {
      await usdc.connect(whale).transfer(eUSD_BACKING_MANAGER, await usdc.balanceOf(whale.address))
    })
    const usdt = await ethers.getContractAt('IERC20Metadata', networkConfig['1'].tokens.USDT!)
    await whileImpersonating('0xF977814e90dA44bFA03b6295A0616a897441aceC', async (whale) => {
      await usdt.connect(whale).transfer(eUSD_BACKING_MANAGER, await usdt.balanceOf(whale.address))
    })
    expect(await eusdBasketHandler.fullyCollateralized()).to.equal(true)
    await collateral.refresh()
>>>>>>> 718b22de
    expect(await collateral.status()).to.equal(0)
  })
}

/*
  Run the test suite
*/

const opts = {
  deployCollateral,
  collateralSpecificConstructorTests,
  collateralSpecificStatusTests,
  makeCollateralFixtureContext,
  mintCollateralTo,
<<<<<<< HEAD
=======
  itChecksTargetPerRefDefault: it,
>>>>>>> 718b22de
  itClaimsRewards: it,
  isMetapool: true,
  resetFork: getResetFork(forkBlockNumber['new-curve-plugins']),
  collateralName: 'CurveStableRTokenMetapoolCollateral - ConvexStakingWrapper',
}

collateralTests(opts)<|MERGE_RESOLUTION|>--- conflicted
+++ resolved
@@ -51,9 +51,6 @@
 } from '../constants'
 import { whileImpersonating } from '../../../../utils/impersonation'
 
-const EUSD_ASSET_REGISTRY = '0x9B85aC04A09c8C813c37de9B3d563C2D3F936162'
-const EUSD_BASKET_HANDLER = '0x6d309297ddDFeA104A6E89a132e2f05ce3828e07'
-
 type Fixture<T> = () => Promise<T>
 
 export const defaultCvxStableCollateralOpts: CurveMetapoolCollateralOpts = {
@@ -262,7 +259,6 @@
     const initialPrice = await collateral.price()
     expect(initialPrice[0]).to.be.gt(0)
     expect(initialPrice[1]).to.be.lt(MAX_UINT192)
-<<<<<<< HEAD
 
     // Swap out eUSD's RTokenAsset with a mock one
     const AssetMockFactory = await ethers.getContractFactory('AssetMock')
@@ -289,49 +285,14 @@
     // Refresh CurveStableRTokenMetapoolCollateral
     await collateral.refresh()
 
-=======
-
-    // Swap out eUSD's RTokenAsset with a mock one
-    const AssetMockFactory = await ethers.getContractFactory('AssetMock')
-    const mockRTokenAsset = await AssetMockFactory.deploy(
-      bn('1'), // unused
-      ONE_ADDRESS, // unused
-      bn('1'), // unused
-      eUSD,
-      bn('1'), // unused
-      bn('1') // unused
-    )
-    const eUSDAssetRegistry = await ethers.getContractAt(
-      'IAssetRegistry',
-      '0x9B85aC04A09c8C813c37de9B3d563C2D3F936162'
-    )
-    await whileImpersonating('0xc8Ee187A5e5c9dC9b42414Ddf861FFc615446a2c', async (signer) => {
-      await eUSDAssetRegistry.connect(signer).swapRegistered(mockRTokenAsset.address)
-    })
-
-    // Set RTokenAsset price to stale
-    await mockRTokenAsset.setStale(true)
-    expect(await mockRTokenAsset.stale()).to.be.true
-
-    // Refresh CurveStableRTokenMetapoolCollateral
-    await collateral.refresh()
-
->>>>>>> 718b22de
     // Stale should be false again
     expect(await mockRTokenAsset.stale()).to.be.false
   })
 
-<<<<<<< HEAD
-  it('Regression test -- becomes IFFY when inner RToken is IFFY', async () => {
-    const [collateral] = await deployCollateral({})
-    const eusdAssetRegistry = await ethers.getContractAt('IAssetRegistry', EUSD_ASSET_REGISTRY)
-    const eusdBasketHandler = await ethers.getContractAt('IBasketHandler', EUSD_BASKET_HANDLER)
-=======
   it('Regression test -- stays IFFY throughout inner RToken default + rebalancing', async () => {
     const [collateral, opts] = await deployCollateral({})
     const eusdAssetRegistry = await ethers.getContractAt('IAssetRegistry', EUSD_ASSET_REGISTRY)
     const eusdBasketHandler = await ethers.getContractAt('TestIBasketHandler', EUSD_BASKET_HANDLER)
->>>>>>> 718b22de
     const cUSDTCollateral = await ethers.getContractAt(
       'CTokenFiatCollateral',
       await eusdAssetRegistry.toAsset(networkConfig['1'].tokens.cUSDT!)
@@ -371,36 +332,6 @@
     ])
     expect(await cUSDTCollateral.status()).to.equal(1)
     expect(await collateral.status()).to.equal(1)
-<<<<<<< HEAD
-    expect(await eusdBasketHandler.isReady()).to.equal(false)
-
-    // Should remain IFFY for the warmupPeriod even after cUSDTCollateral is SOUND again
-    await oracle.updateAnswer(latestAnswer)
-    await expectEvents(collateral.refresh(), [
-      {
-        contract: eusdBasketHandler,
-        name: 'BasketStatusChanged',
-        args: [1, 0],
-        emitted: true,
-      },
-      {
-        contract: cUSDTCollateral,
-        name: 'CollateralStatusChanged',
-        args: [1, 0],
-        emitted: true,
-      },
-      {
-        contract: collateral,
-        name: 'CollateralStatusChanged',
-        emitted: false,
-      },
-    ])
-    expect(await collateral.status()).to.equal(1)
-
-    // Goes back to SOUND after warmupPeriod
-    await advanceTime(1000)
-    await expect(collateral.refresh()).to.emit(collateral, 'CollateralStatusChanged').withArgs(1, 0)
-=======
     expect(await eusdBasketHandler.status()).to.equal(1)
     expect(await eusdBasketHandler.isReady()).to.equal(false)
 
@@ -446,7 +377,6 @@
     })
     expect(await eusdBasketHandler.fullyCollateralized()).to.equal(true)
     await collateral.refresh()
->>>>>>> 718b22de
     expect(await collateral.status()).to.equal(0)
   })
 }
@@ -461,10 +391,7 @@
   collateralSpecificStatusTests,
   makeCollateralFixtureContext,
   mintCollateralTo,
-<<<<<<< HEAD
-=======
   itChecksTargetPerRefDefault: it,
->>>>>>> 718b22de
   itClaimsRewards: it,
   isMetapool: true,
   resetFork: getResetFork(forkBlockNumber['new-curve-plugins']),
