--- conflicted
+++ resolved
@@ -190,8 +190,6 @@
 
   await lpToken.connect(user).approve(cvxWrapper.address, amount)
   await cvxWrapper.connect(user).deposit(amount, recipient)
-<<<<<<< HEAD
-=======
 }
 
 export const mintL2Pool = async (
@@ -204,7 +202,6 @@
   await whileImpersonating(holder, async (signer) => {
     await cvxLPToken.connect(signer).transfer(recipient, amount)
   })
->>>>>>> 718b22de
 }
 
 export const resetFork = getResetFork(forkBlockNumber['old-curve-plugins'])
