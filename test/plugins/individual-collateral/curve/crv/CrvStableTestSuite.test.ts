--- conflicted
+++ resolved
@@ -227,13 +227,6 @@
   collateralSpecificStatusTests,
   makeCollateralFixtureContext,
   mintCollateralTo,
-<<<<<<< HEAD
-  itChecksTargetPerRefDefault: it,
-  itChecksTargetPerRefDefaultUp: it,
-  itChecksRefPerTokDefault: it,
-  itHasRevenueHiding: it,
-=======
->>>>>>> db72e404
   itClaimsRewards: it,
   isMetapool: false,
   resetFork,
