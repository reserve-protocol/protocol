--- conflicted
+++ resolved
@@ -260,10 +260,7 @@
   itChecksTargetPerRefDefault: it,
   itChecksRefPerTokDefault: it,
   itChecksPriceChanges: it,
-<<<<<<< HEAD
-=======
   itHasRevenueHiding: it,
->>>>>>> efbe0809
   resetFork,
   collateralName: 'LidoStakedETH',
   chainlinkDefaultAnswer,
