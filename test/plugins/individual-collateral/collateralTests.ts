--- conflicted
+++ resolved
@@ -19,12 +19,8 @@
 import { IGovParams, IGovRoles, IRTokenSetup, networkConfig } from '../../../common/configuration'
 import {
   advanceBlocks,
-<<<<<<< HEAD
-  getLatestBlockNumber,
-=======
   advanceTime,
   advanceToTimestamp,
->>>>>>> db72e404
   getLatestBlockTimestamp,
 } from '../../utils/time'
 import {
@@ -219,11 +215,7 @@
 
         it('enters IFFY state when price becomes stale', async () => {
           const decayDelay = (await collateral.maxOracleTimeout()) + ORACLE_TIMEOUT_BUFFER
-<<<<<<< HEAD
-          await setNextBlockTimestamp((await getLatestBlockTimestamp()) + decayDelay)
-=======
           await advanceToTimestamp((await getLatestBlockTimestamp()) + decayDelay)
->>>>>>> db72e404
           await advanceBlocks(decayDelay / 12)
           await collateral.refresh()
           expect(await collateral.status()).to.not.equal(CollateralStatus.SOUND)
@@ -341,22 +333,14 @@
 
           // After oracle timeout decay begins
           const decayDelay = (await collateral.maxOracleTimeout()) + ORACLE_TIMEOUT_BUFFER
-<<<<<<< HEAD
-          await setNextBlockTimestamp((await getLatestBlockTimestamp()) + decayDelay)
-=======
           await advanceToTimestamp((await getLatestBlockTimestamp()) + decayDelay)
->>>>>>> db72e404
           await advanceBlocks(1 + decayDelay / 12)
           await collateral.refresh()
           await expectDecayedPrice(collateral.address)
 
           // After price timeout it becomes unpriced
           const priceTimeout = await collateral.priceTimeout()
-<<<<<<< HEAD
-          await setNextBlockTimestamp((await getLatestBlockTimestamp()) + priceTimeout)
-=======
           await advanceToTimestamp((await getLatestBlockTimestamp()) + priceTimeout)
->>>>>>> db72e404
           await advanceBlocks(1 + priceTimeout / 12)
           await expectUnpriced(collateral.address)
 
@@ -613,11 +597,7 @@
 
           it('after oracle timeout', async () => {
             const oracleTimeout = (await collateral.maxOracleTimeout()) + ORACLE_TIMEOUT_BUFFER
-<<<<<<< HEAD
-            await setNextBlockTimestamp((await getLatestBlockTimestamp()) + oracleTimeout)
-=======
             await advanceToTimestamp((await getLatestBlockTimestamp()) + oracleTimeout)
->>>>>>> db72e404
             await advanceBlocks(oracleTimeout / 12)
           })
 
@@ -690,11 +670,7 @@
         rTokenMaxTradeVolume: MAX_UINT192, // +inf
         shortFreeze: bn('259200'), // 3 days
         longFreeze: bn('2592000'), // 30 days
-<<<<<<< HEAD
-        rewardRatio: bn('1069671574938'), // approx. half life of 90 days
-=======
         rewardRatio: bn('89139297916'), // per second. approx half life of 90 days
->>>>>>> db72e404
         unstakingDelay: bn('1209600'), // 2 weeks
         withdrawalLeak: fp('0'), // 0%; always refresh
         warmupPeriod: bn('60'), // (the delay _after_ SOUND was regained)
@@ -733,10 +709,7 @@
         defaultFixture = await getDefaultFixture(collateralName)
         chainId = await getChainId(hre)
         if (useEnv('FORK_NETWORK').toLowerCase() === 'base') chainId = 8453
-<<<<<<< HEAD
-=======
         if (useEnv('FORK_NETWORK').toLowerCase() === 'arbitrum') chainId = 42161
->>>>>>> db72e404
         if (!networkConfig[chainId]) {
           throw new Error(`Missing network configuration for ${hre.network.name}`)
         }
@@ -770,11 +743,7 @@
         const rTokenSetup: IRTokenSetup = {
           assets: [],
           primaryBasket: [collateral.address, pairedColl.address],
-<<<<<<< HEAD
-          weights: [fp('0.5e-4'), fp('0.5e-4')],
-=======
           weights: [fp('0.5e-3'), fp('0.5e-3')],
->>>>>>> db72e404
           backups: [],
           beneficiaries: [],
         }
@@ -830,11 +799,7 @@
         )
 
         // Advance past warmup period
-<<<<<<< HEAD
-        await setNextBlockTimestamp(
-=======
         await advanceToTimestamp(
->>>>>>> db72e404
           (await getLatestBlockTimestamp()) + (await basketHandler.warmupPeriod())
         )
 
@@ -868,21 +833,11 @@
         const router = await (await ethers.getContractFactory('DutchTradeRouter')).deploy()
         await pairedERC20.connect(addr1).approve(router.address, MAX_UINT256)
         // Remove collateral from basket
-<<<<<<< HEAD
-        await basketHandler.connect(owner).setPrimeBasket([pairedERC20.address], [fp('1e-4')])
-        await expect(basketHandler.connect(owner).refreshBasket())
-          .to.emit(basketHandler, 'BasketSet')
-          .withArgs(anyValue, [pairedERC20.address], [fp('1e-4')], false)
-        await setNextBlockTimestamp(
-          (await getLatestBlockTimestamp()) + config.warmupPeriod.toNumber()
-        )
-=======
         await basketHandler.connect(owner).setPrimeBasket([pairedERC20.address], [fp('1e-3')])
         await expect(basketHandler.connect(owner).refreshBasket())
           .to.emit(basketHandler, 'BasketSet')
           .withArgs(anyValue, [pairedERC20.address], [fp('1e-3')], false)
         await advanceToTimestamp((await getLatestBlockTimestamp()) + config.warmupPeriod.toNumber())
->>>>>>> db72e404
 
         // Run rebalancing auction
         await expect(backingManager.rebalance(TradeKind.DUTCH_AUCTION))
@@ -893,15 +848,9 @@
         const trade = await ethers.getContractAt('DutchTrade', tradeAddr)
         expect(await trade.sell()).to.equal(collateralERC20.address)
         expect(await trade.buy()).to.equal(pairedERC20.address)
-<<<<<<< HEAD
-        const buyAmt = await trade.bidAmount(await trade.endBlock())
-        await pairedERC20.connect(addr1).approve(trade.address, buyAmt)
-        await advanceBlocks((await trade.endBlock()).sub(await getLatestBlockNumber()).sub(1))
-=======
         const buyAmt = await trade.bidAmount(await trade.endTime())
         await pairedERC20.connect(addr1).approve(trade.address, buyAmt)
         await advanceToTimestamp((await trade.endTime()) - 1)
->>>>>>> db72e404
         const pairedBal = await pairedERC20.balanceOf(backingManager.address)
 
         await expect(router.connect(addr1).bid(trade.address, addr1.address)).to.emit(
@@ -916,19 +865,9 @@
         const router = await (await ethers.getContractFactory('DutchTradeRouter')).deploy()
         await rToken.connect(addr1).approve(router.address, MAX_UINT256)
         // Send excess collateral to the RToken trader via forwardRevenue()
-<<<<<<< HEAD
-        const mintAmt = toBNDecimals(fp('1e-6'), await collateralERC20.decimals())
-        await mintCollateralTo(
-          ctx,
-          mintAmt.gt('150') ? mintAmt : bn('150'),
-          addr1,
-          backingManager.address
-        )
-=======
         let mintAmt = toBNDecimals(fp('1e-6'), await collateralERC20.decimals())
         mintAmt = mintAmt.gt('150') ? mintAmt : bn('150')
         await mintCollateralTo(ctx, mintAmt, addr1, backingManager.address)
->>>>>>> db72e404
         await backingManager.forwardRevenue([collateralERC20.address])
         expect(await collateralERC20.balanceOf(rTokenTrader.address)).to.be.gt(0)
 
@@ -943,18 +882,11 @@
         const trade = await ethers.getContractAt('DutchTrade', tradeAddr)
         expect(await trade.sell()).to.equal(collateralERC20.address)
         expect(await trade.buy()).to.equal(rToken.address)
-<<<<<<< HEAD
-        const buyAmt = await trade.bidAmount(await trade.endBlock())
-        await rToken.connect(addr1).approve(trade.address, buyAmt)
-        await advanceBlocks((await trade.endBlock()).sub(await getLatestBlockNumber()).sub(1))
-
-=======
         const buyAmt = await trade.bidAmount(await trade.endTime())
         await rToken.connect(addr1).approve(trade.address, buyAmt)
         await advanceToTimestamp((await trade.endTime()) - 1)
 
         // Bid
->>>>>>> db72e404
         await expect(router.connect(addr1).bid(trade.address, addr1.address)).to.emit(
           rTokenTrader,
           'TradeSettled'
@@ -966,10 +898,7 @@
 
       const makePairedCollateral = async (target: string): Promise<TestICollateral> => {
         const onBase = useEnv('FORK_NETWORK').toLowerCase() == 'base'
-<<<<<<< HEAD
-=======
         const onArbitrum = useEnv('FORK_NETWORK').toLowerCase() == 'arbitrum'
->>>>>>> db72e404
         const MockV3AggregatorFactory: ContractFactory = await ethers.getContractFactory(
           'MockV3Aggregator'
         )
@@ -985,11 +914,8 @@
           )
           const whale = onBase
             ? '0xb4885bc63399bf5518b994c1d0c153334ee579d0'
-<<<<<<< HEAD
-=======
             : onArbitrum
             ? '0x2df1c51e09aecf9cacb7bc98cb1742757f163df7'
->>>>>>> db72e404
             : '0x40ec5b33f54e0e8a33a975908c5ba1c14e5bbbdf'
           await whileImpersonating(whale, async (signer) => {
             await erc20
@@ -1018,11 +944,8 @@
           )
           const whale = onBase
             ? '0xb4885bc63399bf5518b994c1d0c153334ee579d0'
-<<<<<<< HEAD
-=======
             : onArbitrum
             ? '0x70d95587d40a2caf56bd97485ab3eec10bee6336'
->>>>>>> db72e404
             : '0xF04a5cC80B1E94C69B48f5ee68a08CD2F09A7c3E'
           await whileImpersonating(whale, async (signer) => {
             await erc20
@@ -1054,14 +977,10 @@
             'IERC20Metadata',
             networkConfig[chainId].tokens.WBTC!
           )
-<<<<<<< HEAD
-          await whileImpersonating('0xccf4429db6322d5c611ee964527d42e5d685dd6a', async (signer) => {
-=======
           const whale = onArbitrum
             ? '0x47c031236e19d024b42f8ae6780e44a573170703'
             : '0xccf4429db6322d5c611ee964527d42e5d685dd6a'
           await whileImpersonating(whale, async (signer) => {
->>>>>>> db72e404
             await erc20
               .connect(signer)
               .transfer(addr1.address, await erc20.balanceOf(signer.address))
