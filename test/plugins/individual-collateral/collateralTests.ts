import { expect } from 'chai'
import hre, { ethers } from 'hardhat'
import { loadFixture } from '@nomicfoundation/hardhat-network-helpers'
import { anyValue } from '@nomicfoundation/hardhat-chai-matchers/withArgs'
import { SignerWithAddress } from '@nomiclabs/hardhat-ethers/signers'
import { BigNumber, ContractFactory } from 'ethers'
import { useEnv } from '#/utils/env'
import { getChainId } from '../../../common/blockchain-utils'
import { bn, fp, toBNDecimals } from '../../../common/numbers'
import {
  DefaultFixture,
  Fixture,
  getDefaultFixture,
  ORACLE_TIMEOUT,
  ORACLE_TIMEOUT_BUFFER,
} from './fixtures'
import { expectInIndirectReceipt } from '../../../common/events'
import { whileImpersonating } from '../../utils/impersonation'
import { IGovParams, IGovRoles, IRTokenSetup, networkConfig } from '../../../common/configuration'
import {
  advanceBlocks,
  advanceTime,
  advanceToTimestamp,
  getLatestBlockTimestamp,
} from '../../utils/time'
import {
  MAX_UINT48,
  MAX_UINT192,
  MAX_UINT256,
  TradeKind,
  ZERO_ADDRESS,
} from '../../../common/constants'
import {
  CollateralFixtureContext,
  CollateralTestSuiteFixtures,
  CollateralStatus,
} from './pluginTestTypes'
import {
  expectDecayedPrice,
  expectExactPrice,
  expectPrice,
  expectUnpriced,
} from '../../utils/oracles'
import {
  ERC20Mock,
  FacadeWrite,
  IAssetRegistry,
  IERC20Metadata,
  InvalidMockV3Aggregator,
  MockV3Aggregator,
  TestIBackingManager,
  TestIBasketHandler,
  TestICollateral,
  TestIDeployer,
  TestIMain,
  TestIRevenueTrader,
  TestIRToken,
} from '../../../typechain'
import snapshotGasCost from '../../utils/snapshotGasCost'
import { IMPLEMENTATION, Implementation, ORACLE_ERROR, PRICE_TIMEOUT } from '../../fixtures'

const getDescribeFork = (targetNetwork = 'mainnet') => {
  return useEnv('FORK') && useEnv('FORK_NETWORK') === targetNetwork ? describe : describe.skip
}

const describeGas =
  IMPLEMENTATION == Implementation.P1 && useEnv('REPORT_GAS') ? describe.only : describe.skip

export default function fn<X extends CollateralFixtureContext>(
  fixtures: CollateralTestSuiteFixtures<X>
) {
  const {
    deployCollateral,
    collateralSpecificConstructorTests,
    collateralSpecificStatusTests,
    beforeEachRewardsTest,
    makeCollateralFixtureContext,
    mintCollateralTo,
    reduceTargetPerRef,
    increaseTargetPerRef,
    reduceRefPerTok,
    increaseRefPerTok,
    getExpectedPrice,
    itClaimsRewards,
    itChecksTargetPerRefDefault,
    itChecksTargetPerRefDefaultUp,
    itChecksRefPerTokDefault,
    itChecksPriceChanges,
    itChecksNonZeroDefaultThreshold,
    itHasRevenueHiding,
    itIsPricedByPeg,
    itHasOracleRefPerTok,
    resetFork,
    collateralName,
    chainlinkDefaultAnswer,
    toleranceDivisor,
    targetNetwork,
  } = fixtures

  getDescribeFork(targetNetwork)(`Collateral: ${collateralName}`, () => {
    before(resetFork)

    describe('constructor validation', () => {
      it('validates targetName', async () => {
        await expect(
          deployCollateral({ targetName: ethers.constants.HashZero })
        ).to.be.revertedWith('targetName missing')
      })

      it('does not allow missing ERC20', async () => {
        await expect(deployCollateral({ erc20: ethers.constants.AddressZero })).to.be.revertedWith(
          'missing erc20'
        )
      })

      it('does not allow missing chainlink feed', async () => {
        await expect(
          deployCollateral({ chainlinkFeed: ethers.constants.AddressZero })
        ).to.be.revertedWith('missing chainlink feed')
      })

      it('max trade volume must be greater than zero', async () => {
        await expect(deployCollateral({ maxTradeVolume: 0 })).to.be.revertedWith(
          'invalid max trade volume'
        )
      })

      it('does not allow oracle timeout at 0', async () => {
        await expect(deployCollateral({ oracleTimeout: 0 })).to.be.revertedWith(
          'oracleTimeout zero'
        )
      })

      itChecksNonZeroDefaultThreshold('does not allow 0 delayUntilDefault', async () => {
        await expect(deployCollateral({ delayUntilDefault: 0 })).to.be.revertedWith(
          'delayUntilDefault zero'
        )
      })

      itChecksNonZeroDefaultThreshold('does not allow 0 defaultThreshold', async () => {
        await expect(deployCollateral({ defaultThreshold: bn('0') })).to.be.revertedWith(
          'defaultThreshold zero'
        )
      })

      describe('collateral-specific tests', collateralSpecificConstructorTests)
    })

    describe('collateral functionality', () => {
      let ctx: X
      let alice: SignerWithAddress

      let chainId: number

      let collateral: TestICollateral
      let chainlinkFeed: MockV3Aggregator

      before(async () => {
        chainId = await getChainId(hre)
        if (!networkConfig[chainId]) {
          throw new Error(`Missing network configuration for ${hre.network.name}`)
        }
      })

      beforeEach(async () => {
        await resetFork()
        ;[, alice] = await ethers.getSigners()
        ctx = await loadFixture(makeCollateralFixtureContext(alice, {}))
        ;({ chainlinkFeed, collateral } = ctx)
      })

      describe('functions', () => {
        it('returns the correct bal (18 decimals)', async () => {
          const decimals = await ctx.tok.decimals()
          const amount = bn('20').mul(bn(10).pow(decimals))
          await mintCollateralTo(ctx, amount, alice, alice.address)

          const aliceBal = await collateral.bal(alice.address)
          const amount18d =
            decimals <= 18
              ? amount.mul(bn(10).pow(18 - decimals))
              : amount.div(bn(10).pow(decimals - 18))
          const dist18d = decimals <= 18 ? bn('100').mul(bn(10).pow(18 - decimals)) : bn('10')
          expect(aliceBal).to.closeTo(amount18d, dist18d)
        })
      })

      describe('rewards', () => {
        beforeEach(async () => {
          await beforeEachRewardsTest(ctx)
        })

        it('does not revert', async () => {
          await collateral.claimRewards()
        })

        itClaimsRewards('claims rewards (via collateral.claimRewards())', async () => {
          const amount = bn('20').mul(bn(10).pow(await ctx.tok.decimals()))
          await mintCollateralTo(ctx, amount, alice, ctx.collateral.address)
          await advanceBlocks(1000)
          await advanceToTimestamp((await getLatestBlockTimestamp()) + 12000)

          const balBefore = await (ctx.rewardToken as IERC20Metadata).balanceOf(
            ctx.collateral.address
          )
          await expect(ctx.collateral.claimRewards()).to.emit(ctx.tok, 'RewardsClaimed')
          const balAfter = await (ctx.rewardToken as IERC20Metadata).balanceOf(
            ctx.collateral.address
          )
          expect(balAfter).gt(balBefore)
        })
      })

      describe('prices', () => {
        it('enters IFFY state when price becomes stale', async () => {
          const decayDelay = (await collateral.maxOracleTimeout()) + ORACLE_TIMEOUT_BUFFER
          await advanceToTimestamp((await getLatestBlockTimestamp()) + decayDelay)
          await advanceBlocks(decayDelay / 12)
          await collateral.refresh()
          expect(await collateral.status()).to.not.equal(CollateralStatus.SOUND)
          if (!itHasOracleRefPerTok) {
            // if an oracle isn't involved in refPerTok, then it should disable slowly
            expect(await collateral.status()).to.equal(CollateralStatus.IFFY)
          }
        })

        it('enters IFFY state when price becomes stale', async () => {
          const decayDelay = (await collateral.maxOracleTimeout()) + ORACLE_TIMEOUT_BUFFER
          await advanceToTimestamp((await getLatestBlockTimestamp()) + decayDelay)
          await advanceBlocks(decayDelay / 12)
          await collateral.refresh()
          expect(await collateral.status()).to.not.equal(CollateralStatus.SOUND)
          if (!itHasOracleRefPerTok) {
            // if an oracle isn't involved in refPerTok, then it should disable slowly
            expect(await collateral.status()).to.equal(CollateralStatus.IFFY)
          }
        })

        itChecksPriceChanges('prices change as USD feed price changes', async () => {
          const oracleError = await collateral.oracleError()
          const expectedPrice = await getExpectedPrice(ctx)
          await expectPrice(collateral.address, expectedPrice, oracleError, true, toleranceDivisor)

          // Update values in Oracles increase by 10-20%
          const newPrice = BigNumber.from(chainlinkDefaultAnswer).mul(11).div(10)
          const updateAnswerTx = await chainlinkFeed.updateAnswer(newPrice)
          await updateAnswerTx.wait()

          // Check new prices
          await collateral.refresh()
          const newExpectedPrice = await getExpectedPrice(ctx)
          expect(newExpectedPrice).to.be.gt(expectedPrice)
          await expectPrice(
            collateral.address,
            newExpectedPrice,
            oracleError,
            true,
            toleranceDivisor
          )
        })

        // all our collateral that have targetPerRef feeds use them only for soft default checks
        itChecksPriceChanges(
          `prices ${itIsPricedByPeg ? '' : 'do not '}change as targetPerRef changes`,
          async () => {
            const oracleError = await collateral.oracleError()
            const expectedPrice = await getExpectedPrice(ctx)
            await expectPrice(
              collateral.address,
              expectedPrice,
              oracleError,
              true,
              toleranceDivisor
            )

            // Get refPerTok initial values
            const initialRefPerTok = await collateral.refPerTok()
            const [oldLow, oldHigh] = await collateral.price()

            // Update values in Oracles increase by 10-20%
            await increaseTargetPerRef(ctx, 20)

            if (itIsPricedByPeg) {
              // Check new prices -- increase expected
              const newPrice = await getExpectedPrice(ctx)
              await expectPrice(collateral.address, newPrice, oracleError, true, toleranceDivisor)
              const [newLow, newHigh] = await collateral.price()
              expect(oldLow).to.be.lt(newLow)
              expect(oldHigh).to.be.lt(newHigh)
            } else {
              // Check new prices -- no increase expected
              await expectPrice(
                collateral.address,
                expectedPrice,
                oracleError,
                true,
                toleranceDivisor
              )
              const [newLow, newHigh] = await collateral.price()
              expect(oldLow).to.equal(newLow)
              expect(oldHigh).to.equal(newHigh)
            }

            // Check refPerTok remains the same (because we have not refreshed)
            const finalRefPerTok = await collateral.refPerTok()
            expect(finalRefPerTok).to.equal(initialRefPerTok)
          }
        )

        itChecksPriceChanges('prices change as refPerTok changes', async () => {
          const initRefPerTok = await collateral.refPerTok()

          const oracleError = await collateral.oracleError()

          const [initLow, initHigh] = await collateral.price()
          const expectedPrice = await getExpectedPrice(ctx)

          await expectPrice(collateral.address, expectedPrice, oracleError, true, toleranceDivisor)

          // need to deposit in order to get an exchange rate
          const amount = bn('200').mul(bn(10).pow(await ctx.tok.decimals()))
          await mintCollateralTo(ctx, amount, alice, alice.address)
          await increaseRefPerTok(ctx, 5)

          await collateral.refresh()
          expect(await collateral.status()).to.equal(CollateralStatus.SOUND)
          expect(await collateral.refPerTok()).to.be.gt(initRefPerTok)
          const [newLow, newHigh] = await collateral.price()
          expect(newLow).to.be.gt(initLow)
          expect(newHigh).to.be.gt(initHigh)
        })

        it('decays for 0-valued oracle', async () => {
          const initialPrice = await collateral.price()

          // Set price of underlying to 0
          const updateAnswerTx = await chainlinkFeed.updateAnswer(0)
          await updateAnswerTx.wait()

          // Price remains same at first, though IFFY
          await collateral.refresh()
          await expectExactPrice(collateral.address, initialPrice)
          expect(await collateral.status()).to.equal(CollateralStatus.IFFY)

          // After oracle timeout decay begins
          const decayDelay = (await collateral.maxOracleTimeout()) + ORACLE_TIMEOUT_BUFFER
          await advanceToTimestamp((await getLatestBlockTimestamp()) + decayDelay)
          await advanceBlocks(1 + decayDelay / 12)
          await collateral.refresh()
          await expectDecayedPrice(collateral.address)

          // After price timeout it becomes unpriced
          const priceTimeout = await collateral.priceTimeout()
          await advanceToTimestamp((await getLatestBlockTimestamp()) + priceTimeout)
          await advanceBlocks(1 + priceTimeout / 12)
          await expectUnpriced(collateral.address)

          // When refreshed, sets status to DISABLED
          await collateral.refresh()
          expect(await collateral.status()).to.equal(CollateralStatus.DISABLED)
        })

        it('does not revert in case of invalid timestamp', async () => {
          await chainlinkFeed.setInvalidTimestamp()

          // When refreshed, sets status to IFFY
          await collateral.refresh()
          expect(await collateral.status()).to.equal(CollateralStatus.IFFY)
        })

        itHasRevenueHiding('does revenue hiding correctly', async () => {
          const tempCtx = await makeCollateralFixtureContext(alice, {
            erc20: ctx.tok.address,
<<<<<<< HEAD
            revenueHiding: fp('0.01'),
=======
            revenueHiding: fp('0.0101'),
>>>>>>> 718b22de
          })()
          // ctx.collateral = await deployCollateral()

          // Should remain SOUND after a 1% decrease
          let refPerTok = await tempCtx.collateral.refPerTok()
          await reduceRefPerTok(tempCtx, 1) // 1% decrease
          await tempCtx.collateral.refresh()
          expect(await tempCtx.collateral.status()).to.equal(CollateralStatus.SOUND)

          // refPerTok should be unchanged
          expect(await tempCtx.collateral.refPerTok()).to.be.closeTo(
            refPerTok,
            refPerTok.div(bn('1e3'))
          ) // within 1-part-in-1-thousand

          // Should become DISABLED if drops more than that
          refPerTok = await tempCtx.collateral.refPerTok()
          await reduceRefPerTok(tempCtx, 1) // another 1% decrease
          await tempCtx.collateral.refresh()
          expect(await tempCtx.collateral.status()).to.equal(CollateralStatus.DISABLED)

          // refPerTok should have fallen 1%
          refPerTok = refPerTok.sub(refPerTok.div(100))
          expect(await tempCtx.collateral.refPerTok()).to.be.closeTo(
            refPerTok,
            refPerTok.div(bn('1e3'))
          ) // within 1-part-in-1-thousand
        })

        it('reverts if Chainlink feed reverts or runs out of gas, maintains status', async () => {
          const InvalidMockV3AggregatorFactory = await ethers.getContractFactory(
            'InvalidMockV3Aggregator'
          )
          const invalidChainlinkFeed = <InvalidMockV3Aggregator>(
            await InvalidMockV3AggregatorFactory.deploy(8, chainlinkDefaultAnswer)
          )

          const invalidCollateral = await deployCollateral({
            erc20: ctx.tok.address,
            chainlinkFeed: invalidChainlinkFeed.address,
          })

          // Reverting with no reason
          await invalidChainlinkFeed.setSimplyRevert(true)
          await expect(invalidCollateral.refresh()).to.be.revertedWithoutReason()
          expect(await invalidCollateral.status()).to.equal(CollateralStatus.SOUND)

          // Runnning out of gas (same error)
          await invalidChainlinkFeed.setSimplyRevert(false)
          await expect(invalidCollateral.refresh()).to.be.revertedWithoutReason()
          expect(await invalidCollateral.status()).to.equal(CollateralStatus.SOUND)
        })

        it('decays price over priceTimeout period', async () => {
          await collateral.refresh()
          const savedLow = await collateral.savedLowPrice()
          const savedHigh = await collateral.savedHighPrice()
          // Price should start out at saved prices
          let p = await collateral.price()
          expect(p[0]).to.equal(savedLow)
          expect(p[1]).to.equal(savedHigh)

          await advanceTime((await collateral.maxOracleTimeout()) + ORACLE_TIMEOUT_BUFFER)

          // Should be roughly half, after half of priceTimeout
          const priceTimeout = await collateral.priceTimeout()
          await advanceTime(priceTimeout / 2)
          p = await collateral.price()
          expect(p[0]).to.be.closeTo(savedLow.div(2), p[0].div(2).div(10000)) // 1 part in 10 thousand
          expect(p[1]).to.be.closeTo(savedHigh.mul(2), p[1].mul(2).div(10000)) // 1 part in 10 thousand

          // Should be unpriced after full priceTimeout
          await advanceTime(priceTimeout / 2)
          await expectUnpriced(collateral.address)
        })

        it('lotPrice (deprecated) is equal to price()', async () => {
          const lotPrice = await collateral.lotPrice()
          const price = await collateral.price()
          expect(price.length).to.equal(2)
          expect(lotPrice.length).to.equal(price.length)
          expect(lotPrice[0]).to.equal(price[0])
          expect(lotPrice[1]).to.equal(price[1])
        })
      })

      describe('status', () => {
        before(resetFork)

        it('maintains status in normal situations', async () => {
          // Check initial state
          expect(await collateral.status()).to.equal(CollateralStatus.SOUND)
          expect(await collateral.whenDefault()).to.equal(MAX_UINT48)

          // Force updates (with no changes)
          await expect(collateral.refresh()).to.not.emit(collateral, 'CollateralStatusChanged')

          // State remains the same
          expect(await collateral.status()).to.equal(CollateralStatus.SOUND)
          expect(await collateral.whenDefault()).to.equal(MAX_UINT48)
        })

        itChecksTargetPerRefDefault(
          'enters IFFY state when target-per-ref depegs below low threshold',
          async () => {
            const delayUntilDefault = await collateral.delayUntilDefault()

            // Check initial state
            expect(await collateral.status()).to.equal(CollateralStatus.SOUND)
            expect(await collateral.whenDefault()).to.equal(MAX_UINT48)
            // Depeg - Reducing price by 20%
            await reduceTargetPerRef(ctx, 20)

            // Check status + whenDefault
            const nextBlockTimestamp = (await getLatestBlockTimestamp()) + 1
            const expectedDefaultTimestamp = nextBlockTimestamp + delayUntilDefault
            await expect(collateral.refresh())
              .to.emit(collateral, 'CollateralStatusChanged')
              .withArgs(CollateralStatus.SOUND, CollateralStatus.IFFY)
            expect(await collateral.status()).to.equal(CollateralStatus.IFFY)
            expect(await collateral.whenDefault()).to.equal(expectedDefaultTimestamp)
          }
        )

        itChecksTargetPerRefDefaultUp(
          'enters IFFY state when target-per-ref depegs above high threshold',
          async () => {
            const delayUntilDefault = await collateral.delayUntilDefault()

            // Check initial state
            expect(await collateral.status()).to.equal(CollateralStatus.SOUND)
            expect(await collateral.whenDefault()).to.equal(MAX_UINT48)

            // Depeg - Raising price by 20%
            await increaseTargetPerRef(ctx, 20)

            // Check status + whenDefault
            const nextBlockTimestamp = (await getLatestBlockTimestamp()) + 1
            const expectedDefaultTimestamp = nextBlockTimestamp + delayUntilDefault

            await expect(collateral.refresh())
              .to.emit(collateral, 'CollateralStatusChanged')
              .withArgs(CollateralStatus.SOUND, CollateralStatus.IFFY)
            expect(await collateral.status()).to.equal(CollateralStatus.IFFY)
            expect(await collateral.whenDefault()).to.equal(expectedDefaultTimestamp)
          }
        )

        itChecksTargetPerRefDefault(
          'enters DISABLED state when target-per-ref depegs for too long',
          async () => {
            const delayUntilDefault = await collateral.delayUntilDefault()

            // Check initial state
            expect(await collateral.status()).to.equal(CollateralStatus.SOUND)
            expect(await collateral.whenDefault()).to.equal(MAX_UINT48)

            // Depeg - Reducing price by 20%
            await reduceTargetPerRef(ctx, 20)

            // Check status + whenDefault
            await collateral.refresh()
            expect(await collateral.status()).to.equal(CollateralStatus.IFFY)

            // Move time forward past delayUntilDefault
            await advanceTime(delayUntilDefault)
            expect(await collateral.status()).to.equal(CollateralStatus.DISABLED)

            // Nothing changes if attempt to refresh after default
            const prevWhenDefault: bigint = (await collateral.whenDefault()).toBigInt()
            await expect(collateral.refresh()).to.not.emit(collateral, 'CollateralStatusChanged')
            expect(await collateral.status()).to.equal(CollateralStatus.DISABLED)
            expect(await collateral.whenDefault()).to.equal(prevWhenDefault)
          }
        )

        itChecksRefPerTokDefault('enters DISABLED state when refPerTok() decreases', async () => {
          // Check initial state
          expect(await collateral.status()).to.equal(CollateralStatus.SOUND)
          expect(await collateral.whenDefault()).to.equal(MAX_UINT48)

          await mintCollateralTo(
            ctx,
            bn('200').mul(bn(10).pow(await ctx.tok.decimals())),
            alice,
            alice.address
          )

          await expect(collateral.refresh()).to.not.emit(collateral, 'CollateralStatusChanged')
          // State remains the same
          expect(await collateral.status()).to.equal(CollateralStatus.SOUND)
          expect(await collateral.whenDefault()).to.equal(MAX_UINT48)

          await reduceRefPerTok(ctx, 5)

          // Collateral defaults due to refPerTok() going down
          await expect(collateral.refresh()).to.emit(collateral, 'CollateralStatusChanged')
          expect(await collateral.status()).to.equal(CollateralStatus.DISABLED)
          expect(await collateral.whenDefault()).to.equal(await getLatestBlockTimestamp())
        })
      })

      describe('collateral-specific tests', collateralSpecificStatusTests)

      describeGas('Gas Reporting', () => {
        if (IMPLEMENTATION != Implementation.P1 || !useEnv('REPORT_GAS')) return // hide pending

        context('refresh()', () => {
          beforeEach(async () => {
            await collateral.refresh()
            expect(await collateral.status()).to.equal(CollateralStatus.SOUND)
          })

          afterEach(async () => {
            await snapshotGasCost(collateral.refresh())
            await snapshotGasCost(collateral.refresh()) // 2nd refresh can be different than 1st
          })

          it('during SOUND', async () => {
            // pass
          })

          itChecksTargetPerRefDefault('during soft default', async () => {
            await reduceTargetPerRef(ctx, 20)
          })

          itChecksTargetPerRefDefault('after soft default', async () => {
            await reduceTargetPerRef(ctx, 20)
            await expect(collateral.refresh())
              .to.emit(collateral, 'CollateralStatusChanged')
              .withArgs(CollateralStatus.SOUND, CollateralStatus.IFFY)
            await advanceTime(await collateral.delayUntilDefault())
          })

          it('after oracle timeout', async () => {
            const oracleTimeout = (await collateral.maxOracleTimeout()) + ORACLE_TIMEOUT_BUFFER
            await advanceToTimestamp((await getLatestBlockTimestamp()) + oracleTimeout)
            await advanceBlocks(oracleTimeout / 12)
          })

          it('after full price timeout', async () => {
            await advanceTime(
              ORACLE_TIMEOUT_BUFFER +
                (await collateral.priceTimeout()) +
                (await collateral.maxOracleTimeout())
            )
            const p = await collateral.price()
            expect(p[0]).to.equal(0)
            expect(p[1]).to.equal(MAX_UINT192)
          })

          itChecksRefPerTokDefault('after hard default', async () => {
            await reduceRefPerTok(ctx, 5)
          })
        })

        context('ERC20', () => {
          it('transfer', async () => {
            const decimals = await ctx.tok.decimals()
            const amount = bn('20').mul(bn(10).pow(decimals))
            await mintCollateralTo(ctx, amount, alice, alice.address)
            await snapshotGasCost(ctx.tok.connect(alice).transfer(collateral.address, bn('1e6')))
            await snapshotGasCost(ctx.tok.connect(alice).transfer(collateral.address, bn('1e6')))
          })
        })
      })
    })

    describe('integration tests', () => {
<<<<<<< HEAD
=======
      const onBase = useEnv('FORK_NETWORK').toLowerCase() == 'base'
      const onArbitrum = useEnv('FORK_NETWORK').toLowerCase() == 'arbitrum'

>>>>>>> 718b22de
      before(resetFork)

      let ctx: X
      let owner: SignerWithAddress
      let addr1: SignerWithAddress

      let chainId: number

      let defaultFixture: Fixture<DefaultFixture>

      let supply: BigNumber

      // Tokens/Assets
      let pairedColl: TestICollateral
      let pairedERC20: ERC20Mock
      let collateralERC20: IERC20Metadata
      let collateral: TestICollateral

      // Core Contracts
      let main: TestIMain
      let rToken: TestIRToken
      let assetRegistry: IAssetRegistry
      let backingManager: TestIBackingManager
      let basketHandler: TestIBasketHandler
<<<<<<< HEAD
      let rTokenTrader: TestIRevenueTrader
=======
      let rsrTrader: TestIRevenueTrader
      let rsr: ERC20Mock
>>>>>>> 718b22de

      let deployer: TestIDeployer
      let facadeWrite: FacadeWrite
      let govParams: IGovParams
      let govRoles: IGovRoles

      const config = {
        dist: {
<<<<<<< HEAD
          rTokenDist: bn(100), // 100% RToken
          rsrDist: bn(0), // 0% RSR
=======
          rTokenDist: bn(0), // 0% RToken
          rsrDist: bn(10000), // 100% RSR
>>>>>>> 718b22de
        },
        minTradeVolume: bn('0'), // $0
        rTokenMaxTradeVolume: MAX_UINT192, // +inf
        shortFreeze: bn('259200'), // 3 days
        longFreeze: bn('2592000'), // 30 days
        rewardRatio: bn('89139297916'), // per second. approx half life of 90 days
        unstakingDelay: bn('1209600'), // 2 weeks
        withdrawalLeak: fp('0'), // 0%; always refresh
        warmupPeriod: bn('60'), // (the delay _after_ SOUND was regained)
        tradingDelay: bn('0'), // (the delay _after_ default has been confirmed)
        batchAuctionLength: bn('900'), // 15 minutes
        dutchAuctionLength: bn('1800'), // 30 minutes
        backingBuffer: fp('0'), // 0%
        maxTradeSlippage: fp('0.01'), // 1%
        issuanceThrottle: {
          amtRate: fp('1e6'), // 1M RToken
          pctRate: fp('0.05'), // 5%
        },
        redemptionThrottle: {
          amtRate: fp('1e6'), // 1M RToken
          pctRate: fp('0.05'), // 5%
        },
        reweightable: false,
      }

      interface IntegrationFixture {
        ctx: X
        protocol: DefaultFixture
      }

      const integrationFixture: Fixture<IntegrationFixture> =
        async function (): Promise<IntegrationFixture> {
          return {
            ctx: await loadFixture(
              makeCollateralFixtureContext(owner, { maxTradeVolume: MAX_UINT192 })
            ),
            protocol: await loadFixture(defaultFixture),
          }
        }

      before(async () => {
        defaultFixture = await getDefaultFixture(collateralName)
        chainId = await getChainId(hre)
        if (useEnv('FORK_NETWORK').toLowerCase() === 'base') chainId = 8453
        if (useEnv('FORK_NETWORK').toLowerCase() === 'arbitrum') chainId = 42161
        if (!networkConfig[chainId]) {
          throw new Error(`Missing network configuration for ${hre.network.name}`)
        }
        ;[, owner, addr1] = await ethers.getSigners()
      })

      beforeEach(async () => {
        let protocol: DefaultFixture
        ;({ ctx, protocol } = await loadFixture(integrationFixture))
        ;({ collateral } = ctx)
<<<<<<< HEAD
        ;({ deployer, facadeWrite, govParams } = protocol)
=======
        ;({ deployer, facadeWrite, govParams, rsr } = protocol)
>>>>>>> 718b22de

        supply = fp('1')

        // Create a paired collateral of the same targetName
        pairedColl = await makePairedCollateral(await collateral.targetName())
        await pairedColl.refresh()
        expect(await pairedColl.status()).to.equal(CollateralStatus.SOUND)
        pairedERC20 = await ethers.getContractAt('ERC20Mock', await pairedColl.erc20())

        // Prep collateral
        collateralERC20 = await ethers.getContractAt('IERC20Metadata', await collateral.erc20())
        await mintCollateralTo(
          ctx,
          toBNDecimals(fp('1'), await collateralERC20.decimals()),
          addr1,
          addr1.address
        )

        // Set primary basket
        const rTokenSetup: IRTokenSetup = {
          assets: [],
          primaryBasket: [collateral.address, pairedColl.address],
          weights: [fp('0.5e-3'), fp('0.5e-3')],
          backups: [],
          beneficiaries: [],
        }

        // Deploy RToken via FacadeWrite
        const receipt = await (
          await facadeWrite.connect(owner).deployRToken(
            {
              name: 'RTKN RToken',
              symbol: 'RTKN',
              mandate: 'mandate',
              params: config,
            },
            rTokenSetup
          )
        ).wait()

        // Get Main
        const mainAddr = expectInIndirectReceipt(receipt, deployer.interface, 'RTokenCreated').args
          .main
        main = <TestIMain>await ethers.getContractAt('TestIMain', mainAddr)

        // Get core contracts
        assetRegistry = <IAssetRegistry>(
          await ethers.getContractAt('IAssetRegistry', await main.assetRegistry())
        )
        backingManager = <TestIBackingManager>(
          await ethers.getContractAt('TestIBackingManager', await main.backingManager())
        )
        basketHandler = <TestIBasketHandler>(
          await ethers.getContractAt('TestIBasketHandler', await main.basketHandler())
        )
        rToken = <TestIRToken>await ethers.getContractAt('TestIRToken', await main.rToken())
<<<<<<< HEAD
        rTokenTrader = <TestIRevenueTrader>(
          await ethers.getContractAt('TestIRevenueTrader', await main.rTokenTrader())
=======
        rsrTrader = <TestIRevenueTrader>(
          await ethers.getContractAt('TestIRevenueTrader', await main.rsrTrader())
>>>>>>> 718b22de
        )

        // Set initial governance roles
        govRoles = {
          owner: owner.address,
          guardian: ZERO_ADDRESS,
          pausers: [],
          shortFreezers: [],
          longFreezers: [],
        }
        // Setup owner and unpause
        await facadeWrite.connect(owner).setupGovernance(
          rToken.address,
          false, // do not deploy governance
          true, // unpaused
          govParams, // mock values, not relevant
          govRoles
        )

        // Advance past warmup period
        await advanceToTimestamp(
          (await getLatestBlockTimestamp()) + (await basketHandler.warmupPeriod())
        )

        // Should issue
        await collateralERC20.connect(addr1).approve(rToken.address, MAX_UINT256)
        await pairedERC20.connect(addr1).approve(rToken.address, MAX_UINT256)
        await rToken.connect(addr1).issue(supply)
      })

      it('can be put into an RToken basket', async () => {
        await assetRegistry.refresh()
        expect(await basketHandler.status()).to.equal(CollateralStatus.SOUND)
      })

      it('issues', async () => {
        // Issuance in beforeEach
        expect(await rToken.totalSupply()).to.equal(supply)
      })

      it('redeems', async () => {
        await rToken.connect(addr1).redeem(supply)
        expect(await rToken.totalSupply()).to.equal(0)
        const initialCollBal = toBNDecimals(fp('1'), await collateralERC20.decimals())
        expect(await collateralERC20.balanceOf(addr1.address)).to.be.closeTo(
          initialCollBal,
          initialCollBal.div(bn('1e5')) // 1-part-in-100k
        )
      })

      it('rebalances out of the collateral', async () => {
        const router = await (await ethers.getContractFactory('DutchTradeRouter')).deploy()
        await pairedERC20.connect(addr1).approve(router.address, MAX_UINT256)
        // Remove collateral from basket
        await basketHandler.connect(owner).setPrimeBasket([pairedERC20.address], [fp('1e-3')])
        await expect(basketHandler.connect(owner).refreshBasket())
          .to.emit(basketHandler, 'BasketSet')
          .withArgs(anyValue, [pairedERC20.address], [fp('1e-3')], false)
        await advanceToTimestamp((await getLatestBlockTimestamp()) + config.warmupPeriod.toNumber())

        // Run rebalancing auction
        await expect(backingManager.rebalance(TradeKind.DUTCH_AUCTION))
          .to.emit(backingManager, 'TradeStarted')
          .withArgs(anyValue, collateralERC20.address, pairedERC20.address, anyValue, anyValue)
        const tradeAddr = await backingManager.trades(collateralERC20.address)
        expect(tradeAddr).to.not.equal(ZERO_ADDRESS)
        const trade = await ethers.getContractAt('DutchTrade', tradeAddr)
        expect(await trade.sell()).to.equal(collateralERC20.address)
        expect(await trade.buy()).to.equal(pairedERC20.address)
        const buyAmt = await trade.bidAmount(await trade.endTime())
        await pairedERC20.connect(addr1).approve(trade.address, buyAmt)
        await advanceToTimestamp((await trade.endTime()) - 1)
        const pairedBal = await pairedERC20.balanceOf(backingManager.address)

        await expect(router.connect(addr1).bid(trade.address, addr1.address)).to.emit(
          backingManager,
          'TradeSettled'
        )
        expect(await pairedERC20.balanceOf(backingManager.address)).to.be.gt(pairedBal)
        expect(await backingManager.tradesOpen()).to.equal(0)
      })

      it('forwards revenue and sells in a revenue auction', async () => {
<<<<<<< HEAD
        const router = await (await ethers.getContractFactory('DutchTradeRouter')).deploy()
        await rToken.connect(addr1).approve(router.address, MAX_UINT256)
        // Send excess collateral to the RToken trader via forwardRevenue()
        let mintAmt = toBNDecimals(fp('1e-6'), await collateralERC20.decimals())
        mintAmt = mintAmt.gt('150') ? mintAmt : bn('150')
        await mintCollateralTo(ctx, mintAmt, addr1, backingManager.address)
        await backingManager.forwardRevenue([collateralERC20.address])
        expect(await collateralERC20.balanceOf(rTokenTrader.address)).to.be.gt(0)

        // Run revenue auction
        await expect(
          rTokenTrader.manageTokens([collateralERC20.address], [TradeKind.DUTCH_AUCTION])
        )
          .to.emit(rTokenTrader, 'TradeStarted')
          .withArgs(anyValue, collateralERC20.address, rToken.address, anyValue, anyValue)
        const tradeAddr = await rTokenTrader.trades(collateralERC20.address)
        expect(tradeAddr).to.not.equal(ZERO_ADDRESS)
        const trade = await ethers.getContractAt('DutchTrade', tradeAddr)
        expect(await trade.sell()).to.equal(collateralERC20.address)
        expect(await trade.buy()).to.equal(rToken.address)
        const buyAmt = await trade.bidAmount(await trade.endTime())
        await rToken.connect(addr1).approve(trade.address, buyAmt)
=======
        expect(await collateralERC20.balanceOf(rsrTrader.address)).to.be.eq(0)
        const router = await (await ethers.getContractFactory('DutchTradeRouter')).deploy()
        await rsr.connect(addr1).approve(router.address, MAX_UINT256)
        // Send excess collateral to the RToken trader via forwardRevenue()
        let mintAmt = toBNDecimals(fp('1e-6'), await collateralERC20.decimals())
        mintAmt = mintAmt.gt('100000') ? mintAmt : bn('100000') // fewest tokens distributor will transfer
        await mintCollateralTo(ctx, mintAmt, addr1, backingManager.address)
        await backingManager.forwardRevenue([collateralERC20.address])
        expect(await collateralERC20.balanceOf(rsrTrader.address)).to.be.gt(0)

        // Run revenue auction
        await expect(rsrTrader.manageTokens([collateralERC20.address], [TradeKind.DUTCH_AUCTION]))
          .to.emit(rsrTrader, 'TradeStarted')
          .withArgs(anyValue, collateralERC20.address, rsr.address, anyValue, anyValue)
        const tradeAddr = await rsrTrader.trades(collateralERC20.address)
        expect(tradeAddr).to.not.equal(ZERO_ADDRESS)
        const trade = await ethers.getContractAt('DutchTrade', tradeAddr)
        expect(await trade.sell()).to.equal(collateralERC20.address)
        expect(await trade.buy()).to.equal(rsr.address)
        const buyAmt = await trade.bidAmount(await trade.endTime())

        // The base whale below is hyUSDStRSR. This is bad, and generally we don't want to do this. But there
        // are no RSR holders on Base in size that hold their balance consistently across blocks, since
        // everyone is farming. Since the individual tests each have their own block they use,
        // this was the easiest way to make everything work. I'm not worried about this in this case
        // because hyUSDStRSR is _not_ the RToken we are testing here, so it should have no impact.
        const whale = onBase
          ? '0x796d2367AF69deB3319B8E10712b8B65957371c3'
          : onArbitrum
          ? '0xBe81e75C579b090428CC5495540541231FD3c0bD'
          : '0x6bab6EB87Aa5a1e4A8310C73bDAAA8A5dAAd81C1'
        await whileImpersonating(whale, async (signer) => {
          await rsr.connect(signer).transfer(addr1.address, buyAmt)
        })
>>>>>>> 718b22de
        await advanceToTimestamp((await trade.endTime()) - 1)

        // Bid
        await expect(router.connect(addr1).bid(trade.address, addr1.address)).to.emit(
<<<<<<< HEAD
          rTokenTrader,
          'TradeSettled'
        )
        expect(await rTokenTrader.tradesOpen()).to.equal(0)
=======
          rsrTrader,
          'TradeSettled'
        )
        expect(await rsrTrader.tradesOpen()).to.equal(0)
>>>>>>> 718b22de
      })

      // === Integration Test Helpers ===

      const makePairedCollateral = async (target: string): Promise<TestICollateral> => {
<<<<<<< HEAD
        const onBase = useEnv('FORK_NETWORK').toLowerCase() == 'base'
        const onArbitrum = useEnv('FORK_NETWORK').toLowerCase() == 'arbitrum'
=======
>>>>>>> 718b22de
        const MockV3AggregatorFactory: ContractFactory = await ethers.getContractFactory(
          'MockV3Aggregator'
        )
        const chainlinkFeed: MockV3Aggregator = <MockV3Aggregator>(
          await MockV3AggregatorFactory.deploy(8, bn('1e8'))
        )

        if (target == ethers.utils.formatBytes32String('USD')) {
          // USD
          const erc20 = await ethers.getContractAt(
            'IERC20Metadata',
            onBase ? networkConfig[chainId].tokens.USDbC! : networkConfig[chainId].tokens.USDC!
          )
          const whale = onBase
            ? '0xb4885bc63399bf5518b994c1d0c153334ee579d0'
            : onArbitrum
            ? '0x2df1c51e09aecf9cacb7bc98cb1742757f163df7'
            : '0x40ec5b33f54e0e8a33a975908c5ba1c14e5bbbdf'
          await whileImpersonating(whale, async (signer) => {
            await erc20
              .connect(signer)
              .transfer(addr1.address, await erc20.balanceOf(signer.address))
          })
          const FiatCollateralFactory: ContractFactory = await ethers.getContractFactory(
            'FiatCollateral'
          )
          return <TestICollateral>await FiatCollateralFactory.deploy({
            priceTimeout: PRICE_TIMEOUT,
            chainlinkFeed: chainlinkFeed.address,
            oracleError: ORACLE_ERROR,
            oracleTimeout: ORACLE_TIMEOUT,
            maxTradeVolume: MAX_UINT192,
            erc20: erc20.address,
            targetName: ethers.utils.formatBytes32String('USD'),
            defaultThreshold: fp('0.01'), // 1%
            delayUntilDefault: bn('86400'), // 24h,
          })
        } else if (target == ethers.utils.formatBytes32String('ETH')) {
          // ETH
          const erc20 = await ethers.getContractAt(
            'IERC20Metadata',
            networkConfig[chainId].tokens.WETH!
          )
          const whale = onBase
            ? '0xb4885bc63399bf5518b994c1d0c153334ee579d0'
            : onArbitrum
            ? '0x70d95587d40a2caf56bd97485ab3eec10bee6336'
            : '0xF04a5cC80B1E94C69B48f5ee68a08CD2F09A7c3E'
          await whileImpersonating(whale, async (signer) => {
            await erc20
              .connect(signer)
              .transfer(addr1.address, await erc20.balanceOf(signer.address))
          })
          const SelfReferentialFactory: ContractFactory = await ethers.getContractFactory(
            'SelfReferentialCollateral'
          )
          return <TestICollateral>await SelfReferentialFactory.deploy({
            priceTimeout: PRICE_TIMEOUT,
            chainlinkFeed: chainlinkFeed.address,
            oracleError: ORACLE_ERROR,
            erc20: erc20.address,
            maxTradeVolume: MAX_UINT192,
            oracleTimeout: ORACLE_TIMEOUT,
            targetName: ethers.utils.formatBytes32String('ETH'),
            defaultThreshold: fp('0'), // 0%
            delayUntilDefault: bn('0'), // 0,
          })
        } else if (target == ethers.utils.formatBytes32String('BTC')) {
          // No official WBTC on base yet
          if (onBase) throw new Error('no WBTC on base')
          // BTC
          const targetUnitOracle: MockV3Aggregator = <MockV3Aggregator>(
            await MockV3AggregatorFactory.deploy(8, bn('1e8'))
          )
          const erc20 = await ethers.getContractAt(
            'IERC20Metadata',
            networkConfig[chainId].tokens.WBTC!
          )
          const whale = onArbitrum
            ? '0x47c031236e19d024b42f8ae6780e44a573170703'
            : '0xccf4429db6322d5c611ee964527d42e5d685dd6a'
          await whileImpersonating(whale, async (signer) => {
            await erc20
              .connect(signer)
              .transfer(addr1.address, await erc20.balanceOf(signer.address))
          })
          const NonFiatFactory: ContractFactory = await ethers.getContractFactory(
            'NonFiatCollateral'
          )
          return <TestICollateral>await NonFiatFactory.deploy(
            {
              priceTimeout: PRICE_TIMEOUT,
              chainlinkFeed: chainlinkFeed.address,
              oracleError: ORACLE_ERROR,
              erc20: erc20.address,
              maxTradeVolume: MAX_UINT192,
              oracleTimeout: ORACLE_TIMEOUT,
              targetName: ethers.utils.formatBytes32String('BTC'),
              defaultThreshold: fp('0.01'), // 1%
              delayUntilDefault: bn('86400'), // 24h,
            },
            targetUnitOracle.address,
            ORACLE_TIMEOUT
          )
        } else {
          throw new Error(`Unknown target: ${target}`)
        }
      }
    })
  })
}<|MERGE_RESOLUTION|>--- conflicted
+++ resolved
@@ -371,11 +371,7 @@
         itHasRevenueHiding('does revenue hiding correctly', async () => {
           const tempCtx = await makeCollateralFixtureContext(alice, {
             erc20: ctx.tok.address,
-<<<<<<< HEAD
-            revenueHiding: fp('0.01'),
-=======
             revenueHiding: fp('0.0101'),
->>>>>>> 718b22de
           })()
           // ctx.collateral = await deployCollateral()
 
@@ -645,12 +641,9 @@
     })
 
     describe('integration tests', () => {
-<<<<<<< HEAD
-=======
       const onBase = useEnv('FORK_NETWORK').toLowerCase() == 'base'
       const onArbitrum = useEnv('FORK_NETWORK').toLowerCase() == 'arbitrum'
 
->>>>>>> 718b22de
       before(resetFork)
 
       let ctx: X
@@ -675,12 +668,8 @@
       let assetRegistry: IAssetRegistry
       let backingManager: TestIBackingManager
       let basketHandler: TestIBasketHandler
-<<<<<<< HEAD
-      let rTokenTrader: TestIRevenueTrader
-=======
       let rsrTrader: TestIRevenueTrader
       let rsr: ERC20Mock
->>>>>>> 718b22de
 
       let deployer: TestIDeployer
       let facadeWrite: FacadeWrite
@@ -689,13 +678,8 @@
 
       const config = {
         dist: {
-<<<<<<< HEAD
-          rTokenDist: bn(100), // 100% RToken
-          rsrDist: bn(0), // 0% RSR
-=======
           rTokenDist: bn(0), // 0% RToken
           rsrDist: bn(10000), // 100% RSR
->>>>>>> 718b22de
         },
         minTradeVolume: bn('0'), // $0
         rTokenMaxTradeVolume: MAX_UINT192, // +inf
@@ -751,11 +735,7 @@
         let protocol: DefaultFixture
         ;({ ctx, protocol } = await loadFixture(integrationFixture))
         ;({ collateral } = ctx)
-<<<<<<< HEAD
-        ;({ deployer, facadeWrite, govParams } = protocol)
-=======
         ;({ deployer, facadeWrite, govParams, rsr } = protocol)
->>>>>>> 718b22de
 
         supply = fp('1')
 
@@ -812,13 +792,8 @@
           await ethers.getContractAt('TestIBasketHandler', await main.basketHandler())
         )
         rToken = <TestIRToken>await ethers.getContractAt('TestIRToken', await main.rToken())
-<<<<<<< HEAD
-        rTokenTrader = <TestIRevenueTrader>(
-          await ethers.getContractAt('TestIRevenueTrader', await main.rTokenTrader())
-=======
         rsrTrader = <TestIRevenueTrader>(
           await ethers.getContractAt('TestIRevenueTrader', await main.rsrTrader())
->>>>>>> 718b22de
         )
 
         // Set initial governance roles
@@ -902,30 +877,6 @@
       })
 
       it('forwards revenue and sells in a revenue auction', async () => {
-<<<<<<< HEAD
-        const router = await (await ethers.getContractFactory('DutchTradeRouter')).deploy()
-        await rToken.connect(addr1).approve(router.address, MAX_UINT256)
-        // Send excess collateral to the RToken trader via forwardRevenue()
-        let mintAmt = toBNDecimals(fp('1e-6'), await collateralERC20.decimals())
-        mintAmt = mintAmt.gt('150') ? mintAmt : bn('150')
-        await mintCollateralTo(ctx, mintAmt, addr1, backingManager.address)
-        await backingManager.forwardRevenue([collateralERC20.address])
-        expect(await collateralERC20.balanceOf(rTokenTrader.address)).to.be.gt(0)
-
-        // Run revenue auction
-        await expect(
-          rTokenTrader.manageTokens([collateralERC20.address], [TradeKind.DUTCH_AUCTION])
-        )
-          .to.emit(rTokenTrader, 'TradeStarted')
-          .withArgs(anyValue, collateralERC20.address, rToken.address, anyValue, anyValue)
-        const tradeAddr = await rTokenTrader.trades(collateralERC20.address)
-        expect(tradeAddr).to.not.equal(ZERO_ADDRESS)
-        const trade = await ethers.getContractAt('DutchTrade', tradeAddr)
-        expect(await trade.sell()).to.equal(collateralERC20.address)
-        expect(await trade.buy()).to.equal(rToken.address)
-        const buyAmt = await trade.bidAmount(await trade.endTime())
-        await rToken.connect(addr1).approve(trade.address, buyAmt)
-=======
         expect(await collateralERC20.balanceOf(rsrTrader.address)).to.be.eq(0)
         const router = await (await ethers.getContractFactory('DutchTradeRouter')).deploy()
         await rsr.connect(addr1).approve(router.address, MAX_UINT256)
@@ -960,32 +911,19 @@
         await whileImpersonating(whale, async (signer) => {
           await rsr.connect(signer).transfer(addr1.address, buyAmt)
         })
->>>>>>> 718b22de
         await advanceToTimestamp((await trade.endTime()) - 1)
 
         // Bid
         await expect(router.connect(addr1).bid(trade.address, addr1.address)).to.emit(
-<<<<<<< HEAD
-          rTokenTrader,
-          'TradeSettled'
-        )
-        expect(await rTokenTrader.tradesOpen()).to.equal(0)
-=======
           rsrTrader,
           'TradeSettled'
         )
         expect(await rsrTrader.tradesOpen()).to.equal(0)
->>>>>>> 718b22de
       })
 
       // === Integration Test Helpers ===
 
       const makePairedCollateral = async (target: string): Promise<TestICollateral> => {
-<<<<<<< HEAD
-        const onBase = useEnv('FORK_NETWORK').toLowerCase() == 'base'
-        const onArbitrum = useEnv('FORK_NETWORK').toLowerCase() == 'arbitrum'
-=======
->>>>>>> 718b22de
         const MockV3AggregatorFactory: ContractFactory = await ethers.getContractFactory(
           'MockV3Aggregator'
         )
