import { expect } from 'chai'
import hre, { ethers } from 'hardhat'
import { loadFixture } from '@nomicfoundation/hardhat-network-helpers'
import { anyValue } from '@nomicfoundation/hardhat-chai-matchers/withArgs'
import { SignerWithAddress } from '@nomiclabs/hardhat-ethers/signers'
import { BigNumber, ContractFactory } from 'ethers'
import { useEnv } from '#/utils/env'
import { getChainId } from '../../../common/blockchain-utils'
import { bn, fp, toBNDecimals } from '../../../common/numbers'
import { DefaultFixture, Fixture, getDefaultFixture, ORACLE_TIMEOUT } from './fixtures'
import { expectInIndirectReceipt } from '../../../common/events'
import { whileImpersonating } from '../../utils/impersonation'
import { IGovParams, IGovRoles, IRTokenSetup, networkConfig } from '../../../common/configuration'
import {
  advanceTime,
  advanceBlocks,
  getLatestBlockNumber,
  getLatestBlockTimestamp,
  setNextBlockTimestamp,
} from '../../utils/time'
import {
  MAX_UINT48,
  MAX_UINT192,
  MAX_UINT256,
  TradeKind,
  ZERO_ADDRESS,
} from '../../../common/constants'
import {
  CollateralFixtureContext,
  CollateralTestSuiteFixtures,
  CollateralStatus,
} from './pluginTestTypes'
import {
  expectDecayedPrice,
  expectExactPrice,
  expectPrice,
  expectUnpriced,
} from '../../utils/oracles'
import {
  ERC20Mock,
  FacadeWrite,
  IAssetRegistry,
  IERC20Metadata,
  InvalidMockV3Aggregator,
  MockV3Aggregator,
  TestIBackingManager,
  TestIBasketHandler,
  TestICollateral,
  TestIDeployer,
  TestIMain,
  TestIRevenueTrader,
  TestIRToken,
} from '../../../typechain'
import snapshotGasCost from '../../utils/snapshotGasCost'
import { IMPLEMENTATION, Implementation, ORACLE_ERROR, PRICE_TIMEOUT } from '../../fixtures'

const getDescribeFork = (targetNetwork = 'mainnet') => {
  return useEnv('FORK') && useEnv('FORK_NETWORK') === targetNetwork ? describe : describe.skip
}

const describeGas =
  IMPLEMENTATION == Implementation.P1 && useEnv('REPORT_GAS') ? describe.only : describe.skip

export default function fn<X extends CollateralFixtureContext>(
  fixtures: CollateralTestSuiteFixtures<X>
) {
  const {
    deployCollateral,
    collateralSpecificConstructorTests,
    collateralSpecificStatusTests,
    beforeEachRewardsTest,
    makeCollateralFixtureContext,
    mintCollateralTo,
    reduceTargetPerRef,
    increaseTargetPerRef,
    reduceRefPerTok,
    increaseRefPerTok,
    getExpectedPrice,
    itClaimsRewards,
    itChecksTargetPerRefDefault,
    itChecksRefPerTokDefault,
    itChecksPriceChanges,
    itChecksNonZeroDefaultThreshold,
    itHasRevenueHiding,
    itIsPricedByPeg,
    resetFork,
    collateralName,
    chainlinkDefaultAnswer,
    toleranceDivisor,
    targetNetwork,
  } = fixtures

  getDescribeFork(targetNetwork)(`Collateral: ${collateralName}`, () => {
    before(resetFork)

    describe('constructor validation', () => {
      it('validates targetName', async () => {
        await expect(
          deployCollateral({ targetName: ethers.constants.HashZero })
        ).to.be.revertedWith('targetName missing')
      })

      it('does not allow missing ERC20', async () => {
        await expect(deployCollateral({ erc20: ethers.constants.AddressZero })).to.be.revertedWith(
          'missing erc20'
        )
      })

      it('does not allow missing chainlink feed', async () => {
        await expect(
          deployCollateral({ chainlinkFeed: ethers.constants.AddressZero })
        ).to.be.revertedWith('missing chainlink feed')
      })

      it('max trade volume must be greater than zero', async () => {
        await expect(deployCollateral({ maxTradeVolume: 0 })).to.be.revertedWith(
          'invalid max trade volume'
        )
      })

      it('does not allow oracle timeout at 0', async () => {
        await expect(deployCollateral({ oracleTimeout: 0 })).to.be.revertedWith(
          'oracleTimeout zero'
        )
      })

      it('does not allow missing delayUntilDefault if defaultThreshold > 0', async () => {
        await expect(deployCollateral({ delayUntilDefault: 0 })).to.be.revertedWith(
          'delayUntilDefault zero'
        )
      })

      itChecksNonZeroDefaultThreshold('does not allow 0 defaultThreshold', async () => {
        await expect(deployCollateral({ defaultThreshold: bn('0') })).to.be.revertedWith(
          'defaultThreshold zero'
        )
      })

      describe('collateral-specific tests', collateralSpecificConstructorTests)
    })

    describe('collateral functionality', () => {
      let ctx: X
      let alice: SignerWithAddress

      let chainId: number

      let collateral: TestICollateral
      let chainlinkFeed: MockV3Aggregator

      before(async () => {
        chainId = await getChainId(hre)
        if (!networkConfig[chainId]) {
          throw new Error(`Missing network configuration for ${hre.network.name}`)
        }
      })

      beforeEach(async () => {
        ;[, alice] = await ethers.getSigners()
        ctx = await loadFixture(makeCollateralFixtureContext(alice, {}))
        ;({ chainlinkFeed, collateral } = ctx)
      })

      describe('functions', () => {
        it('returns the correct bal (18 decimals)', async () => {
          const decimals = await ctx.tok.decimals()
          const amount = bn('20').mul(bn(10).pow(decimals))
          await mintCollateralTo(ctx, amount, alice, alice.address)

          const aliceBal = await collateral.bal(alice.address)
          const amount18d =
            decimals <= 18
              ? amount.mul(bn(10).pow(18 - decimals))
              : amount.div(bn(10).pow(decimals - 18))
          const dist18d = decimals <= 18 ? bn('100').mul(bn(10).pow(18 - decimals)) : bn('10')
          expect(aliceBal).to.closeTo(amount18d, dist18d)
        })
      })

      describe('rewards', () => {
        // TODO: these tests will be deprecated along with the claimRewards()
        // function on collateral plugins (4/18/23)
        beforeEach(async () => {
          await beforeEachRewardsTest(ctx)
        })

        it('does not revert', async () => {
          await collateral.claimRewards()
        })

        itClaimsRewards('claims rewards (via collateral.claimRewards())', async () => {
          const amount = bn('20').mul(bn(10).pow(await ctx.tok.decimals()))
          await mintCollateralTo(ctx, amount, alice, ctx.collateral.address)
          await advanceBlocks(1000)
          await setNextBlockTimestamp((await getLatestBlockTimestamp()) + 12000)

          const balBefore = await (ctx.rewardToken as IERC20Metadata).balanceOf(
            ctx.collateral.address
          )
          await expect(ctx.collateral.claimRewards()).to.emit(ctx.tok, 'RewardsClaimed')
          const balAfter = await (ctx.rewardToken as IERC20Metadata).balanceOf(
            ctx.collateral.address
          )
          expect(balAfter).gt(balBefore)
        })

        itClaimsRewards('claims rewards (via erc20.claimRewards())', async () => {
          const rewardable = await ethers.getContractAt('IRewardable', ctx.tok.address)

          const amount = bn('20').mul(bn(10).pow(await ctx.tok.decimals()))
          await mintCollateralTo(ctx, amount, alice, alice.address)

          await advanceBlocks(1000)
          await setNextBlockTimestamp((await getLatestBlockTimestamp()) + 12000)

          const balBefore = await (ctx.rewardToken as IERC20Metadata).balanceOf(alice.address)
          await expect(rewardable.connect(alice).claimRewards()).to.emit(ctx.tok, 'RewardsClaimed')
          const balAfter = await (ctx.rewardToken as IERC20Metadata).balanceOf(alice.address)
          expect(balAfter).gt(balBefore)
        })
      })

      describe('prices', () => {
        before(resetFork) // important for getting prices/refPerToks to behave predictably

        itChecksPriceChanges('prices change as USD feed price changes', async () => {
          const oracleError = await collateral.oracleError()
          const expectedPrice = await getExpectedPrice(ctx)
          await expectPrice(collateral.address, expectedPrice, oracleError, true, toleranceDivisor)

          // Update values in Oracles increase by 10-20%
          const newPrice = BigNumber.from(chainlinkDefaultAnswer).mul(11).div(10)
          const updateAnswerTx = await chainlinkFeed.updateAnswer(newPrice)
          await updateAnswerTx.wait()

          // Check new prices
          await collateral.refresh()
          const newExpectedPrice = await getExpectedPrice(ctx)
          expect(newExpectedPrice).to.be.gt(expectedPrice)
          await expectPrice(
            collateral.address,
            newExpectedPrice,
            oracleError,
            true,
            toleranceDivisor
          )
        })

        // all our collateral that have targetPerRef feeds use them only for soft default checks
        itChecksPriceChanges(
          `prices ${itIsPricedByPeg ? '' : 'do not '}change as targetPerRef changes`,
          async () => {
            const oracleError = await collateral.oracleError()
            const expectedPrice = await getExpectedPrice(ctx)
            await expectPrice(
              collateral.address,
              expectedPrice,
              oracleError,
              true,
              toleranceDivisor
            )

            // Get refPerTok initial values
            const initialRefPerTok = await collateral.refPerTok()
            const [oldLow, oldHigh] = await collateral.price()

            // Update values in Oracles increase by 10-20%
            await increaseTargetPerRef(ctx, 20)

            if (itIsPricedByPeg) {
              // Check new prices -- increase expected
              const newPrice = await getExpectedPrice(ctx)
              await expectPrice(collateral.address, newPrice, oracleError, true, toleranceDivisor)
              const [newLow, newHigh] = await collateral.price()
              expect(oldLow).to.be.lt(newLow)
              expect(oldHigh).to.be.lt(newHigh)
            } else {
              // Check new prices -- no increase expected
              await expectPrice(
                collateral.address,
                expectedPrice,
                oracleError,
                true,
                toleranceDivisor
              )
              const [newLow, newHigh] = await collateral.price()
              expect(oldLow).to.equal(newLow)
              expect(oldHigh).to.equal(newHigh)
            }

            // Check refPerTok remains the same (because we have not refreshed)
            const finalRefPerTok = await collateral.refPerTok()
            expect(finalRefPerTok).to.equal(initialRefPerTok)
          }
        )

        itChecksPriceChanges('prices change as refPerTok changes', async () => {
          const initRefPerTok = await collateral.refPerTok()

          const oracleError = await collateral.oracleError()

          const [initLow, initHigh] = await collateral.price()
          const expectedPrice = await getExpectedPrice(ctx)

          await expectPrice(collateral.address, expectedPrice, oracleError, true, toleranceDivisor)

          // need to deposit in order to get an exchange rate
          const amount = bn('200').mul(bn(10).pow(await ctx.tok.decimals()))
          await mintCollateralTo(ctx, amount, alice, alice.address)
          await increaseRefPerTok(ctx, 5)

          await collateral.refresh()
          expect(await collateral.status()).to.equal(CollateralStatus.SOUND)
          expect(await collateral.refPerTok()).to.be.gt(initRefPerTok)
          const [newLow, newHigh] = await collateral.price()
          expect(newLow).to.be.gt(initLow)
          expect(newHigh).to.be.gt(initHigh)
        })

        it('decays for 0-valued oracle', async () => {
          const initialPrice = await collateral.price()

          // Set price of underlying to 0
          const updateAnswerTx = await chainlinkFeed.updateAnswer(0)
          await updateAnswerTx.wait()

          // Price remains same at first, though IFFY
          await collateral.refresh()
          await expectExactPrice(collateral.address, initialPrice)
          expect(await collateral.status()).to.equal(CollateralStatus.IFFY)

          // After oracle timeout decay begins
          const oracleTimeout = await collateral.oracleTimeout()
          await setNextBlockTimestamp((await getLatestBlockTimestamp()) + oracleTimeout)
          await advanceBlocks(1 + oracleTimeout / 12)
          await collateral.refresh()
          await expectDecayedPrice(collateral.address)

          // After price timeout it becomes unpriced
          const priceTimeout = await collateral.priceTimeout()
          await setNextBlockTimestamp((await getLatestBlockTimestamp()) + priceTimeout)
          await advanceBlocks(1 + priceTimeout / 12)
          await expectUnpriced(collateral.address)

          // When refreshed, sets status to DISABLED
          await collateral.refresh()
          expect(await collateral.status()).to.equal(CollateralStatus.DISABLED)
        })

        it('does not revert in case of invalid timestamp', async () => {
          await chainlinkFeed.setInvalidTimestamp()

          // When refreshed, sets status to IFFY
          await collateral.refresh()
          expect(await collateral.status()).to.equal(CollateralStatus.IFFY)
        })

        itHasRevenueHiding('does revenue hiding correctly', async () => {
          ctx.collateral = await deployCollateral({
            erc20: ctx.tok.address,
            revenueHiding: fp('0.01'),
          })

          // Should remain SOUND after a 1% decrease
          let refPerTok = await ctx.collateral.refPerTok()
          await reduceRefPerTok(ctx, 1) // 1% decrease
          await ctx.collateral.refresh()
          expect(await ctx.collateral.status()).to.equal(CollateralStatus.SOUND)

          // refPerTok should be unchanged
          expect(await ctx.collateral.refPerTok()).to.be.closeTo(
            refPerTok,
            refPerTok.div(bn('1e3'))
          ) // within 1-part-in-1-thousand

          // Should become DISABLED if drops more than that
          refPerTok = await ctx.collateral.refPerTok()
          await reduceRefPerTok(ctx, 1) // another 1% decrease
          await ctx.collateral.refresh()
          expect(await ctx.collateral.status()).to.equal(CollateralStatus.DISABLED)

          // refPerTok should have fallen 1%
          refPerTok = refPerTok.sub(refPerTok.div(100))
          expect(await ctx.collateral.refPerTok()).to.be.closeTo(
            refPerTok,
            refPerTok.div(bn('1e3'))
          ) // within 1-part-in-1-thousand
        })

        it('reverts if Chainlink feed reverts or runs out of gas, maintains status', async () => {
          const InvalidMockV3AggregatorFactory = await ethers.getContractFactory(
            'InvalidMockV3Aggregator'
          )
          const invalidChainlinkFeed = <InvalidMockV3Aggregator>(
            await InvalidMockV3AggregatorFactory.deploy(8, chainlinkDefaultAnswer)
          )

          const invalidCollateral = await deployCollateral({
            erc20: ctx.tok.address,
            chainlinkFeed: invalidChainlinkFeed.address,
          })

          // Reverting with no reason
          await invalidChainlinkFeed.setSimplyRevert(true)
          await expect(invalidCollateral.refresh()).to.be.revertedWithoutReason()
          expect(await invalidCollateral.status()).to.equal(CollateralStatus.SOUND)

          // Runnning out of gas (same error)
          await invalidChainlinkFeed.setSimplyRevert(false)
          await expect(invalidCollateral.refresh()).to.be.revertedWithoutReason()
          expect(await invalidCollateral.status()).to.equal(CollateralStatus.SOUND)
        })

        it('enters IFFY state when price becomes stale', async () => {
          const oracleTimeout = await collateral.oracleTimeout()
          await setNextBlockTimestamp((await getLatestBlockTimestamp()) + oracleTimeout)
          await advanceBlocks(oracleTimeout / 12)
          await collateral.refresh()
          expect(await collateral.status()).to.equal(CollateralStatus.IFFY)
        })

        it('decays price over priceTimeout period', async () => {
          await collateral.refresh()
          const savedLow = await collateral.savedLowPrice()
          const savedHigh = await collateral.savedHighPrice()
          // Price should start out at saved prices
          let p = await collateral.price()
          expect(p[0]).to.equal(savedLow)
          expect(p[1]).to.equal(savedHigh)

          await advanceTime(await collateral.oracleTimeout())

          // Should be roughly half, after half of priceTimeout
          const priceTimeout = await collateral.priceTimeout()
          await advanceTime(priceTimeout / 2)
          p = await collateral.price()
          expect(p[0]).to.be.closeTo(savedLow.div(2), p[0].div(2).div(10000)) // 1 part in 10 thousand
          expect(p[1]).to.be.closeTo(savedHigh.mul(2), p[1].mul(2).div(10000)) // 1 part in 10 thousand

          // Should be unpriced after full priceTimeout
          await advanceTime(priceTimeout / 2)
          await expectUnpriced(collateral.address)
        })

        it('lotPrice (deprecated) is equal to price()', async () => {
          const lotPrice = await collateral.lotPrice()
          const price = await collateral.price()
          expect(price.length).to.equal(2)
          expect(lotPrice.length).to.equal(price.length)
          expect(lotPrice[0]).to.equal(price[0])
          expect(lotPrice[1]).to.equal(price[1])
        })
      })

      describe('status', () => {
        it('maintains status in normal situations', async () => {
          // Check initial state
          expect(await collateral.status()).to.equal(CollateralStatus.SOUND)
          expect(await collateral.whenDefault()).to.equal(MAX_UINT48)

          // Force updates (with no changes)
          await expect(collateral.refresh()).to.not.emit(collateral, 'CollateralStatusChanged')

          // State remains the same
          expect(await collateral.status()).to.equal(CollateralStatus.SOUND)
          expect(await collateral.whenDefault()).to.equal(MAX_UINT48)
        })

        itChecksTargetPerRefDefault(
          'enters IFFY state when target-per-ref depegs below low threshold',
          async () => {
            const delayUntilDefault = await collateral.delayUntilDefault()

            // Check initial state
            expect(await collateral.status()).to.equal(CollateralStatus.SOUND)
            expect(await collateral.whenDefault()).to.equal(MAX_UINT48)
            // Depeg - Reducing price by 20%
            await reduceTargetPerRef(ctx, 20)

            // Set next block timestamp - for deterministic result
            const nextBlockTimestamp = (await getLatestBlockTimestamp()) + 1
            await setNextBlockTimestamp(nextBlockTimestamp)
            const expectedDefaultTimestamp = nextBlockTimestamp + delayUntilDefault
            await expect(collateral.refresh())
              .to.emit(collateral, 'CollateralStatusChanged')
              .withArgs(CollateralStatus.SOUND, CollateralStatus.IFFY)
            expect(await collateral.status()).to.equal(CollateralStatus.IFFY)
            expect(await collateral.whenDefault()).to.equal(expectedDefaultTimestamp)
          }
        )

        itChecksTargetPerRefDefault(
          'enters IFFY state when target-per-ref depegs above high threshold',
          async () => {
            const delayUntilDefault = await collateral.delayUntilDefault()

            // Check initial state
            expect(await collateral.status()).to.equal(CollateralStatus.SOUND)
            expect(await collateral.whenDefault()).to.equal(MAX_UINT48)

            // Depeg - Raising price by 20%
            await increaseTargetPerRef(ctx, 20)

            // Set next block timestamp - for deterministic result
            const nextBlockTimestamp = (await getLatestBlockTimestamp()) + 1
            await setNextBlockTimestamp(nextBlockTimestamp)
            const expectedDefaultTimestamp = nextBlockTimestamp + delayUntilDefault

            await expect(collateral.refresh())
              .to.emit(collateral, 'CollateralStatusChanged')
              .withArgs(CollateralStatus.SOUND, CollateralStatus.IFFY)
            expect(await collateral.status()).to.equal(CollateralStatus.IFFY)
            expect(await collateral.whenDefault()).to.equal(expectedDefaultTimestamp)
          }
        )

        itChecksTargetPerRefDefault(
          'enters DISABLED state when target-per-ref depegs for too long',
          async () => {
            const delayUntilDefault = await collateral.delayUntilDefault()

            // Check initial state
            expect(await collateral.status()).to.equal(CollateralStatus.SOUND)
            expect(await collateral.whenDefault()).to.equal(MAX_UINT48)

            // Depeg - Reducing price by 20%
            await reduceTargetPerRef(ctx, 20)

            // Set next block timestamp - for deterministic result
            const nextBlockTimestamp = (await getLatestBlockTimestamp()) + 1
            await setNextBlockTimestamp(nextBlockTimestamp)
            await collateral.refresh()
            expect(await collateral.status()).to.equal(CollateralStatus.IFFY)

            // Move time forward past delayUntilDefault
            await advanceTime(delayUntilDefault)
            expect(await collateral.status()).to.equal(CollateralStatus.DISABLED)

            // Nothing changes if attempt to refresh after default
            const prevWhenDefault: bigint = (await collateral.whenDefault()).toBigInt()
            await expect(collateral.refresh()).to.not.emit(collateral, 'CollateralStatusChanged')
            expect(await collateral.status()).to.equal(CollateralStatus.DISABLED)
            expect(await collateral.whenDefault()).to.equal(prevWhenDefault)
          }
        )

        itChecksRefPerTokDefault('enters DISABLED state when refPerTok() decreases', async () => {
          // Check initial state
          expect(await collateral.status()).to.equal(CollateralStatus.SOUND)
          expect(await collateral.whenDefault()).to.equal(MAX_UINT48)

          await mintCollateralTo(
            ctx,
            bn('200').mul(bn(10).pow(await ctx.tok.decimals())),
            alice,
            alice.address
          )

          await expect(collateral.refresh()).to.not.emit(collateral, 'CollateralStatusChanged')
          // State remains the same
          expect(await collateral.status()).to.equal(CollateralStatus.SOUND)
          expect(await collateral.whenDefault()).to.equal(MAX_UINT48)

          await reduceRefPerTok(ctx, 5)

          // Collateral defaults due to refPerTok() going down
          await expect(collateral.refresh()).to.emit(collateral, 'CollateralStatusChanged')
          expect(await collateral.status()).to.equal(CollateralStatus.DISABLED)
          expect(await collateral.whenDefault()).to.equal(await getLatestBlockTimestamp())
        })
      })

      describe('collateral-specific tests', collateralSpecificStatusTests)

      describeGas('Gas Reporting', () => {
        if (IMPLEMENTATION != Implementation.P1 || !useEnv('REPORT_GAS')) return // hide pending

        context('refresh()', () => {
          beforeEach(async () => {
            await collateral.refresh()
            expect(await collateral.status()).to.equal(CollateralStatus.SOUND)
          })

          afterEach(async () => {
            await snapshotGasCost(collateral.refresh())
            await snapshotGasCost(collateral.refresh()) // 2nd refresh can be different than 1st
          })

          it('during SOUND', async () => {
            // pass
          })

          itChecksTargetPerRefDefault('during soft default', async () => {
            await reduceTargetPerRef(ctx, 20)
          })

          itChecksTargetPerRefDefault('after soft default', async () => {
            await reduceTargetPerRef(ctx, 20)
            await expect(collateral.refresh())
              .to.emit(collateral, 'CollateralStatusChanged')
              .withArgs(CollateralStatus.SOUND, CollateralStatus.IFFY)
            await advanceTime(await collateral.delayUntilDefault())
          })

          it('after oracle timeout', async () => {
            const oracleTimeout = await collateral.oracleTimeout()
            await setNextBlockTimestamp((await getLatestBlockTimestamp()) + oracleTimeout)
            await advanceBlocks(oracleTimeout / 12)
          })

          it('after full price timeout', async () => {
            await advanceTime(
              (await collateral.priceTimeout()) + (await collateral.oracleTimeout())
            )
            const p = await collateral.price()
            expect(p[0]).to.equal(0)
            expect(p[1]).to.equal(MAX_UINT192)
          })

          itChecksRefPerTokDefault('after hard default', async () => {
            await reduceRefPerTok(ctx, 5)
          })
        })

        context('ERC20', () => {
          it('transfer', async () => {
            const decimals = await ctx.tok.decimals()
            const amount = bn('20').mul(bn(10).pow(decimals))
            await mintCollateralTo(ctx, amount, alice, alice.address)
            await snapshotGasCost(ctx.tok.connect(alice).transfer(collateral.address, bn('1e6')))
            await snapshotGasCost(ctx.tok.connect(alice).transfer(collateral.address, bn('1e6')))
          })
        })
      })
    })

    describe('integration tests', () => {
      before(resetFork)

      let ctx: X
      let owner: SignerWithAddress
      let addr1: SignerWithAddress

      let chainId: number

      let defaultFixture: Fixture<DefaultFixture>

      let supply: BigNumber

      // Tokens/Assets
      let pairedColl: TestICollateral
      let pairedERC20: ERC20Mock
      let collateralERC20: IERC20Metadata
      let collateral: TestICollateral

      // Core Contracts
      let main: TestIMain
      let rToken: TestIRToken
      let assetRegistry: IAssetRegistry
      let backingManager: TestIBackingManager
      let basketHandler: TestIBasketHandler
      let rTokenTrader: TestIRevenueTrader

      let deployer: TestIDeployer
      let facadeWrite: FacadeWrite
      let govParams: IGovParams
      let govRoles: IGovRoles

      const config = {
        dist: {
          rTokenDist: bn(100), // 100% RToken
          rsrDist: bn(0), // 0% RSR
        },
        minTradeVolume: bn('0'), // $0
        rTokenMaxTradeVolume: MAX_UINT192, // +inf
        shortFreeze: bn('259200'), // 3 days
        longFreeze: bn('2592000'), // 30 days
        rewardRatio: bn('1069671574938'), // approx. half life of 90 days
        unstakingDelay: bn('1209600'), // 2 weeks
        withdrawalLeak: fp('0'), // 0%; always refresh
        warmupPeriod: bn('60'), // (the delay _after_ SOUND was regained)
        tradingDelay: bn('0'), // (the delay _after_ default has been confirmed)
        batchAuctionLength: bn('900'), // 15 minutes
        dutchAuctionLength: bn('1800'), // 30 minutes
        backingBuffer: fp('0'), // 0%
        maxTradeSlippage: fp('0.01'), // 1%
        issuanceThrottle: {
          amtRate: fp('1e6'), // 1M RToken
          pctRate: fp('0.05'), // 5%
        },
        redemptionThrottle: {
          amtRate: fp('1e6'), // 1M RToken
          pctRate: fp('0.05'), // 5%
        },
      }

      interface IntegrationFixture {
        ctx: X
        protocol: DefaultFixture
      }

      const integrationFixture: Fixture<IntegrationFixture> =
        async function (): Promise<IntegrationFixture> {
          return {
            ctx: await loadFixture(
              makeCollateralFixtureContext(owner, { maxTradeVolume: MAX_UINT192 })
            ),
            protocol: await loadFixture(defaultFixture),
          }
        }

      before(async () => {
        defaultFixture = await getDefaultFixture(collateralName)
        chainId = await getChainId(hre)
        if (useEnv('FORK_NETWORK').toLowerCase() === 'base') chainId = 8453
        if (!networkConfig[chainId]) {
          throw new Error(`Missing network configuration for ${hre.network.name}`)
        }
        ;[, owner, addr1] = await ethers.getSigners()
      })

      beforeEach(async () => {
        let protocol: DefaultFixture
        ;({ ctx, protocol } = await loadFixture(integrationFixture))
        ;({ collateral } = ctx)
        ;({ deployer, facadeWrite, govParams } = protocol)

        supply = fp('1')

        // Create a paired collateral of the same targetName
        pairedColl = await makePairedCollateral(await collateral.targetName())
        await pairedColl.refresh()
        expect(await pairedColl.status()).to.equal(CollateralStatus.SOUND)
        pairedERC20 = await ethers.getContractAt('ERC20Mock', await pairedColl.erc20())

        // Prep collateral
        collateralERC20 = await ethers.getContractAt('IERC20Metadata', await collateral.erc20())
        await mintCollateralTo(
          ctx,
          toBNDecimals(fp('1'), await collateralERC20.decimals()),
          addr1,
          addr1.address
        )

        // Set primary basket
        const rTokenSetup: IRTokenSetup = {
          assets: [],
          primaryBasket: [collateral.address, pairedColl.address],
          weights: [fp('0.5e-4'), fp('0.5e-4')],
          backups: [],
          beneficiaries: [],
        }

        // Deploy RToken via FacadeWrite
        const receipt = await (
          await facadeWrite.connect(owner).deployRToken(
            {
              name: 'RTKN RToken',
              symbol: 'RTKN',
              mandate: 'mandate',
              params: config,
            },
            rTokenSetup
          )
        ).wait()

        // Get Main
        const mainAddr = expectInIndirectReceipt(receipt, deployer.interface, 'RTokenCreated').args
          .main
        main = <TestIMain>await ethers.getContractAt('TestIMain', mainAddr)

        // Get core contracts
        assetRegistry = <IAssetRegistry>(
          await ethers.getContractAt('IAssetRegistry', await main.assetRegistry())
        )
        backingManager = <TestIBackingManager>(
          await ethers.getContractAt('TestIBackingManager', await main.backingManager())
        )
        basketHandler = <TestIBasketHandler>(
          await ethers.getContractAt('TestIBasketHandler', await main.basketHandler())
        )
        rToken = <TestIRToken>await ethers.getContractAt('TestIRToken', await main.rToken())
        rTokenTrader = <TestIRevenueTrader>(
          await ethers.getContractAt('TestIRevenueTrader', await main.rTokenTrader())
        )

        // Set initial governance roles
        govRoles = {
          owner: owner.address,
          guardian: ZERO_ADDRESS,
          pausers: [],
          shortFreezers: [],
          longFreezers: [],
        }
        // Setup owner and unpause
        await facadeWrite.connect(owner).setupGovernance(
          rToken.address,
          false, // do not deploy governance
          true, // unpaused
          govParams, // mock values, not relevant
          govRoles
        )

        // Advance past warmup period
        await setNextBlockTimestamp(
          (await getLatestBlockTimestamp()) + (await basketHandler.warmupPeriod())
        )

        // Should issue
        await collateralERC20.connect(addr1).approve(rToken.address, MAX_UINT256)
        await pairedERC20.connect(addr1).approve(rToken.address, MAX_UINT256)
        await rToken.connect(addr1).issue(supply)
      })

      it('can be put into an RToken basket', async () => {
        await assetRegistry.refresh()
        expect(await basketHandler.status()).to.equal(CollateralStatus.SOUND)
      })

      it('issues', async () => {
        // Issuance in beforeEach
        expect(await rToken.totalSupply()).to.equal(supply)
      })

      it('redeems', async () => {
        await rToken.connect(addr1).redeem(supply)
        expect(await rToken.totalSupply()).to.equal(0)
        const initialCollBal = toBNDecimals(fp('1'), await collateralERC20.decimals())
        expect(await collateralERC20.balanceOf(addr1.address)).to.be.closeTo(
          initialCollBal,
          initialCollBal.div(bn('1e5')) // 1-part-in-100k
        )
      })

      it('rebalances out of the collateral', async () => {
<<<<<<< HEAD
=======
        const router = await (await ethers.getContractFactory('DutchTradeRouter')).deploy()
        await pairedERC20.connect(addr1).approve(router.address, MAX_UINT256)
>>>>>>> 5ade2e1c
        // Remove collateral from basket
        await basketHandler.connect(owner).setPrimeBasket([pairedERC20.address], [fp('1e-4')])
        await expect(basketHandler.connect(owner).refreshBasket())
          .to.emit(basketHandler, 'BasketSet')
          .withArgs(anyValue, [pairedERC20.address], [fp('1e-4')], false)
        await setNextBlockTimestamp(
          (await getLatestBlockTimestamp()) + config.warmupPeriod.toNumber()
        )

        // Run rebalancing auction
        await expect(backingManager.rebalance(TradeKind.DUTCH_AUCTION))
          .to.emit(backingManager, 'TradeStarted')
          .withArgs(anyValue, collateralERC20.address, pairedERC20.address, anyValue, anyValue)
        const tradeAddr = await backingManager.trades(collateralERC20.address)
        expect(tradeAddr).to.not.equal(ZERO_ADDRESS)
        const trade = await ethers.getContractAt('DutchTrade', tradeAddr)
        expect(await trade.sell()).to.equal(collateralERC20.address)
        expect(await trade.buy()).to.equal(pairedERC20.address)
        const buyAmt = await trade.bidAmount(await trade.endBlock())
        await pairedERC20.connect(addr1).approve(trade.address, buyAmt)
        await advanceBlocks((await trade.endBlock()).sub(await getLatestBlockNumber()).sub(1))
        const pairedBal = await pairedERC20.balanceOf(backingManager.address)
<<<<<<< HEAD
        await expect(trade.connect(addr1).bid()).to.emit(backingManager, 'TradeSettled')
=======

        await expect(router.connect(addr1).bid(trade.address, addr1.address)).to.emit(
          backingManager,
          'TradeSettled'
        )
>>>>>>> 5ade2e1c
        expect(await pairedERC20.balanceOf(backingManager.address)).to.be.gt(pairedBal)
        expect(await backingManager.tradesOpen()).to.equal(0)
      })

      it('forwards revenue and sells in a revenue auction', async () => {
<<<<<<< HEAD
=======
        const router = await (await ethers.getContractFactory('DutchTradeRouter')).deploy()
        await rToken.connect(addr1).approve(router.address, MAX_UINT256)
>>>>>>> 5ade2e1c
        // Send excess collateral to the RToken trader via forwardRevenue()
        const mintAmt = toBNDecimals(fp('1e-6'), await collateralERC20.decimals())
        await mintCollateralTo(
          ctx,
          mintAmt.gt('150') ? mintAmt : bn('150'),
          addr1,
          backingManager.address
        )
        await backingManager.forwardRevenue([collateralERC20.address])
        expect(await collateralERC20.balanceOf(rTokenTrader.address)).to.be.gt(0)

        // Run revenue auction
        await expect(
          rTokenTrader.manageTokens([collateralERC20.address], [TradeKind.DUTCH_AUCTION])
        )
          .to.emit(rTokenTrader, 'TradeStarted')
          .withArgs(anyValue, collateralERC20.address, rToken.address, anyValue, anyValue)
        const tradeAddr = await rTokenTrader.trades(collateralERC20.address)
        expect(tradeAddr).to.not.equal(ZERO_ADDRESS)
        const trade = await ethers.getContractAt('DutchTrade', tradeAddr)
        expect(await trade.sell()).to.equal(collateralERC20.address)
        expect(await trade.buy()).to.equal(rToken.address)
        const buyAmt = await trade.bidAmount(await trade.endBlock())
        await rToken.connect(addr1).approve(trade.address, buyAmt)
        await advanceBlocks((await trade.endBlock()).sub(await getLatestBlockNumber()).sub(1))
<<<<<<< HEAD
        await expect(trade.connect(addr1).bid()).to.emit(rTokenTrader, 'TradeSettled')
=======

        await expect(router.connect(addr1).bid(trade.address, addr1.address)).to.emit(
          rTokenTrader,
          'TradeSettled'
        )
>>>>>>> 5ade2e1c
        expect(await rTokenTrader.tradesOpen()).to.equal(0)
      })

      // === Integration Test Helpers ===

      const makePairedCollateral = async (target: string): Promise<TestICollateral> => {
        const onBase = useEnv('FORK_NETWORK').toLowerCase() == 'base'
        const MockV3AggregatorFactory: ContractFactory = await ethers.getContractFactory(
          'MockV3Aggregator'
        )
        const chainlinkFeed: MockV3Aggregator = <MockV3Aggregator>(
          await MockV3AggregatorFactory.deploy(8, bn('1e8'))
        )

        if (target == ethers.utils.formatBytes32String('USD')) {
          // USD
          const erc20 = await ethers.getContractAt(
            'IERC20Metadata',
            onBase ? networkConfig[chainId].tokens.USDbC! : networkConfig[chainId].tokens.USDC!
          )
          const whale = onBase
            ? '0xb4885bc63399bf5518b994c1d0c153334ee579d0'
            : '0x40ec5b33f54e0e8a33a975908c5ba1c14e5bbbdf'
          await whileImpersonating(whale, async (signer) => {
            await erc20
              .connect(signer)
              .transfer(addr1.address, await erc20.balanceOf(signer.address))
          })
          const FiatCollateralFactory: ContractFactory = await ethers.getContractFactory(
            'FiatCollateral'
          )
          return <TestICollateral>await FiatCollateralFactory.deploy({
            priceTimeout: PRICE_TIMEOUT,
            chainlinkFeed: chainlinkFeed.address,
            oracleError: ORACLE_ERROR,
            erc20: erc20.address,
            maxTradeVolume: MAX_UINT192,
            oracleTimeout: ORACLE_TIMEOUT,
            targetName: ethers.utils.formatBytes32String('USD'),
            defaultThreshold: fp('0.01'), // 1%
            delayUntilDefault: bn('86400'), // 24h,
          })
        } else if (target == ethers.utils.formatBytes32String('ETH')) {
          // ETH
          const erc20 = await ethers.getContractAt(
            'IERC20Metadata',
            networkConfig[chainId].tokens.WETH!
          )
          const whale = onBase
            ? '0xb4885bc63399bf5518b994c1d0c153334ee579d0'
            : '0xF04a5cC80B1E94C69B48f5ee68a08CD2F09A7c3E'
          await whileImpersonating(whale, async (signer) => {
            await erc20
              .connect(signer)
              .transfer(addr1.address, await erc20.balanceOf(signer.address))
          })
          const SelfReferentialFactory: ContractFactory = await ethers.getContractFactory(
            'SelfReferentialCollateral'
          )
          return <TestICollateral>await SelfReferentialFactory.deploy({
            priceTimeout: PRICE_TIMEOUT,
            chainlinkFeed: chainlinkFeed.address,
            oracleError: ORACLE_ERROR,
            erc20: erc20.address,
            maxTradeVolume: MAX_UINT192,
            oracleTimeout: ORACLE_TIMEOUT,
            targetName: ethers.utils.formatBytes32String('ETH'),
            defaultThreshold: fp('0'), // 0%
            delayUntilDefault: bn('0'), // 0,
          })
        } else if (target == ethers.utils.formatBytes32String('BTC')) {
          // No official WBTC on base yet
          if (onBase) throw new Error('no WBTC on base')
          // BTC
          const targetUnitOracle: MockV3Aggregator = <MockV3Aggregator>(
            await MockV3AggregatorFactory.deploy(8, bn('1e8'))
          )
          const erc20 = await ethers.getContractAt(
            'IERC20Metadata',
            networkConfig[chainId].tokens.WBTC!
          )
          await whileImpersonating('0xccf4429db6322d5c611ee964527d42e5d685dd6a', async (signer) => {
            await erc20
              .connect(signer)
              .transfer(addr1.address, await erc20.balanceOf(signer.address))
          })
          const NonFiatFactory: ContractFactory = await ethers.getContractFactory(
            'NonFiatCollateral'
          )
          return <TestICollateral>await NonFiatFactory.deploy(
            {
              priceTimeout: PRICE_TIMEOUT,
              chainlinkFeed: chainlinkFeed.address,
              oracleError: ORACLE_ERROR,
              erc20: erc20.address,
              maxTradeVolume: MAX_UINT192,
              oracleTimeout: ORACLE_TIMEOUT,
              targetName: ethers.utils.formatBytes32String('BTC'),
              defaultThreshold: fp('0.01'), // 1%
              delayUntilDefault: bn('86400'), // 24h,
            },
            targetUnitOracle.address,
            ORACLE_TIMEOUT
          )
        } else {
          throw new Error(`Unknown target: ${target}`)
        }
      }
    })
  })
}<|MERGE_RESOLUTION|>--- conflicted
+++ resolved
@@ -833,11 +833,8 @@
       })
 
       it('rebalances out of the collateral', async () => {
-<<<<<<< HEAD
-=======
         const router = await (await ethers.getContractFactory('DutchTradeRouter')).deploy()
         await pairedERC20.connect(addr1).approve(router.address, MAX_UINT256)
->>>>>>> 5ade2e1c
         // Remove collateral from basket
         await basketHandler.connect(owner).setPrimeBasket([pairedERC20.address], [fp('1e-4')])
         await expect(basketHandler.connect(owner).refreshBasket())
@@ -860,25 +857,18 @@
         await pairedERC20.connect(addr1).approve(trade.address, buyAmt)
         await advanceBlocks((await trade.endBlock()).sub(await getLatestBlockNumber()).sub(1))
         const pairedBal = await pairedERC20.balanceOf(backingManager.address)
-<<<<<<< HEAD
-        await expect(trade.connect(addr1).bid()).to.emit(backingManager, 'TradeSettled')
-=======
 
         await expect(router.connect(addr1).bid(trade.address, addr1.address)).to.emit(
           backingManager,
           'TradeSettled'
         )
->>>>>>> 5ade2e1c
         expect(await pairedERC20.balanceOf(backingManager.address)).to.be.gt(pairedBal)
         expect(await backingManager.tradesOpen()).to.equal(0)
       })
 
       it('forwards revenue and sells in a revenue auction', async () => {
-<<<<<<< HEAD
-=======
         const router = await (await ethers.getContractFactory('DutchTradeRouter')).deploy()
         await rToken.connect(addr1).approve(router.address, MAX_UINT256)
->>>>>>> 5ade2e1c
         // Send excess collateral to the RToken trader via forwardRevenue()
         const mintAmt = toBNDecimals(fp('1e-6'), await collateralERC20.decimals())
         await mintCollateralTo(
@@ -904,15 +894,11 @@
         const buyAmt = await trade.bidAmount(await trade.endBlock())
         await rToken.connect(addr1).approve(trade.address, buyAmt)
         await advanceBlocks((await trade.endBlock()).sub(await getLatestBlockNumber()).sub(1))
-<<<<<<< HEAD
-        await expect(trade.connect(addr1).bid()).to.emit(rTokenTrader, 'TradeSettled')
-=======
 
         await expect(router.connect(addr1).bid(trade.address, addr1.address)).to.emit(
           rTokenTrader,
           'TradeSettled'
         )
->>>>>>> 5ade2e1c
         expect(await rTokenTrader.tradesOpen()).to.equal(0)
       })
 
