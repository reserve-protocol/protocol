--- conflicted
+++ resolved
@@ -279,7 +279,6 @@
           */
           expect(true)
         })
-<<<<<<< HEAD
 
         it('decays lotPrice over priceTimeout period', async () => {
           // Prices should start out equal
@@ -303,9 +302,6 @@
           expect(lotP[0]).to.equal(0)
           expect(lotP[1]).to.equal(0)
         })
-      })
-=======
->>>>>>> ee971877
 
         itHasRevenueHiding('does revenue hiding correctly', async () => {
           ctx.collateral = await deployCollateral({ revenueHiding: fp('0.01') })
