--- conflicted
+++ resolved
@@ -37,9 +37,6 @@
 const describeGas =
   IMPLEMENTATION == Implementation.P1 && useEnv('REPORT_GAS') ? describe.only : describe.skip
 
-const describeGas =
-  IMPLEMENTATION == Implementation.P1 && useEnv('REPORT_GAS') ? describe.only : describe.skip
-
 export default function fn<X extends CollateralFixtureContext>(
   fixtures: CollateralTestSuiteFixtures<X>
 ) {
@@ -65,10 +62,7 @@
     collateralName,
     chainlinkDefaultAnswer,
     toleranceDivisor,
-<<<<<<< HEAD
-=======
     targetNetwork,
->>>>>>> 61079639
   } = fixtures
 
   getDescribeFork(targetNetwork)(`Collateral: ${collateralName}`, () => {
@@ -558,8 +552,6 @@
             await reduceRefPerTok(ctx, 5)
           })
         })
-<<<<<<< HEAD
-=======
 
         context('ERC20', () => {
           it('transfer', async () => {
@@ -570,7 +562,6 @@
             await snapshotGasCost(ctx.tok.connect(alice).transfer(collateral.address, bn('1e6')))
           })
         })
->>>>>>> 61079639
       })
     })
   })
