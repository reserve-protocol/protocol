--- conflicted
+++ resolved
@@ -368,13 +368,8 @@
           const tempCtx = await makeCollateralFixtureContext(alice, {
             erc20: ctx.tok.address,
             revenueHiding: fp('0.01'),
-<<<<<<< HEAD
-            chainlinkFeed: ctx.chainlinkFeed.address,
-          })
-=======
           })()
           // ctx.collateral = await deployCollateral()
->>>>>>> 17314689
 
           // Should remain SOUND after a 1% decrease
           let refPerTok = await tempCtx.collateral.refPerTok()
