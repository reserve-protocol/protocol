import { networkConfig } from '#/common/configuration'
import { bn, fp } from '#/common/numbers'
import { SignerWithAddress } from '@nomiclabs/hardhat-ethers/signers'
import { MockV3Aggregator } from '@typechain/MockV3Aggregator'
import { TestICollateral } from '@typechain/TestICollateral'
import { ERC20Mock, MockV3Aggregator__factory } from '@typechain/index'
import { expect } from 'chai'
import { BigNumber, BigNumberish, ContractFactory, utils } from 'ethers'
import { ethers } from 'hardhat'
import collateralTests from '../collateralTests'
import { getResetFork } from '../helpers'
import { CollateralOpts } from '../pluginTestTypes'
import { pushOracleForward } from '../../../utils/oracles'
import {
  DEFAULT_THRESHOLD,
  DELAY_UNTIL_DEFAULT,
  FORK_BLOCK,
  ORACLE_ERROR,
  ORACLE_TIMEOUT,
  PRICE_TIMEOUT,
} from './constants'
import hre from 'hardhat'
import { MorphoAaveCollateralFixtureContext, mintCollateralTo } from './mintCollateralTo'
import { setCode } from '@nomicfoundation/hardhat-network-helpers'
import { whileImpersonating } from '#/utils/impersonation'
<<<<<<< HEAD
import { whales } from '#/tasks/testing/upgrade-checker-utils/constants'
import { advanceBlocks, advanceTime } from '#/utils/time'
=======
import { whales } from '#/tasks/validation/utils/constants'
import { advanceBlocks, advanceTime } from '#/utils/time'

whales[networkConfig['1'].tokens.USDC!.toLowerCase()] = '0xD6153F5af5679a75cC85D8974463545181f48772'
>>>>>>> 9f74dd5b

interface MAFiatCollateralOpts extends CollateralOpts {
  underlyingToken?: string
  poolToken?: string
  defaultPrice?: BigNumberish
  defaultRefPerTok?: BigNumberish
}

const makeAaveFiatCollateralTestSuite = (
  collateralName: string,
  defaultCollateralOpts: MAFiatCollateralOpts,
  specificTests = false
) => {
  const networkConfigToUse = networkConfig[31337]
  const deployCollateral = async (opts: MAFiatCollateralOpts = {}): Promise<TestICollateral> => {
    opts = { ...defaultCollateralOpts, ...opts }

    const MorphoAAVECollateralFactory: ContractFactory = await ethers.getContractFactory(
      'MorphoFiatCollateral'
    )
    if (opts.erc20 == null) {
      const MorphoTokenisedDepositFactory = await ethers.getContractFactory(
        'MorphoAaveV2TokenisedDepositMock'
      )
      const wrapperMock = await MorphoTokenisedDepositFactory.deploy({
        morphoController: networkConfigToUse.MORPHO_AAVE_CONTROLLER!,
        morphoLens: networkConfigToUse.MORPHO_AAVE_LENS!,
        underlyingERC20: opts.underlyingToken!,
        poolToken: opts.poolToken!,
        rewardToken: networkConfigToUse.tokens.MORPHO!,
      })
      opts.erc20 = wrapperMock.address
    }

    const collateral = <TestICollateral>await MorphoAAVECollateralFactory.deploy(
      {
        erc20: opts.erc20,
        targetName: opts.targetName,
        priceTimeout: opts.priceTimeout,
        chainlinkFeed: opts.chainlinkFeed,
        oracleError: opts.oracleError,
        oracleTimeout: opts.oracleTimeout,
        maxTradeVolume: opts.maxTradeVolume,
        defaultThreshold: opts.defaultThreshold,
        delayUntilDefault: opts.delayUntilDefault,
      },
      opts.revenueHiding,
      { gasLimit: 2000000000 }
    )
    await collateral.deployed()

    // Push forward chainlink feed
    await pushOracleForward(opts.chainlinkFeed!)

    await expect(collateral.refresh())

    return collateral
  }

  type Fixture<T> = () => Promise<T>

  const makeCollateralFixtureContext = (
    alice: SignerWithAddress,
    inOpts: MAFiatCollateralOpts = {}
  ): Fixture<MorphoAaveCollateralFixtureContext> => {
    const makeCollateralFixtureContext = async () => {
      const opts = { ...defaultCollateralOpts, ...inOpts }

      const MorphoTokenisedDepositFactory = await ethers.getContractFactory(
        'MorphoAaveV2TokenisedDepositMock'
      )
      const erc20Factory = await ethers.getContractFactory('ERC20Mock')
      const underlyingErc20 = await erc20Factory.attach(opts.underlyingToken!)
      const wrapperMock = await MorphoTokenisedDepositFactory.deploy({
        morphoController: networkConfigToUse.MORPHO_AAVE_CONTROLLER!,
        morphoLens: networkConfigToUse.MORPHO_AAVE_LENS!,
        underlyingERC20: opts.underlyingToken!,
        poolToken: opts.poolToken!,
        rewardToken: networkConfigToUse.tokens.MORPHO!,
      })

      const MockV3AggregatorFactory = <MockV3Aggregator__factory>(
        await ethers.getContractFactory('MockV3Aggregator')
      )

      const chainlinkFeed = <MockV3Aggregator>(
        await MockV3AggregatorFactory.deploy(8, opts.defaultPrice!)
      )
      const collateralOpts = {
        ...opts,
        erc20: wrapperMock.address,
        chainlinkFeed: chainlinkFeed.address,
      }

      const collateral = await deployCollateral(collateralOpts)

      return {
        alice,
        collateral,
        underlyingErc20: underlyingErc20,
        chainlinkFeed,
        tok: wrapperMock as unknown as ERC20Mock,
        morphoWrapper: wrapperMock,
      } as MorphoAaveCollateralFixtureContext
    }

    return makeCollateralFixtureContext
  }

  const reduceTargetPerRef = async (
    ctx: MorphoAaveCollateralFixtureContext,
    pctDecrease: BigNumberish
  ) => {
    const lastRound = await ctx.chainlinkFeed.latestRoundData()
    const nextAnswer = lastRound.answer.sub(lastRound.answer.mul(pctDecrease).div(100))
    await ctx.chainlinkFeed.updateAnswer(nextAnswer)
  }

  const increaseTargetPerRef = async (
    ctx: MorphoAaveCollateralFixtureContext,
    pctIncrease: BigNumberish
  ) => {
    const lastRound = await ctx.chainlinkFeed.latestRoundData()
    const nextAnswer = lastRound.answer.add(lastRound.answer.mul(pctIncrease).div(100))
    await ctx.chainlinkFeed.updateAnswer(nextAnswer)
  }

  const changeRefPerTok = async (
    ctx: MorphoAaveCollateralFixtureContext,
    percentChange: BigNumber
  ) => {
    const rate = await ctx.morphoWrapper.getExchangeRate()
    await ctx.morphoWrapper.setExchangeRate(rate.add(rate.mul(percentChange).div(bn('100'))))
  }

  // prettier-ignore
  const reduceRefPerTok = async (
    ctx: MorphoAaveCollateralFixtureContext,
    pctDecrease: BigNumberish
  ) => {
    await changeRefPerTok(
      ctx,
      bn(pctDecrease).mul(-1)
    )
  }
  // prettier-ignore
  const increaseRefPerTok = async (
    ctx: MorphoAaveCollateralFixtureContext,
    pctIncrease: BigNumberish
  ) => {
    await changeRefPerTok(
      ctx,
      bn(pctIncrease)
    )
  }
  const getExpectedPrice = async (ctx: MorphoAaveCollateralFixtureContext): Promise<BigNumber> => {
    const clData = await ctx.chainlinkFeed.latestRoundData()
    const clDecimals = await ctx.chainlinkFeed.decimals()

    const refPerTok = await ctx.collateral.refPerTok()
    return clData.answer
      .mul(bn(10).pow(18 - clDecimals))
      .mul(refPerTok)
      .div(fp('1'))
  }

  /*
    Define collateral-specific tests
  */
  const collateralSpecificConstructorTests = () => {
    it('tokenised deposits can correctly claim rewards', async () => {
      const alice = hre.ethers.provider.getSigner(1)
      const aliceAddress = await alice.getAddress()

      const forkBlock = 17574117
      const claimer = '0x05e818959c2Aa4CD05EDAe9A099c38e7Bdc377C6'
      const reset = getResetFork(forkBlock)
      await reset()
      const MorphoTokenisedDepositFactory = await ethers.getContractFactory(
        'MorphoAaveV2TokenisedDeposit'
      )
      const usdtVault = await MorphoTokenisedDepositFactory.deploy({
        morphoController: networkConfigToUse.MORPHO_AAVE_CONTROLLER!,
        morphoLens: networkConfigToUse.MORPHO_AAVE_LENS!,
        underlyingERC20: defaultCollateralOpts.underlyingToken!,
        poolToken: defaultCollateralOpts.poolToken!,
        rewardToken: networkConfigToUse.tokens.MORPHO!,
      })

      const morphoTokenOwner = '0xcBa28b38103307Ec8dA98377ffF9816C164f9AFa'
      const vaultCode = await ethers.provider.getCode(usdtVault.address)
      await setCode(claimer, vaultCode)

      const vaultWithClaimableRewards = usdtVault.attach(claimer)
      await whileImpersonating(hre, morphoTokenOwner, async (signer) => {
        const morphoTokenInst = await ethers.getContractAt(
          'IMorphoToken',
          networkConfigToUse.tokens.MORPHO!,
          signer
        )

        await morphoTokenInst
          .connect(signer)
          .setUserRole(vaultWithClaimableRewards.address, 0, true)
      })
      const erc20Factory = await ethers.getContractFactory('ERC20Mock')
      const underlyingERC20 = erc20Factory.attach(defaultCollateralOpts.underlyingToken!)
      const depositAmount = utils.parseUnits('1000', 6)

      await whileImpersonating(
        hre,
        whales[defaultCollateralOpts.underlyingToken!.toLowerCase()],
        async (whaleSigner) => {
          await underlyingERC20.connect(whaleSigner).transfer(aliceAddress, depositAmount)
        }
      )
      await underlyingERC20.connect(alice).approve(vaultWithClaimableRewards.address, 0)
      await underlyingERC20
        .connect(alice)
        .approve(vaultWithClaimableRewards.address, ethers.constants.MaxUint256)
      await vaultWithClaimableRewards.connect(alice).mint(depositAmount, aliceAddress)
      const morphoRewards = await ethers.getContractAt(
        'IMorphoRewardsDistributor',
        networkConfigToUse.MORPHO_REWARDS_DISTRIBUTOR!
      )
      await morphoRewards.claim(vaultWithClaimableRewards.address, '14162082619942089266', [
        '0x49bb35f20573d5b927c5b5c15c904839cacdf83c6119450ccb6c2ed0647aa71b',
        '0xfb9f4530177774effb7af9c1723c7087f60cd135a0cb5f409ec7bbc792a79235',
        '0x16dcb8d895b9520c20f476bfc23125aa8f47b800a3bea63b63f89abe158a16fe',
        '0x70b3bcf266272051262da958e86efb68a3621977aab0fa0205a5e47a83f3b129',
        '0xc06f6781c002b96e5860094fec5ac0692e6e39b3aafa0e02a2c9f87a993a55cb',
        '0x679aafaa2e4772160288874aa86f2f1baf6ab7409109da7ad96d3b6d5cf2c3ee',
        '0x5b9f1e5d9dfbdc65ec0166a6f1e2fe4a31396fa31739cce54962f1ed43638ff1',
        '0xb2db22839637b4c40c7ecc800df0ed8a205c9c31d7d49c41c3d105a62d1c5526',
        '0xa26071ec1b113e9033dcbccd7680617d3e75fa626b9f1c43dbc778f641f162da',
        '0x53eb58db4c07b67b3bce54b530c950a4ef0c229a3ed2506c53d7c4e31ecc6bfc',
        '0x14c512bd39f8b1d13d4cfaad2b4473c4022d01577249ecc97fbf0a64244378ee',
        '0xea8c2ee8d43e37ceb7b0c04d59106eff88afbe3e911b656dec7caebd415ea696',
      ])

      // sync needs to be called after a claim to start a new payout period
      // new tokens will only be moved into pending after a _claimAssetRewards call
      // which sync allows you to do without the other stuff that happens in claimRewards
      await vaultWithClaimableRewards.sync()

      await advanceTime(hre, 86400 * 7)
      await advanceBlocks(hre, 7200 * 7)
      expect(await vaultWithClaimableRewards.connect(alice).claimRewards())
      expect(
        await erc20Factory.attach(networkConfigToUse.tokens.MORPHO!).balanceOf(aliceAddress)
      ).to.be.eq(bn('14162082619942089266'))
    })
    it('Frontrunning claiming rewards is not economical', async () => {
      const alice = hre.ethers.provider.getSigner(1)
      const aliceAddress = await alice.getAddress()
      const bob = hre.ethers.provider.getSigner(2)
      const bobAddress = await bob.getAddress()

      const MorphoTokenisedDepositFactory = await ethers.getContractFactory(
        'MorphoAaveV2TokenisedDeposit'
      )
      const ERC20Factory = await ethers.getContractFactory('ERC20Mock')
      const mockRewardsToken = await ERC20Factory.deploy('MockMorphoReward', 'MMrp')
      const underlyingERC20 = ERC20Factory.attach(defaultCollateralOpts.underlyingToken!)

      const vault = await MorphoTokenisedDepositFactory.deploy({
        morphoController: networkConfigToUse.MORPHO_AAVE_CONTROLLER!,
        morphoLens: networkConfigToUse.MORPHO_AAVE_LENS!,
        underlyingERC20: defaultCollateralOpts.underlyingToken!,
        poolToken: defaultCollateralOpts.poolToken!,
        rewardToken: mockRewardsToken.address,
      })

      const depositAmount = utils.parseUnits('1000', 6)

      await whileImpersonating(
        hre,
        whales[defaultCollateralOpts.underlyingToken!.toLowerCase()],
        async (whaleSigner) => {
          await underlyingERC20.connect(whaleSigner).transfer(aliceAddress, depositAmount)
          await underlyingERC20.connect(whaleSigner).transfer(bobAddress, depositAmount.mul(10))
        }
      )

      await underlyingERC20.connect(alice).approve(vault.address, ethers.constants.MaxUint256)
      await vault.connect(alice).mint(depositAmount, aliceAddress)

      // Simulate inflation attack
      await underlyingERC20.connect(bob).approve(vault.address, ethers.constants.MaxUint256)
      await vault.connect(bob).mint(depositAmount.mul(10), bobAddress)

      await mockRewardsToken.mint(vault.address, bn('1000000000000000000000'))
      await vault.sync()

      await vault.connect(bob).claimRewards()
      await vault.connect(bob).redeem(depositAmount.mul(10), bobAddress, bobAddress)

      // After the inflation attack
      await advanceTime(hre, 86400 * 7)
      await advanceBlocks(hre, 7200 * 7)
      await vault.connect(alice).claimRewards()

      // Shown below is that it is no longer economical to inflate own shares
      // bob only managed to steal approx 1/7200 * 90% of the reward because hardhat increments block by 1
      // in practise it would be 0 as inflation attacks typically flashloan assets.
      expect(await mockRewardsToken.balanceOf(aliceAddress)).to.be.closeTo(
        bn('999996993746993746995'),
        bn('1e15')
      )
      expect(await mockRewardsToken.balanceOf(bobAddress)).to.be.closeTo(
        bn('1503126503126502'),
        bn('1e12')
      )
    })
  }

  // eslint-disable-next-line @typescript-eslint/no-empty-function
  const collateralSpecificStatusTests = () => {}
  // eslint-disable-next-line @typescript-eslint/no-empty-function
  const beforeEachRewardsTest = async () => {}

  const opts = {
    deployCollateral,
    collateralSpecificConstructorTests: specificTests
      ? collateralSpecificConstructorTests
      : () => void 0,
    collateralSpecificStatusTests,
    beforeEachRewardsTest,
    makeCollateralFixtureContext,
    mintCollateralTo,
    reduceTargetPerRef,
    increaseTargetPerRef,
    reduceRefPerTok,
    increaseRefPerTok,
    getExpectedPrice,
    itClaimsRewards: it.skip,
    itChecksTargetPerRefDefault: it,
    itChecksTargetPerRefDefaultUp: it,
    itChecksRefPerTokDefault: it,
    itChecksPriceChanges: it,
    itChecksNonZeroDefaultThreshold: it,
    itHasRevenueHiding: it,
    resetFork: getResetFork(FORK_BLOCK),
    collateralName,
    chainlinkDefaultAnswer: defaultCollateralOpts.defaultPrice!,
    itIsPricedByPeg: true,
  }

  collateralTests(opts)
}

const makeOpts = (
  underlyingToken: string,
  poolToken: string,
  chainlinkFeed: string
): MAFiatCollateralOpts => {
  return {
    targetName: ethers.utils.formatBytes32String('USD'),
    priceTimeout: PRICE_TIMEOUT,
    oracleTimeout: ORACLE_TIMEOUT,
    oracleError: ORACLE_ERROR,
    defaultThreshold: DEFAULT_THRESHOLD,
    delayUntilDefault: DELAY_UNTIL_DEFAULT,
    maxTradeVolume: bn(1000000),
    revenueHiding: fp('0'),
    defaultPrice: bn('1e8'),
    defaultRefPerTok: fp('1'),
    underlyingToken,
    poolToken,
    chainlinkFeed,
  }
}

/*
  Run the test suite
*/
const { tokens, chainlinkFeeds } = networkConfig[31337]
<<<<<<< HEAD
makeAaveFiatCollateralTestSuite(
  'MorphoAAVEV2FiatCollateral - USDT',
  makeOpts(tokens.USDT!, tokens.aUSDT!, chainlinkFeeds.USDT!),
  true // Only run specific tests once, since they are slow
)
=======
// makeAaveFiatCollateralTestSuite(
//   'MorphoAAVEV2FiatCollateral - USDT',
//   makeOpts(tokens.USDT!, tokens.aUSDT!, chainlinkFeeds.USDT!),
//   true // Only run specific tests once, since they are slow
// )
>>>>>>> 9f74dd5b
makeAaveFiatCollateralTestSuite(
  'MorphoAAVEV2FiatCollateral - USDC',
  makeOpts(tokens.USDC!, tokens.aUSDC!, chainlinkFeeds.USDC!)
)
// makeAaveFiatCollateralTestSuite(
//   'MorphoAAVEV2FiatCollateral - DAI',
//   makeOpts(tokens.DAI!, tokens.aDAI!, chainlinkFeeds.DAI!)
// )<|MERGE_RESOLUTION|>--- conflicted
+++ resolved
@@ -23,15 +23,10 @@
 import { MorphoAaveCollateralFixtureContext, mintCollateralTo } from './mintCollateralTo'
 import { setCode } from '@nomicfoundation/hardhat-network-helpers'
 import { whileImpersonating } from '#/utils/impersonation'
-<<<<<<< HEAD
-import { whales } from '#/tasks/testing/upgrade-checker-utils/constants'
-import { advanceBlocks, advanceTime } from '#/utils/time'
-=======
 import { whales } from '#/tasks/validation/utils/constants'
 import { advanceBlocks, advanceTime } from '#/utils/time'
 
 whales[networkConfig['1'].tokens.USDC!.toLowerCase()] = '0xD6153F5af5679a75cC85D8974463545181f48772'
->>>>>>> 9f74dd5b
 
 interface MAFiatCollateralOpts extends CollateralOpts {
   underlyingToken?: string
@@ -409,19 +404,11 @@
   Run the test suite
 */
 const { tokens, chainlinkFeeds } = networkConfig[31337]
-<<<<<<< HEAD
-makeAaveFiatCollateralTestSuite(
-  'MorphoAAVEV2FiatCollateral - USDT',
-  makeOpts(tokens.USDT!, tokens.aUSDT!, chainlinkFeeds.USDT!),
-  true // Only run specific tests once, since they are slow
-)
-=======
 // makeAaveFiatCollateralTestSuite(
 //   'MorphoAAVEV2FiatCollateral - USDT',
 //   makeOpts(tokens.USDT!, tokens.aUSDT!, chainlinkFeeds.USDT!),
 //   true // Only run specific tests once, since they are slow
 // )
->>>>>>> 9f74dd5b
 makeAaveFiatCollateralTestSuite(
   'MorphoAAVEV2FiatCollateral - USDC',
   makeOpts(tokens.USDC!, tokens.aUSDC!, chainlinkFeeds.USDC!)
