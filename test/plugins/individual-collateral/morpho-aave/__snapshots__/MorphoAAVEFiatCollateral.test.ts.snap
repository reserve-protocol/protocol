--- conflicted
+++ resolved
@@ -1,14 +1,10 @@
 // Jest Snapshot v1, https://goo.gl/fbAQLP
 
-<<<<<<< HEAD
-exports[`Collateral: MorphoAAVEV2FiatCollateral - DAI collateral functionality Gas Reporting refresh() after full price timeout 1`] = `134211`;
-=======
 exports[`Collateral: MorphoAAVEV2FiatCollateral - DAI collateral functionality Gas Reporting ERC20 transfer 1`] = `73881`;
 
 exports[`Collateral: MorphoAAVEV2FiatCollateral - DAI collateral functionality Gas Reporting ERC20 transfer 2`] = `56781`;
 
 exports[`Collateral: MorphoAAVEV2FiatCollateral - DAI collateral functionality Gas Reporting refresh() after full price timeout 1`] = `134222`;
->>>>>>> a7cf8651
 
 exports[`Collateral: MorphoAAVEV2FiatCollateral - DAI collateral functionality Gas Reporting refresh() after full price timeout 2`] = `129742`;
 
@@ -32,15 +28,11 @@
 
 exports[`Collateral: MorphoAAVEV2FiatCollateral - DAI collateral functionality Gas Reporting refresh() during soft default 2`] = `172408`;
 
-<<<<<<< HEAD
-exports[`Collateral: MorphoAAVEV2FiatCollateral - USDC collateral functionality Gas Reporting refresh() after full price timeout 1`] = `134414`;
-=======
 exports[`Collateral: MorphoAAVEV2FiatCollateral - USDC collateral functionality Gas Reporting ERC20 transfer 1`] = `73881`;
 
 exports[`Collateral: MorphoAAVEV2FiatCollateral - USDC collateral functionality Gas Reporting ERC20 transfer 2`] = `56781`;
 
 exports[`Collateral: MorphoAAVEV2FiatCollateral - USDC collateral functionality Gas Reporting refresh() after full price timeout 1`] = `134425`;
->>>>>>> a7cf8651
 
 exports[`Collateral: MorphoAAVEV2FiatCollateral - USDC collateral functionality Gas Reporting refresh() after full price timeout 2`] = `129945`;
 
@@ -64,15 +56,11 @@
 
 exports[`Collateral: MorphoAAVEV2FiatCollateral - USDC collateral functionality Gas Reporting refresh() during soft default 2`] = `172814`;
 
-<<<<<<< HEAD
-exports[`Collateral: MorphoAAVEV2FiatCollateral - USDT collateral functionality Gas Reporting refresh() after full price timeout 1`] = `133567`;
-=======
 exports[`Collateral: MorphoAAVEV2FiatCollateral - USDT collateral functionality Gas Reporting ERC20 transfer 1`] = `73881`;
 
 exports[`Collateral: MorphoAAVEV2FiatCollateral - USDT collateral functionality Gas Reporting ERC20 transfer 2`] = `56781`;
 
 exports[`Collateral: MorphoAAVEV2FiatCollateral - USDT collateral functionality Gas Reporting refresh() after full price timeout 1`] = `133578`;
->>>>>>> a7cf8651
 
 exports[`Collateral: MorphoAAVEV2FiatCollateral - USDT collateral functionality Gas Reporting refresh() after full price timeout 2`] = `129098`;
 
