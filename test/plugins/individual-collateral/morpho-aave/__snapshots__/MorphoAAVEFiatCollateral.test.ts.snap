// Jest Snapshot v1, https://goo.gl/fbAQLP

<<<<<<< HEAD
exports[`Collateral: MorphoAAVEV2FiatCollateral - DAI collateral functionality Gas Reporting refresh() after full price timeout 1`] = `134877`;

exports[`Collateral: MorphoAAVEV2FiatCollateral - DAI collateral functionality Gas Reporting refresh() after full price timeout 2`] = `130408`;

exports[`Collateral: MorphoAAVEV2FiatCollateral - DAI collateral functionality Gas Reporting refresh() after hard default 1`] = `180235`;

exports[`Collateral: MorphoAAVEV2FiatCollateral - DAI collateral functionality Gas Reporting refresh() after hard default 2`] = `172552`;

exports[`Collateral: MorphoAAVEV2FiatCollateral - DAI collateral functionality Gas Reporting refresh() after oracle timeout 1`] = `134877`;

exports[`Collateral: MorphoAAVEV2FiatCollateral - DAI collateral functionality Gas Reporting refresh() after oracle timeout 2`] = `130408`;

exports[`Collateral: MorphoAAVEV2FiatCollateral - DAI collateral functionality Gas Reporting refresh() after soft default 1`] = `130067`;

exports[`Collateral: MorphoAAVEV2FiatCollateral - DAI collateral functionality Gas Reporting refresh() after soft default 2`] = `130067`;

exports[`Collateral: MorphoAAVEV2FiatCollateral - DAI collateral functionality Gas Reporting refresh() during SOUND 1`] = `172549`;

exports[`Collateral: MorphoAAVEV2FiatCollateral - DAI collateral functionality Gas Reporting refresh() during SOUND 2`] = `172549`;

exports[`Collateral: MorphoAAVEV2FiatCollateral - DAI collateral functionality Gas Reporting refresh() during soft default 1`] = `180100`;

exports[`Collateral: MorphoAAVEV2FiatCollateral - DAI collateral functionality Gas Reporting refresh() during soft default 2`] = `172831`;

exports[`Collateral: MorphoAAVEV2FiatCollateral - USDC collateral functionality Gas Reporting refresh() after full price timeout 1`] = `135080`;

exports[`Collateral: MorphoAAVEV2FiatCollateral - USDC collateral functionality Gas Reporting refresh() after full price timeout 2`] = `130611`;

exports[`Collateral: MorphoAAVEV2FiatCollateral - USDC collateral functionality Gas Reporting refresh() after hard default 1`] = `180641`;

exports[`Collateral: MorphoAAVEV2FiatCollateral - USDC collateral functionality Gas Reporting refresh() after hard default 2`] = `172958`;

exports[`Collateral: MorphoAAVEV2FiatCollateral - USDC collateral functionality Gas Reporting refresh() after oracle timeout 1`] = `135080`;

exports[`Collateral: MorphoAAVEV2FiatCollateral - USDC collateral functionality Gas Reporting refresh() after oracle timeout 2`] = `130611`;

exports[`Collateral: MorphoAAVEV2FiatCollateral - USDC collateral functionality Gas Reporting refresh() after soft default 1`] = `130270`;

exports[`Collateral: MorphoAAVEV2FiatCollateral - USDC collateral functionality Gas Reporting refresh() after soft default 2`] = `130270`;

exports[`Collateral: MorphoAAVEV2FiatCollateral - USDC collateral functionality Gas Reporting refresh() during SOUND 1`] = `172955`;

exports[`Collateral: MorphoAAVEV2FiatCollateral - USDC collateral functionality Gas Reporting refresh() during SOUND 2`] = `172955`;

exports[`Collateral: MorphoAAVEV2FiatCollateral - USDC collateral functionality Gas Reporting refresh() during soft default 1`] = `180506`;

exports[`Collateral: MorphoAAVEV2FiatCollateral - USDC collateral functionality Gas Reporting refresh() during soft default 2`] = `173237`;

exports[`Collateral: MorphoAAVEV2FiatCollateral - USDT collateral functionality Gas Reporting refresh() after full price timeout 1`] = `134233`;

exports[`Collateral: MorphoAAVEV2FiatCollateral - USDT collateral functionality Gas Reporting refresh() after full price timeout 2`] = `129764`;

exports[`Collateral: MorphoAAVEV2FiatCollateral - USDT collateral functionality Gas Reporting refresh() after hard default 1`] = `178947`;

exports[`Collateral: MorphoAAVEV2FiatCollateral - USDT collateral functionality Gas Reporting refresh() after hard default 2`] = `171264`;

exports[`Collateral: MorphoAAVEV2FiatCollateral - USDT collateral functionality Gas Reporting refresh() after oracle timeout 1`] = `134233`;

exports[`Collateral: MorphoAAVEV2FiatCollateral - USDT collateral functionality Gas Reporting refresh() after oracle timeout 2`] = `129764`;

exports[`Collateral: MorphoAAVEV2FiatCollateral - USDT collateral functionality Gas Reporting refresh() after soft default 1`] = `129423`;

exports[`Collateral: MorphoAAVEV2FiatCollateral - USDT collateral functionality Gas Reporting refresh() after soft default 2`] = `129423`;

exports[`Collateral: MorphoAAVEV2FiatCollateral - USDT collateral functionality Gas Reporting refresh() during SOUND 1`] = `171261`;

exports[`Collateral: MorphoAAVEV2FiatCollateral - USDT collateral functionality Gas Reporting refresh() during SOUND 2`] = `171261`;

exports[`Collateral: MorphoAAVEV2FiatCollateral - USDT collateral functionality Gas Reporting refresh() during soft default 1`] = `178812`;

exports[`Collateral: MorphoAAVEV2FiatCollateral - USDT collateral functionality Gas Reporting refresh() during soft default 2`] = `171543`;
=======
exports[`Collateral: MorphoAAVEV2FiatCollateral - DAI collateral functionality Gas Reporting refresh() after full price timeout 1`] = `134222`;

exports[`Collateral: MorphoAAVEV2FiatCollateral - DAI collateral functionality Gas Reporting refresh() after full price timeout 2`] = `129753`;

exports[`Collateral: MorphoAAVEV2FiatCollateral - DAI collateral functionality Gas Reporting refresh() after hard default 1`] = `179811`;

exports[`Collateral: MorphoAAVEV2FiatCollateral - DAI collateral functionality Gas Reporting refresh() after hard default 2`] = `172128`;

exports[`Collateral: MorphoAAVEV2FiatCollateral - DAI collateral functionality Gas Reporting refresh() after oracle timeout 1`] = `134222`;

exports[`Collateral: MorphoAAVEV2FiatCollateral - DAI collateral functionality Gas Reporting refresh() after oracle timeout 2`] = `129753`;

exports[`Collateral: MorphoAAVEV2FiatCollateral - DAI collateral functionality Gas Reporting refresh() after soft default 1`] = `129412`;

exports[`Collateral: MorphoAAVEV2FiatCollateral - DAI collateral functionality Gas Reporting refresh() after soft default 2`] = `129412`;

exports[`Collateral: MorphoAAVEV2FiatCollateral - DAI collateral functionality Gas Reporting refresh() during SOUND 1`] = `172125`;

exports[`Collateral: MorphoAAVEV2FiatCollateral - DAI collateral functionality Gas Reporting refresh() during SOUND 2`] = `172125`;

exports[`Collateral: MorphoAAVEV2FiatCollateral - DAI collateral functionality Gas Reporting refresh() during soft default 1`] = `179676`;

exports[`Collateral: MorphoAAVEV2FiatCollateral - DAI collateral functionality Gas Reporting refresh() during soft default 2`] = `172407`;

exports[`Collateral: MorphoAAVEV2FiatCollateral - USDC collateral functionality Gas Reporting refresh() after full price timeout 1`] = `134425`;

exports[`Collateral: MorphoAAVEV2FiatCollateral - USDC collateral functionality Gas Reporting refresh() after full price timeout 2`] = `129956`;

exports[`Collateral: MorphoAAVEV2FiatCollateral - USDC collateral functionality Gas Reporting refresh() after hard default 1`] = `180217`;

exports[`Collateral: MorphoAAVEV2FiatCollateral - USDC collateral functionality Gas Reporting refresh() after hard default 2`] = `172534`;

exports[`Collateral: MorphoAAVEV2FiatCollateral - USDC collateral functionality Gas Reporting refresh() after oracle timeout 1`] = `134425`;

exports[`Collateral: MorphoAAVEV2FiatCollateral - USDC collateral functionality Gas Reporting refresh() after oracle timeout 2`] = `129956`;

exports[`Collateral: MorphoAAVEV2FiatCollateral - USDC collateral functionality Gas Reporting refresh() after soft default 1`] = `129615`;

exports[`Collateral: MorphoAAVEV2FiatCollateral - USDC collateral functionality Gas Reporting refresh() after soft default 2`] = `129615`;

exports[`Collateral: MorphoAAVEV2FiatCollateral - USDC collateral functionality Gas Reporting refresh() during SOUND 1`] = `172531`;

exports[`Collateral: MorphoAAVEV2FiatCollateral - USDC collateral functionality Gas Reporting refresh() during SOUND 2`] = `172531`;

exports[`Collateral: MorphoAAVEV2FiatCollateral - USDC collateral functionality Gas Reporting refresh() during soft default 1`] = `180082`;

exports[`Collateral: MorphoAAVEV2FiatCollateral - USDC collateral functionality Gas Reporting refresh() during soft default 2`] = `172813`;

exports[`Collateral: MorphoAAVEV2FiatCollateral - USDT collateral functionality Gas Reporting refresh() after full price timeout 1`] = `133578`;

exports[`Collateral: MorphoAAVEV2FiatCollateral - USDT collateral functionality Gas Reporting refresh() after full price timeout 2`] = `129109`;

exports[`Collateral: MorphoAAVEV2FiatCollateral - USDT collateral functionality Gas Reporting refresh() after hard default 1`] = `178523`;

exports[`Collateral: MorphoAAVEV2FiatCollateral - USDT collateral functionality Gas Reporting refresh() after hard default 2`] = `170840`;

exports[`Collateral: MorphoAAVEV2FiatCollateral - USDT collateral functionality Gas Reporting refresh() after oracle timeout 1`] = `133578`;

exports[`Collateral: MorphoAAVEV2FiatCollateral - USDT collateral functionality Gas Reporting refresh() after oracle timeout 2`] = `129109`;

exports[`Collateral: MorphoAAVEV2FiatCollateral - USDT collateral functionality Gas Reporting refresh() after soft default 1`] = `128768`;

exports[`Collateral: MorphoAAVEV2FiatCollateral - USDT collateral functionality Gas Reporting refresh() after soft default 2`] = `128768`;

exports[`Collateral: MorphoAAVEV2FiatCollateral - USDT collateral functionality Gas Reporting refresh() during SOUND 1`] = `170837`;

exports[`Collateral: MorphoAAVEV2FiatCollateral - USDT collateral functionality Gas Reporting refresh() during SOUND 2`] = `170837`;

exports[`Collateral: MorphoAAVEV2FiatCollateral - USDT collateral functionality Gas Reporting refresh() during soft default 1`] = `178388`;

exports[`Collateral: MorphoAAVEV2FiatCollateral - USDT collateral functionality Gas Reporting refresh() during soft default 2`] = `171119`;
>>>>>>> ea1e6c14
<|MERGE_RESOLUTION|>--- conflicted
+++ resolved
@@ -1,147 +1,73 @@
 // Jest Snapshot v1, https://goo.gl/fbAQLP
 
-<<<<<<< HEAD
-exports[`Collateral: MorphoAAVEV2FiatCollateral - DAI collateral functionality Gas Reporting refresh() after full price timeout 1`] = `134877`;
+exports[`Collateral: MorphoAAVEV2FiatCollateral - DAI collateral functionality Gas Reporting refresh() after full price timeout 1`] = `134211`;
 
-exports[`Collateral: MorphoAAVEV2FiatCollateral - DAI collateral functionality Gas Reporting refresh() after full price timeout 2`] = `130408`;
+exports[`Collateral: MorphoAAVEV2FiatCollateral - DAI collateral functionality Gas Reporting refresh() after full price timeout 2`] = `129742`;
 
-exports[`Collateral: MorphoAAVEV2FiatCollateral - DAI collateral functionality Gas Reporting refresh() after hard default 1`] = `180235`;
+exports[`Collateral: MorphoAAVEV2FiatCollateral - DAI collateral functionality Gas Reporting refresh() after hard default 1`] = `179789`;
 
-exports[`Collateral: MorphoAAVEV2FiatCollateral - DAI collateral functionality Gas Reporting refresh() after hard default 2`] = `172552`;
+exports[`Collateral: MorphoAAVEV2FiatCollateral - DAI collateral functionality Gas Reporting refresh() after hard default 2`] = `172106`;
 
-exports[`Collateral: MorphoAAVEV2FiatCollateral - DAI collateral functionality Gas Reporting refresh() after oracle timeout 1`] = `134877`;
+exports[`Collateral: MorphoAAVEV2FiatCollateral - DAI collateral functionality Gas Reporting refresh() after oracle timeout 1`] = `134211`;
 
-exports[`Collateral: MorphoAAVEV2FiatCollateral - DAI collateral functionality Gas Reporting refresh() after oracle timeout 2`] = `130408`;
+exports[`Collateral: MorphoAAVEV2FiatCollateral - DAI collateral functionality Gas Reporting refresh() after oracle timeout 2`] = `129742`;
 
-exports[`Collateral: MorphoAAVEV2FiatCollateral - DAI collateral functionality Gas Reporting refresh() after soft default 1`] = `130067`;
+exports[`Collateral: MorphoAAVEV2FiatCollateral - DAI collateral functionality Gas Reporting refresh() after soft default 1`] = `129401`;
 
-exports[`Collateral: MorphoAAVEV2FiatCollateral - DAI collateral functionality Gas Reporting refresh() after soft default 2`] = `130067`;
+exports[`Collateral: MorphoAAVEV2FiatCollateral - DAI collateral functionality Gas Reporting refresh() after soft default 2`] = `129401`;
 
-exports[`Collateral: MorphoAAVEV2FiatCollateral - DAI collateral functionality Gas Reporting refresh() during SOUND 1`] = `172549`;
+exports[`Collateral: MorphoAAVEV2FiatCollateral - DAI collateral functionality Gas Reporting refresh() during SOUND 1`] = `172103`;
 
-exports[`Collateral: MorphoAAVEV2FiatCollateral - DAI collateral functionality Gas Reporting refresh() during SOUND 2`] = `172549`;
+exports[`Collateral: MorphoAAVEV2FiatCollateral - DAI collateral functionality Gas Reporting refresh() during SOUND 2`] = `172103`;
 
-exports[`Collateral: MorphoAAVEV2FiatCollateral - DAI collateral functionality Gas Reporting refresh() during soft default 1`] = `180100`;
+exports[`Collateral: MorphoAAVEV2FiatCollateral - DAI collateral functionality Gas Reporting refresh() during soft default 1`] = `179654`;
 
-exports[`Collateral: MorphoAAVEV2FiatCollateral - DAI collateral functionality Gas Reporting refresh() during soft default 2`] = `172831`;
+exports[`Collateral: MorphoAAVEV2FiatCollateral - DAI collateral functionality Gas Reporting refresh() during soft default 2`] = `172385`;
 
-exports[`Collateral: MorphoAAVEV2FiatCollateral - USDC collateral functionality Gas Reporting refresh() after full price timeout 1`] = `135080`;
+exports[`Collateral: MorphoAAVEV2FiatCollateral - USDC collateral functionality Gas Reporting refresh() after full price timeout 1`] = `134414`;
 
-exports[`Collateral: MorphoAAVEV2FiatCollateral - USDC collateral functionality Gas Reporting refresh() after full price timeout 2`] = `130611`;
+exports[`Collateral: MorphoAAVEV2FiatCollateral - USDC collateral functionality Gas Reporting refresh() after full price timeout 2`] = `129945`;
 
-exports[`Collateral: MorphoAAVEV2FiatCollateral - USDC collateral functionality Gas Reporting refresh() after hard default 1`] = `180641`;
+exports[`Collateral: MorphoAAVEV2FiatCollateral - USDC collateral functionality Gas Reporting refresh() after hard default 1`] = `180195`;
 
-exports[`Collateral: MorphoAAVEV2FiatCollateral - USDC collateral functionality Gas Reporting refresh() after hard default 2`] = `172958`;
+exports[`Collateral: MorphoAAVEV2FiatCollateral - USDC collateral functionality Gas Reporting refresh() after hard default 2`] = `172512`;
 
-exports[`Collateral: MorphoAAVEV2FiatCollateral - USDC collateral functionality Gas Reporting refresh() after oracle timeout 1`] = `135080`;
+exports[`Collateral: MorphoAAVEV2FiatCollateral - USDC collateral functionality Gas Reporting refresh() after oracle timeout 1`] = `134414`;
 
-exports[`Collateral: MorphoAAVEV2FiatCollateral - USDC collateral functionality Gas Reporting refresh() after oracle timeout 2`] = `130611`;
+exports[`Collateral: MorphoAAVEV2FiatCollateral - USDC collateral functionality Gas Reporting refresh() after oracle timeout 2`] = `129945`;
 
-exports[`Collateral: MorphoAAVEV2FiatCollateral - USDC collateral functionality Gas Reporting refresh() after soft default 1`] = `130270`;
+exports[`Collateral: MorphoAAVEV2FiatCollateral - USDC collateral functionality Gas Reporting refresh() after soft default 1`] = `129604`;
 
-exports[`Collateral: MorphoAAVEV2FiatCollateral - USDC collateral functionality Gas Reporting refresh() after soft default 2`] = `130270`;
+exports[`Collateral: MorphoAAVEV2FiatCollateral - USDC collateral functionality Gas Reporting refresh() after soft default 2`] = `129604`;
 
-exports[`Collateral: MorphoAAVEV2FiatCollateral - USDC collateral functionality Gas Reporting refresh() during SOUND 1`] = `172955`;
+exports[`Collateral: MorphoAAVEV2FiatCollateral - USDC collateral functionality Gas Reporting refresh() during SOUND 1`] = `172509`;
 
-exports[`Collateral: MorphoAAVEV2FiatCollateral - USDC collateral functionality Gas Reporting refresh() during SOUND 2`] = `172955`;
+exports[`Collateral: MorphoAAVEV2FiatCollateral - USDC collateral functionality Gas Reporting refresh() during SOUND 2`] = `172509`;
 
-exports[`Collateral: MorphoAAVEV2FiatCollateral - USDC collateral functionality Gas Reporting refresh() during soft default 1`] = `180506`;
+exports[`Collateral: MorphoAAVEV2FiatCollateral - USDC collateral functionality Gas Reporting refresh() during soft default 1`] = `180060`;
 
-exports[`Collateral: MorphoAAVEV2FiatCollateral - USDC collateral functionality Gas Reporting refresh() during soft default 2`] = `173237`;
+exports[`Collateral: MorphoAAVEV2FiatCollateral - USDC collateral functionality Gas Reporting refresh() during soft default 2`] = `172791`;
 
-exports[`Collateral: MorphoAAVEV2FiatCollateral - USDT collateral functionality Gas Reporting refresh() after full price timeout 1`] = `134233`;
+exports[`Collateral: MorphoAAVEV2FiatCollateral - USDT collateral functionality Gas Reporting refresh() after full price timeout 1`] = `133567`;
 
-exports[`Collateral: MorphoAAVEV2FiatCollateral - USDT collateral functionality Gas Reporting refresh() after full price timeout 2`] = `129764`;
+exports[`Collateral: MorphoAAVEV2FiatCollateral - USDT collateral functionality Gas Reporting refresh() after full price timeout 2`] = `129098`;
 
-exports[`Collateral: MorphoAAVEV2FiatCollateral - USDT collateral functionality Gas Reporting refresh() after hard default 1`] = `178947`;
+exports[`Collateral: MorphoAAVEV2FiatCollateral - USDT collateral functionality Gas Reporting refresh() after hard default 1`] = `178501`;
 
-exports[`Collateral: MorphoAAVEV2FiatCollateral - USDT collateral functionality Gas Reporting refresh() after hard default 2`] = `171264`;
+exports[`Collateral: MorphoAAVEV2FiatCollateral - USDT collateral functionality Gas Reporting refresh() after hard default 2`] = `170818`;
 
-exports[`Collateral: MorphoAAVEV2FiatCollateral - USDT collateral functionality Gas Reporting refresh() after oracle timeout 1`] = `134233`;
+exports[`Collateral: MorphoAAVEV2FiatCollateral - USDT collateral functionality Gas Reporting refresh() after oracle timeout 1`] = `133567`;
 
-exports[`Collateral: MorphoAAVEV2FiatCollateral - USDT collateral functionality Gas Reporting refresh() after oracle timeout 2`] = `129764`;
+exports[`Collateral: MorphoAAVEV2FiatCollateral - USDT collateral functionality Gas Reporting refresh() after oracle timeout 2`] = `129098`;
 
-exports[`Collateral: MorphoAAVEV2FiatCollateral - USDT collateral functionality Gas Reporting refresh() after soft default 1`] = `129423`;
+exports[`Collateral: MorphoAAVEV2FiatCollateral - USDT collateral functionality Gas Reporting refresh() after soft default 1`] = `128757`;
 
-exports[`Collateral: MorphoAAVEV2FiatCollateral - USDT collateral functionality Gas Reporting refresh() after soft default 2`] = `129423`;
+exports[`Collateral: MorphoAAVEV2FiatCollateral - USDT collateral functionality Gas Reporting refresh() after soft default 2`] = `128757`;
 
-exports[`Collateral: MorphoAAVEV2FiatCollateral - USDT collateral functionality Gas Reporting refresh() during SOUND 1`] = `171261`;
+exports[`Collateral: MorphoAAVEV2FiatCollateral - USDT collateral functionality Gas Reporting refresh() during SOUND 1`] = `170815`;
 
-exports[`Collateral: MorphoAAVEV2FiatCollateral - USDT collateral functionality Gas Reporting refresh() during SOUND 2`] = `171261`;
+exports[`Collateral: MorphoAAVEV2FiatCollateral - USDT collateral functionality Gas Reporting refresh() during SOUND 2`] = `170815`;
 
-exports[`Collateral: MorphoAAVEV2FiatCollateral - USDT collateral functionality Gas Reporting refresh() during soft default 1`] = `178812`;
+exports[`Collateral: MorphoAAVEV2FiatCollateral - USDT collateral functionality Gas Reporting refresh() during soft default 1`] = `178366`;
 
-exports[`Collateral: MorphoAAVEV2FiatCollateral - USDT collateral functionality Gas Reporting refresh() during soft default 2`] = `171543`;
-=======
-exports[`Collateral: MorphoAAVEV2FiatCollateral - DAI collateral functionality Gas Reporting refresh() after full price timeout 1`] = `134222`;
-
-exports[`Collateral: MorphoAAVEV2FiatCollateral - DAI collateral functionality Gas Reporting refresh() after full price timeout 2`] = `129753`;
-
-exports[`Collateral: MorphoAAVEV2FiatCollateral - DAI collateral functionality Gas Reporting refresh() after hard default 1`] = `179811`;
-
-exports[`Collateral: MorphoAAVEV2FiatCollateral - DAI collateral functionality Gas Reporting refresh() after hard default 2`] = `172128`;
-
-exports[`Collateral: MorphoAAVEV2FiatCollateral - DAI collateral functionality Gas Reporting refresh() after oracle timeout 1`] = `134222`;
-
-exports[`Collateral: MorphoAAVEV2FiatCollateral - DAI collateral functionality Gas Reporting refresh() after oracle timeout 2`] = `129753`;
-
-exports[`Collateral: MorphoAAVEV2FiatCollateral - DAI collateral functionality Gas Reporting refresh() after soft default 1`] = `129412`;
-
-exports[`Collateral: MorphoAAVEV2FiatCollateral - DAI collateral functionality Gas Reporting refresh() after soft default 2`] = `129412`;
-
-exports[`Collateral: MorphoAAVEV2FiatCollateral - DAI collateral functionality Gas Reporting refresh() during SOUND 1`] = `172125`;
-
-exports[`Collateral: MorphoAAVEV2FiatCollateral - DAI collateral functionality Gas Reporting refresh() during SOUND 2`] = `172125`;
-
-exports[`Collateral: MorphoAAVEV2FiatCollateral - DAI collateral functionality Gas Reporting refresh() during soft default 1`] = `179676`;
-
-exports[`Collateral: MorphoAAVEV2FiatCollateral - DAI collateral functionality Gas Reporting refresh() during soft default 2`] = `172407`;
-
-exports[`Collateral: MorphoAAVEV2FiatCollateral - USDC collateral functionality Gas Reporting refresh() after full price timeout 1`] = `134425`;
-
-exports[`Collateral: MorphoAAVEV2FiatCollateral - USDC collateral functionality Gas Reporting refresh() after full price timeout 2`] = `129956`;
-
-exports[`Collateral: MorphoAAVEV2FiatCollateral - USDC collateral functionality Gas Reporting refresh() after hard default 1`] = `180217`;
-
-exports[`Collateral: MorphoAAVEV2FiatCollateral - USDC collateral functionality Gas Reporting refresh() after hard default 2`] = `172534`;
-
-exports[`Collateral: MorphoAAVEV2FiatCollateral - USDC collateral functionality Gas Reporting refresh() after oracle timeout 1`] = `134425`;
-
-exports[`Collateral: MorphoAAVEV2FiatCollateral - USDC collateral functionality Gas Reporting refresh() after oracle timeout 2`] = `129956`;
-
-exports[`Collateral: MorphoAAVEV2FiatCollateral - USDC collateral functionality Gas Reporting refresh() after soft default 1`] = `129615`;
-
-exports[`Collateral: MorphoAAVEV2FiatCollateral - USDC collateral functionality Gas Reporting refresh() after soft default 2`] = `129615`;
-
-exports[`Collateral: MorphoAAVEV2FiatCollateral - USDC collateral functionality Gas Reporting refresh() during SOUND 1`] = `172531`;
-
-exports[`Collateral: MorphoAAVEV2FiatCollateral - USDC collateral functionality Gas Reporting refresh() during SOUND 2`] = `172531`;
-
-exports[`Collateral: MorphoAAVEV2FiatCollateral - USDC collateral functionality Gas Reporting refresh() during soft default 1`] = `180082`;
-
-exports[`Collateral: MorphoAAVEV2FiatCollateral - USDC collateral functionality Gas Reporting refresh() during soft default 2`] = `172813`;
-
-exports[`Collateral: MorphoAAVEV2FiatCollateral - USDT collateral functionality Gas Reporting refresh() after full price timeout 1`] = `133578`;
-
-exports[`Collateral: MorphoAAVEV2FiatCollateral - USDT collateral functionality Gas Reporting refresh() after full price timeout 2`] = `129109`;
-
-exports[`Collateral: MorphoAAVEV2FiatCollateral - USDT collateral functionality Gas Reporting refresh() after hard default 1`] = `178523`;
-
-exports[`Collateral: MorphoAAVEV2FiatCollateral - USDT collateral functionality Gas Reporting refresh() after hard default 2`] = `170840`;
-
-exports[`Collateral: MorphoAAVEV2FiatCollateral - USDT collateral functionality Gas Reporting refresh() after oracle timeout 1`] = `133578`;
-
-exports[`Collateral: MorphoAAVEV2FiatCollateral - USDT collateral functionality Gas Reporting refresh() after oracle timeout 2`] = `129109`;
-
-exports[`Collateral: MorphoAAVEV2FiatCollateral - USDT collateral functionality Gas Reporting refresh() after soft default 1`] = `128768`;
-
-exports[`Collateral: MorphoAAVEV2FiatCollateral - USDT collateral functionality Gas Reporting refresh() after soft default 2`] = `128768`;
-
-exports[`Collateral: MorphoAAVEV2FiatCollateral - USDT collateral functionality Gas Reporting refresh() during SOUND 1`] = `170837`;
-
-exports[`Collateral: MorphoAAVEV2FiatCollateral - USDT collateral functionality Gas Reporting refresh() during SOUND 2`] = `170837`;
-
-exports[`Collateral: MorphoAAVEV2FiatCollateral - USDT collateral functionality Gas Reporting refresh() during soft default 1`] = `178388`;
-
-exports[`Collateral: MorphoAAVEV2FiatCollateral - USDT collateral functionality Gas Reporting refresh() during soft default 2`] = `171119`;
->>>>>>> ea1e6c14
+exports[`Collateral: MorphoAAVEV2FiatCollateral - USDT collateral functionality Gas Reporting refresh() during soft default 2`] = `171097`;