--- conflicted
+++ resolved
@@ -78,10 +78,7 @@
   const defaultFixture: Fixture<DefaultFixture> = async function (): Promise<DefaultFixture> {
     let chainId = await getChainId(hre)
     if (useEnv('FORK_NETWORK').toLowerCase() == 'base') chainId = 8453
-<<<<<<< HEAD
-=======
     if (useEnv('FORK_NETWORK').toLowerCase() == 'arbitrum') chainId = 42161
->>>>>>> db72e404
     const { rsr } = await rsrFixture(chainId)
     const { gnosis } = await gnosisFixture()
     if (!networkConfig[chainId]) {
