import { loadFixture } from '@nomicfoundation/hardhat-network-helpers'
import { SignerWithAddress } from '@nomiclabs/hardhat-ethers/signers'
import { expect } from 'chai'
import { BigNumber, ContractFactory } from 'ethers'
import hre, { ethers } from 'hardhat'
import {
  IMPLEMENTATION,
  Implementation,
  ORACLE_ERROR,
  PRICE_TIMEOUT,
  REVENUE_HIDING,
} from '../../../fixtures'
import {
  DefaultFixture,
  Fixture,
  getDefaultFixture,
  DECAY_DELAY,
  ORACLE_TIMEOUT,
} from '../fixtures'
import { getChainId } from '../../../../common/blockchain-utils'
import forkBlockNumber from '../../../integration/fork-block-numbers'
import {
  IConfig,
  IGovParams,
  IGovRoles,
  IRevenueShare,
  IRTokenConfig,
  IRTokenSetup,
  networkConfig,
} from '../../../../common/configuration'
import {
  CollateralStatus,
  MAX_UINT48,
  MAX_UINT192,
  ZERO_ADDRESS,
} from '../../../../common/constants'
import { expectEvents, expectInIndirectReceipt } from '../../../../common/events'
import { bn, fp, toBNDecimals } from '../../../../common/numbers'
import { whileImpersonating } from '../../../utils/impersonation'
import {
  expectPrice,
  expectRTokenPrice,
  expectUnpriced,
  setOraclePrice,
} from '../../../utils/oracles'
import {
  advanceBlocks,
  advanceTime,
  getLatestBlockTimestamp,
  setNextBlockTimestamp,
} from '../../../utils/time'
import {
  Asset,
  BadERC20,
  ComptrollerMock,
  CTokenFiatCollateral,
  CTokenMock,
  ERC20Mock,
  FacadeTest,
  FacadeWrite,
  IAssetRegistry,
  InvalidMockV3Aggregator,
  MockV3Aggregator,
  RTokenAsset,
  TestIBackingManager,
  TestIBasketHandler,
  TestIDeployer,
  TestIFacade,
  TestIMain,
  TestIRToken,
} from '../../../../typechain'
import { useEnv } from '#/utils/env'
import { anyValue } from '@nomicfoundation/hardhat-chai-matchers/withArgs'
import snapshotGasCost from '../../../utils/snapshotGasCost'

const describeGas =
  IMPLEMENTATION == Implementation.P1 && useEnv('REPORT_GAS') ? describe.only : describe.skip

// Setup test environment
const setup = async (blockNumber: number) => {
  // Use Mainnet fork
  await hre.network.provider.request({
    method: 'hardhat_reset',
    params: [
      {
        forking: {
          jsonRpcUrl: useEnv('MAINNET_RPC_URL'),
          blockNumber: blockNumber,
        },
      },
    ],
  })
}

// Holder address in Mainnet
const holderCDAI = '0x01ec5e7e03e2835bb2d1ae8d2edded298780129c'

const NO_PRICE_DATA_FEED = '0x51597f405303C4377E36123cBc172b13269EA163'

const describeFork = useEnv('FORK') ? describe : describe.skip

describeFork(`CTokenFiatCollateral - Mainnet Forking P${IMPLEMENTATION}`, function () {
  let owner: SignerWithAddress
  let addr1: SignerWithAddress

  // Tokens/Assets
  let dai: ERC20Mock
  let cDai: CTokenMock
  let cDaiCollateral: CTokenFiatCollateral
  let compToken: ERC20Mock
  let compAsset: Asset
  let comptroller: ComptrollerMock
  let rsr: ERC20Mock
  let rsrAsset: Asset

  // Core Contracts
  let main: TestIMain
  let rToken: TestIRToken
  let rTokenAsset: RTokenAsset
  let assetRegistry: IAssetRegistry
  let backingManager: TestIBackingManager
  let basketHandler: TestIBasketHandler

  let deployer: TestIDeployer
  let facade: TestIFacade
  let facadeTest: FacadeTest
  let facadeWrite: FacadeWrite
  let govParams: IGovParams
  let govRoles: IGovRoles

  // RToken Configuration
  const dist: IRevenueShare = {
    rTokenDist: bn(40), // 2/5 RToken
    rsrDist: bn(60), // 3/5 RSR
  }
  const config: IConfig = {
    dist: dist,
    minTradeVolume: fp('1e4'), // $10k
    rTokenMaxTradeVolume: fp('1e6'), // $1M
    shortFreeze: bn('259200'), // 3 days
    longFreeze: bn('2592000'), // 30 days
    rewardRatio: bn('1069671574938'), // approx. half life of 90 days
    unstakingDelay: bn('1209600'), // 2 weeks
    withdrawalLeak: fp('0'), // 0%; always refresh
    warmupPeriod: bn('60'), // (the delay _after_ SOUND was regained)
    tradingDelay: bn('0'), // (the delay _after_ default has been confirmed)
    batchAuctionLength: bn('900'), // 15 minutes
    dutchAuctionLength: bn('1800'), // 30 minutes
    backingBuffer: fp('0.0001'), // 0.01%
    maxTradeSlippage: fp('0.01'), // 1%
    issuanceThrottle: {
      amtRate: fp('1e6'), // 1M RToken
      pctRate: fp('0.05'), // 5%
    },
    redemptionThrottle: {
      amtRate: fp('1e6'), // 1M RToken
      pctRate: fp('0.05'), // 5%
    },
    reweightable: false,
  }

  const defaultThreshold = fp('0.01') // 1%
  const delayUntilDefault = bn('86400') // 24h

  let initialBal: BigNumber

  let chainId: number

  let CTokenCollateralFactory: ContractFactory
  let MockV3AggregatorFactory: ContractFactory
  let mockChainlinkFeed: MockV3Aggregator

  let defaultFixture: Fixture<DefaultFixture>

  before(async () => {
    await setup(forkBlockNumber['asset-plugins'])
    defaultFixture = await getDefaultFixture('ctoken')
    chainId = await getChainId(hre)
    if (!networkConfig[chainId]) {
      throw new Error(`Missing network configuration for ${hre.network.name}`)
    }
  })

  beforeEach(async () => {
    ;[owner, addr1] = await ethers.getSigners()
    ;({ rsr, rsrAsset, deployer, facade, facadeTest, facadeWrite, govParams } = await loadFixture(
      defaultFixture
    ))

    // Get required contracts for cDAI
    // COMP token
    compToken = <ERC20Mock>(
      await ethers.getContractAt('ERC20Mock', networkConfig[chainId].tokens.COMP || '')
    )
    // Compound Comptroller
    comptroller = await ethers.getContractAt(
      'ComptrollerMock',
      networkConfig[chainId].COMPTROLLER || ''
    )
    // DAI token
    dai = <ERC20Mock>(
      await ethers.getContractAt('ERC20Mock', networkConfig[chainId].tokens.DAI || '')
    )
    // cDAI token
    cDai = <CTokenMock>(
      await ethers.getContractAt('CTokenMock', networkConfig[chainId].tokens.cDAI || '')
    )

    // Create COMP asset
    compAsset = <Asset>(
      await (
        await ethers.getContractFactory('Asset')
      ).deploy(
        PRICE_TIMEOUT,
        networkConfig[chainId].chainlinkFeeds.COMP || '',
        ORACLE_ERROR,
        compToken.address,
        config.rTokenMaxTradeVolume,
        ORACLE_TIMEOUT
      )
    )

    // Deploy cDai collateral plugin
    CTokenCollateralFactory = await ethers.getContractFactory('CTokenFiatCollateral')
    cDaiCollateral = <CTokenFiatCollateral>await CTokenCollateralFactory.deploy(
      {
        priceTimeout: PRICE_TIMEOUT,
        chainlinkFeed: networkConfig[chainId].chainlinkFeeds.DAI as string,
        oracleError: ORACLE_ERROR,
        erc20: cDai.address,
        maxTradeVolume: config.rTokenMaxTradeVolume,
        oracleTimeout: ORACLE_TIMEOUT,
        targetName: ethers.utils.formatBytes32String('USD'),
        defaultThreshold,
        delayUntilDefault,
      },
      REVENUE_HIDING
    )

    // Setup balances for addr1 - Transfer from Mainnet holder
    // cDAI
    initialBal = bn('2000000e18')
    await whileImpersonating(holderCDAI, async (cdaiSigner) => {
      await cDai.connect(cdaiSigner).transfer(addr1.address, toBNDecimals(initialBal, 8))
    })

    // Set parameters
    const rTokenConfig: IRTokenConfig = {
      name: 'RTKN RToken',
      symbol: 'RTKN',
      mandate: 'mandate',
      params: config,
    }

    // Set primary basket
    const rTokenSetup: IRTokenSetup = {
      assets: [compAsset.address],
      primaryBasket: [cDaiCollateral.address],
      weights: [fp('1')],
      backups: [],
      beneficiaries: [],
    }

    // Deploy RToken via FacadeWrite
    const receipt = await (
      await facadeWrite.connect(owner).deployRToken(rTokenConfig, rTokenSetup)
    ).wait()

    // Get Main
    const mainAddr = expectInIndirectReceipt(receipt, deployer.interface, 'RTokenCreated').args.main
    main = <TestIMain>await ethers.getContractAt('TestIMain', mainAddr)

    // Get core contracts
    assetRegistry = <IAssetRegistry>(
      await ethers.getContractAt('IAssetRegistry', await main.assetRegistry())
    )
    backingManager = <TestIBackingManager>(
      await ethers.getContractAt('TestIBackingManager', await main.backingManager())
    )
    basketHandler = <TestIBasketHandler>(
      await ethers.getContractAt('TestIBasketHandler', await main.basketHandler())
    )
    rToken = <TestIRToken>await ethers.getContractAt('TestIRToken', await main.rToken())
    rTokenAsset = <RTokenAsset>(
      await ethers.getContractAt('RTokenAsset', await assetRegistry.toAsset(rToken.address))
    )

    // Set initial governance roles
    govRoles = {
      owner: owner.address,
      guardian: ZERO_ADDRESS,
      pausers: [],
      shortFreezers: [],
      longFreezers: [],
    }
    // Setup owner and unpause
    await facadeWrite.connect(owner).setupGovernance(
      rToken.address,
      false, // do not deploy governance
      true, // unpaused
      govParams, // mock values, not relevant
      govRoles
    )

    // Setup mock chainlink feed for some of the tests (so we can change the value)
    MockV3AggregatorFactory = await ethers.getContractFactory('MockV3Aggregator')
    mockChainlinkFeed = <MockV3Aggregator>await MockV3AggregatorFactory.deploy(8, bn('1e8'))
  })

  describe('Deployment', () => {
    // Check the initial state
    it('Should setup RToken, Assets, and Collateral correctly', async () => {
      // Check Rewards assets (if applies)
      // COMP Asset
      expect(await compAsset.isCollateral()).to.equal(false)
      expect(await compAsset.erc20()).to.equal(compToken.address)
      expect(await compAsset.erc20()).to.equal(networkConfig[chainId].tokens.COMP)
      expect(await compToken.decimals()).to.equal(18)
      await expectPrice(compAsset.address, fp('58.28'), ORACLE_ERROR, true) // Close to $58 USD - June 2022
      await expect(compAsset.claimRewards()).to.not.emit(compAsset, 'RewardsClaimed')
      expect(await compAsset.maxTradeVolume()).to.equal(config.rTokenMaxTradeVolume)

      // Check Collateral plugin
      // cDAI (CTokenFiatCollateral)
      expect(await cDaiCollateral.isCollateral()).to.equal(true)
      expect(await cDaiCollateral.referenceERC20Decimals()).to.equal(await dai.decimals())
      expect(await cDaiCollateral.erc20()).to.equal(cDai.address)
      expect(await cDai.decimals()).to.equal(8)
      expect(await cDaiCollateral.targetName()).to.equal(ethers.utils.formatBytes32String('USD'))
      expect(await cDaiCollateral.refPerTok()).to.be.closeTo(fp('0.022'), fp('0.001'))
      expect(await cDaiCollateral.targetPerRef()).to.equal(fp('1'))
      expect(await cDaiCollateral.exposedReferencePrice()).to.equal(
        await cDaiCollateral.refPerTok()
      )
      await expectPrice(
        cDaiCollateral.address,
        fp('0.022015105509346448'),
        ORACLE_ERROR,
        true,
        bn('1e5')
      ) // close to $0.022 cents

      // Check claim data
      await expect(cDaiCollateral.claimRewards())
        .to.emit(cDaiCollateral, 'RewardsClaimed')
        .withArgs(compToken.address, anyValue)
      expect(await cDaiCollateral.maxTradeVolume()).to.equal(config.rTokenMaxTradeVolume)

      // Exchange rate
      await cDai.exchangeRateCurrent()
      expect(await cDai.exchangeRateStored()).to.equal(await cDai.exchangeRateStored())

      // Should setup contracts
      expect(main.address).to.not.equal(ZERO_ADDRESS)
    })

    // Check assets/collaterals in the Asset Registry
    it('Should register ERC20s and Assets/Collateral correctly', async () => {
      // Check assets/collateral
      const ERC20s = await assetRegistry.erc20s()
      expect(ERC20s[0]).to.equal(rToken.address)
      expect(ERC20s[1]).to.equal(rsr.address)
      expect(ERC20s[2]).to.equal(compToken.address)
      expect(ERC20s[3]).to.equal(cDai.address)
      expect(ERC20s.length).to.eql(4)

      // Assets
      expect(await assetRegistry.toAsset(ERC20s[0])).to.equal(rTokenAsset.address)
      expect(await assetRegistry.toAsset(ERC20s[1])).to.equal(rsrAsset.address)
      expect(await assetRegistry.toAsset(ERC20s[2])).to.equal(compAsset.address)
      expect(await assetRegistry.toAsset(ERC20s[3])).to.equal(cDaiCollateral.address)

      // Collaterals
      expect(await assetRegistry.toColl(ERC20s[3])).to.equal(cDaiCollateral.address)
    })

    // Check RToken basket
    it('Should register Basket correctly', async () => {
      // Basket
      expect(await basketHandler.fullyCollateralized()).to.equal(true)
      const backing = await facade.basketTokens(rToken.address)
      expect(backing[0]).to.equal(cDai.address)
      expect(backing.length).to.equal(1)

      // Check other values
      expect(await basketHandler.timestamp()).to.be.gt(bn(0))
      expect(await basketHandler.status()).to.equal(CollateralStatus.SOUND)
      expect(await facadeTest.callStatic.totalAssetValue(rToken.address)).to.equal(0)
      await expectPrice(basketHandler.address, fp('1'), ORACLE_ERROR, true)

      // Check RToken price
      const issueAmount: BigNumber = bn('10000e18')
      await cDai.connect(addr1).approve(rToken.address, toBNDecimals(issueAmount, 8).mul(100))
      await advanceTime(3600)
      await expect(rToken.connect(addr1).issue(issueAmount)).to.emit(rToken, 'Issuance')
      await expectRTokenPrice(
        rTokenAsset.address,
        fp('1'),
        ORACLE_ERROR,
        await backingManager.maxTradeSlippage(),
        config.minTradeVolume.mul((await assetRegistry.erc20s()).length)
      )
    })

    // Validate constructor arguments
    // Note: Adapt it to your plugin constructor validations
    it('Should validate constructor arguments correctly', async () => {
      await expect(
        CTokenCollateralFactory.deploy(
          {
            priceTimeout: PRICE_TIMEOUT,
            chainlinkFeed: networkConfig[chainId].chainlinkFeeds.DAI as string,
            oracleError: ORACLE_ERROR,
            erc20: ZERO_ADDRESS,
            maxTradeVolume: config.rTokenMaxTradeVolume,
            oracleTimeout: ORACLE_TIMEOUT,
            targetName: ethers.utils.formatBytes32String('USD'),
            defaultThreshold,
            delayUntilDefault,
          },
          REVENUE_HIDING
        )
      ).to.be.revertedWith('missing erc20')

      // Check cToken with decimals = 0 in underlying
      const token0decimals: BadERC20 = await (
        await ethers.getContractFactory('BadERC20')
      ).deploy('Bad ERC20', 'BERC20')
      await token0decimals.setDecimals(0)

      const CTokenMockFactory: ContractFactory = await ethers.getContractFactory('CTokenMock')
      const vault: CTokenMock = <CTokenMock>(
        await CTokenMockFactory.deploy(
          '0 Decimal Token',
          '0 Decimal Token',
          token0decimals.address,
          comptroller.address
        )
      )

      await expect(
        CTokenCollateralFactory.deploy(
          {
            priceTimeout: PRICE_TIMEOUT,
            chainlinkFeed: networkConfig[chainId].chainlinkFeeds.DAI as string,
            oracleError: ORACLE_ERROR,
            erc20: vault.address,
            maxTradeVolume: config.rTokenMaxTradeVolume,
            oracleTimeout: ORACLE_TIMEOUT,
            targetName: ethers.utils.formatBytes32String('USD'),
            defaultThreshold,
            delayUntilDefault,
          },
          REVENUE_HIDING
        )
      ).to.be.revertedWith('referenceERC20Decimals missing')

      // defaultThreshold = 0
      await expect(
        CTokenCollateralFactory.deploy(
          {
            priceTimeout: PRICE_TIMEOUT,
            chainlinkFeed: networkConfig[chainId].chainlinkFeeds.DAI as string,
            oracleError: ORACLE_ERROR,
<<<<<<< HEAD
            erc20: cDaiVault.address,
=======
            erc20: cDai.address,
>>>>>>> ca3261b3
            maxTradeVolume: config.rTokenMaxTradeVolume,
            oracleTimeout: ORACLE_TIMEOUT,
            targetName: ethers.utils.formatBytes32String('USD'),
            defaultThreshold: bn(0),
            delayUntilDefault,
          },
          REVENUE_HIDING
        )
      ).to.be.revertedWith('defaultThreshold zero')
    })
  })

  describe('Issuance/Appreciation/Redemption', () => {
    const MIN_ISSUANCE_PER_BLOCK = bn('10000e18')

    // Issuance and redemption, making the collateral appreciate over time
    it('Should issue, redeem, and handle appreciation rates correctly', async () => {
      const issueAmount: BigNumber = MIN_ISSUANCE_PER_BLOCK // instant issuance

      // Provide approvals for issuances
      await cDai.connect(addr1).approve(rToken.address, toBNDecimals(issueAmount, 8).mul(100))

      await advanceTime(3600)

      // Issue rTokens
      await expect(rToken.connect(addr1).issue(issueAmount)).to.emit(rToken, 'Issuance')

      // Check RTokens issued to user
      expect(await rToken.balanceOf(addr1.address)).to.equal(issueAmount)

      // Store Balances after issuance
      const balanceAddr1cDai: BigNumber = await cDai.balanceOf(addr1.address)

      // Check rates and prices
      const [cDaiPriceLow1, cDaiPriceHigh1] = await cDaiCollateral.price() // ~ 0.022015 cents
      const cDaiRefPerTok1: BigNumber = await cDaiCollateral.refPerTok() // ~ 0.022015 cents

      await expectPrice(
        cDaiCollateral.address,
        fp('0.022015105946267361'),
        ORACLE_ERROR,
        true,
        bn('1e5')
      )
      expect(cDaiRefPerTok1).to.be.closeTo(fp('0.022'), fp('0.001'))

      // Check total asset value
      const totalAssetValue1: BigNumber = await facadeTest.callStatic.totalAssetValue(
        rToken.address
      )
      expect(totalAssetValue1).to.be.closeTo(issueAmount, fp('150')) // approx 10K in value

      // Advance time and blocks slightly, causing refPerTok() to increase
      await advanceTime(10000)
      await advanceBlocks(10000)

      // Refresh cToken manually (required)
      await cDaiCollateral.refresh()
      expect(await cDaiCollateral.status()).to.equal(CollateralStatus.SOUND)

      // Check rates and prices - Have changed, slight inrease
      const [cDaiPriceLow2, cDaiPriceHigh2] = await cDaiCollateral.price() // ~0.022016
      const cDaiRefPerTok2: BigNumber = await cDaiCollateral.refPerTok() // ~0.022016

      // Check rates and price increase
      expect(cDaiPriceLow2).to.be.gt(cDaiPriceLow1)
      expect(cDaiPriceHigh2).to.be.gt(cDaiPriceHigh1)
      expect(cDaiRefPerTok2).to.be.gt(cDaiRefPerTok1)

      // Still close to the original values
      await expectPrice(
        cDaiCollateral.address,
        fp('0.022016198467092545'),
        ORACLE_ERROR,
        true,
        bn('1e5')
      )
      expect(cDaiRefPerTok2).to.be.closeTo(fp('0.022'), fp('0.001'))

      // Check total asset value increased
      const totalAssetValue2: BigNumber = await facadeTest.callStatic.totalAssetValue(
        rToken.address
      )
      expect(totalAssetValue2).to.be.gt(totalAssetValue1)

      // Advance time and blocks slightly, causing refPerTok() to increase
      await advanceTime(100000000)
      await advanceBlocks(100000000)

      // Refresh cToken manually (required)
      await cDaiCollateral.refresh()
      expect(await cDaiCollateral.status()).to.equal(CollateralStatus.SOUND)

      // Check rates and prices - Have changed significantly
      const [cDaiPriceLow3, cDaiPriceHigh3] = await cDaiCollateral.price() // ~0.03294
      const cDaiRefPerTok3: BigNumber = await cDaiCollateral.refPerTok() // ~0.03294

      // Check rates and price increase
      expect(cDaiPriceLow3).to.be.gt(cDaiPriceLow2)
      expect(cDaiPriceHigh3).to.be.gt(cDaiPriceHigh2)
      expect(cDaiRefPerTok3).to.be.gt(cDaiRefPerTok2)

      await expectPrice(
        cDaiCollateral.address,
        fp('0.032941254792840879'),
        ORACLE_ERROR,
        true,
        bn('1e5')
      )
      expect(cDaiRefPerTok3).to.be.closeTo(fp('0.032'), fp('0.001'))

      // Check total asset value increased
      const totalAssetValue3: BigNumber = await facadeTest.callStatic.totalAssetValue(
        rToken.address
      )
      expect(totalAssetValue3).to.be.gt(totalAssetValue2)

      // Redeem Rtokens with the updated rates
      await expect(rToken.connect(addr1).redeem(issueAmount)).to.emit(rToken, 'Redemption')

      // Check funds were transferred
      expect(await rToken.balanceOf(addr1.address)).to.equal(0)
      expect(await rToken.totalSupply()).to.equal(0)

      // Check balances - Fewer cTokens should have been sent to the user
      const newBalanceAddr1cDai: BigNumber = await cDai.balanceOf(addr1.address)

      // Check received tokens represent ~10K in value at current prices
      expect(newBalanceAddr1cDai.sub(balanceAddr1cDai)).to.be.closeTo(bn('303570e8'), bn('8e7')) // ~0.03294 * 303571 ~= 10K (100% of basket)

      // Check remainders in Backing Manager
      expect(await cDai.balanceOf(backingManager.address)).to.be.closeTo(bn('150663e8'), bn('5e7')) // ~= 4962.8 usd in value

      //  Check total asset value (remainder)
      expect(await facadeTest.callStatic.totalAssetValue(rToken.address)).to.be.closeTo(
        fp('4962.8'), // ~= 4962.8 usd (from above)
        fp('0.5')
      )
    })
  })

  // Note: Even if the collateral does not provide reward tokens, this test should be performed to check that
  // claiming calls throughout the protocol are handled correctly and do not revert.
  describe('Rewards', () => {
    it('Should be able to claim rewards (if applicable)', async () => {
      const MIN_ISSUANCE_PER_BLOCK = bn('10000e18')
      const issueAmount: BigNumber = MIN_ISSUANCE_PER_BLOCK

      // Try to claim rewards at this point - Nothing for Backing Manager
      expect(await compToken.balanceOf(backingManager.address)).to.equal(0)

      await expectEvents(backingManager.claimRewards(), [
        {
          contract: backingManager,
          name: 'RewardsClaimed',
          args: [compToken.address, anyValue],
          emitted: true,
        },
      ])

      // No rewards so far
      expect(await compToken.balanceOf(backingManager.address)).to.equal(0)

      // Provide approvals for issuances
      await cDai.connect(addr1).approve(rToken.address, toBNDecimals(issueAmount, 8).mul(100))

      await advanceTime(3600)

      // Issue rTokens
      await expect(rToken.connect(addr1).issue(issueAmount)).to.emit(rToken, 'Issuance')

      // Check RTokens issued to user
      expect(await rToken.balanceOf(addr1.address)).to.equal(issueAmount)

      // Now we can claim rewards - check initial balance still 0
      expect(await compToken.balanceOf(backingManager.address)).to.equal(0)

      // Advance Time
      await advanceTime(8000)

      // Claim rewards
      await expect(backingManager.claimRewards()).to.emit(backingManager, 'RewardsClaimed')

      // Check rewards both in COMP and stkAAVE
      const rewardsCOMP1: BigNumber = await compToken.balanceOf(backingManager.address)

      expect(rewardsCOMP1).to.be.gt(0)

      // Keep moving time
      await advanceTime(3600)

      // Get additional rewards
      await expect(backingManager.claimRewards()).to.emit(backingManager, 'RewardsClaimed')

      const rewardsCOMP2: BigNumber = await compToken.balanceOf(backingManager.address)

      expect(rewardsCOMP2.sub(rewardsCOMP1)).to.be.gt(0)
    })
  })

  describe('Price Handling', () => {
    it('Should handle invalid/stale Price', async () => {
      // Does not revert with stale price
      await advanceTime(DECAY_DELAY.sub(12).toString())

      // Price is at saved prices
      const savedLowPrice = await cDaiCollateral.savedLowPrice()
      const savedHighPrice = await cDaiCollateral.savedHighPrice()
      const p = await cDaiCollateral.price()
      expect(p[0]).to.equal(savedLowPrice)
      expect(p[1]).to.equal(savedHighPrice)

      // Refresh should mark status IFFY
      await cDaiCollateral.refresh()
      expect(await cDaiCollateral.status()).to.equal(CollateralStatus.IFFY)

      // CTokens Collateral with no price
      const nonpriceCtokenCollateral: CTokenFiatCollateral = <CTokenFiatCollateral>await (
        await ethers.getContractFactory('CTokenFiatCollateral')
      ).deploy(
        {
          priceTimeout: PRICE_TIMEOUT,
          chainlinkFeed: NO_PRICE_DATA_FEED,
          oracleError: ORACLE_ERROR,
          erc20: cDai.address,
          maxTradeVolume: config.rTokenMaxTradeVolume,
          oracleTimeout: ORACLE_TIMEOUT,
          targetName: ethers.utils.formatBytes32String('USD'),
          defaultThreshold,
          delayUntilDefault,
        },
        REVENUE_HIDING
      )

      // CTokens - Collateral with no price info should revert
      await expect(nonpriceCtokenCollateral.price()).to.be.reverted

      // Refresh should also revert - status is not modified
      await expect(nonpriceCtokenCollateral.refresh()).to.be.reverted
      expect(await nonpriceCtokenCollateral.status()).to.equal(CollateralStatus.SOUND)

      // Does not revert with zero price
      const zeropriceCtokenCollateral: CTokenFiatCollateral = <CTokenFiatCollateral>await (
        await ethers.getContractFactory('CTokenFiatCollateral')
      ).deploy(
        {
          priceTimeout: PRICE_TIMEOUT,
          chainlinkFeed: mockChainlinkFeed.address,
          oracleError: ORACLE_ERROR,
          erc20: cDai.address,
          maxTradeVolume: config.rTokenMaxTradeVolume,
          oracleTimeout: ORACLE_TIMEOUT,
          targetName: ethers.utils.formatBytes32String('USD'),
          defaultThreshold,
          delayUntilDefault,
        },
        REVENUE_HIDING
      )

      await setOraclePrice(zeropriceCtokenCollateral.address, bn(0))

      // Unpriced
      await expectUnpriced(zeropriceCtokenCollateral.address)

      // Refresh should mark status IFFY
      await zeropriceCtokenCollateral.refresh()
      expect(await zeropriceCtokenCollateral.status()).to.equal(CollateralStatus.IFFY)
    })

    it('lotPrice (deprecated) is equal to price()', async () => {
      const lotPrice = await cDaiCollateral.lotPrice()
      const price = await cDaiCollateral.price()
      expect(price.length).to.equal(2)
      expect(lotPrice.length).to.equal(price.length)
      expect(lotPrice[0]).to.equal(price[0])
      expect(lotPrice[1]).to.equal(price[1])
    })
  })

  // Note: Here the idea is to test all possible statuses and check all possible paths to default
  // soft default = SOUND -> IFFY -> DISABLED due to sustained misbehavior
  // hard default = SOUND -> DISABLED due to an invariant violation
  // This may require to deploy some mocks to be able to force some of these situations
  describe('Collateral Status', () => {
    // Test for soft default
    it('Updates status in case of soft default', async () => {
      // Redeploy plugin using a Chainlink mock feed where we can change the price
      const newCDaiCollateral: CTokenFiatCollateral = <CTokenFiatCollateral>await (
        await ethers.getContractFactory('CTokenFiatCollateral')
      ).deploy(
        {
          priceTimeout: PRICE_TIMEOUT,
          chainlinkFeed: mockChainlinkFeed.address,
          oracleError: ORACLE_ERROR,
          erc20: await cDaiCollateral.erc20(),
          maxTradeVolume: await cDaiCollateral.maxTradeVolume(),
          oracleTimeout: await cDaiCollateral.oracleTimeout(),
          targetName: await cDaiCollateral.targetName(),
          defaultThreshold,
          delayUntilDefault: await cDaiCollateral.delayUntilDefault(),
        },
        REVENUE_HIDING
      )

      // Check initial state
      expect(await newCDaiCollateral.status()).to.equal(CollateralStatus.SOUND)
      expect(await newCDaiCollateral.whenDefault()).to.equal(MAX_UINT48)

      // Depeg one of the underlying tokens - Reducing price 20%
      await setOraclePrice(newCDaiCollateral.address, bn('8e7')) // -20%

      // Force updates - Should update whenDefault and status
      await expect(newCDaiCollateral.refresh())
        .to.emit(newCDaiCollateral, 'CollateralStatusChanged')
        .withArgs(CollateralStatus.SOUND, CollateralStatus.IFFY)
      expect(await newCDaiCollateral.status()).to.equal(CollateralStatus.IFFY)

      const expectedDefaultTimestamp: BigNumber = bn(await getLatestBlockTimestamp()).add(
        delayUntilDefault
      )
      expect(await newCDaiCollateral.whenDefault()).to.equal(expectedDefaultTimestamp)

      // Move time forward past delayUntilDefault
      await advanceTime(Number(delayUntilDefault))
      expect(await newCDaiCollateral.status()).to.equal(CollateralStatus.DISABLED)

      // Nothing changes if attempt to refresh after default
      // CToken
      const prevWhenDefault: BigNumber = await newCDaiCollateral.whenDefault()
      await expect(newCDaiCollateral.refresh()).to.not.emit(
        newCDaiCollateral,
        'CollateralStatusChanged'
      )
      expect(await newCDaiCollateral.status()).to.equal(CollateralStatus.DISABLED)
      expect(await newCDaiCollateral.whenDefault()).to.equal(prevWhenDefault)
    })

    // Test for hard default
    it('Updates status in case of hard default', async () => {
      // Note: In this case requires to use a CToken mock to be able to change the rate
      const CTokenMockFactory: ContractFactory = await ethers.getContractFactory('CTokenMock')
      const symbol = await cDai.symbol()
      const cDaiMock: CTokenMock = <CTokenMock>(
        await CTokenMockFactory.deploy(symbol + ' Token', symbol, dai.address, comptroller.address)
      )
      // Set initial exchange rate to the new cDai Mock
      await cDaiMock.setExchangeRate(fp('0.02'))

      // Redeploy plugin using the new cDai mock
      const newCDaiCollateral: CTokenFiatCollateral = <CTokenFiatCollateral>await (
        await ethers.getContractFactory('CTokenFiatCollateral')
      ).deploy(
        {
          priceTimeout: PRICE_TIMEOUT,
          chainlinkFeed: await cDaiCollateral.chainlinkFeed(),
          oracleError: ORACLE_ERROR,
          erc20: cDaiMock.address,
          maxTradeVolume: await cDaiCollateral.maxTradeVolume(),
          oracleTimeout: await cDaiCollateral.oracleTimeout(),
          targetName: await cDaiCollateral.targetName(),
          defaultThreshold,
          delayUntilDefault: await cDaiCollateral.delayUntilDefault(),
        },
        REVENUE_HIDING
      )
      await newCDaiCollateral.refresh()

      // Check initial state
      expect(await newCDaiCollateral.status()).to.equal(CollateralStatus.SOUND)
      expect(await newCDaiCollateral.whenDefault()).to.equal(MAX_UINT48)

      // Decrease rate for cDAI, will disable collateral immediately
      await cDaiMock.setExchangeRate(fp('0.019'))

      // Force updates - Should update whenDefault and status for Atokens/CTokens
      await expect(newCDaiCollateral.refresh())
        .to.emit(newCDaiCollateral, 'CollateralStatusChanged')
        .withArgs(CollateralStatus.SOUND, CollateralStatus.DISABLED)

      expect(await newCDaiCollateral.status()).to.equal(CollateralStatus.DISABLED)
      const expectedDefaultTimestamp: BigNumber = bn(await getLatestBlockTimestamp())
      expect(await newCDaiCollateral.whenDefault()).to.equal(expectedDefaultTimestamp)
    })

    context('with reverting CToken mock', () => {
      // Note: In this case requires to use a CToken mock to be able to change the rate
      let cDaiMock: CTokenMock
      let newCDaiCollateral: CTokenFiatCollateral

      beforeEach(async () => {
        const CTokenMockFactory: ContractFactory = await ethers.getContractFactory('CTokenMock')
        const symbol = await cDai.symbol()
        cDaiMock = <CTokenMock>(
          await CTokenMockFactory.deploy(
            symbol + ' Token',
            symbol,
            dai.address,
            comptroller.address
          )
        )

        // Redeploy plugin using the new cDai mock
        newCDaiCollateral = <CTokenFiatCollateral>await (
          await ethers.getContractFactory('CTokenFiatCollateral')
        ).deploy(
          {
            priceTimeout: PRICE_TIMEOUT,
            chainlinkFeed: await cDaiCollateral.chainlinkFeed(),
            oracleError: ORACLE_ERROR,
            erc20: cDaiMock.address,
            maxTradeVolume: await cDaiCollateral.maxTradeVolume(),
            oracleTimeout: await cDaiCollateral.oracleTimeout(),
            targetName: await cDaiCollateral.targetName(),
            defaultThreshold,
            delayUntilDefault: await cDaiCollateral.delayUntilDefault(),
          },
          REVENUE_HIDING
        )
        await newCDaiCollateral.refresh()
      })

      it('Enters DISABLED state when exchangeRateCurrent() reverts', async () => {
        // Check initial state
        expect(await newCDaiCollateral.status()).to.equal(CollateralStatus.SOUND)
        expect(await newCDaiCollateral.whenDefault()).to.equal(MAX_UINT48)
        await expectPrice(newCDaiCollateral.address, fp('0.02'), ORACLE_ERROR, true)
        const [currLow, currHigh] = await newCDaiCollateral.price()
        const currRate = await cDaiMock.exchangeRateStored()

        // Make exchangeRateCurrent() revert
        await cDaiMock.setRevertExchangeRateCurrent(true)

        // Force updates - Should set to DISABLED
        await expect(newCDaiCollateral.refresh())
          .to.emit(newCDaiCollateral, 'CollateralStatusChanged')
          .withArgs(CollateralStatus.SOUND, CollateralStatus.DISABLED)

        expect(await newCDaiCollateral.status()).to.equal(CollateralStatus.DISABLED)
        const expectedDefaultTimestamp: BigNumber = bn(await getLatestBlockTimestamp())
        expect(await newCDaiCollateral.whenDefault()).to.equal(expectedDefaultTimestamp)

        // Exchange rate stored is still accessible
        expect(await cDaiMock.exchangeRateStored()).to.equal(currRate)

        // Price remains the same
        await expectPrice(newCDaiCollateral.address, fp('0.02'), ORACLE_ERROR, true)
        const [newLow, newHigh] = await newCDaiCollateral.price()
        expect(newLow).to.equal(currLow)
        expect(newHigh).to.equal(currHigh)
      })

      it('Enters DISABLED state when underlyingRefPerTok() reverts', async () => {
        // Check initial state
        expect(await newCDaiCollateral.status()).to.equal(CollateralStatus.SOUND)
        expect(await newCDaiCollateral.whenDefault()).to.equal(MAX_UINT48)
        await expectPrice(newCDaiCollateral.address, fp('0.02'), ORACLE_ERROR, true)
        const [currLow, currHigh] = await newCDaiCollateral.price()
        const currRate = await cDaiMock.exchangeRateStored()

        // Make exchangeRateStored() revert
        await cDaiMock.setRevertExchangeRateStored(true)
        await expect(cDaiMock.exchangeRateStored()).to.be.reverted
        await expect(newCDaiCollateral.underlyingRefPerTok()).to.be.reverted

        // Force updates - Should set to DISABLED
        await expect(newCDaiCollateral.refresh())
          .to.emit(newCDaiCollateral, 'CollateralStatusChanged')
          .withArgs(CollateralStatus.SOUND, CollateralStatus.DISABLED)

        expect(await newCDaiCollateral.status()).to.equal(CollateralStatus.DISABLED)
        const expectedDefaultTimestamp: BigNumber = bn(await getLatestBlockTimestamp())
        expect(await newCDaiCollateral.whenDefault()).to.equal(expectedDefaultTimestamp)

        // Price remains the same
        await expectPrice(newCDaiCollateral.address, fp('0.02'), ORACLE_ERROR, true)
        const [newLow, newHigh] = await newCDaiCollateral.price()
        expect(newLow).to.equal(currLow)
        expect(newHigh).to.equal(currHigh)
      })
    })

    it('Reverts if oracle reverts or runs out of gas, maintains status', async () => {
      const InvalidMockV3AggregatorFactory = await ethers.getContractFactory(
        'InvalidMockV3Aggregator'
      )
      const invalidChainlinkFeed: InvalidMockV3Aggregator = <InvalidMockV3Aggregator>(
        await InvalidMockV3AggregatorFactory.deploy(8, bn('1e8'))
      )

      const invalidCTokenCollateral: CTokenFiatCollateral = <CTokenFiatCollateral>(
        await CTokenCollateralFactory.deploy(
          {
            priceTimeout: PRICE_TIMEOUT,
            chainlinkFeed: invalidChainlinkFeed.address,
            oracleError: ORACLE_ERROR,
            erc20: await cDaiCollateral.erc20(),
            maxTradeVolume: await cDaiCollateral.maxTradeVolume(),
            oracleTimeout: await cDaiCollateral.oracleTimeout(),
            targetName: await cDaiCollateral.targetName(),
            defaultThreshold,
            delayUntilDefault: await cDaiCollateral.delayUntilDefault(),
          },
          REVENUE_HIDING
        )
      )

      // Reverting with no reason
      await invalidChainlinkFeed.setSimplyRevert(true)
      await expect(invalidCTokenCollateral.refresh()).to.be.reverted
      expect(await invalidCTokenCollateral.status()).to.equal(CollateralStatus.SOUND)

      // Runnning out of gas (same error)
      await invalidChainlinkFeed.setSimplyRevert(false)
      await expect(invalidCTokenCollateral.refresh()).to.be.reverted
      expect(await invalidCTokenCollateral.status()).to.equal(CollateralStatus.SOUND)
    })
  })

  describeGas('Gas Reporting', () => {
    context('refresh()', () => {
      beforeEach(async () => {
        await cDaiCollateral.refresh()
        expect(await cDaiCollateral.status()).to.equal(CollateralStatus.SOUND)
      })

      it('during SOUND', async () => {
        await snapshotGasCost(cDaiCollateral.refresh())
        await snapshotGasCost(cDaiCollateral.refresh()) // 2nd refresh can be different than 1st
      })

      it('during soft default', async () => {
        // Redeploy plugin using a Chainlink mock feed where we can change the price
        const newCDaiCollateral: CTokenFiatCollateral = <CTokenFiatCollateral>await (
          await ethers.getContractFactory('CTokenFiatCollateral')
        ).deploy(
          {
            priceTimeout: PRICE_TIMEOUT,
            chainlinkFeed: mockChainlinkFeed.address,
            oracleError: ORACLE_ERROR,
            erc20: await cDaiCollateral.erc20(),
            maxTradeVolume: await cDaiCollateral.maxTradeVolume(),
            oracleTimeout: await cDaiCollateral.oracleTimeout(),
            targetName: await cDaiCollateral.targetName(),
            defaultThreshold,
            delayUntilDefault: await cDaiCollateral.delayUntilDefault(),
          },
          REVENUE_HIDING
        )

        // Check initial state
        expect(await newCDaiCollateral.status()).to.equal(CollateralStatus.SOUND)
        expect(await newCDaiCollateral.whenDefault()).to.equal(MAX_UINT48)

        // Depeg one of the underlying tokens - Reducing price 20%
        await setOraclePrice(newCDaiCollateral.address, bn('8e7')) // -20%
        await snapshotGasCost(newCDaiCollateral.refresh())
        await snapshotGasCost(newCDaiCollateral.refresh()) // 2nd refresh can be different than 1st
      })

      it('after soft default', async () => {
        // Redeploy plugin using a Chainlink mock feed where we can change the price
        const newCDaiCollateral: CTokenFiatCollateral = <CTokenFiatCollateral>await (
          await ethers.getContractFactory('CTokenFiatCollateral')
        ).deploy(
          {
            priceTimeout: PRICE_TIMEOUT,
            chainlinkFeed: mockChainlinkFeed.address,
            oracleError: ORACLE_ERROR,
            erc20: await cDaiCollateral.erc20(),
            maxTradeVolume: await cDaiCollateral.maxTradeVolume(),
            oracleTimeout: await cDaiCollateral.oracleTimeout(),
            targetName: await cDaiCollateral.targetName(),
            defaultThreshold,
            delayUntilDefault: await cDaiCollateral.delayUntilDefault(),
          },
          REVENUE_HIDING
        )

        // Check initial state
        expect(await newCDaiCollateral.status()).to.equal(CollateralStatus.SOUND)
        expect(await newCDaiCollateral.whenDefault()).to.equal(MAX_UINT48)

        // Depeg one of the underlying tokens - Reducing price 20%
        await setOraclePrice(newCDaiCollateral.address, bn('8e7')) // -20%

        // Force updates - Should update whenDefault and status
        await expect(newCDaiCollateral.refresh())
          .to.emit(newCDaiCollateral, 'CollateralStatusChanged')
          .withArgs(CollateralStatus.SOUND, CollateralStatus.IFFY)
        expect(await newCDaiCollateral.status()).to.equal(CollateralStatus.IFFY)

        const expectedDefaultTimestamp: BigNumber = bn(await getLatestBlockTimestamp()).add(
          delayUntilDefault
        )
        expect(await newCDaiCollateral.whenDefault()).to.equal(expectedDefaultTimestamp)

        // Move time forward past delayUntilDefault
        await advanceTime(Number(delayUntilDefault))
        expect(await newCDaiCollateral.status()).to.equal(CollateralStatus.DISABLED)

        // Nothing changes if attempt to refresh after default
        // CToken
        const prevWhenDefault: BigNumber = await newCDaiCollateral.whenDefault()
        await expect(newCDaiCollateral.refresh()).to.not.emit(
          newCDaiCollateral,
          'CollateralStatusChanged'
        )
        expect(await newCDaiCollateral.status()).to.equal(CollateralStatus.DISABLED)
        expect(await newCDaiCollateral.whenDefault()).to.equal(prevWhenDefault)
        await snapshotGasCost(newCDaiCollateral.refresh())
        await snapshotGasCost(newCDaiCollateral.refresh()) // 2nd refresh can be different than 1st
      })

      it('after oracle timeout', async () => {
        const oracleTimeout = await cDaiCollateral.oracleTimeout()
        await setNextBlockTimestamp((await getLatestBlockTimestamp()) + oracleTimeout)
        await advanceBlocks(bn(oracleTimeout).div(12))
        await snapshotGasCost(cDaiCollateral.refresh())
        await snapshotGasCost(cDaiCollateral.refresh()) // 2nd refresh can be different than 1st
      })

      it('after full price timeout', async () => {
        await advanceTime(
          (await cDaiCollateral.priceTimeout()) + (await cDaiCollateral.oracleTimeout())
        )
        const p = await cDaiCollateral.price()
        expect(p[0]).to.equal(0)
        expect(p[1]).to.equal(MAX_UINT192)
        await snapshotGasCost(cDaiCollateral.refresh())
        await snapshotGasCost(cDaiCollateral.refresh()) // 2nd refresh can be different than 1st
      })

      it('after hard default', async () => {
        // Note: In this case requires to use a CToken mock to be able to change the rate
        const CTokenMockFactory: ContractFactory = await ethers.getContractFactory('CTokenMock')
        const symbol = await cDai.symbol()
        const cDaiMock: CTokenMock = <CTokenMock>(
          await CTokenMockFactory.deploy(
            symbol + ' Token',
            symbol,
            dai.address,
            comptroller.address
          )
        )
        // Set initial exchange rate to the new cDai Mock
        await cDaiMock.setExchangeRate(fp('0.02'))

        // Redeploy plugin using the new cDai mock
        const newCDaiCollateral: CTokenFiatCollateral = <CTokenFiatCollateral>await (
          await ethers.getContractFactory('CTokenFiatCollateral')
        ).deploy(
          {
            priceTimeout: PRICE_TIMEOUT,
            chainlinkFeed: await cDaiCollateral.chainlinkFeed(),
            oracleError: ORACLE_ERROR,
            erc20: cDaiMock.address,
            maxTradeVolume: await cDaiCollateral.maxTradeVolume(),
            oracleTimeout: await cDaiCollateral.oracleTimeout(),
            targetName: await cDaiCollateral.targetName(),
            defaultThreshold,
            delayUntilDefault: await cDaiCollateral.delayUntilDefault(),
          },
          REVENUE_HIDING
        )
        await newCDaiCollateral.refresh()

        // Decrease rate for aDAI, will disable collateral immediately
        await cDaiMock.setExchangeRate(fp('0.019'))
        await snapshotGasCost(newCDaiCollateral.refresh())
        await snapshotGasCost(newCDaiCollateral.refresh()) // 2nd refresh can be different than 1st
      })
    })
  })
})<|MERGE_RESOLUTION|>--- conflicted
+++ resolved
@@ -462,11 +462,7 @@
             priceTimeout: PRICE_TIMEOUT,
             chainlinkFeed: networkConfig[chainId].chainlinkFeeds.DAI as string,
             oracleError: ORACLE_ERROR,
-<<<<<<< HEAD
-            erc20: cDaiVault.address,
-=======
             erc20: cDai.address,
->>>>>>> ca3261b3
             maxTradeVolume: config.rTokenMaxTradeVolume,
             oracleTimeout: ORACLE_TIMEOUT,
             targetName: ethers.utils.formatBytes32String('USD'),
