import { loadFixture } from '@nomicfoundation/hardhat-network-helpers'
import { SignerWithAddress } from '@nomiclabs/hardhat-ethers/signers'
import { expect } from 'chai'
import { BigNumber, ContractFactory } from 'ethers'
import hre, { ethers } from 'hardhat'
import {
  IMPLEMENTATION,
  Implementation,
  ORACLE_ERROR,
  PRICE_TIMEOUT,
  REVENUE_HIDING,
} from '../../../fixtures'
import { DefaultFixture, Fixture, getDefaultFixture, ORACLE_TIMEOUT } from '../fixtures'
import { getChainId } from '../../../../common/blockchain-utils'
import forkBlockNumber from '../../../integration/fork-block-numbers'
import {
  IConfig,
  IGovParams,
  IGovRoles,
  IRevenueShare,
  IRTokenConfig,
  IRTokenSetup,
  networkConfig,
} from '../../../../common/configuration'
import { CollateralStatus, MAX_UINT48, ZERO_ADDRESS } from '../../../../common/constants'
import { expectEvents, expectInIndirectReceipt } from '../../../../common/events'
import { bn, fp, toBNDecimals } from '../../../../common/numbers'
import { whileImpersonating } from '../../../utils/impersonation'
import {
  expectPrice,
  expectRTokenPrice,
  expectUnpriced,
  setOraclePrice,
} from '../../../utils/oracles'
import {
  advanceBlocks,
  advanceTime,
  getLatestBlockTimestamp,
  setNextBlockTimestamp,
} from '../../../utils/time'
import {
  Asset,
  BadERC20,
  ComptrollerMock,
  CTokenFiatCollateral,
  CTokenMock,
  CTokenWrapper,
  CTokenWrapperMock,
  ERC20Mock,
  FacadeRead,
  FacadeTest,
  FacadeWrite,
  IAssetRegistry,
  InvalidMockV3Aggregator,
  MockV3Aggregator,
  RTokenAsset,
  TestIBackingManager,
  TestIBasketHandler,
  TestIDeployer,
  TestIMain,
  TestIRToken,
} from '../../../../typechain'
import { useEnv } from '#/utils/env'
import { anyValue } from '@nomicfoundation/hardhat-chai-matchers/withArgs'
import snapshotGasCost from '../../../utils/snapshotGasCost'

const describeGas =
  IMPLEMENTATION == Implementation.P1 && useEnv('REPORT_GAS') ? describe.only : describe.skip

// Setup test environment
const setup = async (blockNumber: number) => {
  // Use Mainnet fork
  await hre.network.provider.request({
    method: 'hardhat_reset',
    params: [
      {
        forking: {
          jsonRpcUrl: useEnv('MAINNET_RPC_URL'),
          blockNumber: blockNumber,
        },
      },
    ],
  })
}

// Holder address in Mainnet
const holderCDAI = '0x01ec5e7e03e2835bb2d1ae8d2edded298780129c'

const NO_PRICE_DATA_FEED = '0x51597f405303C4377E36123cBc172b13269EA163'

const describeFork = useEnv('FORK') ? describe : describe.skip

describeFork(`CTokenFiatCollateral - Mainnet Forking P${IMPLEMENTATION}`, function () {
  let owner: SignerWithAddress
  let addr1: SignerWithAddress

  // Tokens/Assets
  let dai: ERC20Mock
  let cDai: CTokenMock
  let cDaiVault: CTokenWrapper
  let cDaiCollateral: CTokenFiatCollateral
  let compToken: ERC20Mock
  let compAsset: Asset
  let comptroller: ComptrollerMock
  let rsr: ERC20Mock
  let rsrAsset: Asset

  // Core Contracts
  let main: TestIMain
  let rToken: TestIRToken
  let rTokenAsset: RTokenAsset
  let assetRegistry: IAssetRegistry
  let backingManager: TestIBackingManager
  let basketHandler: TestIBasketHandler

  let deployer: TestIDeployer
  let facade: FacadeRead
  let facadeTest: FacadeTest
  let facadeWrite: FacadeWrite
  let govParams: IGovParams
  let govRoles: IGovRoles

  // RToken Configuration
  const dist: IRevenueShare = {
    rTokenDist: bn(40), // 2/5 RToken
    rsrDist: bn(60), // 3/5 RSR
  }
  const config: IConfig = {
    dist: dist,
    minTradeVolume: fp('1e4'), // $10k
    rTokenMaxTradeVolume: fp('1e6'), // $1M
    shortFreeze: bn('259200'), // 3 days
    longFreeze: bn('2592000'), // 30 days
    rewardRatio: bn('1069671574938'), // approx. half life of 90 days
    unstakingDelay: bn('1209600'), // 2 weeks
    withdrawalLeak: fp('0'), // 0%; always refresh
    warmupPeriod: bn('60'), // (the delay _after_ SOUND was regained)
    tradingDelay: bn('0'), // (the delay _after_ default has been confirmed)
    batchAuctionLength: bn('900'), // 15 minutes
    dutchAuctionLength: bn('1800'), // 30 minutes
    backingBuffer: fp('0.0001'), // 0.01%
    maxTradeSlippage: fp('0.01'), // 1%
    issuanceThrottle: {
      amtRate: fp('1e6'), // 1M RToken
      pctRate: fp('0.05'), // 5%
    },
    redemptionThrottle: {
      amtRate: fp('1e6'), // 1M RToken
      pctRate: fp('0.05'), // 5%
    },
  }

  const defaultThreshold = fp('0.01') // 1%
  const delayUntilDefault = bn('86400') // 24h

  let initialBal: BigNumber

  let chainId: number

  let CTokenCollateralFactory: ContractFactory
  let MockV3AggregatorFactory: ContractFactory
  let mockChainlinkFeed: MockV3Aggregator

  let defaultFixture: Fixture<DefaultFixture>

  before(async () => {
    await setup(forkBlockNumber['asset-plugins'])
    defaultFixture = await getDefaultFixture('ctoken')
    chainId = await getChainId(hre)
    if (!networkConfig[chainId]) {
      throw new Error(`Missing network configuration for ${hre.network.name}`)
    }
  })

  beforeEach(async () => {
    ;[owner, addr1] = await ethers.getSigners()
    ;({ rsr, rsrAsset, deployer, facade, facadeTest, facadeWrite, govParams } = await loadFixture(
      defaultFixture
    ))

    // Get required contracts for cDAI
    // COMP token
    compToken = <ERC20Mock>(
      await ethers.getContractAt('ERC20Mock', networkConfig[chainId].tokens.COMP || '')
    )
    // Compound Comptroller
    comptroller = await ethers.getContractAt(
      'ComptrollerMock',
      networkConfig[chainId].COMPTROLLER || ''
    )
    // DAI token
    dai = <ERC20Mock>(
      await ethers.getContractAt('ERC20Mock', networkConfig[chainId].tokens.DAI || '')
    )
    // cDAI token
    cDai = <CTokenMock>(
      await ethers.getContractAt('CTokenMock', networkConfig[chainId].tokens.cDAI || '')
    )

    // Create COMP asset
    compAsset = <Asset>(
      await (
        await ethers.getContractFactory('Asset')
      ).deploy(
        PRICE_TIMEOUT,
        networkConfig[chainId].chainlinkFeeds.COMP || '',
        ORACLE_ERROR,
        compToken.address,
        config.rTokenMaxTradeVolume,
        ORACLE_TIMEOUT
      )
    )

    const cDaiVaultFactory: ContractFactory = await ethers.getContractFactory('CTokenWrapper')
    cDaiVault = <CTokenWrapper>(
      await cDaiVaultFactory.deploy(
        cDai.address,
        'cDAI RToken Vault',
        'rv_cDAI',
        comptroller.address
      )
    )

    // Deploy cDai collateral plugin
    CTokenCollateralFactory = await ethers.getContractFactory('CTokenFiatCollateral')
    cDaiCollateral = <CTokenFiatCollateral>await CTokenCollateralFactory.deploy(
      {
        priceTimeout: PRICE_TIMEOUT,
        chainlinkFeed: networkConfig[chainId].chainlinkFeeds.DAI as string,
        oracleError: ORACLE_ERROR,
        erc20: cDaiVault.address,
        maxTradeVolume: config.rTokenMaxTradeVolume,
        oracleTimeout: ORACLE_TIMEOUT,
        targetName: ethers.utils.formatBytes32String('USD'),
        defaultThreshold,
        delayUntilDefault,
      },
      REVENUE_HIDING
    )

    // Setup balances for addr1 - Transfer from Mainnet holder
    // cDAI
    initialBal = bn('2000000e18')
    await whileImpersonating(holderCDAI, async (cdaiSigner) => {
      await cDai.connect(cdaiSigner).transfer(addr1.address, toBNDecimals(initialBal, 8))
    })

    const initialBalcDai = await cDai.balanceOf(addr1.address)

    await cDai.connect(addr1).approve(cDaiVault.address, initialBalcDai)
    await cDaiVault.connect(addr1).deposit(initialBalcDai, addr1.address)

    // Set parameters
    const rTokenConfig: IRTokenConfig = {
      name: 'RTKN RToken',
      symbol: 'RTKN',
      mandate: 'mandate',
      params: config,
    }

    // Set primary basket
    const rTokenSetup: IRTokenSetup = {
      assets: [compAsset.address],
      primaryBasket: [cDaiCollateral.address],
      weights: [fp('1')],
      backups: [],
      beneficiaries: [],
    }

    // Deploy RToken via FacadeWrite
    const receipt = await (
      await facadeWrite.connect(owner).deployRToken(rTokenConfig, rTokenSetup)
    ).wait()

    // Get Main
    const mainAddr = expectInIndirectReceipt(receipt, deployer.interface, 'RTokenCreated').args.main
    main = <TestIMain>await ethers.getContractAt('TestIMain', mainAddr)

    // Get core contracts
    assetRegistry = <IAssetRegistry>(
      await ethers.getContractAt('IAssetRegistry', await main.assetRegistry())
    )
    backingManager = <TestIBackingManager>(
      await ethers.getContractAt('TestIBackingManager', await main.backingManager())
    )
    basketHandler = <TestIBasketHandler>(
      await ethers.getContractAt('TestIBasketHandler', await main.basketHandler())
    )
    rToken = <TestIRToken>await ethers.getContractAt('TestIRToken', await main.rToken())
    rTokenAsset = <RTokenAsset>(
      await ethers.getContractAt('RTokenAsset', await assetRegistry.toAsset(rToken.address))
    )

    // Set initial governance roles
    govRoles = {
      owner: owner.address,
      guardian: ZERO_ADDRESS,
      pausers: [],
      shortFreezers: [],
      longFreezers: [],
    }
    // Setup owner and unpause
    await facadeWrite.connect(owner).setupGovernance(
      rToken.address,
      false, // do not deploy governance
      true, // unpaused
      govParams, // mock values, not relevant
      govRoles
    )

    // Setup mock chainlink feed for some of the tests (so we can change the value)
    MockV3AggregatorFactory = await ethers.getContractFactory('MockV3Aggregator')
    mockChainlinkFeed = <MockV3Aggregator>await MockV3AggregatorFactory.deploy(8, bn('1e8'))
  })

  describe('Deployment', () => {
    // Check the initial state
    it('Should setup RToken, Assets, and Collateral correctly', async () => {
      // Check Rewards assets (if applies)
      // COMP Asset
      expect(await compAsset.isCollateral()).to.equal(false)
      expect(await compAsset.erc20()).to.equal(compToken.address)
      expect(await compAsset.erc20()).to.equal(networkConfig[chainId].tokens.COMP)
      expect(await compToken.decimals()).to.equal(18)
      await expectPrice(compAsset.address, fp('58.28'), ORACLE_ERROR, true) // Close to $58 USD - June 2022
      await expect(compAsset.claimRewards()).to.not.emit(compAsset, 'RewardsClaimed')
      expect(await compAsset.maxTradeVolume()).to.equal(config.rTokenMaxTradeVolume)

      // Check Collateral plugin
      // cDAI (CTokenFiatCollateral)
      expect(await cDaiCollateral.isCollateral()).to.equal(true)
      expect(await cDaiCollateral.referenceERC20Decimals()).to.equal(await dai.decimals())
      expect(await cDaiCollateral.erc20()).to.equal(cDaiVault.address)
      expect(await cDai.decimals()).to.equal(8)
      expect(await cDaiVault.decimals()).to.equal(8)
      expect(await cDaiCollateral.targetName()).to.equal(ethers.utils.formatBytes32String('USD'))
      expect(await cDaiCollateral.refPerTok()).to.be.closeTo(fp('0.022'), fp('0.001'))
      expect(await cDaiCollateral.targetPerRef()).to.equal(fp('1'))
      expect(await cDaiCollateral.exposedReferencePrice()).to.equal(
        await cDaiCollateral.refPerTok()
      )
      await expectPrice(
        cDaiCollateral.address,
        fp('0.022015105509346448'),
        ORACLE_ERROR,
        true,
        bn('1e5')
      ) // close to $0.022 cents

      // Check claim data
      await expect(cDaiVault.claimRewards())
        .to.emit(cDaiVault, 'RewardsClaimed')
        .withArgs(compToken.address, anyValue)

      await expect(cDaiCollateral.claimRewards())
        .to.emit(cDaiVault, 'RewardsClaimed')
        .withArgs(compToken.address, anyValue)
      expect(await cDaiCollateral.maxTradeVolume()).to.equal(config.rTokenMaxTradeVolume)

      // Exchange rate
      await cDaiVault.exchangeRateCurrent()
      expect(await cDaiVault.exchangeRateStored()).to.equal(await cDaiVault.exchangeRateStored())

      // Should setup contracts
      expect(main.address).to.not.equal(ZERO_ADDRESS)
    })

    // Check assets/collaterals in the Asset Registry
    it('Should register ERC20s and Assets/Collateral correctly', async () => {
      // Check assets/collateral
      const ERC20s = await assetRegistry.erc20s()
      expect(ERC20s[0]).to.equal(rToken.address)
      expect(ERC20s[1]).to.equal(rsr.address)
      expect(ERC20s[2]).to.equal(compToken.address)
      expect(ERC20s[3]).to.equal(cDaiVault.address)
      expect(ERC20s.length).to.eql(4)

      // Assets
      expect(await assetRegistry.toAsset(ERC20s[0])).to.equal(rTokenAsset.address)
      expect(await assetRegistry.toAsset(ERC20s[1])).to.equal(rsrAsset.address)
      expect(await assetRegistry.toAsset(ERC20s[2])).to.equal(compAsset.address)
      expect(await assetRegistry.toAsset(ERC20s[3])).to.equal(cDaiCollateral.address)

      // Collaterals
      expect(await assetRegistry.toColl(ERC20s[3])).to.equal(cDaiCollateral.address)
    })

    // Check RToken basket
    it('Should register Basket correctly', async () => {
      // Basket
      expect(await basketHandler.fullyCollateralized()).to.equal(true)
      const backing = await facade.basketTokens(rToken.address)
      expect(backing[0]).to.equal(cDaiVault.address)
      expect(backing.length).to.equal(1)

      // Check other values
      expect(await basketHandler.timestamp()).to.be.gt(bn(0))
      expect(await basketHandler.status()).to.equal(CollateralStatus.SOUND)
      expect(await facadeTest.callStatic.totalAssetValue(rToken.address)).to.equal(0)
      await expectPrice(basketHandler.address, fp('1'), ORACLE_ERROR, true)

      // Check RToken price
      const issueAmount: BigNumber = bn('10000e18')
      await cDaiVault.connect(addr1).approve(rToken.address, toBNDecimals(issueAmount, 8).mul(100))
      await advanceTime(3600)
      await expect(rToken.connect(addr1).issue(issueAmount)).to.emit(rToken, 'Issuance')
      await expectRTokenPrice(
        rTokenAsset.address,
        fp('1'),
        ORACLE_ERROR,
        await backingManager.maxTradeSlippage(),
        config.minTradeVolume.mul((await assetRegistry.erc20s()).length)
      )
    })

    // Validate constructor arguments
    // Note: Adapt it to your plugin constructor validations
    it('Should validate constructor arguments correctly', async () => {
      // Comptroller
      await expect(
        CTokenCollateralFactory.deploy(
          {
            priceTimeout: PRICE_TIMEOUT,
            chainlinkFeed: networkConfig[chainId].chainlinkFeeds.DAI as string,
            oracleError: ORACLE_ERROR,
            erc20: ZERO_ADDRESS,
            maxTradeVolume: config.rTokenMaxTradeVolume,
            oracleTimeout: ORACLE_TIMEOUT,
            targetName: ethers.utils.formatBytes32String('USD'),
            defaultThreshold,
            delayUntilDefault,
          },
          REVENUE_HIDING
        )
      ).to.be.revertedWith('missing erc20')

      // Check cToken with decimals = 0 in underlying
      const token0decimals: BadERC20 = await (
        await ethers.getContractFactory('BadERC20')
      ).deploy('Bad ERC20', 'BERC20')
      await token0decimals.setDecimals(0)

      const CTokenWrapperMockFactory: ContractFactory = await ethers.getContractFactory(
        'CTokenWrapperMock'
      )
      const vault: CTokenWrapperMock = <CTokenWrapperMock>(
        await CTokenWrapperMockFactory.deploy(
          '0 Decimal Token',
          '0 Decimal Token',
          token0decimals.address,
          compToken.address,
          comptroller.address
        )
      )

      await expect(
        CTokenCollateralFactory.deploy(
          {
            priceTimeout: PRICE_TIMEOUT,
            chainlinkFeed: networkConfig[chainId].chainlinkFeeds.DAI as string,
            oracleError: ORACLE_ERROR,
            erc20: vault.address,
            maxTradeVolume: config.rTokenMaxTradeVolume,
            oracleTimeout: ORACLE_TIMEOUT,
            targetName: ethers.utils.formatBytes32String('USD'),
            defaultThreshold,
            delayUntilDefault,
          },
          REVENUE_HIDING
        )
      ).to.be.revertedWith('referenceERC20Decimals missing')
    })
  })

  describe('Issuance/Appreciation/Redemption', () => {
    const MIN_ISSUANCE_PER_BLOCK = bn('10000e18')

    // Issuance and redemption, making the collateral appreciate over time
    it('Should issue, redeem, and handle appreciation rates correctly', async () => {
      const issueAmount: BigNumber = MIN_ISSUANCE_PER_BLOCK // instant issuance

      // Provide approvals for issuances
      await cDaiVault.connect(addr1).approve(rToken.address, toBNDecimals(issueAmount, 8).mul(100))

      await advanceTime(3600)

      // Issue rTokens
      await expect(rToken.connect(addr1).issue(issueAmount)).to.emit(rToken, 'Issuance')

      // Check RTokens issued to user
      expect(await rToken.balanceOf(addr1.address)).to.equal(issueAmount)

      // Store Balances after issuance
      const balanceAddr1cDai: BigNumber = await cDaiVault.balanceOf(addr1.address)

      // Check rates and prices
      const [cDaiPriceLow1, cDaiPriceHigh1] = await cDaiCollateral.price() // ~ 0.022015 cents
      const cDaiRefPerTok1: BigNumber = await cDaiCollateral.refPerTok() // ~ 0.022015 cents

      await expectPrice(
        cDaiCollateral.address,
        fp('0.022015105946267361'),
        ORACLE_ERROR,
        true,
        bn('1e5')
      )
      expect(cDaiRefPerTok1).to.be.closeTo(fp('0.022'), fp('0.001'))

      // Check total asset value
      const totalAssetValue1: BigNumber = await facadeTest.callStatic.totalAssetValue(
        rToken.address
      )
      expect(totalAssetValue1).to.be.closeTo(issueAmount, fp('150')) // approx 10K in value

      // Advance time and blocks slightly, causing refPerTok() to increase
      await advanceTime(10000)
      await advanceBlocks(10000)

      // Refresh cToken manually (required)
      await cDaiCollateral.refresh()
      expect(await cDaiCollateral.status()).to.equal(CollateralStatus.SOUND)

      // Check rates and prices - Have changed, slight inrease
      const [cDaiPriceLow2, cDaiPriceHigh2] = await cDaiCollateral.price() // ~0.022016
      const cDaiRefPerTok2: BigNumber = await cDaiCollateral.refPerTok() // ~0.022016

      // Check rates and price increase
      expect(cDaiPriceLow2).to.be.gt(cDaiPriceLow1)
      expect(cDaiPriceHigh2).to.be.gt(cDaiPriceHigh1)
      expect(cDaiRefPerTok2).to.be.gt(cDaiRefPerTok1)

      // Still close to the original values
      await expectPrice(
        cDaiCollateral.address,
        fp('0.022016198467092545'),
        ORACLE_ERROR,
        true,
        bn('1e5')
      )
      expect(cDaiRefPerTok2).to.be.closeTo(fp('0.022'), fp('0.001'))

      // Check total asset value increased
      const totalAssetValue2: BigNumber = await facadeTest.callStatic.totalAssetValue(
        rToken.address
      )
      expect(totalAssetValue2).to.be.gt(totalAssetValue1)

      // Advance time and blocks slightly, causing refPerTok() to increase
      await advanceTime(100000000)
      await advanceBlocks(100000000)

      // Refresh cToken manually (required)
      await cDaiCollateral.refresh()
      expect(await cDaiCollateral.status()).to.equal(CollateralStatus.SOUND)

      // Check rates and prices - Have changed significantly
      const [cDaiPriceLow3, cDaiPriceHigh3] = await cDaiCollateral.price() // ~0.03294
      const cDaiRefPerTok3: BigNumber = await cDaiCollateral.refPerTok() // ~0.03294

      // Check rates and price increase
      expect(cDaiPriceLow3).to.be.gt(cDaiPriceLow2)
      expect(cDaiPriceHigh3).to.be.gt(cDaiPriceHigh2)
      expect(cDaiRefPerTok3).to.be.gt(cDaiRefPerTok2)

      await expectPrice(
        cDaiCollateral.address,
        fp('0.032941254792840879'),
        ORACLE_ERROR,
        true,
        bn('1e5')
      )
      expect(cDaiRefPerTok3).to.be.closeTo(fp('0.032'), fp('0.001'))

      // Check total asset value increased
      const totalAssetValue3: BigNumber = await facadeTest.callStatic.totalAssetValue(
        rToken.address
      )
      expect(totalAssetValue3).to.be.gt(totalAssetValue2)

      // Redeem Rtokens with the updated rates
      await expect(rToken.connect(addr1).redeem(issueAmount)).to.emit(rToken, 'Redemption')

      // Check funds were transferred
      expect(await rToken.balanceOf(addr1.address)).to.equal(0)
      expect(await rToken.totalSupply()).to.equal(0)

      // Check balances - Fewer cTokens should have been sent to the user
      const newBalanceAddr1cDai: BigNumber = await cDaiVault.balanceOf(addr1.address)

      // Check received tokens represent ~10K in value at current prices
      expect(newBalanceAddr1cDai.sub(balanceAddr1cDai)).to.be.closeTo(bn('303570e8'), bn('8e7')) // ~0.03294 * 303571 ~= 10K (100% of basket)

      // Check remainders in Backing Manager
      expect(await cDaiVault.balanceOf(backingManager.address)).to.be.closeTo(
        bn('150663e8'),
        bn('5e7')
      ) // ~= 4962.8 usd in value

      //  Check total asset value (remainder)
      expect(await facadeTest.callStatic.totalAssetValue(rToken.address)).to.be.closeTo(
        fp('4962.8'), // ~= 4962.8 usd (from above)
        fp('0.5')
      )
    })
  })

  // Note: Even if the collateral does not provide reward tokens, this test should be performed to check that
  // claiming calls throughout the protocol are handled correctly and do not revert.
  describe('Rewards', () => {
    it('Should be able to claim rewards (if applicable)', async () => {
      const MIN_ISSUANCE_PER_BLOCK = bn('10000e18')
      const issueAmount: BigNumber = MIN_ISSUANCE_PER_BLOCK

      // Try to claim rewards at this point - Nothing for Backing Manager
      expect(await compToken.balanceOf(backingManager.address)).to.equal(0)

      await expectEvents(backingManager.claimRewards(), [
        {
          contract: cDaiVault,
          name: 'RewardsClaimed',
          args: [compToken.address, anyValue],
          emitted: true,
        },
      ])

      // No rewards so far
      expect(await compToken.balanceOf(backingManager.address)).to.equal(0)

      // Provide approvals for issuances
      await cDaiVault.connect(addr1).approve(rToken.address, toBNDecimals(issueAmount, 8).mul(100))

      await advanceTime(3600)

      // Issue rTokens
      await expect(rToken.connect(addr1).issue(issueAmount)).to.emit(rToken, 'Issuance')

      // Check RTokens issued to user
      expect(await rToken.balanceOf(addr1.address)).to.equal(issueAmount)

      // Now we can claim rewards - check initial balance still 0
      expect(await compToken.balanceOf(backingManager.address)).to.equal(0)

      // Advance Time
      await advanceTime(8000)

      // Claim rewards
      await expect(backingManager.claimRewards()).to.emit(cDaiVault, 'RewardsClaimed')

      // Check rewards both in COMP and stkAAVE
      const rewardsCOMP1: BigNumber = await compToken.balanceOf(backingManager.address)

      expect(rewardsCOMP1).to.be.gt(0)

      // Keep moving time
      await advanceTime(3600)

      // Get additional rewards
      await expect(backingManager.claimRewards()).to.emit(cDaiVault, 'RewardsClaimed')

      const rewardsCOMP2: BigNumber = await compToken.balanceOf(backingManager.address)

      expect(rewardsCOMP2.sub(rewardsCOMP1)).to.be.gt(0)
    })
  })

  describe('Price Handling', () => {
    it('Should handle invalid/stale Price', async () => {
      // Does not revert with stale price
      await advanceTime(ORACLE_TIMEOUT.toString())

      // Compound
      await expectUnpriced(cDaiCollateral.address)

      // Refresh should mark status IFFY
      await cDaiCollateral.refresh()
      expect(await cDaiCollateral.status()).to.equal(CollateralStatus.IFFY)

      // CTokens Collateral with no price
      const nonpriceCtokenCollateral: CTokenFiatCollateral = <CTokenFiatCollateral>await (
        await ethers.getContractFactory('CTokenFiatCollateral')
      ).deploy(
        {
          priceTimeout: PRICE_TIMEOUT,
          chainlinkFeed: NO_PRICE_DATA_FEED,
          oracleError: ORACLE_ERROR,
          erc20: cDaiVault.address,
          maxTradeVolume: config.rTokenMaxTradeVolume,
          oracleTimeout: ORACLE_TIMEOUT,
          targetName: ethers.utils.formatBytes32String('USD'),
          defaultThreshold,
          delayUntilDefault,
        },
        REVENUE_HIDING
      )

      // CTokens - Collateral with no price info should revert
      await expect(nonpriceCtokenCollateral.price()).to.be.reverted

      // Refresh should also revert - status is not modified
      await expect(nonpriceCtokenCollateral.refresh()).to.be.reverted
      expect(await nonpriceCtokenCollateral.status()).to.equal(CollateralStatus.SOUND)

      // Does not revert with zero price
      const zeropriceCtokenCollateral: CTokenFiatCollateral = <CTokenFiatCollateral>await (
        await ethers.getContractFactory('CTokenFiatCollateral')
      ).deploy(
        {
          priceTimeout: PRICE_TIMEOUT,
          chainlinkFeed: mockChainlinkFeed.address,
          oracleError: ORACLE_ERROR,
          erc20: cDaiVault.address,
          maxTradeVolume: config.rTokenMaxTradeVolume,
          oracleTimeout: ORACLE_TIMEOUT,
          targetName: ethers.utils.formatBytes32String('USD'),
          defaultThreshold,
          delayUntilDefault,
        },
        REVENUE_HIDING
      )

      await setOraclePrice(zeropriceCtokenCollateral.address, bn(0))

      // Unpriced
      await expectUnpriced(zeropriceCtokenCollateral.address)

      // Refresh should mark status IFFY
      await zeropriceCtokenCollateral.refresh()
      expect(await zeropriceCtokenCollateral.status()).to.equal(CollateralStatus.IFFY)
    })
  })

  // Note: Here the idea is to test all possible statuses and check all possible paths to default
  // soft default = SOUND -> IFFY -> DISABLED due to sustained misbehavior
  // hard default = SOUND -> DISABLED due to an invariant violation
  // This may require to deploy some mocks to be able to force some of these situations
  describe('Collateral Status', () => {
    // Test for soft default
    it('Updates status in case of soft default', async () => {
      // Redeploy plugin using a Chainlink mock feed where we can change the price
      const newCDaiCollateral: CTokenFiatCollateral = <CTokenFiatCollateral>await (
        await ethers.getContractFactory('CTokenFiatCollateral')
      ).deploy(
        {
          priceTimeout: PRICE_TIMEOUT,
          chainlinkFeed: mockChainlinkFeed.address,
          oracleError: ORACLE_ERROR,
          erc20: await cDaiCollateral.erc20(),
          maxTradeVolume: await cDaiCollateral.maxTradeVolume(),
          oracleTimeout: await cDaiCollateral.oracleTimeout(),
          targetName: await cDaiCollateral.targetName(),
          defaultThreshold,
          delayUntilDefault: await cDaiCollateral.delayUntilDefault(),
        },
        REVENUE_HIDING
      )

      // Check initial state
      expect(await newCDaiCollateral.status()).to.equal(CollateralStatus.SOUND)
      expect(await newCDaiCollateral.whenDefault()).to.equal(MAX_UINT48)

      // Depeg one of the underlying tokens - Reducing price 20%
      await setOraclePrice(newCDaiCollateral.address, bn('8e7')) // -20%

      // Force updates - Should update whenDefault and status
      await expect(newCDaiCollateral.refresh())
        .to.emit(newCDaiCollateral, 'CollateralStatusChanged')
        .withArgs(CollateralStatus.SOUND, CollateralStatus.IFFY)
      expect(await newCDaiCollateral.status()).to.equal(CollateralStatus.IFFY)

      const expectedDefaultTimestamp: BigNumber = bn(await getLatestBlockTimestamp()).add(
        delayUntilDefault
      )
      expect(await newCDaiCollateral.whenDefault()).to.equal(expectedDefaultTimestamp)

      // Move time forward past delayUntilDefault
      await advanceTime(Number(delayUntilDefault))
      expect(await newCDaiCollateral.status()).to.equal(CollateralStatus.DISABLED)

      // Nothing changes if attempt to refresh after default
      // CToken
      const prevWhenDefault: BigNumber = await newCDaiCollateral.whenDefault()
      await expect(newCDaiCollateral.refresh()).to.not.emit(
        newCDaiCollateral,
        'CollateralStatusChanged'
      )
      expect(await newCDaiCollateral.status()).to.equal(CollateralStatus.DISABLED)
      expect(await newCDaiCollateral.whenDefault()).to.equal(prevWhenDefault)
    })

    // Test for hard default
    it('Updates status in case of hard default', async () => {
      // Note: In this case requires to use a CToken mock to be able to change the rate
      const CTokenMockFactory: ContractFactory = await ethers.getContractFactory('CTokenMock')
      const symbol = await cDai.symbol()
      const cDaiMock: CTokenMock = <CTokenMock>(
        await CTokenMockFactory.deploy(symbol + ' Token', symbol, dai.address)
      )
      // Set initial exchange rate to the new cDai Mock
      await cDaiMock.setExchangeRate(fp('0.02'))

      const cDaiVaultFactory: ContractFactory = await ethers.getContractFactory('CTokenWrapper')
      const cDaiMockVault = <CTokenWrapper>(
        await cDaiVaultFactory.deploy(
          cDaiMock.address,
          'cDAI Mock RToken Vault',
          'rv_mock_cDAI',
          comptroller.address
        )
      )

      // Redeploy plugin using the new cDai mock
      const newCDaiCollateral: CTokenFiatCollateral = <CTokenFiatCollateral>await (
        await ethers.getContractFactory('CTokenFiatCollateral')
      ).deploy(
        {
          priceTimeout: PRICE_TIMEOUT,
          chainlinkFeed: await cDaiCollateral.chainlinkFeed(),
          oracleError: ORACLE_ERROR,
          erc20: cDaiMockVault.address,
          maxTradeVolume: await cDaiCollateral.maxTradeVolume(),
          oracleTimeout: await cDaiCollateral.oracleTimeout(),
          targetName: await cDaiCollateral.targetName(),
          defaultThreshold,
          delayUntilDefault: await cDaiCollateral.delayUntilDefault(),
        },
        REVENUE_HIDING
      )
      await newCDaiCollateral.refresh()

      // Check initial state
      expect(await newCDaiCollateral.status()).to.equal(CollateralStatus.SOUND)
      expect(await newCDaiCollateral.whenDefault()).to.equal(MAX_UINT48)

      // Decrease rate for cDAI, will disable collateral immediately
      await cDaiMock.setExchangeRate(fp('0.019'))

      // Force updates - Should update whenDefault and status for Atokens/CTokens
      await expect(newCDaiCollateral.refresh())
        .to.emit(newCDaiCollateral, 'CollateralStatusChanged')
        .withArgs(CollateralStatus.SOUND, CollateralStatus.DISABLED)

      expect(await newCDaiCollateral.status()).to.equal(CollateralStatus.DISABLED)
      const expectedDefaultTimestamp: BigNumber = bn(await getLatestBlockTimestamp())
      expect(await newCDaiCollateral.whenDefault()).to.equal(expectedDefaultTimestamp)
    })

    it('Enters DISABLED state when exchangeRateCurrent() reverts', async () => {
      // Note: In this case requires to use a CToken mock to be able to change the rate
      const CTokenMockFactory: ContractFactory = await ethers.getContractFactory('CTokenMock')
      const symbol = await cDai.symbol()
      const cDaiMock: CTokenMock = <CTokenMock>(
        await CTokenMockFactory.deploy(symbol + ' Token', symbol, dai.address)
      )

      const cDaiVaultFactory: ContractFactory = await ethers.getContractFactory('CTokenWrapper')
      const cDaiMockVault = <CTokenWrapper>(
        await cDaiVaultFactory.deploy(
          cDaiMock.address,
          'cDAI Mock RToken Vault',
          'rv_mock_cDAI',
          comptroller.address
        )
      )

      // Redeploy plugin using the new cDai mock
      const newCDaiCollateral: CTokenFiatCollateral = <CTokenFiatCollateral>await (
        await ethers.getContractFactory('CTokenFiatCollateral')
      ).deploy(
        {
          priceTimeout: PRICE_TIMEOUT,
          chainlinkFeed: await cDaiCollateral.chainlinkFeed(),
          oracleError: ORACLE_ERROR,
          erc20: cDaiMockVault.address,
          maxTradeVolume: await cDaiCollateral.maxTradeVolume(),
          oracleTimeout: await cDaiCollateral.oracleTimeout(),
          targetName: await cDaiCollateral.targetName(),
          defaultThreshold,
          delayUntilDefault: await cDaiCollateral.delayUntilDefault(),
        },
        REVENUE_HIDING
      )
      await newCDaiCollateral.refresh()

      // Check initial state
      expect(await newCDaiCollateral.status()).to.equal(CollateralStatus.SOUND)
      expect(await newCDaiCollateral.whenDefault()).to.equal(MAX_UINT48)
      await expectPrice(newCDaiCollateral.address, fp('0.02'), ORACLE_ERROR, true)
      const [currLow, currHigh] = await newCDaiCollateral.price()
      const currRate = await cDaiMockVault.exchangeRateStored()

      // Make exchangeRateCurrent() revert
      await cDaiMock.setRevertExchangeRate(true)

      // Force updates - Should set to DISABLED
      await expect(newCDaiCollateral.refresh())
        .to.emit(newCDaiCollateral, 'CollateralStatusChanged')
        .withArgs(CollateralStatus.SOUND, CollateralStatus.DISABLED)

      expect(await newCDaiCollateral.status()).to.equal(CollateralStatus.DISABLED)
      const expectedDefaultTimestamp: BigNumber = bn(await getLatestBlockTimestamp())
      expect(await newCDaiCollateral.whenDefault()).to.equal(expectedDefaultTimestamp)

      // Exchange rate stored is still accessible
      expect(await cDaiMockVault.exchangeRateStored()).to.equal(currRate)

      // Price remains the same
      await expectPrice(newCDaiCollateral.address, fp('0.02'), ORACLE_ERROR, true)
      const [newLow, newHigh] = await newCDaiCollateral.price()
      expect(newLow).to.equal(currLow)
      expect(newHigh).to.equal(currHigh)
    })

    it('Reverts if oracle reverts or runs out of gas, maintains status', async () => {
      const InvalidMockV3AggregatorFactory = await ethers.getContractFactory(
        'InvalidMockV3Aggregator'
      )
      const invalidChainlinkFeed: InvalidMockV3Aggregator = <InvalidMockV3Aggregator>(
        await InvalidMockV3AggregatorFactory.deploy(8, bn('1e8'))
      )

      const invalidCTokenCollateral: CTokenFiatCollateral = <CTokenFiatCollateral>(
        await CTokenCollateralFactory.deploy(
          {
            priceTimeout: PRICE_TIMEOUT,
            chainlinkFeed: invalidChainlinkFeed.address,
            oracleError: ORACLE_ERROR,
            erc20: await cDaiCollateral.erc20(),
            maxTradeVolume: await cDaiCollateral.maxTradeVolume(),
            oracleTimeout: await cDaiCollateral.oracleTimeout(),
            targetName: await cDaiCollateral.targetName(),
            defaultThreshold,
            delayUntilDefault: await cDaiCollateral.delayUntilDefault(),
          },
          REVENUE_HIDING
        )
      )

      // Reverting with no reason
      await invalidChainlinkFeed.setSimplyRevert(true)
      await expect(invalidCTokenCollateral.refresh()).to.be.reverted
      expect(await invalidCTokenCollateral.status()).to.equal(CollateralStatus.SOUND)

      // Runnning out of gas (same error)
      await invalidChainlinkFeed.setSimplyRevert(false)
      await expect(invalidCTokenCollateral.refresh()).to.be.reverted
      expect(await invalidCTokenCollateral.status()).to.equal(CollateralStatus.SOUND)
    })
  })

  describeGas('Gas Reporting', () => {
    context('refresh()', () => {
      beforeEach(async () => {
        await cDaiCollateral.refresh()
        expect(await cDaiCollateral.status()).to.equal(CollateralStatus.SOUND)
      })

      it('during SOUND', async () => {
        await snapshotGasCost(cDaiCollateral.refresh())
        await snapshotGasCost(cDaiCollateral.refresh()) // 2nd refresh can be different than 1st
      })

      it('during soft default', async () => {
        // Redeploy plugin using a Chainlink mock feed where we can change the price
        const newCDaiCollateral: CTokenFiatCollateral = <CTokenFiatCollateral>await (
          await ethers.getContractFactory('CTokenFiatCollateral')
        ).deploy(
          {
            priceTimeout: PRICE_TIMEOUT,
            chainlinkFeed: mockChainlinkFeed.address,
            oracleError: ORACLE_ERROR,
            erc20: await cDaiCollateral.erc20(),
            maxTradeVolume: await cDaiCollateral.maxTradeVolume(),
            oracleTimeout: await cDaiCollateral.oracleTimeout(),
            targetName: await cDaiCollateral.targetName(),
            defaultThreshold,
            delayUntilDefault: await cDaiCollateral.delayUntilDefault(),
          },
          REVENUE_HIDING
        )

        // Check initial state
        expect(await newCDaiCollateral.status()).to.equal(CollateralStatus.SOUND)
        expect(await newCDaiCollateral.whenDefault()).to.equal(MAX_UINT48)

        // Depeg one of the underlying tokens - Reducing price 20%
        await setOraclePrice(newCDaiCollateral.address, bn('8e7')) // -20%
        await snapshotGasCost(newCDaiCollateral.refresh())
        await snapshotGasCost(newCDaiCollateral.refresh()) // 2nd refresh can be different than 1st
      })

      it('after soft default', async () => {
        // Redeploy plugin using a Chainlink mock feed where we can change the price
        const newCDaiCollateral: CTokenFiatCollateral = <CTokenFiatCollateral>await (
          await ethers.getContractFactory('CTokenFiatCollateral')
        ).deploy(
          {
            priceTimeout: PRICE_TIMEOUT,
            chainlinkFeed: mockChainlinkFeed.address,
            oracleError: ORACLE_ERROR,
            erc20: await cDaiCollateral.erc20(),
            maxTradeVolume: await cDaiCollateral.maxTradeVolume(),
            oracleTimeout: await cDaiCollateral.oracleTimeout(),
            targetName: await cDaiCollateral.targetName(),
            defaultThreshold,
            delayUntilDefault: await cDaiCollateral.delayUntilDefault(),
          },
          REVENUE_HIDING
        )

        // Check initial state
        expect(await newCDaiCollateral.status()).to.equal(CollateralStatus.SOUND)
        expect(await newCDaiCollateral.whenDefault()).to.equal(MAX_UINT48)

        // Depeg one of the underlying tokens - Reducing price 20%
        await setOraclePrice(newCDaiCollateral.address, bn('8e7')) // -20%

        // Force updates - Should update whenDefault and status
        await expect(newCDaiCollateral.refresh())
          .to.emit(newCDaiCollateral, 'CollateralStatusChanged')
          .withArgs(CollateralStatus.SOUND, CollateralStatus.IFFY)
        expect(await newCDaiCollateral.status()).to.equal(CollateralStatus.IFFY)

        const expectedDefaultTimestamp: BigNumber = bn(await getLatestBlockTimestamp()).add(
          delayUntilDefault
        )
        expect(await newCDaiCollateral.whenDefault()).to.equal(expectedDefaultTimestamp)

        // Move time forward past delayUntilDefault
        await advanceTime(Number(delayUntilDefault))
        expect(await newCDaiCollateral.status()).to.equal(CollateralStatus.DISABLED)

        // Nothing changes if attempt to refresh after default
        // CToken
        const prevWhenDefault: BigNumber = await newCDaiCollateral.whenDefault()
        await expect(newCDaiCollateral.refresh()).to.not.emit(
          newCDaiCollateral,
          'CollateralStatusChanged'
        )
        expect(await newCDaiCollateral.status()).to.equal(CollateralStatus.DISABLED)
        expect(await newCDaiCollateral.whenDefault()).to.equal(prevWhenDefault)
        await snapshotGasCost(newCDaiCollateral.refresh())
        await snapshotGasCost(newCDaiCollateral.refresh()) // 2nd refresh can be different than 1st
      })

      it('after oracle timeout', async () => {
        const oracleTimeout = await cDaiCollateral.oracleTimeout()
        await setNextBlockTimestamp((await getLatestBlockTimestamp()) + oracleTimeout)
        await advanceBlocks(bn(oracleTimeout).div(12))
        await snapshotGasCost(cDaiCollateral.refresh())
        await snapshotGasCost(cDaiCollateral.refresh()) // 2nd refresh can be different than 1st
      })

      it('after full price timeout', async () => {
        await advanceTime(
          (await cDaiCollateral.priceTimeout()) + (await cDaiCollateral.oracleTimeout())
        )
        const lotP = await cDaiCollateral.lotPrice()
        expect(lotP[0]).to.equal(0)
        expect(lotP[1]).to.equal(0)
        await snapshotGasCost(cDaiCollateral.refresh())
        await snapshotGasCost(cDaiCollateral.refresh()) // 2nd refresh can be different than 1st
      })

      it('after hard default', async () => {
        // Note: In this case requires to use a CToken mock to be able to change the rate
        const CTokenMockFactory: ContractFactory = await ethers.getContractFactory('CTokenMock')
        const symbol = await cDai.symbol()
        const cDaiMock: CTokenMock = <CTokenMock>(
          await CTokenMockFactory.deploy(symbol + ' Token', symbol, dai.address)
        )
        // Set initial exchange rate to the new cDai Mock
        await cDaiMock.setExchangeRate(fp('0.02'))

        const cDaiVaultFactory: ContractFactory = await ethers.getContractFactory('CTokenWrapper')
        cDaiVault = <CTokenWrapper>(
          await cDaiVaultFactory.deploy(
            cDaiMock.address,
            'cDAI RToken Vault',
            'rv_cDAI',
            comptroller.address
          )
        )

        // Redeploy plugin using the new cDai mock
        const newCDaiCollateral: CTokenFiatCollateral = <CTokenFiatCollateral>await (
          await ethers.getContractFactory('CTokenFiatCollateral')
        ).deploy(
          {
            priceTimeout: PRICE_TIMEOUT,
            chainlinkFeed: await cDaiCollateral.chainlinkFeed(),
            oracleError: ORACLE_ERROR,
            erc20: cDaiVault.address,
            maxTradeVolume: await cDaiCollateral.maxTradeVolume(),
            oracleTimeout: await cDaiCollateral.oracleTimeout(),
            targetName: await cDaiCollateral.targetName(),
            defaultThreshold,
            delayUntilDefault: await cDaiCollateral.delayUntilDefault(),
          },
          REVENUE_HIDING
        )
        await newCDaiCollateral.refresh()

        // Decrease rate for aDAI, will disable collateral immediately
        await cDaiMock.setExchangeRate(fp('0.019'))
        await snapshotGasCost(newCDaiCollateral.refresh())
        await snapshotGasCost(newCDaiCollateral.refresh()) // 2nd refresh can be different than 1st
      })
    })
<<<<<<< HEAD
=======

    context('ERC20', () => {
      it('transfer', async () => {
        await snapshotGasCost(cDaiVault.connect(addr1).transfer(cDaiCollateral.address, bn('1')))
        await snapshotGasCost(cDaiVault.connect(addr1).transfer(cDaiCollateral.address, bn('1')))
      })
    })
>>>>>>> 61079639
  })
})<|MERGE_RESOLUTION|>--- conflicted
+++ resolved
@@ -1106,8 +1106,6 @@
         await snapshotGasCost(newCDaiCollateral.refresh()) // 2nd refresh can be different than 1st
       })
     })
-<<<<<<< HEAD
-=======
 
     context('ERC20', () => {
       it('transfer', async () => {
@@ -1115,6 +1113,5 @@
         await snapshotGasCost(cDaiVault.connect(addr1).transfer(cDaiCollateral.address, bn('1')))
       })
     })
->>>>>>> 61079639
   })
 })