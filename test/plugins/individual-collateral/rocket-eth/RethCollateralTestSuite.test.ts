--- conflicted
+++ resolved
@@ -283,11 +283,8 @@
   increaseRefPerTok,
   itClaimsRewards: it.skip,
   itChecksTargetPerRefDefault: it.skip,
-<<<<<<< HEAD
   itChecksRefPerTokDefault: it,
-=======
   itCheckPriceChanges: it,
->>>>>>> 0b02f281
   resetFork,
   collateralName: 'RocketPoolETH',
   chainlinkDefaultAnswer,
