--- conflicted
+++ resolved
@@ -1,14 +1,10 @@
 // Jest Snapshot v1, https://goo.gl/fbAQLP
 
-<<<<<<< HEAD
-exports[`Collateral: RocketPoolETH collateral functionality Gas Reporting refresh() after full price timeout 1`] = `70876`;
-=======
 exports[`Collateral: RocketPoolETH collateral functionality Gas Reporting ERC20 transfer 1`] = `59421`;
 
 exports[`Collateral: RocketPoolETH collateral functionality Gas Reporting ERC20 transfer 2`] = `42321`;
 
 exports[`Collateral: RocketPoolETH collateral functionality Gas Reporting refresh() after full price timeout 1`] = `70887`;
->>>>>>> a7cf8651
 
 exports[`Collateral: RocketPoolETH collateral functionality Gas Reporting refresh() after full price timeout 2`] = `66407`;
 
