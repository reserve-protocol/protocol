// Jest Snapshot v1, https://goo.gl/fbAQLP

<<<<<<< HEAD
exports[`ATokenFiatCollateral - Mainnet Forking P1 Gas Reporting refresh() after full price timeout 1`] = `75222`;

exports[`ATokenFiatCollateral - Mainnet Forking P1 Gas Reporting refresh() after full price timeout 2`] = `73554`;

exports[`ATokenFiatCollateral - Mainnet Forking P1 Gas Reporting refresh() after hard default 1`] = `73766`;

exports[`ATokenFiatCollateral - Mainnet Forking P1 Gas Reporting refresh() after hard default 2`] = `66084`;

exports[`ATokenFiatCollateral - Mainnet Forking P1 Gas Reporting refresh() after oracle timeout 1`] = `75222`;

exports[`ATokenFiatCollateral - Mainnet Forking P1 Gas Reporting refresh() after oracle timeout 2`] = `73554`;

exports[`ATokenFiatCollateral - Mainnet Forking P1 Gas Reporting refresh() after soft default 1`] = `91976`;

exports[`ATokenFiatCollateral - Mainnet Forking P1 Gas Reporting refresh() after soft default 2`] = `91902`;

exports[`ATokenFiatCollateral - Mainnet Forking P1 Gas Reporting refresh() during SOUND 1`] = `93039`;

exports[`ATokenFiatCollateral - Mainnet Forking P1 Gas Reporting refresh() during SOUND 2`] = `93113`;

exports[`ATokenFiatCollateral - Mainnet Forking P1 Gas Reporting refresh() during soft default 1`] = `128111`;

exports[`ATokenFiatCollateral - Mainnet Forking P1 Gas Reporting refresh() during soft default 2`] = `92243`;
=======
exports[`ATokenFiatCollateral - Mainnet Forking P1 Gas Reporting refresh() after full price timeout 1`] = `74365`;

exports[`ATokenFiatCollateral - Mainnet Forking P1 Gas Reporting refresh() after full price timeout 2`] = `72697`;

exports[`ATokenFiatCollateral - Mainnet Forking P1 Gas Reporting refresh() after hard default 1`] = `72937`;

exports[`ATokenFiatCollateral - Mainnet Forking P1 Gas Reporting refresh() after hard default 2`] = `65255`;

exports[`ATokenFiatCollateral - Mainnet Forking P1 Gas Reporting refresh() after oracle timeout 1`] = `74365`;

exports[`ATokenFiatCollateral - Mainnet Forking P1 Gas Reporting refresh() after oracle timeout 2`] = `72697`;

exports[`ATokenFiatCollateral - Mainnet Forking P1 Gas Reporting refresh() after soft default 1`] = `91072`;

exports[`ATokenFiatCollateral - Mainnet Forking P1 Gas Reporting refresh() after soft default 2`] = `91072`;

exports[`ATokenFiatCollateral - Mainnet Forking P1 Gas Reporting refresh() during SOUND 1`] = `92210`;

exports[`ATokenFiatCollateral - Mainnet Forking P1 Gas Reporting refresh() during SOUND 2`] = `92284`;

exports[`ATokenFiatCollateral - Mainnet Forking P1 Gas Reporting refresh() during soft default 1`] = `127355`;

exports[`ATokenFiatCollateral - Mainnet Forking P1 Gas Reporting refresh() during soft default 2`] = `91413`;
>>>>>>> ea1e6c14
<|MERGE_RESOLUTION|>--- conflicted
+++ resolved
@@ -1,51 +1,25 @@
 // Jest Snapshot v1, https://goo.gl/fbAQLP
 
-<<<<<<< HEAD
-exports[`ATokenFiatCollateral - Mainnet Forking P1 Gas Reporting refresh() after full price timeout 1`] = `75222`;
+exports[`ATokenFiatCollateral - Mainnet Forking P1 Gas Reporting refresh() after full price timeout 1`] = `74354`;
 
-exports[`ATokenFiatCollateral - Mainnet Forking P1 Gas Reporting refresh() after full price timeout 2`] = `73554`;
+exports[`ATokenFiatCollateral - Mainnet Forking P1 Gas Reporting refresh() after full price timeout 2`] = `72686`;
 
-exports[`ATokenFiatCollateral - Mainnet Forking P1 Gas Reporting refresh() after hard default 1`] = `73766`;
+exports[`ATokenFiatCollateral - Mainnet Forking P1 Gas Reporting refresh() after hard default 1`] = `72915`;
 
-exports[`ATokenFiatCollateral - Mainnet Forking P1 Gas Reporting refresh() after hard default 2`] = `66084`;
+exports[`ATokenFiatCollateral - Mainnet Forking P1 Gas Reporting refresh() after hard default 2`] = `65233`;
 
-exports[`ATokenFiatCollateral - Mainnet Forking P1 Gas Reporting refresh() after oracle timeout 1`] = `75222`;
+exports[`ATokenFiatCollateral - Mainnet Forking P1 Gas Reporting refresh() after oracle timeout 1`] = `74354`;
 
-exports[`ATokenFiatCollateral - Mainnet Forking P1 Gas Reporting refresh() after oracle timeout 2`] = `73554`;
+exports[`ATokenFiatCollateral - Mainnet Forking P1 Gas Reporting refresh() after oracle timeout 2`] = `72686`;
 
-exports[`ATokenFiatCollateral - Mainnet Forking P1 Gas Reporting refresh() after soft default 1`] = `91976`;
+exports[`ATokenFiatCollateral - Mainnet Forking P1 Gas Reporting refresh() after soft default 1`] = `91124`;
 
-exports[`ATokenFiatCollateral - Mainnet Forking P1 Gas Reporting refresh() after soft default 2`] = `91902`;
+exports[`ATokenFiatCollateral - Mainnet Forking P1 Gas Reporting refresh() after soft default 2`] = `91050`;
 
-exports[`ATokenFiatCollateral - Mainnet Forking P1 Gas Reporting refresh() during SOUND 1`] = `93039`;
+exports[`ATokenFiatCollateral - Mainnet Forking P1 Gas Reporting refresh() during SOUND 1`] = `92188`;
 
-exports[`ATokenFiatCollateral - Mainnet Forking P1 Gas Reporting refresh() during SOUND 2`] = `93113`;
+exports[`ATokenFiatCollateral - Mainnet Forking P1 Gas Reporting refresh() during SOUND 2`] = `92262`;
 
-exports[`ATokenFiatCollateral - Mainnet Forking P1 Gas Reporting refresh() during soft default 1`] = `128111`;
+exports[`ATokenFiatCollateral - Mainnet Forking P1 Gas Reporting refresh() during soft default 1`] = `127259`;
 
-exports[`ATokenFiatCollateral - Mainnet Forking P1 Gas Reporting refresh() during soft default 2`] = `92243`;
-=======
-exports[`ATokenFiatCollateral - Mainnet Forking P1 Gas Reporting refresh() after full price timeout 1`] = `74365`;
-
-exports[`ATokenFiatCollateral - Mainnet Forking P1 Gas Reporting refresh() after full price timeout 2`] = `72697`;
-
-exports[`ATokenFiatCollateral - Mainnet Forking P1 Gas Reporting refresh() after hard default 1`] = `72937`;
-
-exports[`ATokenFiatCollateral - Mainnet Forking P1 Gas Reporting refresh() after hard default 2`] = `65255`;
-
-exports[`ATokenFiatCollateral - Mainnet Forking P1 Gas Reporting refresh() after oracle timeout 1`] = `74365`;
-
-exports[`ATokenFiatCollateral - Mainnet Forking P1 Gas Reporting refresh() after oracle timeout 2`] = `72697`;
-
-exports[`ATokenFiatCollateral - Mainnet Forking P1 Gas Reporting refresh() after soft default 1`] = `91072`;
-
-exports[`ATokenFiatCollateral - Mainnet Forking P1 Gas Reporting refresh() after soft default 2`] = `91072`;
-
-exports[`ATokenFiatCollateral - Mainnet Forking P1 Gas Reporting refresh() during SOUND 1`] = `92210`;
-
-exports[`ATokenFiatCollateral - Mainnet Forking P1 Gas Reporting refresh() during SOUND 2`] = `92284`;
-
-exports[`ATokenFiatCollateral - Mainnet Forking P1 Gas Reporting refresh() during soft default 1`] = `127355`;
-
-exports[`ATokenFiatCollateral - Mainnet Forking P1 Gas Reporting refresh() during soft default 2`] = `91413`;
->>>>>>> ea1e6c14
+exports[`ATokenFiatCollateral - Mainnet Forking P1 Gas Reporting refresh() during soft default 2`] = `91465`;