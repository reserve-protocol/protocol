--- conflicted
+++ resolved
@@ -1,10 +1,5 @@
 // Jest Snapshot v1, https://goo.gl/fbAQLP
 
-<<<<<<< HEAD
-exports[`Collateral: fDAI Collateral collateral functionality Gas Reporting refresh() after full price timeout 1`] = `117350`;
-
-exports[`Collateral: fDAI Collateral collateral functionality Gas Reporting refresh() after full price timeout 2`] = `115681`;
-=======
 exports[`Collateral: fDAI Collateral collateral functionality Gas Reporting ERC20 transfer 1`] = `142854`;
 
 exports[`Collateral: fDAI Collateral collateral functionality Gas Reporting ERC20 transfer 2`] = `105831`;
@@ -12,39 +7,19 @@
 exports[`Collateral: fDAI Collateral collateral functionality Gas Reporting refresh() after full price timeout 1`] = `117361`;
 
 exports[`Collateral: fDAI Collateral collateral functionality Gas Reporting refresh() after full price timeout 2`] = `115692`;
->>>>>>> a7cf8651
 
 exports[`Collateral: fDAI Collateral collateral functionality Gas Reporting refresh() after hard default 1`] = `140959`;
 
 exports[`Collateral: fDAI Collateral collateral functionality Gas Reporting refresh() after hard default 2`] = `139145`;
 
-<<<<<<< HEAD
-exports[`Collateral: fDAI Collateral collateral functionality Gas Reporting refresh() after oracle timeout 1`] = `117350`;
-
-exports[`Collateral: fDAI Collateral collateral functionality Gas Reporting refresh() after oracle timeout 2`] = `115681`;
-=======
 exports[`Collateral: fDAI Collateral collateral functionality Gas Reporting refresh() after oracle timeout 1`] = `117361`;
 
 exports[`Collateral: fDAI Collateral collateral functionality Gas Reporting refresh() after oracle timeout 2`] = `115692`;
->>>>>>> a7cf8651
 
 exports[`Collateral: fDAI Collateral collateral functionality Gas Reporting refresh() after soft default 1`] = `115327`;
 
 exports[`Collateral: fDAI Collateral collateral functionality Gas Reporting refresh() after soft default 2`] = `115327`;
 
-<<<<<<< HEAD
-exports[`Collateral: fDAI Collateral collateral functionality Gas Reporting refresh() during SOUND 1`] = `139155`;
-
-exports[`Collateral: fDAI Collateral collateral functionality Gas Reporting refresh() during SOUND 2`] = `139155`;
-
-exports[`Collateral: fDAI Collateral collateral functionality Gas Reporting refresh() during soft default 1`] = `141106`;
-
-exports[`Collateral: fDAI Collateral collateral functionality Gas Reporting refresh() during soft default 2`] = `139511`;
-
-exports[`Collateral: fFRAX Collateral collateral functionality Gas Reporting refresh() after full price timeout 1`] = `117542`;
-
-exports[`Collateral: fFRAX Collateral collateral functionality Gas Reporting refresh() after full price timeout 2`] = `115873`;
-=======
 exports[`Collateral: fDAI Collateral collateral functionality Gas Reporting refresh() during SOUND 1`] = `139177`;
 
 exports[`Collateral: fDAI Collateral collateral functionality Gas Reporting refresh() during SOUND 2`] = `139177`;
@@ -60,47 +35,19 @@
 exports[`Collateral: fFRAX Collateral collateral functionality Gas Reporting refresh() after full price timeout 1`] = `117553`;
 
 exports[`Collateral: fFRAX Collateral collateral functionality Gas Reporting refresh() after full price timeout 2`] = `115884`;
->>>>>>> a7cf8651
 
 exports[`Collateral: fFRAX Collateral collateral functionality Gas Reporting refresh() after hard default 1`] = `141215`;
 
 exports[`Collateral: fFRAX Collateral collateral functionality Gas Reporting refresh() after hard default 2`] = `139401`;
 
-<<<<<<< HEAD
-exports[`Collateral: fFRAX Collateral collateral functionality Gas Reporting refresh() after oracle timeout 1`] = `117542`;
-
-exports[`Collateral: fFRAX Collateral collateral functionality Gas Reporting refresh() after oracle timeout 2`] = `115873`;
-=======
 exports[`Collateral: fFRAX Collateral collateral functionality Gas Reporting refresh() after oracle timeout 1`] = `117553`;
 
 exports[`Collateral: fFRAX Collateral collateral functionality Gas Reporting refresh() after oracle timeout 2`] = `115884`;
->>>>>>> a7cf8651
 
 exports[`Collateral: fFRAX Collateral collateral functionality Gas Reporting refresh() after soft default 1`] = `115519`;
 
 exports[`Collateral: fFRAX Collateral collateral functionality Gas Reporting refresh() after soft default 2`] = `115519`;
 
-<<<<<<< HEAD
-exports[`Collateral: fFRAX Collateral collateral functionality Gas Reporting refresh() during SOUND 1`] = `139411`;
-
-exports[`Collateral: fFRAX Collateral collateral functionality Gas Reporting refresh() during SOUND 2`] = `139411`;
-
-exports[`Collateral: fFRAX Collateral collateral functionality Gas Reporting refresh() during soft default 1`] = `141362`;
-
-exports[`Collateral: fFRAX Collateral collateral functionality Gas Reporting refresh() during soft default 2`] = `139693`;
-
-exports[`Collateral: fUSDC Collateral collateral functionality Gas Reporting refresh() after full price timeout 1`] = `125832`;
-
-exports[`Collateral: fUSDC Collateral collateral functionality Gas Reporting refresh() after full price timeout 2`] = `124163`;
-
-exports[`Collateral: fUSDC Collateral collateral functionality Gas Reporting refresh() after hard default 1`] = `149927`;
-
-exports[`Collateral: fUSDC Collateral collateral functionality Gas Reporting refresh() after hard default 2`] = `148183`;
-
-exports[`Collateral: fUSDC Collateral collateral functionality Gas Reporting refresh() after oracle timeout 1`] = `125832`;
-
-exports[`Collateral: fUSDC Collateral collateral functionality Gas Reporting refresh() after oracle timeout 2`] = `124163`;
-=======
 exports[`Collateral: fFRAX Collateral collateral functionality Gas Reporting refresh() during SOUND 1`] = `139433`;
 
 exports[`Collateral: fFRAX Collateral collateral functionality Gas Reporting refresh() during SOUND 2`] = `139433`;
@@ -124,25 +71,11 @@
 exports[`Collateral: fUSDC Collateral collateral functionality Gas Reporting refresh() after oracle timeout 1`] = `125843`;
 
 exports[`Collateral: fUSDC Collateral collateral functionality Gas Reporting refresh() after oracle timeout 2`] = `124174`;
->>>>>>> a7cf8651
 
 exports[`Collateral: fUSDC Collateral collateral functionality Gas Reporting refresh() after soft default 1`] = `123809`;
 
 exports[`Collateral: fUSDC Collateral collateral functionality Gas Reporting refresh() after soft default 2`] = `123809`;
 
-<<<<<<< HEAD
-exports[`Collateral: fUSDC Collateral collateral functionality Gas Reporting refresh() during SOUND 1`] = `148193`;
-
-exports[`Collateral: fUSDC Collateral collateral functionality Gas Reporting refresh() during SOUND 2`] = `148193`;
-
-exports[`Collateral: fUSDC Collateral collateral functionality Gas Reporting refresh() during soft default 1`] = `150074`;
-
-exports[`Collateral: fUSDC Collateral collateral functionality Gas Reporting refresh() during soft default 2`] = `148475`;
-
-exports[`Collateral: fUSDT Collateral collateral functionality Gas Reporting refresh() after full price timeout 1`] = `120480`;
-
-exports[`Collateral: fUSDT Collateral collateral functionality Gas Reporting refresh() after full price timeout 2`] = `118811`;
-=======
 exports[`Collateral: fUSDC Collateral collateral functionality Gas Reporting refresh() during SOUND 1`] = `148215`;
 
 exports[`Collateral: fUSDC Collateral collateral functionality Gas Reporting refresh() during SOUND 2`] = `148145`;
@@ -158,40 +91,23 @@
 exports[`Collateral: fUSDT Collateral collateral functionality Gas Reporting refresh() after full price timeout 1`] = `120491`;
 
 exports[`Collateral: fUSDT Collateral collateral functionality Gas Reporting refresh() after full price timeout 2`] = `118822`;
->>>>>>> a7cf8651
 
 exports[`Collateral: fUSDT Collateral collateral functionality Gas Reporting refresh() after hard default 1`] = `144361`;
 
 exports[`Collateral: fUSDT Collateral collateral functionality Gas Reporting refresh() after hard default 2`] = `142547`;
 
-<<<<<<< HEAD
-exports[`Collateral: fUSDT Collateral collateral functionality Gas Reporting refresh() after oracle timeout 1`] = `120480`;
-
-exports[`Collateral: fUSDT Collateral collateral functionality Gas Reporting refresh() after oracle timeout 2`] = `118811`;
-=======
 exports[`Collateral: fUSDT Collateral collateral functionality Gas Reporting refresh() after oracle timeout 1`] = `120491`;
 
 exports[`Collateral: fUSDT Collateral collateral functionality Gas Reporting refresh() after oracle timeout 2`] = `118822`;
->>>>>>> a7cf8651
 
 exports[`Collateral: fUSDT Collateral collateral functionality Gas Reporting refresh() after soft default 1`] = `118457`;
 
 exports[`Collateral: fUSDT Collateral collateral functionality Gas Reporting refresh() after soft default 2`] = `118457`;
 
-<<<<<<< HEAD
-exports[`Collateral: fUSDT Collateral collateral functionality Gas Reporting refresh() during SOUND 1`] = `142487`;
-
-exports[`Collateral: fUSDT Collateral collateral functionality Gas Reporting refresh() during SOUND 2`] = `142557`;
-
-exports[`Collateral: fUSDT Collateral collateral functionality Gas Reporting refresh() during soft default 1`] = `144438`;
-
-exports[`Collateral: fUSDT Collateral collateral functionality Gas Reporting refresh() during soft default 2`] = `142839`;
-=======
 exports[`Collateral: fUSDT Collateral collateral functionality Gas Reporting refresh() during SOUND 1`] = `142579`;
 
 exports[`Collateral: fUSDT Collateral collateral functionality Gas Reporting refresh() during SOUND 2`] = `142509`;
 
 exports[`Collateral: fUSDT Collateral collateral functionality Gas Reporting refresh() during soft default 1`] = `144530`;
 
-exports[`Collateral: fUSDT Collateral collateral functionality Gas Reporting refresh() during soft default 2`] = `142861`;
->>>>>>> a7cf8651
+exports[`Collateral: fUSDT Collateral collateral functionality Gas Reporting refresh() during soft default 2`] = `142861`;