--- conflicted
+++ resolved
@@ -362,34 +362,6 @@
     await enableRewardsAccrual(ctx.cTokenV3)
   }
 
-<<<<<<< HEAD
-const opts = {
-  deployCollateral,
-  collateralSpecificConstructorTests,
-  collateralSpecificStatusTests,
-  beforeEachRewardsTest,
-  makeCollateralFixtureContext,
-  mintCollateralTo,
-  reduceTargetPerRef,
-  increaseTargetPerRef,
-  reduceRefPerTok,
-  increaseRefPerTok,
-  getExpectedPrice,
-  itClaimsRewards: it,
-  itChecksTargetPerRefDefault: it,
-  itChecksTargetPerRefDefaultUp: it,
-  itChecksRefPerTokDefault: it.skip, // implemented in this file
-  itChecksPriceChanges: it,
-  itChecksPriceChangesRefPerTok: it,
-  itChecksNonZeroDefaultThreshold: it,
-  itHasRevenueHiding: it.skip, // implemented in this file
-  itIsPricedByPeg: true,
-  resetFork,
-  collateralName: 'CompoundV3USDC',
-  chainlinkDefaultAnswer,
-  targetNetwork: forkNetwork,
-}
-=======
   /*
     Run the test suite
   */
@@ -419,7 +391,6 @@
     chainlinkDefaultAnswer,
     targetNetwork: curr.forkNetwork,
   }
->>>>>>> abbbb9fb
 
   collateralTests(opts)
 })