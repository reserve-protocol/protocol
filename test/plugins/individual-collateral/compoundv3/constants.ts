--- conflicted
+++ resolved
@@ -12,12 +12,9 @@
   case 'base':
     chainId = '8453'
     break
-<<<<<<< HEAD
-=======
   case 'arbitrum':
     chainId = '42161'
     break
->>>>>>> db72e404
   default:
     chainId = '1'
     break
@@ -25,8 +22,6 @@
 
 const USDC_NAME = 'USDC'
 const CUSDC_NAME = 'cUSDCv3'
-<<<<<<< HEAD
-=======
 const USDC_HOLDERS: { [key: string]: string } = {
   '1': '0x0a59649758aa4d66e25f08dd01271e891fe52199',
   '8453': '0xcdac0d6c6c59727a65f871236188350531885c43',
@@ -37,7 +32,6 @@
   '8453': 12292893,
   '42161': 193157126,
 }
->>>>>>> db72e404
 
 // Mainnet Addresses
 export const RSR = networkConfig[chainId].tokens.RSR as string
@@ -46,14 +40,7 @@
 export const COMP = networkConfig[chainId].tokens.COMP as string
 export const REWARDS = networkConfig[chainId].COMET_REWARDS!
 export const USDC = networkConfig[chainId].tokens[USDC_NAME]!
-<<<<<<< HEAD
-export const USDC_HOLDER =
-  chainId == '8453'
-    ? '0xcdac0d6c6c59727a65f871236188350531885c43'
-    : '0x0a59649758aa4d66e25f08dd01271e891fe52199'
-=======
 export const USDC_HOLDER = USDC_HOLDERS[chainId]
->>>>>>> db72e404
 export const COMET_CONFIGURATOR = networkConfig[chainId].COMET_CONFIGURATOR!
 export const COMET_PROXY_ADMIN = networkConfig[chainId].COMET_PROXY_ADMIN!
 export const COMET_EXT = networkConfig[chainId].COMET_EXT!
@@ -66,8 +53,4 @@
 export const MAX_TRADE_VOL = bn(1000000)
 export const USDC_DECIMALS = bn(6)
 
-<<<<<<< HEAD
-export const FORK_BLOCK = chainId == '8453' ? 12292893 : 15850930
-=======
-export const FORK_BLOCK = FORK_BLOCKS[chainId]
->>>>>>> db72e404
+export const FORK_BLOCK = FORK_BLOCKS[chainId]