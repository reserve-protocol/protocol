import { SignerWithAddress } from '@nomiclabs/hardhat-ethers/signers'
import { BigNumberish, BigNumber } from 'ethers'
import { MockV3Aggregator, TestICollateral, IERC20Metadata } from '../../../typechain'

type Fixture<T> = () => Promise<T>

export interface CollateralFixtureContext {
  collateral: TestICollateral
  chainlinkFeed: MockV3Aggregator
<<<<<<< HEAD
  tok: IERC20
  tokDecimals: number // tldr; IERC20 does not include decimals()
  rewardToken?: IERC20
=======
  tok: IERC20Metadata
  rewardToken: IERC20Metadata
>>>>>>> efbe0809
  alice?: SignerWithAddress
}

export interface CollateralOpts {
  erc20?: string
  targetName?: string
  rewardERC20?: string
  priceTimeout?: BigNumberish
  chainlinkFeed?: string
  oracleError?: BigNumberish
  oracleTimeout?: BigNumberish
  maxTradeVolume?: BigNumberish
  defaultThreshold?: BigNumberish
  delayUntilDefault?: BigNumberish
  revenueHiding?: BigNumberish
}

export type DeployCollateralFunc = (opts: CollateralOpts) => Promise<TestICollateral>
export type MakeCollateralFixtureFunc<T extends CollateralFixtureContext> = (
  alice: SignerWithAddress,
  opts: CollateralOpts
) => Fixture<T>
export type MintCollateralFunc<T extends CollateralFixtureContext> = (
  ctx: T,
  amount: BigNumberish,
  user: SignerWithAddress,
  recipient: string
) => Promise<void>
export interface CollateralTestSuiteFixtures<T extends CollateralFixtureContext> {
  deployCollateral: DeployCollateralFunc
  collateralSpecificConstructorTests: () => void
  collateralSpecificStatusTests: () => void
  beforeEachRewardsTest: (ctx: T) => void
  makeCollateralFixtureContext: MakeCollateralFixtureFunc<T>
  mintCollateralTo: MintCollateralFunc<T>
  reduceTargetPerRef: (ctx: T, pctDecrease: BigNumberish) => void
  increaseTargetPerRef: (ctx: T, pctIncrease: BigNumberish) => void
  reduceRefPerTok: (ctx: T, pctDecrease: BigNumberish) => void
  increaseRefPerTok: (ctx: T, pctIncrease: BigNumberish) => void
  getExpectedPrice: (ctx: T) => Promise<BigNumber>
  itClaimsRewards: Mocha.TestFunction | Mocha.PendingTestFunction
  itChecksTargetPerRefDefault: Mocha.TestFunction | Mocha.PendingTestFunction
  itChecksRefPerTokDefault: Mocha.TestFunction | Mocha.PendingTestFunction
  itChecksPriceChanges: Mocha.TestFunction | Mocha.PendingTestFunction
<<<<<<< HEAD
=======
  itHasRevenueHiding: Mocha.TestFunction | Mocha.PendingTestFunction
  itIsPricedByPeg?: boolean // does the peg price matter for the results of tryPrice()?
>>>>>>> efbe0809
  resetFork: () => void
  collateralName: string
  chainlinkDefaultAnswer: BigNumberish
}

export enum CollateralStatus {
  SOUND,
  IFFY,
  DISABLED,
}<|MERGE_RESOLUTION|>--- conflicted
+++ resolved
@@ -7,14 +7,8 @@
 export interface CollateralFixtureContext {
   collateral: TestICollateral
   chainlinkFeed: MockV3Aggregator
-<<<<<<< HEAD
-  tok: IERC20
-  tokDecimals: number // tldr; IERC20 does not include decimals()
-  rewardToken?: IERC20
-=======
   tok: IERC20Metadata
   rewardToken: IERC20Metadata
->>>>>>> efbe0809
   alice?: SignerWithAddress
 }
 
@@ -59,11 +53,8 @@
   itChecksTargetPerRefDefault: Mocha.TestFunction | Mocha.PendingTestFunction
   itChecksRefPerTokDefault: Mocha.TestFunction | Mocha.PendingTestFunction
   itChecksPriceChanges: Mocha.TestFunction | Mocha.PendingTestFunction
-<<<<<<< HEAD
-=======
   itHasRevenueHiding: Mocha.TestFunction | Mocha.PendingTestFunction
   itIsPricedByPeg?: boolean // does the peg price matter for the results of tryPrice()?
->>>>>>> efbe0809
   resetFork: () => void
   collateralName: string
   chainlinkDefaultAnswer: BigNumberish
