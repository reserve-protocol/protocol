--- conflicted
+++ resolved
@@ -44,17 +44,11 @@
   beforeEachRewardsTest: (ctx: T) => void
   makeCollateralFixtureContext: MakeCollateralFixtureFunc<T>
   mintCollateralTo: MintCollateralFunc<T>
-<<<<<<< HEAD
-  appreciateRefPerTok: (ctx: T) => void
-  canReduceRefPerTok: () => boolean
-  reduceRefPerTok: (ctx: T) => void
-=======
   reduceTargetPerRef: (ctx: T, pctDecrease: BigNumberish | undefined) => void
   increaseTargetPerRef: (ctx: T, pctIncrease: BigNumberish | undefined) => void
   reduceRefPerTok: (ctx: T, pctDecrease: BigNumberish | undefined) => void
   increaseRefPerTok: (ctx: T, pctIncrease: BigNumberish | undefined) => void
   getExpectedPrice: (ctx: T) => Promise<BigNumber>
->>>>>>> 6ad9e6d2
   itClaimsRewards: Mocha.TestFunction | Mocha.PendingTestFunction
   itChecksTargetPerRefDefault: Mocha.TestFunction | Mocha.PendingTestFunction
   itChecksRefPerTokDefault: Mocha.TestFunction | Mocha.PendingTestFunction
