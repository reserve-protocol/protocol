--- conflicted
+++ resolved
@@ -1,43 +1,25 @@
 // Jest Snapshot v1, https://goo.gl/fbAQLP
 
-<<<<<<< HEAD
-exports[`Collateral: CBEthCollateral collateral functionality Gas Reporting refresh() after full price timeout 1`] = `60685`;
+exports[`Collateral: CBEthCollateral collateral functionality Gas Reporting refresh() after full price timeout 1`] = `59813`;
 
-exports[`Collateral: CBEthCollateral collateral functionality Gas Reporting refresh() after full price timeout 2`] = `56216`;
+exports[`Collateral: CBEthCollateral collateral functionality Gas Reporting refresh() after full price timeout 2`] = `55344`;
 
-exports[`Collateral: CBEthCollateral collateral functionality Gas Reporting refresh() after hard default 1`] = `97975`;
+exports[`Collateral: CBEthCollateral collateral functionality Gas Reporting refresh() after hard default 1`] = `98249`;
 
-exports[`Collateral: CBEthCollateral collateral functionality Gas Reporting refresh() after hard default 2`] = `90292`;
+exports[`Collateral: CBEthCollateral collateral functionality Gas Reporting refresh() after hard default 2`] = `90566`;
 
-exports[`Collateral: CBEthCollateral collateral functionality Gas Reporting refresh() after oracle timeout 1`] = `81801`;
+exports[`Collateral: CBEthCollateral collateral functionality Gas Reporting refresh() after oracle timeout 1`] = `59813`;
 
-exports[`Collateral: CBEthCollateral collateral functionality Gas Reporting refresh() after oracle timeout 2`] = `77332`;
+exports[`Collateral: CBEthCollateral collateral functionality Gas Reporting refresh() after oracle timeout 2`] = `55344`;
 
-exports[`Collateral: CBEthCollateral collateral functionality Gas Reporting refresh() during SOUND 1`] = `90289`;
+exports[`Collateral: CBEthCollateral collateral functionality Gas Reporting refresh() after soft default 1`] = `55003`;
 
-exports[`Collateral: CBEthCollateral collateral functionality Gas Reporting refresh() during SOUND 2`] = `90289`;
-=======
-exports[`Collateral: CBEthCollateral collateral functionality Gas Reporting refresh() after full price timeout 1`] = `59824`;
+exports[`Collateral: CBEthCollateral collateral functionality Gas Reporting refresh() after soft default 2`] = `55003`;
 
-exports[`Collateral: CBEthCollateral collateral functionality Gas Reporting refresh() after full price timeout 2`] = `55355`;
+exports[`Collateral: CBEthCollateral collateral functionality Gas Reporting refresh() during SOUND 1`] = `90563`;
 
-exports[`Collateral: CBEthCollateral collateral functionality Gas Reporting refresh() after hard default 1`] = `98271`;
+exports[`Collateral: CBEthCollateral collateral functionality Gas Reporting refresh() during SOUND 2`] = `90563`;
 
-exports[`Collateral: CBEthCollateral collateral functionality Gas Reporting refresh() after hard default 2`] = `90588`;
+exports[`Collateral: CBEthCollateral collateral functionality Gas Reporting refresh() during soft default 1`] = `98114`;
 
-exports[`Collateral: CBEthCollateral collateral functionality Gas Reporting refresh() after oracle timeout 1`] = `59824`;
-
-exports[`Collateral: CBEthCollateral collateral functionality Gas Reporting refresh() after oracle timeout 2`] = `55355`;
-
-exports[`Collateral: CBEthCollateral collateral functionality Gas Reporting refresh() after soft default 1`] = `55014`;
-
-exports[`Collateral: CBEthCollateral collateral functionality Gas Reporting refresh() after soft default 2`] = `55014`;
-
-exports[`Collateral: CBEthCollateral collateral functionality Gas Reporting refresh() during SOUND 1`] = `90585`;
-
-exports[`Collateral: CBEthCollateral collateral functionality Gas Reporting refresh() during SOUND 2`] = `90585`;
-
-exports[`Collateral: CBEthCollateral collateral functionality Gas Reporting refresh() during soft default 1`] = `98136`;
-
-exports[`Collateral: CBEthCollateral collateral functionality Gas Reporting refresh() during soft default 2`] = `90867`;
->>>>>>> ea1e6c14
+exports[`Collateral: CBEthCollateral collateral functionality Gas Reporting refresh() during soft default 2`] = `90845`;