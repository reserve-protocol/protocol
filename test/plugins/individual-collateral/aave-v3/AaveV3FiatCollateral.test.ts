--- conflicted
+++ resolved
@@ -7,24 +7,6 @@
   PYUSD_MAX_TRADE_VOLUME,
   PYUSD_ORACLE_TIMEOUT,
   PYUSD_ORACLE_ERROR,
-<<<<<<< HEAD
-  USDC_MAINNET_MAX_TRADE_VOLUME,
-  USDC_MAINNET_ORACLE_TIMEOUT,
-  USDC_MAINNET_ORACLE_ERROR,
-  USDC_BASE_MAX_TRADE_VOLUME,
-  USDC_BASE_ORACLE_TIMEOUT,
-  USDC_BASE_ORACLE_ERROR,
-} from './constants'
-
-/*
- ** Static AToken Factory for Aave V3
- ** Mainnet: 0x411D79b8cC43384FDE66CaBf9b6a17180c842511
- ** --> https://github.com/bgd-labs/aave-address-book/blob/main/src/AaveV3Ethereum.sol#L86
- ** Base: 0x940F9a5d5F9ED264990D0eaee1F3DD60B4Cb9A22
- ** --> https://github.com/bgd-labs/aave-address-book/blob/main/src/AaveV3Base.sol#L78
- */
-
-=======
   USDC_ARBITRUM_MAX_TRADE_VOLUME,
   USDC_ARBITRUM_ORACLE_TIMEOUT,
   USDC_ARBITRUM_ORACLE_ERROR,
@@ -39,7 +21,6 @@
   USDC_MAINNET_ORACLE_ERROR,
 } from './constants'
 
->>>>>>> db72e404
 // Mainnet - USDC
 makeTests(
   {
@@ -110,8 +91,6 @@
     forkBlock: 19270000,
     targetNetwork: 'mainnet',
   }
-<<<<<<< HEAD
-=======
 )
 
 // Arbitrum - USDC
@@ -162,5 +141,4 @@
     targetNetwork: 'arbitrum',
     toleranceDivisor: bn('1e8'), // 1 part in 100 million
   }
->>>>>>> db72e404
 )