--- conflicted
+++ resolved
@@ -1,37 +1,3 @@
-<<<<<<< HEAD
-import { networkConfig } from '../../../../common/configuration'
-import { useEnv } from '#/utils/env'
-
-export const forkNetwork = useEnv('FORK_NETWORK') ?? 'mainnet'
-let chainId
-
-switch (forkNetwork) {
-  case 'mainnet':
-    chainId = '1'
-    break
-  case 'base':
-    chainId = '8453'
-    break
-  default:
-    chainId = '1'
-    break
-}
-
-const aUSDC_NAME = chainId == '8453' ? 'aBasUSDbC' : 'aEthUSDC'
-
-export const AUSDC_V3 = networkConfig[chainId].tokens[aUSDC_NAME]!
-export const USDC_USD_PRICE_FEED = networkConfig[chainId].chainlinkFeeds['USDC']! // currently same key for USDC and USDbC
-
-export const USDC_HOLDER =
-  chainId == '8453'
-    ? '0x4c80E24119CFB836cdF0a6b53dc23F04F7e652CA'
-    : '0x0A59649758aa4d66E25f08Dd01271e891fe52199'
-
-export const AAVE_V3_USDC_POOL = networkConfig[chainId].AAVE_V3_POOL!
-export const AAVE_V3_INCENTIVES_CONTROLLER = networkConfig[chainId].AAVE_V3_INCENTIVES_CONTROLLER!
-
-export const FORK_BLOCK = chainId == '8453' ? 4446300 : 18000000
-=======
 import { bn, fp } from '#/common/numbers'
 
 export const PYUSD_MAX_TRADE_VOLUME = fp('0.5e6')
@@ -44,5 +10,4 @@
 
 export const USDC_BASE_MAX_TRADE_VOLUME = fp('0.5e6')
 export const USDC_BASE_ORACLE_TIMEOUT = bn('86400')
-export const USDC_BASE_ORACLE_ERROR = fp('0.003')
->>>>>>> ca3261b3
+export const USDC_BASE_ORACLE_ERROR = fp('0.003')