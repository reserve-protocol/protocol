--- conflicted
+++ resolved
@@ -157,13 +157,8 @@
       oracleErrors: opts.oracleErrors!,
       lpToken: opts.lpToken!,
     },
-<<<<<<< HEAD
-    opts.metapool,
-    opts.pairedTokenDefaultThreshold
-=======
     opts.metapool!,
     opts.pairedTokenDefaultThreshold!
->>>>>>> b77794d8
   )
   await collateral.deployed()
 
