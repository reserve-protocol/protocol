--- conflicted
+++ resolved
@@ -1,27 +1,13 @@
 // Jest Snapshot v1, https://goo.gl/fbAQLP
 
-<<<<<<< HEAD
-exports[`Collateral: SFraxEthCollateral collateral functionality Gas Reporting refresh() after full price timeout 1`] = `59853`;
+exports[`Collateral: SFraxEthCollateral collateral functionality Gas Reporting refresh() after full price timeout 1`] = `58984`;
 
-exports[`Collateral: SFraxEthCollateral collateral functionality Gas Reporting refresh() after full price timeout 2`] = `55116`;
+exports[`Collateral: SFraxEthCollateral collateral functionality Gas Reporting refresh() after full price timeout 2`] = `54247`;
 
-exports[`Collateral: SFraxEthCollateral collateral functionality Gas Reporting refresh() after oracle timeout 1`] = `60553`;
+exports[`Collateral: SFraxEthCollateral collateral functionality Gas Reporting refresh() after oracle timeout 1`] = `59684`;
 
-exports[`Collateral: SFraxEthCollateral collateral functionality Gas Reporting refresh() after oracle timeout 2`] = `58884`;
+exports[`Collateral: SFraxEthCollateral collateral functionality Gas Reporting refresh() after oracle timeout 2`] = `58015`;
 
-exports[`Collateral: SFraxEthCollateral collateral functionality Gas Reporting refresh() during SOUND 1`] = `74638`;
+exports[`Collateral: SFraxEthCollateral collateral functionality Gas Reporting refresh() during SOUND 1`] = `73786`;
 
-exports[`Collateral: SFraxEthCollateral collateral functionality Gas Reporting refresh() during SOUND 2`] = `74638`;
-=======
-exports[`Collateral: SFraxEthCollateral collateral functionality Gas Reporting refresh() after full price timeout 1`] = `58995`;
-
-exports[`Collateral: SFraxEthCollateral collateral functionality Gas Reporting refresh() after full price timeout 2`] = `54258`;
-
-exports[`Collateral: SFraxEthCollateral collateral functionality Gas Reporting refresh() after oracle timeout 1`] = `59695`;
-
-exports[`Collateral: SFraxEthCollateral collateral functionality Gas Reporting refresh() after oracle timeout 2`] = `58026`;
-
-exports[`Collateral: SFraxEthCollateral collateral functionality Gas Reporting refresh() during SOUND 1`] = `73808`;
-
-exports[`Collateral: SFraxEthCollateral collateral functionality Gas Reporting refresh() during SOUND 2`] = `73808`;
->>>>>>> ea1e6c14
+exports[`Collateral: SFraxEthCollateral collateral functionality Gas Reporting refresh() during SOUND 2`] = `73786`;