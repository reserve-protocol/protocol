--- conflicted
+++ resolved
@@ -57,11 +57,7 @@
   _maximumCurvePoolEma?: BigNumberish
 }
 
-<<<<<<< HEAD
-export const defaultRethCollateralOpts: SfrxEthCollateralOpts = {
-=======
 export const defaultSFrxEthCollateralOpts: SfrxEthCollateralOpts = {
->>>>>>> ca3261b3
   erc20: SFRX_ETH,
   targetName: ethers.utils.formatBytes32String('ETH'),
   rewardERC20: ZERO_ADDRESS,
@@ -81,11 +77,7 @@
 export const deployCollateral = async (
   opts: SfrxEthCollateralOpts = {}
 ): Promise<TestICollateral> => {
-<<<<<<< HEAD
-  opts = { ...defaultRethCollateralOpts, ...opts }
-=======
   opts = { ...defaultSFrxEthCollateralOpts, ...opts }
->>>>>>> ca3261b3
 
   const SFraxEthCollateralFactory: ContractFactory = await ethers.getContractFactory(
     'SFraxEthCollateral'
