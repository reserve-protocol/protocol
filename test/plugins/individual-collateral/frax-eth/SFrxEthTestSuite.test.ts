import collateralTests from '../collateralTests'
import { CollateralFixtureContext, CollateralOpts, MintCollateralFunc } from '../pluginTestTypes'
import { resetFork, mintSfrxETH, mintFrxETH } from './helpers'
import hre, { ethers } from 'hardhat'
import { expect } from 'chai'
import { ContractFactory, BigNumberish, BigNumber } from 'ethers'
import {
  ERC20Mock,
  MockV3Aggregator,
  MockV3Aggregator__factory,
  SfraxEthMock,
  TestICollateral,
  IsfrxEth,
  EmaPriceOracleStableSwapMock__factory,
  EmaPriceOracleStableSwapMock,
} from '../../../../typechain'
import { pushOracleForward } from '../../../utils/oracles'
import { bn, fp } from '../../../../common/numbers'
import { CollateralStatus } from '../../../../common/constants'
import { SignerWithAddress } from '@nomiclabs/hardhat-ethers/signers'
import {
  PRICE_TIMEOUT,
  ORACLE_ERROR,
  ORACLE_TIMEOUT,
  MAX_TRADE_VOL,
  DEFAULT_THRESHOLD,
  DELAY_UNTIL_DEFAULT,
  WETH,
  FRX_ETH,
  SFRX_ETH,
  ETH_USD_PRICE_FEED,
  CURVE_POOL_EMA_PRICE_ORACLE_ADDRESS,
} from './constants'
import {
  advanceTime,
  setNextBlockTimestamp,
  getLatestBlockTimestamp,
  advanceBlocks,
} from '../../../utils/time'

/*
  Define interfaces
*/

interface SFrxEthCollateralFixtureContext extends CollateralFixtureContext {
  frxEth: ERC20Mock
  sfrxEth: IsfrxEth
  curveEmaOracle: EmaPriceOracleStableSwapMock
}

/*
  Define deployment functions
*/

interface SfrxEthCollateralOpts extends CollateralOpts {
  curvePoolEmaPriceOracleAddress?: string
  _minimumCurvePoolEma?: BigNumberish
  _maximumCurvePoolEma?: BigNumberish
}

export const defaultRethCollateralOpts: SfrxEthCollateralOpts = {
  erc20: SFRX_ETH,
  targetName: ethers.utils.formatBytes32String('ETH'),
  rewardERC20: WETH,
  priceTimeout: PRICE_TIMEOUT,
  chainlinkFeed: ETH_USD_PRICE_FEED,
  oracleTimeout: ORACLE_TIMEOUT,
  oracleError: ORACLE_ERROR,
  maxTradeVolume: MAX_TRADE_VOL,
  defaultThreshold: DEFAULT_THRESHOLD,
  delayUntilDefault: DELAY_UNTIL_DEFAULT,
  revenueHiding: fp('0'),
  curvePoolEmaPriceOracleAddress: CURVE_POOL_EMA_PRICE_ORACLE_ADDRESS,
  _minimumCurvePoolEma: 0,
  _maximumCurvePoolEma: fp(1),
}

export const deployCollateral = async (
  opts: SfrxEthCollateralOpts = {}
): Promise<TestICollateral> => {
  opts = { ...defaultRethCollateralOpts, ...opts }

  const SFraxEthCollateralFactory: ContractFactory = await ethers.getContractFactory(
    'SFraxEthCollateral'
  )

  const collateral = <TestICollateral>await SFraxEthCollateralFactory.deploy(
    {
      erc20: opts.erc20,
      targetName: opts.targetName,
      priceTimeout: opts.priceTimeout,
      chainlinkFeed: opts.chainlinkFeed,
      oracleError: opts.oracleError,
      oracleTimeout: opts.oracleTimeout,
      maxTradeVolume: opts.maxTradeVolume,
      defaultThreshold: opts.defaultThreshold,
      delayUntilDefault: opts.delayUntilDefault,
    },
    opts.revenueHiding,
    opts.curvePoolEmaPriceOracleAddress ?? CURVE_POOL_EMA_PRICE_ORACLE_ADDRESS,
    { gasLimit: 2000000000 }
  )
  await collateral.deployed()

  // Push forward chainlink feed
  await pushOracleForward(opts.chainlinkFeed!)
<<<<<<< HEAD

=======
>>>>>>> 212cbd55
  // sometimes we are trying to test a negative test case and we want this to fail silently
  // fortunately this syntax fails silently because our tools are terrible
  await expect(collateral.refresh())

  return collateral
}

const chainlinkDefaultAnswer = bn('1600e8')

type Fixture<T> = () => Promise<T>

const makeCollateralFixtureContext = (
  alice: SignerWithAddress,
  opts: CollateralOpts = {}
): Fixture<SFrxEthCollateralFixtureContext> => {
  const collateralOpts = { ...defaultRethCollateralOpts, ...opts }

  const makeCollateralFixtureContext = async () => {
    const MockV3AggregatorFactory = <MockV3Aggregator__factory>(
      await ethers.getContractFactory('MockV3Aggregator')
    )

    const chainlinkFeed = <MockV3Aggregator>(
      await MockV3AggregatorFactory.deploy(8, chainlinkDefaultAnswer)
    )
    collateralOpts.chainlinkFeed = chainlinkFeed.address

    const EmaPriceOracleStableSwapMockFactory = <EmaPriceOracleStableSwapMock__factory>(
      await ethers.getContractFactory('EmaPriceOracleStableSwapMock')
    )

    const curveEmaOracle = <EmaPriceOracleStableSwapMock>(
      await EmaPriceOracleStableSwapMockFactory.deploy(fp('0.997646'))
    )
    collateralOpts.curvePoolEmaPriceOracleAddress = curveEmaOracle.address

    const frxEth = (await ethers.getContractAt('ERC20Mock', FRX_ETH)) as ERC20Mock
    const sfrxEth = (await ethers.getContractAt('IsfrxEth', SFRX_ETH)) as IsfrxEth
    const collateral = await deployCollateral(collateralOpts)

    return {
      alice,
      collateral,
      chainlinkFeed,
      frxEth,
      sfrxEth,
      curveEmaOracle,
      tok: sfrxEth,
    }
  }

  return makeCollateralFixtureContext
}

/*
  Define helper functions
*/

const mintCollateralTo: MintCollateralFunc<SFrxEthCollateralFixtureContext> = async (
  ctx: SFrxEthCollateralFixtureContext,
  amount: BigNumberish,
  user: SignerWithAddress,
  recipient: string
) => {
  await mintSfrxETH(ctx.sfrxEth, user, amount, recipient, ctx.chainlinkFeed)
}

const changeTargetPerRef = async (
  ctx: SFrxEthCollateralFixtureContext,
  percentChange: BigNumber
) => {
  const initPrice = await ctx.curveEmaOracle.price_oracle()
  await ctx.curveEmaOracle.setPrice(initPrice.add(initPrice.mul(percentChange).div(100)))
}

const reduceTargetPerRef = async (
  ctx: SFrxEthCollateralFixtureContext,
  pctDecrease: BigNumberish
) => {
  await changeTargetPerRef(ctx, bn(pctDecrease).mul(-1))
}

const increaseTargetPerRef = async (
  ctx: SFrxEthCollateralFixtureContext,
  pctIncrease: BigNumberish
) => {
  await changeTargetPerRef(ctx, bn(pctIncrease))
}

// prettier-ignore
const reduceRefPerTok = async () => {
    await hre.network.provider.send('evm_mine', [])
}

// prettier-ignore
const increaseRefPerTok = async (
  ctx: SFrxEthCollateralFixtureContext,
  pctIncrease: BigNumberish 
) => {
  const currentBal = await ctx.frxEth.balanceOf(ctx.sfrxEth.address)
  const addBal = currentBal.mul(pctIncrease).div(100)
  await mintFrxETH(ctx.frxEth, ctx.alice!, addBal, ctx.sfrxEth.address)
  const rewardCycleEnd = await ctx.sfrxEth.rewardsCycleEnd()
  const nextTimestamp = await getLatestBlockTimestamp()
  if (nextTimestamp < rewardCycleEnd) {
    await setNextBlockTimestamp(rewardCycleEnd + 1)
    await hre.network.provider.send('evm_mine', [])
  }
  await ctx.sfrxEth.syncRewards()
  await advanceBlocks(86400 / 12)
  await advanceTime(86400)
  // push chainlink oracle forward so that tryPrice() still works
  const latestRoundData = await ctx.chainlinkFeed.latestRoundData()
  await ctx.chainlinkFeed.updateAnswer(latestRoundData.answer)
}

const getExpectedPrice = async (ctx: SFrxEthCollateralFixtureContext): Promise<BigNumber> => {
  // Peg Feed
  const clData = await ctx.chainlinkFeed.latestRoundData()
  const clDecimals = await ctx.chainlinkFeed.decimals()

  const clTpRData = await ctx.curveEmaOracle.price_oracle()
  const clTpRDecimals = await ctx.curveEmaOracle.decimals()

  const refPerTok = await ctx.sfrxEth.pricePerShare()

  return clData.answer
    .mul(bn(10).pow(18 - clDecimals))
    .mul(clTpRData.mul(bn(10).pow(bn(18).sub(clTpRDecimals))))
    .div(fp('1'))
    .mul(refPerTok)
    .div(fp('1'))
}

/*
  Define collateral-specific tests
*/

// eslint-disable-next-line @typescript-eslint/no-empty-function
const collateralSpecificConstructorTests = () => {}

// eslint-disable-next-line @typescript-eslint/no-empty-function
const collateralSpecificStatusTests = () => {
  it('does revenue hiding correctly', async () => {
    const MockFactory = await ethers.getContractFactory('SfraxEthMock')
    const erc20 = (await MockFactory.deploy()) as SfraxEthMock
    let currentPPS = await (await ethers.getContractAt('IsfrxEth', SFRX_ETH)).pricePerShare()
    currentPPS = currentPPS.sub(currentPPS.div(1000)) // backoff slightly
    await erc20.setPricePerShare(currentPPS)

    const chainlinkFeed = <MockV3Aggregator>(
      await (await ethers.getContractFactory('MockV3Aggregator')).deploy(8, chainlinkDefaultAnswer)
    )

    const collateral = await deployCollateral({
      erc20: erc20.address,
      revenueHiding: fp('0.01'),
      chainlinkFeed: chainlinkFeed.address,
    })

    // Should remain SOUND after a 1% decrease
    let refPerTok = await collateral.refPerTok()
    const newPPS = currentPPS.sub(currentPPS.div(100))
    await erc20.setPricePerShare(newPPS)
    await collateral.refresh()
    expect(await collateral.status()).to.equal(CollateralStatus.SOUND)

    // refPerTok should be unchanged
    expect(await collateral.refPerTok()).to.be.closeTo(refPerTok, refPerTok.div(bn('1e3'))) // within 1-part-in-1-thousand

    // Should become DISABLED if drops another 1%
    refPerTok = await collateral.refPerTok()
    await erc20.setPricePerShare(newPPS.sub(newPPS.div(100)))
    await collateral.refresh()
    expect(await collateral.status()).to.equal(CollateralStatus.DISABLED)

    // refPerTok should have fallen 1%
    refPerTok = refPerTok.sub(refPerTok.div(100))
    expect(await collateral.refPerTok()).to.be.closeTo(refPerTok, refPerTok.div(bn('1e3'))) // within 1-part-in-1-thousand
  })
}

// eslint-disable-next-line @typescript-eslint/no-empty-function
const beforeEachRewardsTest = async () => {}

/*
  Run the test suite
*/

const opts = {
  deployCollateral,
  collateralSpecificConstructorTests,
  collateralSpecificStatusTests,
  beforeEachRewardsTest,
  makeCollateralFixtureContext,
  mintCollateralTo,
  reduceTargetPerRef,
  increaseTargetPerRef,
  reduceRefPerTok,
  increaseRefPerTok,
  getExpectedPrice,
  itClaimsRewards: it.skip,
  itChecksTargetPerRefDefault: it,
  itChecksTargetPerRefDefaultUp: it.skip,
  itChecksRefPerTokDefault: it.skip,
  itChecksPriceChanges: it,
  itChecksNonZeroDefaultThreshold: it,
  itHasRevenueHiding: it.skip, // implemnted in this file
  itChecksNonZeroDefaultThreshold: it,
  resetFork,
  collateralName: 'SFraxEthCollateral',
  chainlinkDefaultAnswer,
  itIsPricedByPeg: true,
}

collateralTests(opts)<|MERGE_RESOLUTION|>--- conflicted
+++ resolved
@@ -104,10 +104,6 @@
 
   // Push forward chainlink feed
   await pushOracleForward(opts.chainlinkFeed!)
-<<<<<<< HEAD
-
-=======
->>>>>>> 212cbd55
   // sometimes we are trying to test a negative test case and we want this to fail silently
   // fortunately this syntax fails silently because our tools are terrible
   await expect(collateral.refresh())
