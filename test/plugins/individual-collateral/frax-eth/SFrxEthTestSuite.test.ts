import collateralTests from '../collateralTests'
import { CollateralFixtureContext, CollateralOpts, MintCollateralFunc } from '../pluginTestTypes'
import { resetFork, mintSfrxETH, mintFrxETH } from './helpers'
import hre, { ethers } from 'hardhat'
import { expect } from 'chai'
import { ContractFactory, BigNumberish, BigNumber } from 'ethers'
import {
  MockV3Aggregator,
  MockV3Aggregator__factory,
  TestICollateral,
  ERC20Mock,
  IsfrxEth,
} from '../../../../typechain'
import { bn, fp } from '../../../../common/numbers'
import { ZERO_ADDRESS } from '../../../../common/constants'
import { SignerWithAddress } from '@nomiclabs/hardhat-ethers/signers'
import {
  ORACLE_ERROR,
  ORACLE_TIMEOUT,
  MAX_TRADE_VOL,
  DEFAULT_THRESHOLD,
  DELAY_UNTIL_DEFAULT,
  WETH,
  FRX_ETH,
  SFRX_ETH,
  ETH_USD_PRICE_FEED,
} from './constants'
import {
  advanceTime,
  setNextBlockTimestamp,
  getLatestBlockTimestamp,
  advanceBlocks,
} from '../../../utils/time'

/*
  Define interfaces
*/

interface SFrxEthCollateralFixtureContext extends CollateralFixtureContext {
  frxEth: ERC20Mock
  sfrxEth: IsfrxEth
}

/*
  Define deployment functions
*/

export const defaultRethCollateralOpts: CollateralOpts = {
  erc20: SFRX_ETH,
  targetName: ethers.utils.formatBytes32String('USD'),
  rewardERC20: WETH,
  priceTimeout: ORACLE_TIMEOUT,
  chainlinkFeed: ETH_USD_PRICE_FEED,
  oracleTimeout: ORACLE_TIMEOUT,
  oracleError: ORACLE_ERROR,
  maxTradeVolume: MAX_TRADE_VOL,
  defaultThreshold: DEFAULT_THRESHOLD,
  delayUntilDefault: DELAY_UNTIL_DEFAULT,
  revenueHiding: fp('0'),
}

export const deployCollateral = async (opts: CollateralOpts = {}): Promise<TestICollateral> => {
  opts = { ...defaultRethCollateralOpts, ...opts }

  const SFraxEthCollateralFactory: ContractFactory = await ethers.getContractFactory(
    'SFraxEthCollateral'
  )

  const collateral = <TestICollateral>await SFraxEthCollateralFactory.deploy(
    {
      erc20: opts.erc20,
      targetName: opts.targetName,
      priceTimeout: opts.priceTimeout,
      chainlinkFeed: opts.chainlinkFeed,
      oracleError: opts.oracleError,
      oracleTimeout: opts.oracleTimeout,
      maxTradeVolume: opts.maxTradeVolume,
      defaultThreshold: opts.defaultThreshold,
      delayUntilDefault: opts.delayUntilDefault,
    },
    opts.revenueHiding,
    { gasLimit: 2000000000 }
  )
  await collateral.deployed()
  // sometimes we are trying to test a negative test case and we want this to fail silently
  // fortunately this syntax fails silently because our tools are terrible
  await expect(collateral.refresh())

  return collateral
}

const chainlinkDefaultAnswer = bn('1600e8')

type Fixture<T> = () => Promise<T>

const makeCollateralFixtureContext = (
  alice: SignerWithAddress,
  opts: CollateralOpts = {}
): Fixture<SFrxEthCollateralFixtureContext> => {
  const collateralOpts = { ...defaultRethCollateralOpts, ...opts }

  const makeCollateralFixtureContext = async () => {
    const MockV3AggregatorFactory = <MockV3Aggregator__factory>(
      await ethers.getContractFactory('MockV3Aggregator')
    )

    const chainlinkFeed = <MockV3Aggregator>(
      await MockV3AggregatorFactory.deploy(8, chainlinkDefaultAnswer)
    )
    collateralOpts.chainlinkFeed = chainlinkFeed.address

    const frxEth = (await ethers.getContractAt('ERC20Mock', FRX_ETH)) as ERC20Mock
    const sfrxEth = (await ethers.getContractAt('IsfrxEth', SFRX_ETH)) as IsfrxEth
    const rewardToken = (await ethers.getContractAt('ERC20Mock', ZERO_ADDRESS)) as ERC20Mock
    const collateral = await deployCollateral(collateralOpts)

    return {
      alice,
      collateral,
      chainlinkFeed,
      frxEth,
      sfrxEth,
      tok: sfrxEth,
      rewardToken,
    }
  }

  return makeCollateralFixtureContext
}

// const deployCollateralCometMockContext = async (
//   opts: CometCollateralOpts = {}
// ): Promise<SFrxEthCollateralFixtureContextMockComet> => {
//   const collateralOpts = { ...defaultCometCollateralOpts, ...opts }

//   const MockV3AggregatorFactory = <MockV3Aggregator__factory>(
//     await ethers.getContractFactory('MockV3Aggregator')
//   )
//   const chainlinkFeed = <MockV3Aggregator>await MockV3AggregatorFactory.deploy(6, bn('1e6'))
//   collateralOpts.chainlinkFeed = chainlinkFeed.address

//   const CometFactory = <CometMock__factory>await ethers.getContractFactory('CometMock')
//   const cusdcV3 = <CometMock>await CometFactory.deploy(bn('5e15'), bn('1e15'), CUSDC_V3)

//   const CusdcV3WrapperFactory = <CusdcV3Wrapper__factory>(
//     await ethers.getContractFactory('CusdcV3Wrapper')
//   )
//   const wcusdcV3 = <ICusdcV3Wrapper>(
//     await CusdcV3WrapperFactory.deploy(cusdcV3.address, REWARDS, COMP)
//   )
//   const CusdcV3WrapperMockFactory = <CusdcV3WrapperMock__factory>(
//     await ethers.getContractFactory('CusdcV3WrapperMock')
//   )
//   const wcusdcV3Mock = await (<ICusdcV3WrapperMock>(
//     await CusdcV3WrapperMockFactory.deploy(wcusdcV3.address)
//   ))

//   const realMock = (await ethers.getContractAt(
//     'ICusdcV3WrapperMock',
//     wcusdcV3Mock.address
//   )) as ICusdcV3WrapperMock
//   collateralOpts.erc20 = wcusdcV3.address
//   collateralOpts.erc20 = realMock.address
//   const usdc = <ERC20Mock>await ethers.getContractAt('ERC20Mock', USDC)
//   const collateral = await deployCollateral(collateralOpts)

//   const rewardToken = <ERC20Mock>await ethers.getContractAt('ERC20Mock', COMP)

//   return {
//     collateral,
//     chainlinkFeed,
//     cusdcV3,
//     wcusdcV3: <ICusdcV3WrapperMock>wcusdcV3Mock,
//     wcusdcV3Mock,
//     usdc,
//     tok: wcusdcV3,
//     rewardToken,
//   }
// }

/*
  Define helper functions
*/

const mintCollateralTo: MintCollateralFunc<SFrxEthCollateralFixtureContext> = async (
  ctx: SFrxEthCollateralFixtureContext,
  amount: BigNumberish,
  user: SignerWithAddress,
  recipient: string
) => {
  await mintSfrxETH(ctx.sfrxEth, user, amount, recipient, ctx.chainlinkFeed)
}

// eslint-disable-next-line @typescript-eslint/no-empty-function
const reduceTargetPerRef = async () => {}

// eslint-disable-next-line @typescript-eslint/no-empty-function
const increaseTargetPerRef = async () => {}

// prettier-ignore
const reduceRefPerTok = async () => {
  await hre.network.provider.send('evm_mine', [])
}

// prettier-ignore
const increaseRefPerTok = async (
  ctx: SFrxEthCollateralFixtureContext,
  pctIncrease: BigNumberish 
) => {
  const currentBal = await ctx.frxEth.balanceOf(ctx.sfrxEth.address)
  const addBal = currentBal.mul(pctIncrease).div(100)
  await mintFrxETH(ctx.frxEth, ctx.alice!, addBal, ctx.sfrxEth.address)
  const rewardCycleEnd = await ctx.sfrxEth.rewardsCycleEnd()
  const nextTimestamp = await getLatestBlockTimestamp()
  if (nextTimestamp < rewardCycleEnd) {
    await setNextBlockTimestamp(rewardCycleEnd + 1)
    await hre.network.provider.send('evm_mine', [])
  }
  await ctx.sfrxEth.syncRewards()
  await advanceBlocks(1200 / 12)
  await advanceTime(1200)
  // push chainlink oracle forward so that tryPrice() still works
  const lastAnswer = await ctx.chainlinkFeed.latestAnswer()
  await ctx.chainlinkFeed.updateAnswer(lastAnswer)
}

const getExpectedPrice = async (ctx: SFrxEthCollateralFixtureContext): Promise<BigNumber> => {
  // Peg Feed
  const clData = await ctx.chainlinkFeed.latestRoundData()
  const clDecimals = await ctx.chainlinkFeed.decimals()

  // Target Unit Feed
  // const tgtClData = await ctx.targetPerRefChainlinkFeed.latestRoundData()
  // const tgtClDecimals = await ctx.targetPerRefChainlinkFeed.decimals()

  const refPerTok = await ctx.collateral.refPerTok()

  const expectedPegPrice = clData.answer.mul(bn(10).pow(18 - clDecimals))
  // const expectedTgtPrice = tgtClData.answer.mul(bn(10).pow(18 - tgtClDecimals))
  return (
    expectedPegPrice
      // .mul(expectedTgtPrice)
      .mul(refPerTok)
      // .div(fp('1'))
      .div(fp('1'))
  )
}

/*
  Define collateral-specific tests
*/

// eslint-disable-next-line @typescript-eslint/no-empty-function
const collateralSpecificConstructorTests = () => {}

// eslint-disable-next-line @typescript-eslint/no-empty-function
const collateralSpecificStatusTests = () => {
  // TODO revenue hiding
}

// eslint-disable-next-line @typescript-eslint/no-empty-function
const beforeEachRewardsTest = async () => {}

/*
  Run the test suite
*/

const opts = {
  deployCollateral,
  collateralSpecificConstructorTests,
  collateralSpecificStatusTests,
  beforeEachRewardsTest,
  makeCollateralFixtureContext,
  mintCollateralTo,
  reduceTargetPerRef,
  increaseTargetPerRef,
  reduceRefPerTok,
  increaseRefPerTok,
  getExpectedPrice,
  itClaimsRewards: it.skip,
  itChecksTargetPerRefDefault: it.skip,
  itChecksRefPerTokDefault: it.skip,
  itChecksPriceChanges: it,
<<<<<<< HEAD
=======
  itHasRevenueHiding: it.skip,
>>>>>>> efbe0809
  resetFork,
  collateralName: 'SFraxEthCollateral',
  chainlinkDefaultAnswer,
}

collateralTests(opts)<|MERGE_RESOLUTION|>--- conflicted
+++ resolved
@@ -281,10 +281,7 @@
   itChecksTargetPerRefDefault: it.skip,
   itChecksRefPerTokDefault: it.skip,
   itChecksPriceChanges: it,
-<<<<<<< HEAD
-=======
   itHasRevenueHiding: it.skip,
->>>>>>> efbe0809
   resetFork,
   collateralName: 'SFraxEthCollateral',
   chainlinkDefaultAnswer,
