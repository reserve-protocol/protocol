import { SignerWithAddress } from '@nomiclabs/hardhat-ethers/signers'
import { expect } from 'chai'
import { BigNumber, ContractFactory, Wallet } from 'ethers'
import { ethers, waffle } from 'hardhat'
import { IConfig } from '../../common/configuration'
import { CollateralStatus, MAX_UINT256, ZERO_ADDRESS } from '../../common/constants'
import { bn, fp } from '../../common/numbers'
import {
  ATokenFiatCollateral,
  ComptrollerMock,
  CTokenFiatCollateral,
  CTokenNonFiatCollateral,
  CTokenMock,
  CTokenSelfReferentialCollateral,
  ERC20Mock,
  EURFiatCollateral,
  FacadeTest,
  FiatCollateral,
  IAssetRegistry,
  InvalidMockV3Aggregator,
  MockV3Aggregator,
  NonFiatCollateral,
  RTokenAsset,
  SelfReferentialCollateral,
  StaticATokenMock,
  TestIBackingManager,
  TestIRToken,
  USDCMock,
  WETH9,
} from '../../typechain'
import { advanceTime, getLatestBlockTimestamp, setNextBlockTimestamp } from '../utils/time'
import snapshotGasCost from '../utils/snapshotGasCost'
import {
  expectPrice,
  expectRTokenPrice,
  expectUnpriced,
<<<<<<< HEAD
=======
  setInvalidOracleAnsweredRound,
>>>>>>> fdd9f81f
  setInvalidOracleTimestamp,
  setOraclePrice,
} from '../utils/oracles'
import {
  Collateral,
  defaultFixture,
  ORACLE_TIMEOUT,
  ORACLE_ERROR,
  PRICE_TIMEOUT,
} from '../fixtures'

const createFixtureLoader = waffle.createFixtureLoader

const DEFAULT_THRESHOLD = fp('0.05') // 5%
const DELAY_UNTIL_DEFAULT = bn('86400') // 24h

const describeGas = process.env.REPORT_GAS ? describe : describe.skip

describe('Collateral contracts', () => {
  let owner: SignerWithAddress

  let rToken: TestIRToken

  // Tokens
  let token: ERC20Mock
  let usdc: USDCMock
  let aToken: StaticATokenMock
  let cToken: CTokenMock
  let aaveToken: ERC20Mock
  let compToken: ERC20Mock

  // Assets
  let tokenCollateral: FiatCollateral
  let usdcCollateral: FiatCollateral
  let aTokenCollateral: ATokenFiatCollateral
  let cTokenCollateral: CTokenFiatCollateral
  let rTokenAsset: RTokenAsset

  // Aave / Compound / Chainlink
  let compoundMock: ComptrollerMock

  // Config
  let config: IConfig

  // Main
  let assetRegistry: IAssetRegistry
  let backingManager: TestIBackingManager

  // Facade
  let facadeTest: FacadeTest

  // Factories
  let FiatCollateralFactory: ContractFactory
  let ATokenFiatCollateralFactory: ContractFactory
  let CTokenFiatCollateralFactory: ContractFactory
  let InvalidMockV3AggregatorFactory: ContractFactory

  let loadFixture: ReturnType<typeof createFixtureLoader>
  let wallet: Wallet

  const amt = bn('100e18')

  before('create fixture loader', async () => {
    ;[wallet] = (await ethers.getSigners()) as unknown as Wallet[]
    loadFixture = createFixtureLoader([wallet])
  })

  beforeEach(async () => {
    ;[owner] = await ethers.getSigners()

    let basket: Collateral[]

      // Deploy fixture
    ;({
      compToken,
      compoundMock,
      aaveToken,
      basket,
      config,
      assetRegistry,
      backingManager,
      rToken,
      facadeTest,
      rTokenAsset,
    } = await loadFixture(defaultFixture))

    // Get assets and tokens
    tokenCollateral = <FiatCollateral>basket[0]
    usdcCollateral = <FiatCollateral>basket[1]
    aTokenCollateral = <ATokenFiatCollateral>basket[2]
    cTokenCollateral = <CTokenFiatCollateral>basket[3]
    token = <ERC20Mock>await ethers.getContractAt('ERC20Mock', await tokenCollateral.erc20())
    usdc = <USDCMock>await ethers.getContractAt('USDCMock', await usdcCollateral.erc20())
    aToken = <StaticATokenMock>(
      await ethers.getContractAt('StaticATokenMock', await aTokenCollateral.erc20())
    )
    cToken = <CTokenMock>await ethers.getContractAt('CTokenMock', await cTokenCollateral.erc20())

    await token.connect(owner).mint(owner.address, amt)
    await usdc.connect(owner).mint(owner.address, amt.div(bn('1e12')))
    await aToken.connect(owner).mint(owner.address, amt)
    await cToken.connect(owner).mint(owner.address, amt.div(bn('1e10')).mul(50))

    // Issue RToken to enable RToken.price
    await token.connect(owner).approve(rToken.address, amt)
    await usdc.connect(owner).approve(rToken.address, amt.div(bn('1e12')))
    await aToken.connect(owner).approve(rToken.address, amt)
    await cToken.connect(owner).approve(rToken.address, amt.div(bn('1e10')).mul(50))
    await rToken.connect(owner).issue(amt)

    // Factories
    FiatCollateralFactory = await ethers.getContractFactory('FiatCollateral')

    ATokenFiatCollateralFactory = await ethers.getContractFactory('ATokenFiatCollateral')

    CTokenFiatCollateralFactory = await ethers.getContractFactory('CTokenFiatCollateral')

    InvalidMockV3AggregatorFactory = await ethers.getContractFactory('InvalidMockV3Aggregator')
  })

  describe('Deployment', () => {
    it('Deployment should setup collateral correctly #fast', async () => {
      // Fiat Token Asset
      expect(await tokenCollateral.isCollateral()).to.equal(true)
      expect(await tokenCollateral.erc20()).to.equal(token.address)
      expect(await token.decimals()).to.equal(18)
      expect(await tokenCollateral.targetName()).to.equal(ethers.utils.formatBytes32String('USD'))
      expect(await tokenCollateral.status()).to.equal(CollateralStatus.SOUND)
      expect(await tokenCollateral.whenDefault()).to.equal(MAX_UINT256)
      expect(await tokenCollateral.pegBottom()).to.equal(fp('1').sub(DEFAULT_THRESHOLD))
      expect(await tokenCollateral.pegTop()).to.equal(fp('1').add(DEFAULT_THRESHOLD))
      expect(await tokenCollateral.delayUntilDefault()).to.equal(DELAY_UNTIL_DEFAULT)
      expect(await tokenCollateral.maxTradeVolume()).to.equal(config.rTokenMaxTradeVolume)
      expect(await tokenCollateral.oracleTimeout()).to.equal(ORACLE_TIMEOUT)
      expect(await tokenCollateral.refPerTok()).to.equal(fp('1'))
      expect(await tokenCollateral.targetPerRef()).to.equal(fp('1'))
      expect(await tokenCollateral.bal(owner.address)).to.equal(amt.mul(3).div(4))
      await expectPrice(tokenCollateral.address, fp('1'), ORACLE_ERROR, true)
      await expect(tokenCollateral.claimRewards()).to.not.emit(tokenCollateral, 'RewardsClaimed')

      // USDC Fiat Token
      expect(await usdcCollateral.isCollateral()).to.equal(true)
      expect(await usdcCollateral.erc20()).to.equal(usdc.address)
      expect(await usdc.decimals()).to.equal(6)
      expect(await usdcCollateral.targetName()).to.equal(ethers.utils.formatBytes32String('USD'))
      expect(await usdcCollateral.status()).to.equal(CollateralStatus.SOUND)
      expect(await usdcCollateral.whenDefault()).to.equal(MAX_UINT256)
      expect(await usdcCollateral.pegBottom()).to.equal(fp('1').sub(DEFAULT_THRESHOLD))
      expect(await usdcCollateral.pegTop()).to.equal(fp('1').add(DEFAULT_THRESHOLD))
      expect(await usdcCollateral.delayUntilDefault()).to.equal(DELAY_UNTIL_DEFAULT)
      expect(await usdcCollateral.maxTradeVolume()).to.equal(config.rTokenMaxTradeVolume)
      expect(await usdcCollateral.oracleTimeout()).to.equal(ORACLE_TIMEOUT)
      expect(await usdcCollateral.bal(owner.address)).to.equal(amt.mul(3).div(4))
      expect(await usdcCollateral.refPerTok()).to.equal(fp('1'))
      expect(await usdcCollateral.targetPerRef()).to.equal(fp('1'))
      await expectPrice(usdcCollateral.address, fp('1'), ORACLE_ERROR, true)
      await expect(usdcCollateral.claimRewards()).to.not.emit(usdcCollateral, 'RewardsClaimed')

      // AToken
      expect(await aTokenCollateral.isCollateral()).to.equal(true)
      expect(await aTokenCollateral.erc20()).to.equal(aToken.address)
      expect(await aToken.decimals()).to.equal(18)
      expect(await aTokenCollateral.targetName()).to.equal(ethers.utils.formatBytes32String('USD'))
      expect(await aTokenCollateral.status()).to.equal(CollateralStatus.SOUND)
      expect(await aTokenCollateral.whenDefault()).to.equal(MAX_UINT256)
      expect(await aTokenCollateral.pegBottom()).to.equal(fp('1').sub(DEFAULT_THRESHOLD))
      expect(await aTokenCollateral.pegTop()).to.equal(fp('1').add(DEFAULT_THRESHOLD))
      expect(await aTokenCollateral.delayUntilDefault()).to.equal(DELAY_UNTIL_DEFAULT)
      expect(await aTokenCollateral.maxTradeVolume()).to.equal(config.rTokenMaxTradeVolume)
      expect(await aTokenCollateral.oracleTimeout()).to.equal(ORACLE_TIMEOUT)
      expect(await aTokenCollateral.bal(owner.address)).to.equal(amt.mul(3).div(4))
      expect(await aTokenCollateral.refPerTok()).to.equal(fp('1'))
      expect(await aTokenCollateral.targetPerRef()).to.equal(fp('1'))
      expect(await aTokenCollateral.prevReferencePrice()).to.equal(
        await aTokenCollateral.refPerTok()
      )
      await expectPrice(aTokenCollateral.address, fp('1'), ORACLE_ERROR, true)
      await expect(aTokenCollateral.claimRewards())
        .to.emit(aTokenCollateral, 'RewardsClaimed')
        .withArgs(aaveToken.address, 0)

      // CToken
      expect(await cTokenCollateral.isCollateral()).to.equal(true)
      expect(await cTokenCollateral.referenceERC20Decimals()).to.equal(18)
      expect(await cTokenCollateral.erc20()).to.equal(cToken.address)
      expect(await cToken.decimals()).to.equal(8)
      expect(await cTokenCollateral.targetName()).to.equal(ethers.utils.formatBytes32String('USD'))
      expect(await cTokenCollateral.status()).to.equal(CollateralStatus.SOUND)
      expect(await cTokenCollateral.whenDefault()).to.equal(MAX_UINT256)
      expect(await cTokenCollateral.pegBottom()).to.equal(fp('1').sub(DEFAULT_THRESHOLD))
      expect(await cTokenCollateral.pegTop()).to.equal(fp('1').add(DEFAULT_THRESHOLD))
      expect(await cTokenCollateral.delayUntilDefault()).to.equal(DELAY_UNTIL_DEFAULT)
      expect(await cTokenCollateral.maxTradeVolume()).to.equal(config.rTokenMaxTradeVolume)
      expect(await cTokenCollateral.oracleTimeout()).to.equal(ORACLE_TIMEOUT)
      expect(await cTokenCollateral.bal(owner.address)).to.equal(amt.mul(3).div(4).mul(50))
      expect(await cTokenCollateral.refPerTok()).to.equal(fp('0.02'))
      expect(await cTokenCollateral.targetPerRef()).to.equal(fp('1'))
      expect(await cTokenCollateral.prevReferencePrice()).to.equal(
        await cTokenCollateral.refPerTok()
      )
      await expectPrice(cTokenCollateral.address, fp('0.02'), ORACLE_ERROR, true)
      await expect(cTokenCollateral.claimRewards())
        .to.emit(cTokenCollateral, 'RewardsClaimed')
        .withArgs(compToken.address, 0)
    })
  })

  describe('Constructor validation', () => {
    it('Should validate targetName correctly', async () => {
      await expect(
        FiatCollateralFactory.deploy({
          priceTimeout: PRICE_TIMEOUT,
          chainlinkFeed: await tokenCollateral.chainlinkFeed(),
          oracleError: ORACLE_ERROR,
          erc20: token.address,
          maxTradeVolume: config.rTokenMaxTradeVolume,
          oracleTimeout: ORACLE_TIMEOUT,
          targetName: ethers.constants.HashZero,
          defaultThreshold: DEFAULT_THRESHOLD,
          delayUntilDefault: DELAY_UNTIL_DEFAULT,
        })
      ).to.be.revertedWith('targetName missing')
    })

    it('Should not allow missing delayUntilDefault', async () => {
      await expect(
        FiatCollateralFactory.deploy({
          priceTimeout: PRICE_TIMEOUT,
          chainlinkFeed: await tokenCollateral.chainlinkFeed(),
          oracleError: ORACLE_ERROR,
          erc20: token.address,
          maxTradeVolume: config.rTokenMaxTradeVolume,
          oracleTimeout: ORACLE_TIMEOUT,
          targetName: ethers.utils.formatBytes32String('USD'),
          defaultThreshold: DEFAULT_THRESHOLD,
          delayUntilDefault: bn(0),
        })
      ).to.be.revertedWith('delayUntilDefault zero')

      // ATokenFiatCollateral
      await expect(
        ATokenFiatCollateralFactory.deploy({
          priceTimeout: PRICE_TIMEOUT,
          chainlinkFeed: await tokenCollateral.chainlinkFeed(),
          oracleError: ORACLE_ERROR,
          erc20: aToken.address,
          maxTradeVolume: config.rTokenMaxTradeVolume,
          oracleTimeout: ORACLE_TIMEOUT,
          targetName: ethers.utils.formatBytes32String('USD'),
          defaultThreshold: DEFAULT_THRESHOLD,
          delayUntilDefault: bn(0),
        })
      ).to.be.revertedWith('delayUntilDefault zero')

      // CTokenFiatCollateral
      await expect(
        CTokenFiatCollateralFactory.deploy(
          {
            priceTimeout: PRICE_TIMEOUT,
            chainlinkFeed: await tokenCollateral.chainlinkFeed(),
            oracleError: ORACLE_ERROR,
            erc20: cToken.address,
            maxTradeVolume: config.rTokenMaxTradeVolume,
            oracleTimeout: ORACLE_TIMEOUT,
            targetName: ethers.utils.formatBytes32String('USD'),
            defaultThreshold: DEFAULT_THRESHOLD,
            delayUntilDefault: bn(0),
          },
          compoundMock.address
        )
      ).to.be.revertedWith('delayUntilDefault zero')
    })

    it('Should not allow out of range oracle error', async () => {
      // === Begin zero oracle error checks ===
      await expect(
        FiatCollateralFactory.deploy({
          priceTimeout: PRICE_TIMEOUT,
          chainlinkFeed: await tokenCollateral.chainlinkFeed(),
          oracleError: bn('0'),
          erc20: token.address,
          maxTradeVolume: config.rTokenMaxTradeVolume,
          oracleTimeout: ORACLE_TIMEOUT,
          targetName: ethers.utils.formatBytes32String('USD'),
          defaultThreshold: DEFAULT_THRESHOLD,
          delayUntilDefault: DELAY_UNTIL_DEFAULT,
        })
      ).to.be.revertedWith('oracle error out of range')

      // ATokenFiatCollateral
      await expect(
        ATokenFiatCollateralFactory.deploy({
          priceTimeout: PRICE_TIMEOUT,
          chainlinkFeed: await tokenCollateral.chainlinkFeed(),
          oracleError: bn('0'),
          erc20: aToken.address,
          maxTradeVolume: config.rTokenMaxTradeVolume,
          oracleTimeout: ORACLE_TIMEOUT,
          targetName: ethers.utils.formatBytes32String('USD'),
          defaultThreshold: DEFAULT_THRESHOLD,
          delayUntilDefault: DELAY_UNTIL_DEFAULT,
        })
      ).to.be.revertedWith('oracle error out of range')

      // CTokenFiatCollateral
      await expect(
        CTokenFiatCollateralFactory.deploy(
          {
            priceTimeout: PRICE_TIMEOUT,
            chainlinkFeed: await tokenCollateral.chainlinkFeed(),
            oracleError: bn('0'),
            erc20: cToken.address,
            maxTradeVolume: config.rTokenMaxTradeVolume,
            oracleTimeout: ORACLE_TIMEOUT,
            targetName: ethers.utils.formatBytes32String('USD'),
            defaultThreshold: DEFAULT_THRESHOLD,
            delayUntilDefault: bn(0),
          },
          compoundMock.address
        )
      ).to.be.revertedWith('oracle error out of range')

      // === Begin zero oracle error checks ===

      // FiatCollateral
      await expect(
        FiatCollateralFactory.deploy({
          priceTimeout: PRICE_TIMEOUT,
          chainlinkFeed: await tokenCollateral.chainlinkFeed(),
          oracleError: fp('1'),
          erc20: token.address,
          maxTradeVolume: config.rTokenMaxTradeVolume,
          oracleTimeout: ORACLE_TIMEOUT,
          targetName: ethers.utils.formatBytes32String('USD'),
          defaultThreshold: DEFAULT_THRESHOLD,
          delayUntilDefault: DELAY_UNTIL_DEFAULT,
        })
      ).to.be.revertedWith('oracle error out of range')

      // ATokenFiatCollateral
      await expect(
        ATokenFiatCollateralFactory.deploy({
          priceTimeout: PRICE_TIMEOUT,
          chainlinkFeed: await tokenCollateral.chainlinkFeed(),
          oracleError: fp('1'),
          erc20: aToken.address,
          maxTradeVolume: config.rTokenMaxTradeVolume,
          oracleTimeout: ORACLE_TIMEOUT,
          targetName: ethers.utils.formatBytes32String('USD'),
          defaultThreshold: DEFAULT_THRESHOLD,
          delayUntilDefault: DELAY_UNTIL_DEFAULT,
        })
      ).to.be.revertedWith('oracle error out of range')

      // CTokenFiatCollateral
      await expect(
        CTokenFiatCollateralFactory.deploy(
          {
            priceTimeout: PRICE_TIMEOUT,
            chainlinkFeed: await tokenCollateral.chainlinkFeed(),
            oracleError: fp('1'),
            erc20: cToken.address,
            maxTradeVolume: config.rTokenMaxTradeVolume,
            oracleTimeout: ORACLE_TIMEOUT,
            targetName: ethers.utils.formatBytes32String('USD'),
            defaultThreshold: DEFAULT_THRESHOLD,
            delayUntilDefault: DELAY_UNTIL_DEFAULT,
          },
          compoundMock.address
        )
      ).to.be.revertedWith('oracle error out of range')
    })

    it('Should not allow missing comptroller - CTokens', async () => {
      // CTokenFiatCollateral
      await expect(
        CTokenFiatCollateralFactory.deploy(
          {
            priceTimeout: PRICE_TIMEOUT,
            chainlinkFeed: await cTokenCollateral.chainlinkFeed(),
            oracleError: ORACLE_ERROR,
            erc20: cToken.address,
            maxTradeVolume: config.rTokenMaxTradeVolume,
            oracleTimeout: ORACLE_TIMEOUT,
            targetName: ethers.utils.formatBytes32String('USD'),
            defaultThreshold: DEFAULT_THRESHOLD,
            delayUntilDefault: DELAY_UNTIL_DEFAULT,
          },
          ZERO_ADDRESS
        )
      ).to.be.revertedWith('comptroller missing')
    })
  })

  describe('Prices #fast', () => {
    it('Should calculate prices correctly', async () => {
      // Check initial prices
      await expectPrice(tokenCollateral.address, fp('1'), ORACLE_ERROR, true)
      await expectPrice(usdcCollateral.address, fp('1'), ORACLE_ERROR, true)
      await expectPrice(aTokenCollateral.address, fp('1'), ORACLE_ERROR, true)
      await expectPrice(cTokenCollateral.address, fp('0.02'), ORACLE_ERROR, true)

      // Check refPerTok initial values
      expect(await tokenCollateral.refPerTok()).to.equal(fp('1'))
      expect(await usdcCollateral.refPerTok()).to.equal(fp('1'))
      expect(await aTokenCollateral.refPerTok()).to.equal(fp('1'))
      expect(await cTokenCollateral.refPerTok()).to.equal(fp('0.02'))

      // Update values in Oracles increase by 10-20%
      await setOraclePrice(tokenCollateral.address, bn('1.1e8')) // 10%
      await setOraclePrice(usdcCollateral.address, bn('1.1e8')) // 10%

      // Check new prices
      await expectPrice(tokenCollateral.address, fp('1.1'), ORACLE_ERROR, true)
      await expectPrice(usdcCollateral.address, fp('1.1'), ORACLE_ERROR, true)
      await expectPrice(aTokenCollateral.address, fp('1.1'), ORACLE_ERROR, true)
      await expectPrice(cTokenCollateral.address, fp('0.022'), ORACLE_ERROR, true)

      // Check refPerTok remains the same
      expect(await tokenCollateral.refPerTok()).to.equal(fp('1'))
      expect(await usdcCollateral.refPerTok()).to.equal(fp('1'))
      expect(await aTokenCollateral.refPerTok()).to.equal(fp('1'))
      expect(await cTokenCollateral.refPerTok()).to.equal(fp('0.02'))

      // Check RToken price
      await expectRTokenPrice(
        rTokenAsset.address,
        fp('1.1'),
        ORACLE_ERROR,
        await backingManager.maxTradeSlippage(),
        config.minTradeVolume.mul((await assetRegistry.erc20s()).length)
      )
    })

    it('Should calculate price correctly when ATokens and CTokens appreciate', async () => {
      // Check initial prices
      await expectPrice(aTokenCollateral.address, fp('1'), ORACLE_ERROR, true)
      await expectPrice(cTokenCollateral.address, fp('0.02'), ORACLE_ERROR, true)

      // Check refPerTok initial values
      expect(await aTokenCollateral.refPerTok()).to.equal(fp('1'))
      expect(await cTokenCollateral.refPerTok()).to.equal(fp('0.02'))

      // Increase rate for Ctoken and AToken to double
      await aToken.setExchangeRate(fp(2))
      await cToken.setExchangeRate(fp(2))

      // Check prices doubled
      await expectPrice(aTokenCollateral.address, fp('2'), ORACLE_ERROR, true)
      await expectPrice(cTokenCollateral.address, fp('0.04'), ORACLE_ERROR, true)

      // RefPerTok also doubles in this case
      expect(await aTokenCollateral.refPerTok()).to.equal(fp('2'))
      expect(await cTokenCollateral.refPerTok()).to.equal(fp('0.04'))

      // Check RToken price - Remains the same until Revenues are processed
      await expectRTokenPrice(
        rTokenAsset.address,
        fp('1'),
        ORACLE_ERROR,
        await backingManager.maxTradeSlippage(),
        config.minTradeVolume.mul((await assetRegistry.erc20s()).length)
      )
    })

<<<<<<< HEAD
    it('Should be unpriced if price is zero', async () => {
=======
    it('Should be (0, 0) if price is zero', async () => {
>>>>>>> fdd9f81f
      // Set price of token to 0 in Aave
      await setOraclePrice(tokenCollateral.address, bn('0'))

      // Check price of token
      await expectPrice(tokenCollateral.address, bn('0'), bn('0'), false)

<<<<<<< HEAD
      // Fallback price should be nonzero
      expect(await tokenCollateral.lotPrice()).to.be.gt(0)
=======
      // Lot prices should be zero
      const [lotLow, lotHigh] = await tokenCollateral.lotPrice()
      expect(lotLow).to.eq(0)
      expect(lotHigh).to.eq(0)
>>>>>>> fdd9f81f

      // When refreshed, sets status to Unpriced
      await tokenCollateral.refresh()
      expect(await tokenCollateral.status()).to.equal(CollateralStatus.IFFY)
    })

    it('Should be unpriced in case of invalid timestamp', async () => {
      await setInvalidOracleTimestamp(tokenCollateral.address)

      // Check price of token
      await expectUnpriced(tokenCollateral.address)
<<<<<<< HEAD
=======

      // When refreshed, sets status to Unpriced
      await tokenCollateral.refresh()
      expect(await tokenCollateral.status()).to.equal(CollateralStatus.IFFY)
    })

    it('Should be unpriced in case of invalid answered round', async () => {
      await setInvalidOracleAnsweredRound(tokenCollateral.address)

      // Check price of token
      await expectUnpriced(tokenCollateral.address)
>>>>>>> fdd9f81f

      // When refreshed, sets status to Unpriced
      await tokenCollateral.refresh()
      expect(await tokenCollateral.status()).to.equal(CollateralStatus.IFFY)
    })
  })

  describe('Status', () => {
    it('Should maintain status in normal situations', async () => {
      // Check initial state
      expect(await tokenCollateral.status()).to.equal(CollateralStatus.SOUND)
      expect(await usdcCollateral.status()).to.equal(CollateralStatus.SOUND)
      expect(await aTokenCollateral.status()).to.equal(CollateralStatus.SOUND)
      expect(await cTokenCollateral.status()).to.equal(CollateralStatus.SOUND)

      expect(await tokenCollateral.whenDefault()).to.equal(MAX_UINT256)
      expect(await usdcCollateral.whenDefault()).to.equal(MAX_UINT256)
      expect(await aTokenCollateral.whenDefault()).to.equal(MAX_UINT256)
      expect(await cTokenCollateral.whenDefault()).to.equal(MAX_UINT256)

      // Force updates (with no changes)
      await expect(tokenCollateral.refresh()).to.not.emit(
        tokenCollateral,
        'CollateralStatusChanged'
      )
      await expect(usdcCollateral.refresh()).to.not.emit(usdcCollateral, 'CollateralStatusChanged')
      await expect(aTokenCollateral.refresh()).to.not.emit(
        aTokenCollateral,
        'CollateralStatusChanged'
      )
      await expect(cTokenCollateral.refresh()).to.not.emit(
        cTokenCollateral,
        'CollateralStatusChanged'
      )

      // State remains the same
      expect(await tokenCollateral.status()).to.equal(CollateralStatus.SOUND)
      expect(await usdcCollateral.status()).to.equal(CollateralStatus.SOUND)
      expect(await aTokenCollateral.status()).to.equal(CollateralStatus.SOUND)
      expect(await cTokenCollateral.status()).to.equal(CollateralStatus.SOUND)

      expect(await tokenCollateral.whenDefault()).to.equal(MAX_UINT256)
      expect(await usdcCollateral.whenDefault()).to.equal(MAX_UINT256)
      expect(await aTokenCollateral.whenDefault()).to.equal(MAX_UINT256)
      expect(await cTokenCollateral.whenDefault()).to.equal(MAX_UINT256)
    })

    it('Updates status in case of soft default', async () => {
      const delayUntilDefault: BigNumber = await tokenCollateral.delayUntilDefault()

      // Check initial state
      expect(await tokenCollateral.status()).to.equal(CollateralStatus.SOUND)
      expect(await usdcCollateral.status()).to.equal(CollateralStatus.SOUND)
      expect(await aTokenCollateral.status()).to.equal(CollateralStatus.SOUND)
      expect(await cTokenCollateral.status()).to.equal(CollateralStatus.SOUND)

      expect(await tokenCollateral.whenDefault()).to.equal(MAX_UINT256)
      expect(await usdcCollateral.whenDefault()).to.equal(MAX_UINT256)
      expect(await aTokenCollateral.whenDefault()).to.equal(MAX_UINT256)
      expect(await cTokenCollateral.whenDefault()).to.equal(MAX_UINT256)

      // Depeg one of the underlying tokens - Reducing price 20%
      // Should also impact on the aToken and cToken
      await setOraclePrice(tokenCollateral.address, bn('8e7')) // -20%

      // Force updates - Should update whenDefault and status
      let expectedDefaultTimestamp: BigNumber

      await expect(usdcCollateral.refresh()).to.not.emit(usdcCollateral, 'CollateralStatusChanged')
      expect(await usdcCollateral.status()).to.equal(CollateralStatus.SOUND)
      expect(await usdcCollateral.whenDefault()).to.equal(MAX_UINT256)

      const softDefaultCollaterals = [tokenCollateral, aTokenCollateral, cTokenCollateral]
      for (const coll of softDefaultCollaterals) {
        // Set next block timestamp - for deterministic result
        await setNextBlockTimestamp((await getLatestBlockTimestamp()) + 1)

        expectedDefaultTimestamp = bn(await getLatestBlockTimestamp())
          .add(1)
          .add(delayUntilDefault)

        await expect(coll.refresh())
          .to.emit(coll, 'CollateralStatusChanged')
          .withArgs(CollateralStatus.SOUND, CollateralStatus.IFFY)
        expect(await coll.status()).to.equal(CollateralStatus.IFFY)
        expect(await coll.whenDefault()).to.equal(expectedDefaultTimestamp)
      }

      // Move time forward past delayUntilDefault
      await advanceTime(Number(delayUntilDefault))
      expect(await tokenCollateral.status()).to.equal(CollateralStatus.DISABLED)
      expect(await usdcCollateral.status()).to.equal(CollateralStatus.SOUND)
      expect(await aTokenCollateral.status()).to.equal(CollateralStatus.DISABLED)
      expect(await cTokenCollateral.status()).to.equal(CollateralStatus.DISABLED)

      // Nothing changes if attempt to refresh after default for ATokens/CTokens
      // AToken
      let prevWhenDefault: BigNumber = await aTokenCollateral.whenDefault()
      await expect(aTokenCollateral.refresh()).to.not.emit(
        aTokenCollateral,
        'CollateralStatusChanged'
      )
      expect(await aTokenCollateral.status()).to.equal(CollateralStatus.DISABLED)
      expect(await aTokenCollateral.whenDefault()).to.equal(prevWhenDefault)

      // CToken
      prevWhenDefault = await cTokenCollateral.whenDefault()
      await expect(cTokenCollateral.refresh()).to.not.emit(
        cTokenCollateral,
        'CollateralStatusChanged'
      )
      expect(await cTokenCollateral.status()).to.equal(CollateralStatus.DISABLED)
      expect(await cTokenCollateral.whenDefault()).to.equal(prevWhenDefault)
    })

    it('Updates status in case of hard default', async () => {
      // Check initial state
      expect(await tokenCollateral.status()).to.equal(CollateralStatus.SOUND)
      expect(await usdcCollateral.status()).to.equal(CollateralStatus.SOUND)
      expect(await aTokenCollateral.status()).to.equal(CollateralStatus.SOUND)
      expect(await cTokenCollateral.status()).to.equal(CollateralStatus.SOUND)

      expect(await tokenCollateral.whenDefault()).to.equal(MAX_UINT256)
      expect(await usdcCollateral.whenDefault()).to.equal(MAX_UINT256)
      expect(await aTokenCollateral.whenDefault()).to.equal(MAX_UINT256)
      expect(await cTokenCollateral.whenDefault()).to.equal(MAX_UINT256)

      // Decrease rate for AToken and CToken, will disable collateral immediately
      await aToken.setExchangeRate(fp('0.99'))
      await cToken.setExchangeRate(fp('0.95'))

      // Force updates - Should update whenDefault and status for Atokens/CTokens
      await expect(tokenCollateral.refresh()).to.not.emit(
        tokenCollateral,
        'CollateralStatusChanged'
      )
      expect(await tokenCollateral.status()).to.equal(CollateralStatus.SOUND)
      expect(await tokenCollateral.whenDefault()).to.equal(MAX_UINT256)

      await expect(usdcCollateral.refresh()).to.not.emit(usdcCollateral, 'CollateralStatusChanged')
      expect(await usdcCollateral.status()).to.equal(CollateralStatus.SOUND)
      expect(await usdcCollateral.whenDefault()).to.equal(MAX_UINT256)

      const hardDefaultCollaterals = [aTokenCollateral, cTokenCollateral]
      for (const coll of hardDefaultCollaterals) {
        // Set next block timestamp - for deterministic result
        await setNextBlockTimestamp((await getLatestBlockTimestamp()) + 1)

        const expectedDefaultTimestamp: BigNumber = bn(await getLatestBlockTimestamp()).add(1)
        await expect(coll.refresh())
          .to.emit(coll, 'CollateralStatusChanged')
          .withArgs(CollateralStatus.SOUND, CollateralStatus.DISABLED)
        expect(await coll.status()).to.equal(CollateralStatus.DISABLED)
        expect(await coll.whenDefault()).to.equal(expectedDefaultTimestamp)
      }
    })

    it('Unpriced if price is stale', async () => {
      await advanceTime(ORACLE_TIMEOUT.toString())

      // Check unpriced
      await expectUnpriced(tokenCollateral.address)
      await expectUnpriced(usdcCollateral.address)
      await expectUnpriced(cTokenCollateral.address)
      await expectUnpriced(aTokenCollateral.address)
    })

    it('Enters IFFY state when price becomes stale', async () => {
      await advanceTime(ORACLE_TIMEOUT.toString())
      await usdcCollateral.refresh()
      await tokenCollateral.refresh()
      await cTokenCollateral.refresh()
      await aTokenCollateral.refresh()
      expect(await usdcCollateral.status()).to.equal(CollateralStatus.IFFY)
      expect(await tokenCollateral.status()).to.equal(CollateralStatus.IFFY)
      expect(await cTokenCollateral.status()).to.equal(CollateralStatus.IFFY)
      expect(await aTokenCollateral.status()).to.equal(CollateralStatus.IFFY)
    })

    it('Reverts if Chainlink feed reverts or runs out of gas, maintains status - Fiat', async () => {
      const invalidChainlinkFeed: InvalidMockV3Aggregator = <InvalidMockV3Aggregator>(
        await InvalidMockV3AggregatorFactory.deploy(8, bn('1e8'))
      )

      const invalidTokenCollateral: FiatCollateral = <FiatCollateral>(
        await FiatCollateralFactory.deploy({
          priceTimeout: PRICE_TIMEOUT,
          chainlinkFeed: invalidChainlinkFeed.address,
          oracleError: ORACLE_ERROR,
          erc20: await tokenCollateral.erc20(),
          maxTradeVolume: await tokenCollateral.maxTradeVolume(),
          oracleTimeout: await tokenCollateral.oracleTimeout(),
          targetName: await tokenCollateral.targetName(),
          defaultThreshold: DEFAULT_THRESHOLD,
          delayUntilDefault: await tokenCollateral.delayUntilDefault(),
        })
      )

      // Reverting with no reason
      await invalidChainlinkFeed.setSimplyRevert(true)
      await expect(invalidTokenCollateral.refresh()).to.be.revertedWith('')
      expect(await invalidTokenCollateral.status()).to.equal(CollateralStatus.SOUND)

      // Runnning out of gas (same error)
      await invalidChainlinkFeed.setSimplyRevert(false)
      await expect(invalidTokenCollateral.refresh()).to.be.revertedWith('')
      expect(await invalidTokenCollateral.status()).to.equal(CollateralStatus.SOUND)
    })

    it('Reverts if Chainlink feed reverts or runs out of gas, maintains status - ATokens Fiat', async () => {
      const invalidChainlinkFeed: InvalidMockV3Aggregator = <InvalidMockV3Aggregator>(
        await InvalidMockV3AggregatorFactory.deploy(8, bn('1e8'))
      )

      const invalidATokenCollateral: ATokenFiatCollateral = <ATokenFiatCollateral>(
        await ATokenFiatCollateralFactory.deploy({
          priceTimeout: PRICE_TIMEOUT,
          chainlinkFeed: invalidChainlinkFeed.address,
          oracleError: ORACLE_ERROR,
          erc20: await aTokenCollateral.erc20(),
          maxTradeVolume: await aTokenCollateral.maxTradeVolume(),
          oracleTimeout: await aTokenCollateral.oracleTimeout(),
          targetName: await aTokenCollateral.targetName(),
          defaultThreshold: DEFAULT_THRESHOLD,
          delayUntilDefault: await aTokenCollateral.delayUntilDefault(),
        })
      )

      // Reverting with no reason
      await invalidChainlinkFeed.setSimplyRevert(true)
      await expect(invalidATokenCollateral.refresh()).to.be.revertedWith('')
      expect(await invalidATokenCollateral.status()).to.equal(CollateralStatus.SOUND)

      // Runnning out of gas (same error)
      await invalidChainlinkFeed.setSimplyRevert(false)
      await expect(invalidATokenCollateral.refresh()).to.be.revertedWith('')
      expect(await invalidATokenCollateral.status()).to.equal(CollateralStatus.SOUND)
    })

    it('Reverts if Chainlink feed reverts or runs out of gas, maintains status - CTokens Fiat', async () => {
      const invalidChainlinkFeed: InvalidMockV3Aggregator = <InvalidMockV3Aggregator>(
        await InvalidMockV3AggregatorFactory.deploy(8, bn('1e8'))
      )

      const invalidCTokenCollateral: CTokenFiatCollateral = <CTokenFiatCollateral>(
        await CTokenFiatCollateralFactory.deploy(
          {
            priceTimeout: PRICE_TIMEOUT,
            chainlinkFeed: invalidChainlinkFeed.address,
            oracleError: ORACLE_ERROR,
            erc20: await cTokenCollateral.erc20(),
            maxTradeVolume: await cTokenCollateral.maxTradeVolume(),
            oracleTimeout: await cTokenCollateral.oracleTimeout(),
            targetName: await cTokenCollateral.targetName(),
            defaultThreshold: DEFAULT_THRESHOLD,
            delayUntilDefault: await cTokenCollateral.delayUntilDefault(),
          },
          compoundMock.address
        )
      )

      // Reverting with no reason
      await invalidChainlinkFeed.setSimplyRevert(true)
      await expect(invalidCTokenCollateral.refresh()).to.be.revertedWith('')
      expect(await invalidCTokenCollateral.status()).to.equal(CollateralStatus.SOUND)

      // Runnning out of gas (same error)
      await invalidChainlinkFeed.setSimplyRevert(false)
      await expect(invalidCTokenCollateral.refresh()).to.be.revertedWith('')
      expect(await invalidCTokenCollateral.status()).to.equal(CollateralStatus.SOUND)
    })
  })

  describe('Rewards', () => {
    it('Should claim and sweep rewards for ATokens/CTokens', async function () {
      // Set COMP and AAVE rewards for Main
      const rewardAmountCOMP: BigNumber = bn('100e18')
      const rewardAmountAAVE: BigNumber = bn('20e18')
      await compoundMock.setRewards(backingManager.address, rewardAmountCOMP)
      await aToken.setRewards(backingManager.address, rewardAmountAAVE)

      // Check funds not yet swept
      expect(await compToken.balanceOf(backingManager.address)).to.equal(0)
      expect(await aaveToken.balanceOf(backingManager.address)).to.equal(0)

      // Claim and Sweep rewards - From Main
      await facadeTest.claimAndSweepRewards(rToken.address)

      // Check rewards were transfered to BackingManager
      expect(await compToken.balanceOf(backingManager.address)).to.equal(rewardAmountCOMP)
      expect(await aaveToken.balanceOf(backingManager.address)).to.equal(rewardAmountAAVE)
    })

    it('Should handle failure in the Rewards call', async function () {
      // Set COMP reward for Main
      const rewardAmountCOMP: BigNumber = bn('100e18')
      await compoundMock.setRewards(backingManager.address, rewardAmountCOMP)

      // Check funds not yet swept
      expect(await compToken.balanceOf(backingManager.address)).to.equal(0)

      // Force call to fail, set an invalid COMP token in Comptroller
      await compoundMock.connect(owner).setCompToken(cTokenCollateral.address)
      await expect(facadeTest.claimAndSweepRewards(rToken.address)).to.be.revertedWith(
        'rewards claim failed'
      )

      // Check funds not yet swept
      expect(await compToken.balanceOf(backingManager.address)).to.equal(0)
      expect(await aaveToken.balanceOf(backingManager.address)).to.equal(0)
    })
  })

  // Tests specific to NonFiatCollateral.sol contract, not used by default in fixture
  describe('Non-fiat Collateral #fast', () => {
    let NonFiatCollFactory: ContractFactory
    let nonFiatCollateral: NonFiatCollateral
    let nonFiatToken: ERC20Mock
    let targetUnitOracle: MockV3Aggregator
    let referenceUnitOracle: MockV3Aggregator

    beforeEach(async () => {
      nonFiatToken = await (
        await ethers.getContractFactory('ERC20Mock')
      ).deploy('WBTC Token', 'WBTC')
      targetUnitOracle = <MockV3Aggregator>(
        await (await ethers.getContractFactory('MockV3Aggregator')).deploy(8, bn('20000e8')) // $20k
      )
      referenceUnitOracle = <MockV3Aggregator>(
        await (await ethers.getContractFactory('MockV3Aggregator')).deploy(8, bn('1e8')) // 1 WBTC/BTC
      )

      NonFiatCollFactory = await ethers.getContractFactory('NonFiatCollateral')

      nonFiatCollateral = <NonFiatCollateral>await NonFiatCollFactory.deploy(
        {
          priceTimeout: PRICE_TIMEOUT,
          chainlinkFeed: referenceUnitOracle.address,
          oracleError: ORACLE_ERROR,
          erc20: nonFiatToken.address,
          maxTradeVolume: config.rTokenMaxTradeVolume,
          oracleTimeout: ORACLE_TIMEOUT,
          targetName: ethers.utils.formatBytes32String('BTC'),
          defaultThreshold: DEFAULT_THRESHOLD,
          delayUntilDefault: DELAY_UNTIL_DEFAULT,
        },
        targetUnitOracle.address
      )
      await nonFiatCollateral.refresh()

      // Mint some tokens
      await nonFiatToken.connect(owner).mint(owner.address, amt)
    })

    it('Should not allow missing delayUntilDefault', async () => {
      await expect(
        NonFiatCollFactory.deploy(
          {
            priceTimeout: PRICE_TIMEOUT,
            chainlinkFeed: referenceUnitOracle.address,
            oracleError: ORACLE_ERROR,
            erc20: nonFiatToken.address,
            maxTradeVolume: config.rTokenMaxTradeVolume,
            oracleTimeout: ORACLE_TIMEOUT,
            targetName: ethers.utils.formatBytes32String('BTC'),
            defaultThreshold: DEFAULT_THRESHOLD,
            delayUntilDefault: bn(0),
          },
          targetUnitOracle.address
        )
      ).to.be.revertedWith('delayUntilDefault zero')
    })

    it('Should not allow missing uoaPerTargetFeed', async () => {
      await expect(
        NonFiatCollFactory.deploy(
          {
            priceTimeout: PRICE_TIMEOUT,
            chainlinkFeed: referenceUnitOracle.address,
            oracleError: ORACLE_ERROR,
            erc20: nonFiatToken.address,
            maxTradeVolume: config.rTokenMaxTradeVolume,
            oracleTimeout: ORACLE_TIMEOUT,
            targetName: ethers.utils.formatBytes32String('BTC'),
            defaultThreshold: DEFAULT_THRESHOLD,
            delayUntilDefault: DELAY_UNTIL_DEFAULT,
          },
          ZERO_ADDRESS
        )
      ).to.be.revertedWith('missing uoaPerTarget feed')
    })

    it('Should not allow missing targetPerRefFeed', async () => {
      await expect(
        NonFiatCollFactory.deploy(
          {
            priceTimeout: PRICE_TIMEOUT,
            chainlinkFeed: ZERO_ADDRESS,
            oracleError: ORACLE_ERROR,
            erc20: nonFiatToken.address,
            maxTradeVolume: config.rTokenMaxTradeVolume,
            oracleTimeout: ORACLE_TIMEOUT,
            targetName: ethers.utils.formatBytes32String('BTC'),
            defaultThreshold: DEFAULT_THRESHOLD,
            delayUntilDefault: DELAY_UNTIL_DEFAULT,
          },
          targetUnitOracle.address
        )
      ).to.be.revertedWith('missing chainlink feed')
    })

    it('Should setup collateral correctly', async function () {
      // Non-Fiat Token
      expect(await nonFiatCollateral.isCollateral()).to.equal(true)
      expect(await nonFiatCollateral.uoaPerTargetFeed()).to.equal(targetUnitOracle.address)
      expect(await nonFiatCollateral.chainlinkFeed()).to.equal(referenceUnitOracle.address)
      expect(await nonFiatCollateral.erc20()).to.equal(nonFiatToken.address)
      expect(await nonFiatToken.decimals()).to.equal(18) // Due to Mock, wbtc has 8 decimals (covered in integration test)
      expect(await nonFiatCollateral.targetName()).to.equal(ethers.utils.formatBytes32String('BTC'))
      // Get priceable info
      await nonFiatCollateral.refresh()
      expect(await nonFiatCollateral.status()).to.equal(CollateralStatus.SOUND)
      expect(await nonFiatCollateral.whenDefault()).to.equal(MAX_UINT256)
      expect(await nonFiatCollateral.pegBottom()).to.equal(fp('1').sub(DEFAULT_THRESHOLD))
      expect(await nonFiatCollateral.pegTop()).to.equal(fp('1').add(DEFAULT_THRESHOLD))
      expect(await nonFiatCollateral.delayUntilDefault()).to.equal(DELAY_UNTIL_DEFAULT)
      expect(await nonFiatCollateral.maxTradeVolume()).to.equal(config.rTokenMaxTradeVolume)
      expect(await nonFiatCollateral.oracleTimeout()).to.equal(ORACLE_TIMEOUT)
      expect(await nonFiatCollateral.bal(owner.address)).to.equal(amt)
      expect(await nonFiatCollateral.refPerTok()).to.equal(fp('1'))
      expect(await nonFiatCollateral.targetPerRef()).to.equal(fp('1'))
      await expectPrice(nonFiatCollateral.address, fp('20000'), ORACLE_ERROR, true)
      await expect(nonFiatCollateral.claimRewards()).to.not.emit(
        nonFiatCollateral,
        'RewardsClaimed'
      )
    })

    it('Should calculate prices correctly', async function () {
      // Check initial prices
      await expectPrice(nonFiatCollateral.address, fp('20000'), ORACLE_ERROR, true)

      // Update values in Oracle increase by 10%
      await targetUnitOracle.updateAnswer(bn('22000e8')) // $22k

      // Check new prices
      await expectPrice(nonFiatCollateral.address, fp('22000'), ORACLE_ERROR, true)

      // Unpriced if price is zero - Update Oracles and check prices
      await targetUnitOracle.updateAnswer(bn('0'))
      await expectPrice(nonFiatCollateral.address, bn('0'), bn('0'), false)

      // When refreshed, sets status to IFFY
      await nonFiatCollateral.refresh()
      expect(await nonFiatCollateral.status()).to.equal(CollateralStatus.IFFY)

      // Restore price
      await targetUnitOracle.updateAnswer(bn('20000e8'))
      await nonFiatCollateral.refresh()
      expect(await nonFiatCollateral.status()).to.equal(CollateralStatus.SOUND)

      // Check the other oracle
      await referenceUnitOracle.updateAnswer(bn('0'))
      await expectPrice(nonFiatCollateral.address, bn('0'), bn('0'), false)

      // When refreshed, sets status to Unpriced
      await nonFiatCollateral.refresh()
      expect(await nonFiatCollateral.status()).to.equal(CollateralStatus.IFFY)
    })

    it('Reverts if Chainlink feed reverts or runs out of gas, maintains status', async () => {
      const invalidChainlinkFeed: InvalidMockV3Aggregator = <InvalidMockV3Aggregator>(
        await InvalidMockV3AggregatorFactory.deploy(8, bn('1e8'))
      )

      let invalidNonFiatCollateral: NonFiatCollateral = <NonFiatCollateral>(
        await NonFiatCollFactory.deploy(
          {
            priceTimeout: PRICE_TIMEOUT,
            chainlinkFeed: invalidChainlinkFeed.address,
            oracleError: ORACLE_ERROR,
            erc20: nonFiatToken.address,
            maxTradeVolume: config.rTokenMaxTradeVolume,
            oracleTimeout: ORACLE_TIMEOUT,
            targetName: ethers.utils.formatBytes32String('BTC'),
            defaultThreshold: DEFAULT_THRESHOLD,
            delayUntilDefault: DELAY_UNTIL_DEFAULT,
          },
          targetUnitOracle.address
        )
      )

      // Reverting with no reason
      await invalidChainlinkFeed.setSimplyRevert(true)
      await expect(invalidNonFiatCollateral.refresh()).to.be.revertedWith('')
      expect(await invalidNonFiatCollateral.status()).to.equal(CollateralStatus.SOUND)

      // Runnning out of gas (same error)
      await invalidChainlinkFeed.setSimplyRevert(false)
      await expect(invalidNonFiatCollateral.refresh()).to.be.revertedWith('')
      expect(await invalidNonFiatCollateral.status()).to.equal(CollateralStatus.SOUND)

      // Check with the other feed
      invalidNonFiatCollateral = <NonFiatCollateral>await NonFiatCollFactory.deploy(
        {
          priceTimeout: PRICE_TIMEOUT,
          chainlinkFeed: referenceUnitOracle.address,
          oracleError: ORACLE_ERROR,
          erc20: nonFiatToken.address,
          maxTradeVolume: config.rTokenMaxTradeVolume,
          oracleTimeout: ORACLE_TIMEOUT,
          targetName: ethers.utils.formatBytes32String('BTC'),
          defaultThreshold: DEFAULT_THRESHOLD,
          delayUntilDefault: DELAY_UNTIL_DEFAULT,
        },
        invalidChainlinkFeed.address
      )

      // Reverting with no reason
      await invalidChainlinkFeed.setSimplyRevert(true)
      await expect(invalidNonFiatCollateral.refresh()).to.be.revertedWith('')
      expect(await invalidNonFiatCollateral.status()).to.equal(CollateralStatus.SOUND)

      // Runnning out of gas (same error)
      await invalidChainlinkFeed.setSimplyRevert(false)
      await expect(invalidNonFiatCollateral.refresh()).to.be.revertedWith('')
      expect(await invalidNonFiatCollateral.status()).to.equal(CollateralStatus.SOUND)
    })
  })

  // Tests specific to CTokenNonFiatCollateral.sol contract, not used by default in fixture
  describe('CToken Non-fiat Collateral #fast', () => {
    let CTokenNonFiatFactory: ContractFactory
    let cTokenNonFiatCollateral: CTokenNonFiatCollateral
    let nonFiatToken: ERC20Mock
    let cNonFiatToken: CTokenMock
    let targetUnitOracle: MockV3Aggregator
    let referenceUnitOracle: MockV3Aggregator

    beforeEach(async () => {
      nonFiatToken = await (
        await ethers.getContractFactory('ERC20Mock')
      ).deploy('WBTC Token', 'WBTC')

      targetUnitOracle = <MockV3Aggregator>(
        await (await ethers.getContractFactory('MockV3Aggregator')).deploy(8, bn('20000e8')) // $20k
      )
      referenceUnitOracle = <MockV3Aggregator>(
        await (await ethers.getContractFactory('MockV3Aggregator')).deploy(8, bn('1e8')) // 1 WBTC/BTC
      )
      // cToken
      cNonFiatToken = await (
        await ethers.getContractFactory('CTokenMock')
      ).deploy('cWBTC Token', 'cWBTC', nonFiatToken.address)

      CTokenNonFiatFactory = await ethers.getContractFactory('CTokenNonFiatCollateral')

      cTokenNonFiatCollateral = <CTokenNonFiatCollateral>await CTokenNonFiatFactory.deploy(
        {
          priceTimeout: PRICE_TIMEOUT,
          chainlinkFeed: referenceUnitOracle.address,
          oracleError: ORACLE_ERROR,
          erc20: cNonFiatToken.address,
          maxTradeVolume: config.rTokenMaxTradeVolume,
          oracleTimeout: ORACLE_TIMEOUT,
          targetName: ethers.utils.formatBytes32String('BTC'),
          defaultThreshold: DEFAULT_THRESHOLD,
          delayUntilDefault: DELAY_UNTIL_DEFAULT,
        },
        targetUnitOracle.address,
        compoundMock.address
      )
      await cTokenNonFiatCollateral.refresh()

      // Mint some tokens
      await cNonFiatToken.connect(owner).mint(owner.address, amt.div(bn('1e10')))
    })

    it('Should not allow missing delayUntilDefault', async () => {
      await expect(
        CTokenNonFiatFactory.deploy(
          {
            priceTimeout: PRICE_TIMEOUT,
            chainlinkFeed: referenceUnitOracle.address,
            oracleError: ORACLE_ERROR,
            erc20: cNonFiatToken.address,
            maxTradeVolume: config.rTokenMaxTradeVolume,
            oracleTimeout: ORACLE_TIMEOUT,
            targetName: ethers.utils.formatBytes32String('BTC'),
            defaultThreshold: DEFAULT_THRESHOLD,
            delayUntilDefault: bn(0),
          },
          targetUnitOracle.address,
          compoundMock.address
        )
      ).to.be.revertedWith('delayUntilDefault zero')
    })

    it('Should not allow missing refUnitChainlinkFeed', async () => {
      await expect(
        CTokenNonFiatFactory.deploy(
          {
            priceTimeout: PRICE_TIMEOUT,
            chainlinkFeed: ZERO_ADDRESS,
            oracleError: ORACLE_ERROR,
            erc20: cNonFiatToken.address,
            maxTradeVolume: config.rTokenMaxTradeVolume,
            oracleTimeout: ORACLE_TIMEOUT,
            targetName: ethers.utils.formatBytes32String('BTC'),
            defaultThreshold: DEFAULT_THRESHOLD,
            delayUntilDefault: DELAY_UNTIL_DEFAULT,
          },
          targetUnitOracle.address,
          compoundMock.address
        )
      ).to.be.revertedWith('missing chainlink feed')
    })

    it('Should not allow missing targetUnitChainlinkFeed', async () => {
      await expect(
        CTokenNonFiatFactory.deploy(
          {
            priceTimeout: PRICE_TIMEOUT,
            chainlinkFeed: referenceUnitOracle.address,
            oracleError: ORACLE_ERROR,
            erc20: cNonFiatToken.address,
            maxTradeVolume: config.rTokenMaxTradeVolume,
            oracleTimeout: ORACLE_TIMEOUT,
            targetName: ethers.utils.formatBytes32String('BTC'),
            defaultThreshold: DEFAULT_THRESHOLD,
            delayUntilDefault: DELAY_UNTIL_DEFAULT,
          },
          ZERO_ADDRESS,
          compoundMock.address
        )
      ).to.be.revertedWith('missing target unit chainlink feed')
    })

    it('Should not allow missing comptroller', async () => {
      await expect(
        CTokenNonFiatFactory.deploy(
          {
            priceTimeout: PRICE_TIMEOUT,
            chainlinkFeed: referenceUnitOracle.address,
            oracleError: ORACLE_ERROR,
            erc20: cNonFiatToken.address,
            maxTradeVolume: config.rTokenMaxTradeVolume,
            oracleTimeout: ORACLE_TIMEOUT,
            targetName: ethers.utils.formatBytes32String('BTC'),
            defaultThreshold: DEFAULT_THRESHOLD,
            delayUntilDefault: DELAY_UNTIL_DEFAULT,
          },
          targetUnitOracle.address,
          ZERO_ADDRESS
        )
      ).to.be.revertedWith('comptroller missing')
    })

    it('Should setup collateral correctly', async function () {
      // Non-Fiat Token
      expect(await cTokenNonFiatCollateral.isCollateral()).to.equal(true)
      expect(await cTokenNonFiatCollateral.targetUnitChainlinkFeed()).to.equal(
        targetUnitOracle.address
      )
      expect(await cTokenNonFiatCollateral.chainlinkFeed()).to.equal(referenceUnitOracle.address)
      expect(await cTokenNonFiatCollateral.referenceERC20Decimals()).to.equal(18)
      expect(await cTokenNonFiatCollateral.erc20()).to.equal(cNonFiatToken.address)
      expect(await cNonFiatToken.decimals()).to.equal(8)
      expect(await cTokenNonFiatCollateral.targetName()).to.equal(
        ethers.utils.formatBytes32String('BTC')
      )

      // Get priceable info
      await cTokenNonFiatCollateral.refresh()

      expect(await cTokenNonFiatCollateral.status()).to.equal(CollateralStatus.SOUND)
      expect(await cTokenNonFiatCollateral.whenDefault()).to.equal(MAX_UINT256)
      expect(await cTokenNonFiatCollateral.pegBottom()).to.equal(fp('1').sub(DEFAULT_THRESHOLD))
      expect(await cTokenNonFiatCollateral.pegTop()).to.equal(fp('1').add(DEFAULT_THRESHOLD))
      expect(await cTokenNonFiatCollateral.delayUntilDefault()).to.equal(DELAY_UNTIL_DEFAULT)
      expect(await cTokenNonFiatCollateral.maxTradeVolume()).to.equal(config.rTokenMaxTradeVolume)
      expect(await cTokenNonFiatCollateral.oracleTimeout()).to.equal(ORACLE_TIMEOUT)
      expect(await cTokenNonFiatCollateral.bal(owner.address)).to.equal(amt)
      expect(await cTokenNonFiatCollateral.refPerTok()).to.equal(fp('0.02'))
      expect(await cTokenNonFiatCollateral.targetPerRef()).to.equal(fp('1'))
      expect(await cTokenNonFiatCollateral.prevReferencePrice()).to.equal(
        await cTokenNonFiatCollateral.refPerTok()
      )

      await expectPrice(cTokenNonFiatCollateral.address, fp('400'), ORACLE_ERROR, true) // 0.02 of 20k
      await expect(cTokenNonFiatCollateral.claimRewards())
        .to.emit(cTokenNonFiatCollateral, 'RewardsClaimed')
        .withArgs(compToken.address, 0)
    })

    it('Should calculate prices correctly', async function () {
      await expectPrice(cTokenNonFiatCollateral.address, fp('400'), ORACLE_ERROR, true)

      // Check refPerTok initial values
      expect(await cTokenNonFiatCollateral.refPerTok()).to.equal(fp('0.02'))

      // Increase rate to double
      await cNonFiatToken.setExchangeRate(fp(2))

      // Check price doubled
      await expectPrice(cTokenNonFiatCollateral.address, fp('800'), ORACLE_ERROR, true)

      // RefPerTok also doubles in this case
      expect(await cTokenNonFiatCollateral.refPerTok()).to.equal(fp('0.04'))

      // Update values in Oracle increase by 10%
      await targetUnitOracle.updateAnswer(bn('22000e8')) // $22k

      // Check new price
      await expectPrice(cTokenNonFiatCollateral.address, fp('880'), ORACLE_ERROR, true)

      // Unpriced if price is zero - Update Oracles and check prices
      await targetUnitOracle.updateAnswer(bn('0'))
      await expectPrice(cTokenNonFiatCollateral.address, bn('0'), bn('0'), false)

      // When refreshed, sets status to Unpriced
      await cTokenNonFiatCollateral.refresh()
      expect(await cTokenNonFiatCollateral.status()).to.equal(CollateralStatus.IFFY)
      // Restore
      await targetUnitOracle.updateAnswer(bn('22000e8'))
      await cTokenNonFiatCollateral.refresh()
      expect(await cTokenNonFiatCollateral.status()).to.equal(CollateralStatus.SOUND)

      // Revert if price is zero - Update the other Oracle
      await referenceUnitOracle.updateAnswer(bn('0'))
      await expectPrice(cTokenNonFiatCollateral.address, bn('0'), bn('0'), false)

      // When refreshed, sets status to Unpriced
      await cTokenNonFiatCollateral.refresh()
      expect(await cTokenNonFiatCollateral.status()).to.equal(CollateralStatus.IFFY)
    })

    it('Reverts if Chainlink feed reverts or runs out of gas, maintains status', async () => {
      const invalidChainlinkFeed: InvalidMockV3Aggregator = <InvalidMockV3Aggregator>(
        await InvalidMockV3AggregatorFactory.deploy(8, bn('1e8'))
      )

      let invalidCTokenNonFiatCollateral: CTokenNonFiatCollateral = <CTokenNonFiatCollateral>(
        await CTokenNonFiatFactory.deploy(
          {
            priceTimeout: PRICE_TIMEOUT,
            chainlinkFeed: invalidChainlinkFeed.address,
            oracleError: ORACLE_ERROR,
            erc20: cNonFiatToken.address,
            maxTradeVolume: config.rTokenMaxTradeVolume,
            oracleTimeout: ORACLE_TIMEOUT,
            targetName: ethers.utils.formatBytes32String('BTC'),
            defaultThreshold: DEFAULT_THRESHOLD,
            delayUntilDefault: DELAY_UNTIL_DEFAULT,
          },
          targetUnitOracle.address,
          compoundMock.address
        )
      )

      // Reverting with no reason
      await invalidChainlinkFeed.setSimplyRevert(true)
      await expect(invalidCTokenNonFiatCollateral.refresh()).to.be.revertedWith('')
      expect(await invalidCTokenNonFiatCollateral.status()).to.equal(CollateralStatus.SOUND)

      // Runnning out of gas (same error)
      await invalidChainlinkFeed.setSimplyRevert(false)
      await expect(invalidCTokenNonFiatCollateral.refresh()).to.be.revertedWith('')
      expect(await invalidCTokenNonFiatCollateral.status()).to.equal(CollateralStatus.SOUND)

      // With the second oracle
      invalidCTokenNonFiatCollateral = <CTokenNonFiatCollateral>await CTokenNonFiatFactory.deploy(
        {
          priceTimeout: PRICE_TIMEOUT,
          chainlinkFeed: referenceUnitOracle.address,
          oracleError: ORACLE_ERROR,
          erc20: cNonFiatToken.address,
          maxTradeVolume: config.rTokenMaxTradeVolume,
          oracleTimeout: ORACLE_TIMEOUT,
          targetName: ethers.utils.formatBytes32String('BTC'),
          defaultThreshold: DEFAULT_THRESHOLD,
          delayUntilDefault: DELAY_UNTIL_DEFAULT,
        },
        invalidChainlinkFeed.address,
        compoundMock.address
      )

      // Reverting with no reason
      await invalidChainlinkFeed.setSimplyRevert(true)
      await expect(invalidCTokenNonFiatCollateral.refresh()).to.be.revertedWith('')
      expect(await invalidCTokenNonFiatCollateral.status()).to.equal(CollateralStatus.SOUND)

      // Runnning out of gas (same error)
      await invalidChainlinkFeed.setSimplyRevert(false)
      await expect(invalidCTokenNonFiatCollateral.refresh()).to.be.revertedWith('')
      expect(await invalidCTokenNonFiatCollateral.status()).to.equal(CollateralStatus.SOUND)
    })
  })

  // Tests specific to SelfReferential, not used by default in fixture
  describe('Self-Referential Collateral #fast', () => {
    let SelfRefCollateralFactory: ContractFactory
    let selfReferentialCollateral: SelfReferentialCollateral
    let selfRefToken: WETH9
    let chainlinkFeed: MockV3Aggregator
    beforeEach(async () => {
      selfRefToken = await (await ethers.getContractFactory('WETH9')).deploy()
      chainlinkFeed = <MockV3Aggregator>(
        await (await ethers.getContractFactory('MockV3Aggregator')).deploy(8, bn('1e8'))
      )

      SelfRefCollateralFactory = await ethers.getContractFactory('SelfReferentialCollateral')

      selfReferentialCollateral = <SelfReferentialCollateral>await SelfRefCollateralFactory.deploy({
        priceTimeout: PRICE_TIMEOUT,
        chainlinkFeed: chainlinkFeed.address,
        oracleError: ORACLE_ERROR,
        erc20: selfRefToken.address,
        maxTradeVolume: config.rTokenMaxTradeVolume,
        oracleTimeout: ORACLE_TIMEOUT,
        targetName: ethers.utils.formatBytes32String('ETH'),
        defaultThreshold: 0,
        delayUntilDefault: DELAY_UNTIL_DEFAULT,
      })
      await selfReferentialCollateral.refresh()
    })

    it('Should setup collateral correctly', async function () {
      // Self-referential Collateral
      expect(await selfReferentialCollateral.isCollateral()).to.equal(true)
      expect(await selfReferentialCollateral.chainlinkFeed()).to.equal(chainlinkFeed.address)
      expect(await selfReferentialCollateral.erc20()).to.equal(selfRefToken.address)
      expect(await selfRefToken.decimals()).to.equal(18)
      expect(await selfReferentialCollateral.targetName()).to.equal(
        ethers.utils.formatBytes32String('ETH')
      )
      // Get priceable info
      await selfReferentialCollateral.refresh()
      expect(await selfReferentialCollateral.status()).to.equal(CollateralStatus.SOUND)
      expect(await selfReferentialCollateral.maxTradeVolume()).to.equal(config.rTokenMaxTradeVolume)
      expect(await selfReferentialCollateral.oracleTimeout()).to.equal(ORACLE_TIMEOUT)
      expect(await selfReferentialCollateral.bal(owner.address)).to.equal(0)
      expect(await selfReferentialCollateral.refPerTok()).to.equal(fp('1'))
      expect(await selfReferentialCollateral.targetPerRef()).to.equal(fp('1'))
      await expectPrice(selfReferentialCollateral.address, fp('1'), ORACLE_ERROR, true)
      await expect(selfReferentialCollateral.claimRewards()).to.not.emit(
        selfReferentialCollateral,
        'RewardsClaimed'
      )
    })

    it('Should not allow invalid defaultThreshold', async () => {
      await expect(
        SelfRefCollateralFactory.deploy({
          priceTimeout: PRICE_TIMEOUT,
          chainlinkFeed: chainlinkFeed.address,
          oracleError: ORACLE_ERROR,
          erc20: selfRefToken.address,
          maxTradeVolume: config.rTokenMaxTradeVolume,
          oracleTimeout: ORACLE_TIMEOUT,
          targetName: ethers.utils.formatBytes32String('ETH'),
          defaultThreshold: bn(100),
          delayUntilDefault: DELAY_UNTIL_DEFAULT,
        })
      ).to.be.revertedWith('default threshold not supported')
    })

    it('Should calculate prices correctly', async function () {
      // Check initial prices
      await expectPrice(selfReferentialCollateral.address, fp('1'), ORACLE_ERROR, true)

      // Update values in Oracle increase by 10%
      await setOraclePrice(selfReferentialCollateral.address, bn('1.1e8'))

      // Check new prices
      await expectPrice(selfReferentialCollateral.address, fp('1.1'), ORACLE_ERROR, true)

      // Unpriced if price is zero - Update Oracles and check prices
      await setOraclePrice(selfReferentialCollateral.address, bn(0))
      await expectPrice(selfReferentialCollateral.address, bn('0'), bn('0'), false)

      // When refreshed, sets status to Unpriced
      await selfReferentialCollateral.refresh()
      expect(await selfReferentialCollateral.status()).to.equal(CollateralStatus.IFFY)

      // Advance time
      const delayUntilDefault: BigNumber = await selfReferentialCollateral.delayUntilDefault()
      await advanceTime(Number(delayUntilDefault) + 1)

      // Refresh
      await selfReferentialCollateral.refresh()
      expect(await selfReferentialCollateral.status()).to.equal(CollateralStatus.DISABLED)

      // Another call would not change the state
      await selfReferentialCollateral.refresh()
      expect(await selfReferentialCollateral.status()).to.equal(CollateralStatus.DISABLED)
    })

    it('Reverts if Chainlink feed reverts or runs out of gas, maintains status', async () => {
      const invalidChainlinkFeed: InvalidMockV3Aggregator = <InvalidMockV3Aggregator>(
        await InvalidMockV3AggregatorFactory.deploy(8, bn('1e8'))
      )

      const invalidSelfRefCollateral: SelfReferentialCollateral = <SelfReferentialCollateral>(
        await SelfRefCollateralFactory.deploy({
          priceTimeout: PRICE_TIMEOUT,
          chainlinkFeed: invalidChainlinkFeed.address,
          oracleError: ORACLE_ERROR,
          erc20: selfRefToken.address,
          maxTradeVolume: config.rTokenMaxTradeVolume,
          oracleTimeout: ORACLE_TIMEOUT,
          targetName: ethers.utils.formatBytes32String('ETH'),
          defaultThreshold: 0,
          delayUntilDefault: DELAY_UNTIL_DEFAULT,
        })
      )

      // Reverting with no reason
      await invalidChainlinkFeed.setSimplyRevert(true)
      await expect(invalidSelfRefCollateral.refresh()).to.be.revertedWith('')
      expect(await invalidSelfRefCollateral.status()).to.equal(CollateralStatus.SOUND)

      // Runnning out of gas (same error)
      await invalidChainlinkFeed.setSimplyRevert(false)
      await expect(invalidSelfRefCollateral.refresh()).to.be.revertedWith('')
      expect(await invalidSelfRefCollateral.status()).to.equal(CollateralStatus.SOUND)
    })
  })

  // Tests specific to SelfReferential use of CTokenFiatCollateral.sol contract, not used by default in fixture
  describe('CToken Self-Referential Collateral #fast', () => {
    let CTokenSelfReferentialFactory: ContractFactory
    let cTokenSelfReferentialCollateral: CTokenSelfReferentialCollateral
    let selfRefToken: WETH9
    let cSelfRefToken: CTokenMock
    let chainlinkFeed: MockV3Aggregator

    beforeEach(async () => {
      selfRefToken = await (await ethers.getContractFactory('WETH9')).deploy()
      chainlinkFeed = <MockV3Aggregator>(
        await (await ethers.getContractFactory('MockV3Aggregator')).deploy(8, bn('1e8'))
      )

      // cToken Self Ref
      cSelfRefToken = await (
        await ethers.getContractFactory('CTokenMock')
      ).deploy('cETH Token', 'cETH', selfRefToken.address)

      CTokenSelfReferentialFactory = await ethers.getContractFactory(
        'CTokenSelfReferentialCollateral'
      )

      cTokenSelfReferentialCollateral = <CTokenSelfReferentialCollateral>(
        await CTokenSelfReferentialFactory.deploy(
          {
            priceTimeout: PRICE_TIMEOUT,
            chainlinkFeed: chainlinkFeed.address,
            oracleError: ORACLE_ERROR,
            erc20: cSelfRefToken.address,
            maxTradeVolume: config.rTokenMaxTradeVolume,
            oracleTimeout: ORACLE_TIMEOUT,
            targetName: ethers.utils.formatBytes32String('ETH'),
            defaultThreshold: 0,
            delayUntilDefault: DELAY_UNTIL_DEFAULT,
          },
          await selfRefToken.decimals(),
          compoundMock.address
        )
      )
      await cTokenSelfReferentialCollateral.refresh()

      // Mint some tokens
      await cSelfRefToken.connect(owner).mint(owner.address, amt.div(bn('1e10')))
    })

    it('Should not allow missing comptroller', async () => {
      await expect(
        CTokenSelfReferentialFactory.deploy(
          {
            priceTimeout: PRICE_TIMEOUT,
            chainlinkFeed: chainlinkFeed.address,
            oracleError: ORACLE_ERROR,
            erc20: cSelfRefToken.address,
            maxTradeVolume: config.rTokenMaxTradeVolume,
            oracleTimeout: ORACLE_TIMEOUT,
            targetName: ethers.utils.formatBytes32String('ETH'),
            defaultThreshold: bn(0),
            delayUntilDefault: DELAY_UNTIL_DEFAULT,
          },
          await selfRefToken.decimals(),
          ZERO_ADDRESS
<<<<<<< HEAD
=======
        )
      ).to.be.revertedWith('comptroller missing')
    })

    it('Should not allow missing reference erc20 decimals', async () => {
      await expect(
        CTokenSelfReferentialFactory.deploy(
          {
            priceTimeout: PRICE_TIMEOUT,
            chainlinkFeed: chainlinkFeed.address,
            oracleError: ORACLE_ERROR,
            erc20: cSelfRefToken.address,
            maxTradeVolume: config.rTokenMaxTradeVolume,
            oracleTimeout: ORACLE_TIMEOUT,
            targetName: ethers.utils.formatBytes32String('ETH'),
            defaultThreshold: bn(0),
            delayUntilDefault: DELAY_UNTIL_DEFAULT,
          },
          0,
          compoundMock.address
>>>>>>> fdd9f81f
        )
      ).to.be.revertedWith('comptroller missing')
    })

<<<<<<< HEAD
    it('Should not allow missing reference erc20 decimals', async () => {
=======
    it('Should not allow invalid defaultThreshold', async () => {
>>>>>>> fdd9f81f
      await expect(
        CTokenSelfReferentialFactory.deploy(
          {
            priceTimeout: PRICE_TIMEOUT,
            chainlinkFeed: chainlinkFeed.address,
            oracleError: ORACLE_ERROR,
            erc20: cSelfRefToken.address,
            maxTradeVolume: config.rTokenMaxTradeVolume,
            oracleTimeout: ORACLE_TIMEOUT,
            targetName: ethers.utils.formatBytes32String('ETH'),
<<<<<<< HEAD
            defaultThreshold: bn(0),
=======
            defaultThreshold: bn(200),
>>>>>>> fdd9f81f
            delayUntilDefault: DELAY_UNTIL_DEFAULT,
          },
          0,
          compoundMock.address
        )
<<<<<<< HEAD
      ).to.be.revertedWith('referenceERC20Decimals missing')
=======
      ).to.be.revertedWith('default threshold not supported')
>>>>>>> fdd9f81f
    })

    it('Should setup collateral correctly', async function () {
      // Self-referential Collateral
      expect(await cTokenSelfReferentialCollateral.isCollateral()).to.equal(true)
      expect(await cTokenSelfReferentialCollateral.chainlinkFeed()).to.equal(chainlinkFeed.address)
      expect(await cTokenSelfReferentialCollateral.referenceERC20Decimals()).to.equal(18)
      expect(await cTokenSelfReferentialCollateral.erc20()).to.equal(cSelfRefToken.address)
      expect(await cSelfRefToken.decimals()).to.equal(8)
      expect(await cTokenSelfReferentialCollateral.targetName()).to.equal(
        ethers.utils.formatBytes32String('ETH')
      )
      // Get priceable info
      await cTokenSelfReferentialCollateral.refresh()
      expect(await cTokenSelfReferentialCollateral.status()).to.equal(CollateralStatus.SOUND)
      expect(await cTokenSelfReferentialCollateral.whenDefault()).to.equal(MAX_UINT256)
      expect(await cTokenSelfReferentialCollateral.maxTradeVolume()).to.equal(
        config.rTokenMaxTradeVolume
      )
      expect(await cTokenSelfReferentialCollateral.oracleTimeout()).to.equal(ORACLE_TIMEOUT)
      expect(await cTokenSelfReferentialCollateral.bal(owner.address)).to.equal(amt)
      expect(await cTokenSelfReferentialCollateral.refPerTok()).to.equal(fp('0.02'))
      expect(await cTokenSelfReferentialCollateral.targetPerRef()).to.equal(fp('1'))
      expect(await cTokenSelfReferentialCollateral.prevReferencePrice()).to.equal(
        await cTokenSelfReferentialCollateral.refPerTok()
      )

      await expectPrice(cTokenSelfReferentialCollateral.address, fp('0.02'), ORACLE_ERROR, true)
      await expect(cTokenSelfReferentialCollateral.claimRewards())
        .to.emit(cTokenSelfReferentialCollateral, 'RewardsClaimed')
        .withArgs(compToken.address, 0)
    })

    it('Should calculate prices correctly', async function () {
      await expectPrice(cTokenSelfReferentialCollateral.address, fp('0.02'), ORACLE_ERROR, true)

      // Check refPerTok initial values
      expect(await cTokenSelfReferentialCollateral.refPerTok()).to.equal(fp('0.02'))

      // Increase rate to double
      await cSelfRefToken.setExchangeRate(fp(2))

      // Check price doubled
      await expectPrice(cTokenSelfReferentialCollateral.address, fp('0.04'), ORACLE_ERROR, true)

      // RefPerTok also doubles in this case
      expect(await cTokenSelfReferentialCollateral.refPerTok()).to.equal(fp('0.04'))

      // Update values in Oracle increase by 10%
      await setOraclePrice(cTokenSelfReferentialCollateral.address, bn('1.1e8'))

      // Check new prices
      await expectPrice(cTokenSelfReferentialCollateral.address, fp('0.044'), ORACLE_ERROR, true)

      // Unpriced if price is zero - Update Oracles and check prices
      await setOraclePrice(cTokenSelfReferentialCollateral.address, bn(0))
      await expectPrice(cTokenSelfReferentialCollateral.address, bn('0'), bn('0'), false)

      // When refreshed, sets status to Unpriced
      await cTokenSelfReferentialCollateral.refresh()
      expect(await cTokenSelfReferentialCollateral.status()).to.equal(CollateralStatus.IFFY)
    })

    it('Reverts if Chainlink feed reverts or runs out of gas, maintains status', async () => {
      const invalidChainlinkFeed: InvalidMockV3Aggregator = <InvalidMockV3Aggregator>(
        await InvalidMockV3AggregatorFactory.deploy(8, bn('1e8'))
      )

      const invalidCTokenSelfRefCollateral: CTokenFiatCollateral = <CTokenFiatCollateral>(
        await CTokenSelfReferentialFactory.deploy(
          {
            priceTimeout: PRICE_TIMEOUT,
            chainlinkFeed: invalidChainlinkFeed.address,
            oracleError: ORACLE_ERROR,
            erc20: cSelfRefToken.address,
            maxTradeVolume: config.rTokenMaxTradeVolume,
            oracleTimeout: ORACLE_TIMEOUT,
            targetName: ethers.utils.formatBytes32String('ETH'),
            defaultThreshold: 0,
            delayUntilDefault: DELAY_UNTIL_DEFAULT,
          },
          await selfRefToken.decimals(),
          compoundMock.address
        )
      )

      // Reverting with no reason
      await invalidChainlinkFeed.setSimplyRevert(true)
      await expect(invalidCTokenSelfRefCollateral.refresh()).to.be.revertedWith('')
      expect(await invalidCTokenSelfRefCollateral.status()).to.equal(CollateralStatus.SOUND)

      // Runnning out of gas (same error)
      await invalidChainlinkFeed.setSimplyRevert(false)
      await expect(invalidCTokenSelfRefCollateral.refresh()).to.be.revertedWith('')
      expect(await invalidCTokenSelfRefCollateral.status()).to.equal(CollateralStatus.SOUND)
    })
  })

  // Tests specific to EURFiatCollateral.sol contract, not used by default in fixture
  describe('EUR fiat Collateral #fast', () => {
    let EURFiatCollateralFactory: ContractFactory
    let eurFiatCollateral: EURFiatCollateral
    let eurFiatToken: ERC20Mock
    let targetUnitOracle: MockV3Aggregator
    let referenceUnitOracle: MockV3Aggregator

    beforeEach(async () => {
      eurFiatToken = await (
        await ethers.getContractFactory('ERC20Mock')
      ).deploy('EUR Token', 'EURT')
      targetUnitOracle = <MockV3Aggregator>(
        await (await ethers.getContractFactory('MockV3Aggregator')).deploy(8, bn('1e8')) // $1
      )
      referenceUnitOracle = <MockV3Aggregator>(
        await (await ethers.getContractFactory('MockV3Aggregator')).deploy(8, bn('1e8')) // $1
      )

      EURFiatCollateralFactory = await ethers.getContractFactory('EURFiatCollateral')

      eurFiatCollateral = <EURFiatCollateral>await EURFiatCollateralFactory.deploy(
        {
          priceTimeout: PRICE_TIMEOUT,
          chainlinkFeed: referenceUnitOracle.address,
          oracleError: ORACLE_ERROR,
          erc20: eurFiatToken.address,
          maxTradeVolume: config.rTokenMaxTradeVolume,
          oracleTimeout: ORACLE_TIMEOUT,
          targetName: ethers.utils.formatBytes32String('EUR'),
          defaultThreshold: DEFAULT_THRESHOLD,
          delayUntilDefault: DELAY_UNTIL_DEFAULT,
        },
        targetUnitOracle.address
      )
      await eurFiatCollateral.refresh()

      // Mint some tokens
      await eurFiatToken.connect(owner).mint(owner.address, amt)
    })

    it('Should not allow missing delayUntilDefault', async () => {
      await expect(
        EURFiatCollateralFactory.deploy(
          {
            priceTimeout: PRICE_TIMEOUT,
            chainlinkFeed: referenceUnitOracle.address,
            oracleError: ORACLE_ERROR,
            erc20: eurFiatToken.address,
            maxTradeVolume: config.rTokenMaxTradeVolume,
            oracleTimeout: ORACLE_TIMEOUT,
            targetName: ethers.utils.formatBytes32String('EUR'),
            defaultThreshold: DEFAULT_THRESHOLD,
            delayUntilDefault: bn(0),
          },
          targetUnitOracle.address
        )
      ).to.be.revertedWith('delayUntilDefault zero')
    })

    it('Should not allow missing uoaPerTarget feed', async () => {
      await expect(
        EURFiatCollateralFactory.deploy(
          {
            priceTimeout: PRICE_TIMEOUT,
            chainlinkFeed: referenceUnitOracle.address,
            oracleError: ORACLE_ERROR,
            erc20: eurFiatToken.address,
            maxTradeVolume: config.rTokenMaxTradeVolume,
            oracleTimeout: ORACLE_TIMEOUT,
            targetName: ethers.utils.formatBytes32String('EUR'),
            defaultThreshold: DEFAULT_THRESHOLD,
            delayUntilDefault: DELAY_UNTIL_DEFAULT,
          },
          ZERO_ADDRESS
        )
      ).to.be.revertedWith('missing uoaPerTarget feed')
    })

    it('Should not allow missing uoaPerRef feed', async () => {
      await expect(
        EURFiatCollateralFactory.deploy(
          {
            priceTimeout: PRICE_TIMEOUT,
            chainlinkFeed: ZERO_ADDRESS,
            oracleError: ORACLE_ERROR,
            erc20: eurFiatToken.address,
            maxTradeVolume: config.rTokenMaxTradeVolume,
            oracleTimeout: ORACLE_TIMEOUT,
            targetName: ethers.utils.formatBytes32String('EUR'),
            defaultThreshold: DEFAULT_THRESHOLD,
            delayUntilDefault: DELAY_UNTIL_DEFAULT,
          },
          targetUnitOracle.address
        )
      ).to.be.revertedWith('missing chainlink feed')
    })

    it('Should not revert during refresh when price2 is 0', async () => {
      const targetFeedAddr = await eurFiatCollateral.uoaPerTargetFeed()
      const targetFeed = await ethers.getContractAt('MockV3Aggregator', targetFeedAddr)
      await targetFeed.updateAnswer(0)
      await eurFiatCollateral.refresh()
      expect(await eurFiatCollateral.status()).to.equal(CollateralStatus.IFFY)
    })

    it('Should setup collateral correctly', async function () {
      // Non-Fiat Token
      expect(await eurFiatCollateral.isCollateral()).to.equal(true)
      expect(await eurFiatCollateral.uoaPerTargetFeed()).to.equal(targetUnitOracle.address)
      expect(await eurFiatCollateral.chainlinkFeed()).to.equal(referenceUnitOracle.address)
      expect(await eurFiatCollateral.erc20()).to.equal(eurFiatToken.address)
      expect(await eurFiatToken.decimals()).to.equal(18)
      expect(await eurFiatCollateral.targetName()).to.equal(ethers.utils.formatBytes32String('EUR'))
      // Get priceable info
      await eurFiatCollateral.refresh()
      expect(await eurFiatCollateral.status()).to.equal(CollateralStatus.SOUND)
      expect(await eurFiatCollateral.whenDefault()).to.equal(MAX_UINT256)
      expect(await eurFiatCollateral.pegBottom()).to.equal(fp('1').sub(DEFAULT_THRESHOLD))
      expect(await eurFiatCollateral.pegTop()).to.equal(fp('1').add(DEFAULT_THRESHOLD))
      expect(await eurFiatCollateral.delayUntilDefault()).to.equal(DELAY_UNTIL_DEFAULT)
      expect(await eurFiatCollateral.maxTradeVolume()).to.equal(config.rTokenMaxTradeVolume)
      expect(await eurFiatCollateral.oracleTimeout()).to.equal(ORACLE_TIMEOUT)
      expect(await eurFiatCollateral.bal(owner.address)).to.equal(amt)
      expect(await eurFiatCollateral.refPerTok()).to.equal(fp('1'))
      expect(await eurFiatCollateral.targetPerRef()).to.equal(fp('1'))
      await expectPrice(eurFiatCollateral.address, fp('1'), ORACLE_ERROR, true)
      await expect(eurFiatCollateral.claimRewards()).to.not.emit(
        eurFiatCollateral,
        'RewardsClaimed'
      )
    })

    it('Should calculate prices correctly', async function () {
      // Check initial prices
      await expectPrice(eurFiatCollateral.address, fp('1'), ORACLE_ERROR, true)

      // Update values in Oracle = double price
      await referenceUnitOracle.updateAnswer(bn('2e8'))
      await targetUnitOracle.updateAnswer(bn('2e8'))

      // Check new prices
      await expectPrice(eurFiatCollateral.address, fp('2'), ORACLE_ERROR, true)

      // Unpriced if price is zero - Update Oracles and check prices
      await referenceUnitOracle.updateAnswer(bn('0'))
      await expectPrice(eurFiatCollateral.address, bn('0'), bn('0'), false)

      // When refreshed, sets status to Unpriced
      await eurFiatCollateral.refresh()
      expect(await eurFiatCollateral.status()).to.equal(CollateralStatus.IFFY)

      // Restore
      await referenceUnitOracle.updateAnswer(bn('2e8'))
      await eurFiatCollateral.refresh()
      expect(await eurFiatCollateral.status()).to.equal(CollateralStatus.SOUND)

      // Check the other oracle - When refreshed, sets status to Unpriced
      await targetUnitOracle.updateAnswer(bn('0'))
      await eurFiatCollateral.refresh()
      expect(await eurFiatCollateral.status()).to.equal(CollateralStatus.IFFY)
    })

    it('Reverts if Chainlink feed reverts or runs out of gas, maintains status', async () => {
      const invalidChainlinkFeed: InvalidMockV3Aggregator = <InvalidMockV3Aggregator>(
        await InvalidMockV3AggregatorFactory.deploy(8, bn('1e8'))
      )

      let invalidEURFiatCollateral: EURFiatCollateral = <EURFiatCollateral>(
        await EURFiatCollateralFactory.deploy(
          {
            priceTimeout: PRICE_TIMEOUT,
            chainlinkFeed: invalidChainlinkFeed.address,
            oracleError: ORACLE_ERROR,
            erc20: eurFiatToken.address,
            maxTradeVolume: config.rTokenMaxTradeVolume,
            oracleTimeout: ORACLE_TIMEOUT,
            targetName: ethers.utils.formatBytes32String('EUR'),
            defaultThreshold: DEFAULT_THRESHOLD,
            delayUntilDefault: DELAY_UNTIL_DEFAULT,
          },
          targetUnitOracle.address
        )
      )

      // Reverting with no reason
      await invalidChainlinkFeed.setSimplyRevert(true)
      await expect(invalidEURFiatCollateral.refresh()).to.be.revertedWith('')
      expect(await invalidEURFiatCollateral.status()).to.equal(CollateralStatus.SOUND)

      // Runnning out of gas (same error)
      await invalidChainlinkFeed.setSimplyRevert(false)
      await expect(invalidEURFiatCollateral.refresh()).to.be.revertedWith('')
      expect(await invalidEURFiatCollateral.status()).to.equal(CollateralStatus.SOUND)

      // With the second oracle
      invalidEURFiatCollateral = <EURFiatCollateral>await EURFiatCollateralFactory.deploy(
        {
          priceTimeout: PRICE_TIMEOUT,
          chainlinkFeed: referenceUnitOracle.address,
          oracleError: ORACLE_ERROR,
          erc20: eurFiatToken.address,
          maxTradeVolume: config.rTokenMaxTradeVolume,
          oracleTimeout: ORACLE_TIMEOUT,
          targetName: ethers.utils.formatBytes32String('EUR'),
          defaultThreshold: DEFAULT_THRESHOLD,
          delayUntilDefault: DELAY_UNTIL_DEFAULT,
        },
        invalidChainlinkFeed.address
      )

      // Reverting with no reason
      await invalidChainlinkFeed.setSimplyRevert(true)
      await expect(invalidEURFiatCollateral.refresh()).to.be.revertedWith('')
      expect(await invalidEURFiatCollateral.status()).to.equal(CollateralStatus.SOUND)

      // Runnning out of gas (same error)
      await invalidChainlinkFeed.setSimplyRevert(false)
      await expect(invalidEURFiatCollateral.refresh()).to.be.revertedWith('')
      expect(await invalidEURFiatCollateral.status()).to.equal(CollateralStatus.SOUND)
    })
  })

  describeGas('Gas Reporting', () => {
    it('Force Updates - Soft Default', async function () {
      const delayUntilDefault: BigNumber = await tokenCollateral.delayUntilDefault()

      // Depeg one of the underlying tokens - Reducing price 20%
      // Should also impact on the aToken and cToken
      await setOraclePrice(tokenCollateral.address, bn('7e7'))

      // Force updates - Should update whenDefault and status
      await snapshotGasCost(tokenCollateral.refresh())
      expect(await tokenCollateral.status()).to.equal(CollateralStatus.IFFY)

      // Adance half the delay
      await advanceTime(Number(delayUntilDefault.div(2)) + 1)

      // Force updates - Nothing occurs
      await snapshotGasCost(tokenCollateral.refresh())
      await snapshotGasCost(usdcCollateral.refresh())
      expect(await usdcCollateral.status()).to.equal(CollateralStatus.SOUND)
      expect(await tokenCollateral.status()).to.equal(CollateralStatus.IFFY)

      // Adance the other half
      await advanceTime(Number(delayUntilDefault.div(2)) + 1)

      // Move time forward past delayUntilDefault
      expect(await tokenCollateral.status()).to.equal(CollateralStatus.DISABLED)
      expect(await usdcCollateral.status()).to.equal(CollateralStatus.SOUND)
    })

    it('Force Updates - Hard Default - ATokens/CTokens', async function () {
      // Decrease rate for AToken and CToken, will disable collateral immediately
      await aToken.setExchangeRate(fp('0.99'))
      await cToken.setExchangeRate(fp('0.95'))

      // Force updates - Should update whenDefault and status for Atokens/CTokens
      await snapshotGasCost(aTokenCollateral.refresh())
      expect(await aTokenCollateral.status()).to.equal(CollateralStatus.DISABLED)

      await snapshotGasCost(cTokenCollateral.refresh())
      expect(await cTokenCollateral.status()).to.equal(CollateralStatus.DISABLED)
    })
  })
})<|MERGE_RESOLUTION|>--- conflicted
+++ resolved
@@ -34,10 +34,7 @@
   expectPrice,
   expectRTokenPrice,
   expectUnpriced,
-<<<<<<< HEAD
-=======
   setInvalidOracleAnsweredRound,
->>>>>>> fdd9f81f
   setInvalidOracleTimestamp,
   setOraclePrice,
 } from '../utils/oracles'
@@ -503,26 +500,17 @@
       )
     })
 
-<<<<<<< HEAD
-    it('Should be unpriced if price is zero', async () => {
-=======
     it('Should be (0, 0) if price is zero', async () => {
->>>>>>> fdd9f81f
       // Set price of token to 0 in Aave
       await setOraclePrice(tokenCollateral.address, bn('0'))
 
       // Check price of token
       await expectPrice(tokenCollateral.address, bn('0'), bn('0'), false)
 
-<<<<<<< HEAD
-      // Fallback price should be nonzero
-      expect(await tokenCollateral.lotPrice()).to.be.gt(0)
-=======
       // Lot prices should be zero
       const [lotLow, lotHigh] = await tokenCollateral.lotPrice()
       expect(lotLow).to.eq(0)
       expect(lotHigh).to.eq(0)
->>>>>>> fdd9f81f
 
       // When refreshed, sets status to Unpriced
       await tokenCollateral.refresh()
@@ -534,8 +522,6 @@
 
       // Check price of token
       await expectUnpriced(tokenCollateral.address)
-<<<<<<< HEAD
-=======
 
       // When refreshed, sets status to Unpriced
       await tokenCollateral.refresh()
@@ -547,7 +533,6 @@
 
       // Check price of token
       await expectUnpriced(tokenCollateral.address)
->>>>>>> fdd9f81f
 
       // When refreshed, sets status to Unpriced
       await tokenCollateral.refresh()
@@ -1539,8 +1524,6 @@
           },
           await selfRefToken.decimals(),
           ZERO_ADDRESS
-<<<<<<< HEAD
-=======
         )
       ).to.be.revertedWith('comptroller missing')
     })
@@ -1561,16 +1544,11 @@
           },
           0,
           compoundMock.address
->>>>>>> fdd9f81f
-        )
-      ).to.be.revertedWith('comptroller missing')
-    })
-
-<<<<<<< HEAD
-    it('Should not allow missing reference erc20 decimals', async () => {
-=======
+        )
+      ).to.be.revertedWith('referenceERC20Decimals missing')
+    })
+
     it('Should not allow invalid defaultThreshold', async () => {
->>>>>>> fdd9f81f
       await expect(
         CTokenSelfReferentialFactory.deploy(
           {
@@ -1581,21 +1559,13 @@
             maxTradeVolume: config.rTokenMaxTradeVolume,
             oracleTimeout: ORACLE_TIMEOUT,
             targetName: ethers.utils.formatBytes32String('ETH'),
-<<<<<<< HEAD
-            defaultThreshold: bn(0),
-=======
             defaultThreshold: bn(200),
->>>>>>> fdd9f81f
             delayUntilDefault: DELAY_UNTIL_DEFAULT,
           },
           0,
           compoundMock.address
         )
-<<<<<<< HEAD
-      ).to.be.revertedWith('referenceERC20Decimals missing')
-=======
       ).to.be.revertedWith('default threshold not supported')
->>>>>>> fdd9f81f
     })
 
     it('Should setup collateral correctly', async function () {
