import { loadFixture } from '@nomicfoundation/hardhat-network-helpers'
import { expect } from 'chai'
import { Wallet, ContractFactory, constants } from 'ethers'
import { ethers } from 'hardhat'
import { IConfig } from '../../common/configuration'
import {
  advanceBlocks,
  advanceTime,
  getLatestBlockTimestamp,
  getLatestBlockNumber,
  setNextBlockTimestamp,
} from '../utils/time'
import { ZERO_ADDRESS, ONE_ADDRESS, MAX_UINT192, TradeKind } from '../../common/constants'
import { bn, fp } from '../../common/numbers'
import {
  expectDecayedPrice,
  expectExactPrice,
  expectPrice,
  expectRTokenPrice,
  expectUnpriced,
  setInvalidOracleAnsweredRound,
  setInvalidOracleTimestamp,
  setOraclePrice,
} from '../utils/oracles'
import {
  Asset,
  ATokenFiatCollateral,
  CTokenFiatCollateral,
  CTokenWrapperMock,
  ERC20Mock,
  FiatCollateral,
  GnosisMock,
  IAssetRegistry,
  InvalidFiatCollateral,
  InvalidMockV3Aggregator,
  RTokenAsset,
  StaticATokenMock,
  TestIBackingManager,
  TestIBasketHandler,
  TestIFurnace,
  TestIRToken,
  USDCMock,
  UnpricedAssetMock,
} from '../../typechain'
import {
  Collateral,
  defaultFixture,
  IMPLEMENTATION,
  Implementation,
  ORACLE_TIMEOUT,
  ORACLE_TIMEOUT_PRE_BUFFER,
  ORACLE_ERROR,
  PRICE_TIMEOUT,
  VERSION,
} from '../fixtures'
import { getTrade } from '../utils/trades'
import { useEnv } from '#/utils/env'
import snapshotGasCost from '../utils/snapshotGasCost'

const describeGas =
  IMPLEMENTATION == Implementation.P1 && useEnv('REPORT_GAS') ? describe.only : describe.skip

const DEFAULT_THRESHOLD = fp('0.01') // 1%
const DELAY_UNTIL_DEFAULT = bn('86400') // 24h

describe('Assets contracts #fast', () => {
  // Tokens
  let rsr: ERC20Mock
  let compToken: ERC20Mock
  let aaveToken: ERC20Mock
  let rToken: TestIRToken
  let token: ERC20Mock
  let usdc: USDCMock
  let aToken: StaticATokenMock
  let cToken: CTokenWrapperMock

  // Assets
  let collateral0: FiatCollateral
  let collateral1: FiatCollateral
  let collateral2: ATokenFiatCollateral
  let collateral3: CTokenFiatCollateral

  // Assets
  let rsrAsset: Asset
  let compAsset: Asset
  let aaveAsset: Asset
  let rTokenAsset: RTokenAsset
  let basket: Collateral[]

  // Config
  let config: IConfig

  // Main
  let wallet: Wallet
  let assetRegistry: IAssetRegistry
  let backingManager: TestIBackingManager
  let basketHandler: TestIBasketHandler
  let furnace: TestIFurnace

  // Factory
  let AssetFactory: ContractFactory
  let RTokenAssetFactory: ContractFactory

  // Gnosis
  let gnosis: GnosisMock

  const amt = fp('1e4')

  before('create fixture loader', async () => {
    ;[wallet] = (await ethers.getSigners()) as unknown as Wallet[]
  })

  beforeEach(async () => {
    // Deploy fixture
    ;({
      rsr,
      rsrAsset,
      compToken,
      compAsset,
      aaveToken,
      aaveAsset,
      basket,
      assetRegistry,
      backingManager,
      basketHandler,
      config,
      gnosis,
      furnace,
      rToken,
      rTokenAsset,
    } = await loadFixture(defaultFixture))

    // Get collateral tokens
    collateral0 = <FiatCollateral>basket[0]
    collateral1 = <FiatCollateral>basket[1]
    collateral2 = <ATokenFiatCollateral>basket[2]
    collateral3 = <CTokenFiatCollateral>basket[3]
    token = <ERC20Mock>await ethers.getContractAt('ERC20Mock', await collateral0.erc20())
    usdc = <USDCMock>await ethers.getContractAt('USDCMock', await collateral1.erc20())
    aToken = <StaticATokenMock>(
      await ethers.getContractAt('StaticATokenMock', await collateral2.erc20())
    )
    cToken = <CTokenWrapperMock>(
      await ethers.getContractAt('CTokenWrapperMock', await collateral3.erc20())
    )

    await rsr.connect(wallet).mint(wallet.address, amt)
    await compToken.connect(wallet).mint(wallet.address, amt)
    await aaveToken.connect(wallet).mint(wallet.address, amt)
    // Issue RToken to enable RToken.price
    for (let i = 0; i < basket.length; i++) {
      const tok = await ethers.getContractAt('ERC20Mock', await basket[i].erc20())
      await tok.connect(wallet).mint(wallet.address, amt)
      await tok.connect(wallet).approve(rToken.address, amt)
    }

    await rToken.connect(wallet).issue(amt)

    AssetFactory = await ethers.getContractFactory('Asset')
    RTokenAssetFactory = await ethers.getContractFactory('RTokenAsset')
  })

  describe('Deployment', () => {
    it('Deployment should setup assets correctly', async () => {
      // RSR Asset
      expect(await rsrAsset.isCollateral()).to.equal(false)
      expect(await rsrAsset.erc20()).to.equal(rsr.address)
      expect(await rsr.decimals()).to.equal(18)
      expect(await rsrAsset.version()).to.equal(VERSION)
      expect(await rsrAsset.maxTradeVolume()).to.equal(config.rTokenMaxTradeVolume)
      expect(await rsrAsset.bal(wallet.address)).to.equal(amt)
      await expectPrice(rsrAsset.address, fp('1'), ORACLE_ERROR, true)
      await expect(rsrAsset.claimRewards()).to.not.emit(rsrAsset, 'RewardsClaimed')

      // COMP Asset
      expect(await compAsset.isCollateral()).to.equal(false)
      expect(await compAsset.erc20()).to.equal(compToken.address)
      expect(await compToken.decimals()).to.equal(18)
      expect(await compAsset.version()).to.equal(VERSION)
      expect(await compAsset.maxTradeVolume()).to.equal(config.rTokenMaxTradeVolume)
      expect(await compAsset.bal(wallet.address)).to.equal(amt)
      await expectPrice(compAsset.address, fp('1'), ORACLE_ERROR, true)
      await expect(compAsset.claimRewards()).to.not.emit(compAsset, 'RewardsClaimed')

      // AAVE Asset
      expect(await aaveAsset.isCollateral()).to.equal(false)
      expect(await aaveAsset.erc20()).to.equal(aaveToken.address)
      expect(await aaveToken.decimals()).to.equal(18)
      expect(await aaveAsset.version()).to.equal(VERSION)
      expect(await aaveAsset.maxTradeVolume()).to.equal(config.rTokenMaxTradeVolume)
      expect(await aaveAsset.bal(wallet.address)).to.equal(amt)
      await expectPrice(aaveAsset.address, fp('1'), ORACLE_ERROR, true)
      await expect(aaveAsset.claimRewards()).to.not.emit(aaveAsset, 'RewardsClaimed')

      // RToken Asset
      expect(await rTokenAsset.isCollateral()).to.equal(false)
      expect(await rTokenAsset.erc20()).to.equal(rToken.address)
      expect(await rToken.decimals()).to.equal(18)
      expect(await rTokenAsset.version()).to.equal(VERSION)
      expect(await rTokenAsset.maxTradeVolume()).to.equal(config.rTokenMaxTradeVolume)
      expect(await rTokenAsset.bal(wallet.address)).to.equal(amt)
      await expectRTokenPrice(
        rTokenAsset.address,
        fp('1'),
        ORACLE_ERROR,
        await backingManager.maxTradeSlippage(),
        config.minTradeVolume.mul((await assetRegistry.erc20s()).length)
      )
      await expect(rTokenAsset.claimRewards()).to.not.emit(rTokenAsset, 'RewardsClaimed')
    })
  })

  describe('Prices', () => {
    it('Should calculate prices correctly', async () => {
      // Check initial prices
      await expectPrice(rsrAsset.address, fp('1'), ORACLE_ERROR, true)
      await expectPrice(compAsset.address, fp('1'), ORACLE_ERROR, true)
      await expectPrice(aaveAsset.address, fp('1'), ORACLE_ERROR, true)
      await expectRTokenPrice(
        rTokenAsset.address,
        fp('1'),
        ORACLE_ERROR,
        await backingManager.maxTradeSlippage(),
        config.minTradeVolume.mul((await assetRegistry.erc20s()).length)
      )

      // Update values in Oracles increase by 10-20%
      await setOraclePrice(compAsset.address, bn('1.1e8')) // 10%
      await setOraclePrice(aaveAsset.address, bn('1.2e8')) // 20%
      await setOraclePrice(rsrAsset.address, bn('1.2e8')) // 20%

      // Check new prices
      await expectPrice(rsrAsset.address, fp('1.2'), ORACLE_ERROR, true)
      await expectPrice(compAsset.address, fp('1.1'), ORACLE_ERROR, true)
      await expectPrice(aaveAsset.address, fp('1.2'), ORACLE_ERROR, true)
      await expectRTokenPrice(
        rTokenAsset.address,
        fp('1'),
        ORACLE_ERROR,
        await backingManager.maxTradeSlippage(),
        config.minTradeVolume.mul((await assetRegistry.erc20s()).length)
      ) // no change
    })

    it('Should calculate RToken price correctly', async () => {
      // Check initial price
      await expectRTokenPrice(
        rTokenAsset.address,
        fp('1'),
        ORACLE_ERROR,
        await backingManager.maxTradeSlippage(),
        config.minTradeVolume.mul((await assetRegistry.erc20s()).length)
      )

      // Update values of underlying tokens - increase all by 10%
      await setOraclePrice(collateral0.address, bn('1.1e8')) // 10%
      await setOraclePrice(collateral1.address, bn('1.1e8')) // 10%

      // Price of RToken should increase by 10%
      await expectRTokenPrice(
        rTokenAsset.address,
        fp('1.1'),
        ORACLE_ERROR,
        await backingManager.maxTradeSlippage(),
        config.minTradeVolume.mul((await assetRegistry.erc20s()).length)
      )
    })

    it('Should become unpriced if price is zero', async () => {
      const compInitPrice = await compAsset.price()
      const aaveInitPrice = await aaveAsset.price()
      const rsrInitPrice = await rsrAsset.price()
      const rTokenInitPrice = await rTokenAsset.price()

      // Update values in Oracles to 0
      await setOraclePrice(compAsset.address, bn('0'))
      await setOraclePrice(aaveAsset.address, bn('0'))
      await setOraclePrice(rsrAsset.address, bn('0'))
      await setOraclePrice(collateral0.address, bn('0'))
      await setOraclePrice(collateral1.address, bn('0'))

      // Fallback prices should be initial prices
      await expectExactPrice(compAsset.address, compInitPrice)
      await expectExactPrice(rsrAsset.address, rsrInitPrice)
      await expectExactPrice(aaveAsset.address, aaveInitPrice)
      await expectExactPrice(rTokenAsset.address, rTokenInitPrice)

      // Advance past oracle timeout
      await advanceTime(ORACLE_TIMEOUT.add(1).toString())
      await setOraclePrice(compAsset.address, bn('0'))
      await setOraclePrice(aaveAsset.address, bn('0'))
      await setOraclePrice(rsrAsset.address, bn('0'))
      await setOraclePrice(collateral0.address, bn('0'))
      await setOraclePrice(collateral1.address, bn('0'))
      await compAsset.refresh()
      await rsrAsset.refresh()
      await aaveAsset.refresh()
      await collateral0.refresh()
      await collateral1.refresh()

      // Prices should be decaying
      await expectDecayedPrice(compAsset.address)
      await expectDecayedPrice(rsrAsset.address)
      await expectDecayedPrice(aaveAsset.address)
      const p = await rTokenAsset.price()
      expect(p[0]).to.be.gt(0)
      expect(p[0]).to.be.lt(rTokenInitPrice[0])
      expect(p[1]).to.be.gt(rTokenInitPrice[1])
      expect(p[1]).to.be.lt(MAX_UINT192)

      // After price timeout, should be unpriced
      await advanceTime(PRICE_TIMEOUT.toString())
      await setOraclePrice(compAsset.address, bn('0'))
      await setOraclePrice(aaveAsset.address, bn('0'))
      await setOraclePrice(rsrAsset.address, bn('0'))
      await setOraclePrice(collateral0.address, bn('0'))
      await setOraclePrice(collateral1.address, bn('0'))

      // Should be unpriced now
      await expectUnpriced(rsrAsset.address)
      await expectUnpriced(compAsset.address)
      await expectUnpriced(aaveAsset.address)
      await expectUnpriced(rTokenAsset.address)
    })

    it('Should return 0 price for RTokenAsset in full haircut scenario', async () => {
      await token.burn(backingManager.address, await token.balanceOf(backingManager.address))
      await usdc.burn(backingManager.address, await usdc.balanceOf(backingManager.address))
      await aToken.burn(backingManager.address, await aToken.balanceOf(backingManager.address))
      await cToken.burn(backingManager.address, await cToken.balanceOf(backingManager.address))

      await expectRTokenPrice(
        rTokenAsset.address,
        bn('0'),
        bn('0'),
        await backingManager.maxTradeSlippage(),
        config.minTradeVolume.mul((await assetRegistry.erc20s()).length)
      )
    })

    it('Should not revert RToken price if supply is zero', async () => {
      // Redeem RToken to make price function revert
      // Note: To get RToken price to 0, a full basket refresh needs to occur (covered in RToken tests)
      await rToken.connect(wallet).redeem(amt)
      await expectRTokenPrice(
        rTokenAsset.address,
        fp('1'),
        ORACLE_ERROR,
        await backingManager.maxTradeSlippage(),
        config.minTradeVolume.mul((await assetRegistry.erc20s()).length)
      )
      expect(await rTokenAsset.maxTradeVolume()).to.equal(config.rTokenMaxTradeVolume)
    })

    it('Should calculate trade min correctly', async () => {
      // Check initial values
      expect(await rsrAsset.maxTradeVolume()).to.equal(config.rTokenMaxTradeVolume)
      expect(await aaveAsset.maxTradeVolume()).to.equal(config.rTokenMaxTradeVolume)
      expect(await compAsset.maxTradeVolume()).to.equal(config.rTokenMaxTradeVolume)

      //  Reduce price in half - doubles min size, maintains max size
      await setOraclePrice(rsrAsset.address, bn('0.5e8')) // half
      expect(await rsrAsset.maxTradeVolume()).to.equal(config.rTokenMaxTradeVolume)
      expect(await aaveAsset.maxTradeVolume()).to.equal(config.rTokenMaxTradeVolume)
      expect(await compAsset.maxTradeVolume()).to.equal(config.rTokenMaxTradeVolume)
    })

    it('Should calculate trade min correctly - RToken', async () => {
      // Check initial values
      expect(await rTokenAsset.maxTradeVolume()).to.equal(config.rTokenMaxTradeVolume)

      // Reduce price in half - doubles min size, maintains max size
      await setOraclePrice(collateral0.address, bn('0.5e8')) // half
      await setOraclePrice(collateral1.address, bn('0.5e8')) // half

      expect(await rTokenAsset.maxTradeVolume()).to.equal(config.rTokenMaxTradeVolume)
    })

    it('Should remain at saved price if oracle is stale', async () => {
      await advanceTime(ORACLE_TIMEOUT.sub(12).toString())

      // lastSave should not be block timestamp after refresh
      await rsrAsset.refresh()
      await compAsset.refresh()
      await aaveAsset.refresh()
      expect(await rsrAsset.lastSave()).to.not.equal(await getLatestBlockTimestamp())
      expect(await compAsset.lastSave()).to.not.equal(await getLatestBlockTimestamp())
      expect(await aaveAsset.lastSave()).to.not.equal(await getLatestBlockTimestamp())

      // Check price
      await expectPrice(rsrAsset.address, fp('1'), ORACLE_ERROR, false)
      await expectPrice(compAsset.address, fp('1'), ORACLE_ERROR, false)
      await expectPrice(aaveAsset.address, fp('1'), ORACLE_ERROR, false)
    })

    it('Should remain at saved price in case of invalid timestamp', async () => {
      await setInvalidOracleTimestamp(rsrAsset.address)
      await setInvalidOracleTimestamp(compAsset.address)
      await setInvalidOracleTimestamp(aaveAsset.address)

      // lastSave should not be block timestamp after refresh
      await rsrAsset.refresh()
      await compAsset.refresh()
      await aaveAsset.refresh()
      expect(await rsrAsset.lastSave()).to.not.equal(await getLatestBlockTimestamp())
      expect(await compAsset.lastSave()).to.not.equal(await getLatestBlockTimestamp())
      expect(await aaveAsset.lastSave()).to.not.equal(await getLatestBlockTimestamp())

      // Check price is still at saved price
      await expectPrice(rsrAsset.address, fp('1'), ORACLE_ERROR, false)
      await expectPrice(compAsset.address, fp('1'), ORACLE_ERROR, false)
      await expectPrice(aaveAsset.address, fp('1'), ORACLE_ERROR, false)
    })

    it('Should remain at saved price in case of invalid answered round', async () => {
      await setInvalidOracleAnsweredRound(rsrAsset.address)
      await setInvalidOracleAnsweredRound(compAsset.address)
      await setInvalidOracleAnsweredRound(aaveAsset.address)

      // lastSave should not be block timestamp after refresh
      await rsrAsset.refresh()
      await compAsset.refresh()
      await aaveAsset.refresh()
      expect(await rsrAsset.lastSave()).to.not.equal(await getLatestBlockTimestamp())
      expect(await compAsset.lastSave()).to.not.equal(await getLatestBlockTimestamp())
      expect(await aaveAsset.lastSave()).to.not.equal(await getLatestBlockTimestamp())

      // Check price is still at saved price
      await expectPrice(rsrAsset.address, fp('1'), ORACLE_ERROR, false)
      await expectPrice(compAsset.address, fp('1'), ORACLE_ERROR, false)
      await expectPrice(aaveAsset.address, fp('1'), ORACLE_ERROR, false)
    })

    it('Should handle reverting edge cases for RTokenAsset', async () => {
      // Swap one of the collaterals for an invalid one
      const InvalidFiatCollateralFactory = await ethers.getContractFactory('InvalidFiatCollateral')
      const invalidFiatCollateral: InvalidFiatCollateral = <InvalidFiatCollateral>(
        await InvalidFiatCollateralFactory.deploy({
          priceTimeout: PRICE_TIMEOUT,
          chainlinkFeed: await collateral0.chainlinkFeed(),
          oracleError: ORACLE_ERROR,
          erc20: await collateral0.erc20(),
          maxTradeVolume: config.rTokenMaxTradeVolume,
          oracleTimeout: ORACLE_TIMEOUT_PRE_BUFFER,
          targetName: ethers.utils.formatBytes32String('USD'),
          defaultThreshold: DEFAULT_THRESHOLD,
          delayUntilDefault: DELAY_UNTIL_DEFAULT,
        })
      )

      // Swap asset
      await assetRegistry.swapRegistered(invalidFiatCollateral.address)

      // Reverting with a specific error
      await invalidFiatCollateral.setSimplyRevert(true)
      await expect(invalidFiatCollateral.price()).to.be.revertedWith('errormsg')

      // Check RToken unpriced
      await expectUnpriced(rTokenAsset.address)

      // Runnning out of gas
      await invalidFiatCollateral.setSimplyRevert(false)
      await expect(invalidFiatCollateral.price()).to.be.reverted

      //  Check RToken price reverts
      await expect(rTokenAsset.price()).to.be.reverted
    })

    it('Regression test -- Should handle unpriced collateral for RTokenAsset', async () => {
      // https://github.com/code-423n4/2023-07-reserve-findings/issues/20

      // Swap one of the collaterals for an invalid one
      const InvalidFiatCollateralFactory = await ethers.getContractFactory('InvalidFiatCollateral')
      const invalidFiatCollateral: InvalidFiatCollateral = <InvalidFiatCollateral>(
        await InvalidFiatCollateralFactory.deploy({
          priceTimeout: PRICE_TIMEOUT,
          chainlinkFeed: await collateral0.chainlinkFeed(),
          oracleError: ORACLE_ERROR,
          erc20: await collateral0.erc20(),
          maxTradeVolume: config.rTokenMaxTradeVolume,
          oracleTimeout: ORACLE_TIMEOUT_PRE_BUFFER,
          targetName: ethers.utils.formatBytes32String('USD'),
          defaultThreshold: DEFAULT_THRESHOLD,
          delayUntilDefault: DELAY_UNTIL_DEFAULT,
        })
      )

      // Swap asset
      await assetRegistry.swapRegistered(invalidFiatCollateral.address)

      // Set unpriced collateral
      await invalidFiatCollateral.setUnpriced(true)

      // Check RToken is unpriced
      await expectUnpriced(rTokenAsset.address)
    })

    it('Regression test -- RTokenAsset.refresh() should refresh everything', async () => {
      // AssetRegistry should refresh
      const lastRefreshed = await assetRegistry.lastRefresh()
      await rTokenAsset.refresh()
      expect(await assetRegistry.lastRefresh()).to.be.gt(lastRefreshed)

      // Furnace should melt
      const lastPayout = await furnace.lastPayout()
      await advanceTime(12)
      await rTokenAsset.refresh()
      expect(await furnace.lastPayout()).to.be.gt(lastPayout)

      // Should clear oracle cache
      await rTokenAsset.forceUpdatePrice()
      let [, cachedAtTime] = await rTokenAsset.cachedOracleData()
      expect(cachedAtTime).to.be.gt(0)
      await rTokenAsset.refresh()
      ;[, cachedAtTime] = await rTokenAsset.cachedOracleData()
      expect(cachedAtTime).to.eq(0)
    })

    it('Should handle tokens being out on trade for RTokenAsset', async () => {
<<<<<<< HEAD
=======
      const router = await (await ethers.getContractFactory('DutchTradeRouter')).deploy()
      await usdc.connect(wallet).approve(router.address, constants.MaxUint256)
>>>>>>> 5ade2e1c
      // Summary:
      // - Run a dutch auction that does not fill
      // - Run a batch auction that fills for partial volume
      // - Run a dutch auction that fills for full volume

      const low0 = fp('0.99')
      const low1 = bn('975344098811881188') // after a 50% basket change
      const low2 = bn('975343128415841584') // after batch auction at half volume
      const low3 = bn('975560049627103964') // after dutch auction at full volume

      // Price should be [$0.99, $1.01] to start
      await expectExactPrice(rTokenAsset.address, [low0, fp('1.01')])

      // After 50% basket change, expected trading should decrease the lower price to ~$0.9753
      // Upper price remains $1.01 because of uncertainty around how trading will go
      await basketHandler
        .connect(wallet)
        .setPrimeBasket([token.address, usdc.address], [fp('0.5'), fp('0.5')])
      await basketHandler.connect(wallet).refreshBasket()
      await expectExactPrice(rTokenAsset.address, [low1, fp('1.01')])

      // After launching a trade token price should not change
      // Regression -- I've confirmed the lower price drops to ~$0.7352 when not tracking balances out on trade
      await expect(backingManager.rebalance(TradeKind.DUTCH_AUCTION)).to.emit(
        backingManager,
        'TradeStarted'
      )
      expect(await backingManager.tradesOpen()).to.equal(1)
      await expectExactPrice(rTokenAsset.address, [low1, fp('1.01')])

      // Settling trade without bidding should not change price
      let trade = await ethers.getContractAt(
        'DutchTrade',
        await backingManager.trades(aToken.address)
      )
      await advanceBlocks((await trade.endBlock()).sub(await getLatestBlockNumber()))
      await expect(backingManager.settleTrade(aToken.address)).to.emit(
        backingManager,
        'TradeSettled'
      )
      expect(await backingManager.tradesOpen()).to.equal(0)
      await expectExactPrice(rTokenAsset.address, [low1, fp('1.01')])

      // Launching the trade a second time, this time Batch Auction, should not change price
      await setNextBlockTimestamp((await trade.endTime()) + 13)
      await expect(backingManager.rebalance(TradeKind.BATCH_AUCTION)).to.emit(
        backingManager,
        'TradeStarted'
      )
      expect(await backingManager.tradesOpen()).to.equal(1)
      await expectExactPrice(rTokenAsset.address, [low1, fp('1.01')])

      // Bid in Gnosis for half volume at even prices
      const t = await getTrade(backingManager, aToken.address)
      const sellAmt = (await t.initBal()).div(2) // half volume
      await token.connect(wallet).approve(gnosis.address, sellAmt)
      await gnosis.placeBid(0, {
        bidder: wallet.address,
        sellAmount: sellAmt,
        buyAmount: sellAmt,
      })
      await advanceTime(config.batchAuctionLength.toNumber())
      await expect(backingManager.settleTrade(aToken.address)).not.to.emit(
        backingManager,
        'TradeStarted'
      )
      expect(await backingManager.tradesOpen()).to.equal(0)
      await expectExactPrice(rTokenAsset.address, [low2, fp('1.01')])

      // Starting a 3rd auction should not change balances
      await expect(backingManager.rebalance(TradeKind.DUTCH_AUCTION)).to.emit(
        backingManager,
        'TradeStarted'
      )
      expect(await backingManager.tradesOpen()).to.equal(1)
      await expectExactPrice(rTokenAsset.address, [low2, fp('1.01')])

      // Settle 3rd auction for full volume
      trade = await ethers.getContractAt('DutchTrade', await backingManager.trades(cToken.address))
      const buyAmt = await trade.bidAmount(await trade.endBlock())
      await usdc.approve(trade.address, buyAmt)
      await advanceBlocks((await trade.endBlock()).sub(await getLatestBlockNumber()).sub(1))
<<<<<<< HEAD
      await expect(trade.bid()).to.emit(backingManager, 'TradeSettled')
=======

      await expect(router.bid(trade.address, await router.signer.getAddress())).to.emit(
        backingManager,
        'TradeSettled'
      )
>>>>>>> 5ade2e1c
      expect(await backingManager.tradesOpen()).to.equal(1) // launches another trade!
      await expectExactPrice(rTokenAsset.address, [low3, bn('1007427552565834095')]) // high end starts to fall
    })

    it('Should be able to refresh saved prices', async () => {
      // Check initial prices - use RSR as example
      let currBlockTimestamp: number = await getLatestBlockTimestamp()
      await expectPrice(rsrAsset.address, fp('1'), ORACLE_ERROR, true)
      let [lowPrice, highPrice] = await rsrAsset.price()
      expect(await rsrAsset.savedLowPrice()).to.equal(lowPrice)
      expect(await rsrAsset.savedHighPrice()).to.equal(highPrice)
      expect(await rsrAsset.lastSave()).to.equal(currBlockTimestamp)

      // Refresh saved prices
      await rsrAsset.refresh()

      // Check values remain but timestamp was updated
      await expectPrice(rsrAsset.address, fp('1'), ORACLE_ERROR, true)
      ;[lowPrice, highPrice] = await rsrAsset.price()
      expect(await rsrAsset.savedLowPrice()).to.equal(lowPrice)
      expect(await rsrAsset.savedHighPrice()).to.equal(highPrice)
      currBlockTimestamp = await getLatestBlockTimestamp()
      expect(await rsrAsset.lastSave()).to.equal(currBlockTimestamp)

      // Update values in Oracles increase by 20%
      await setOraclePrice(rsrAsset.address, bn('1.2e8')) // 20%

      // Before calling refresh we still have the old values
      await expectPrice(rsrAsset.address, fp('1.2'), ORACLE_ERROR, true)
      ;[lowPrice, highPrice] = await rsrAsset.price()
      expect(await rsrAsset.savedLowPrice()).to.be.lt(lowPrice)
      expect(await rsrAsset.savedHighPrice()).to.be.lt(highPrice)

      // Refresh prices - Should save new values
      await rsrAsset.refresh()

      // Check new prices were stored
      await expectPrice(rsrAsset.address, fp('1.2'), ORACLE_ERROR, true)
      ;[lowPrice, highPrice] = await rsrAsset.price()
      expect(await rsrAsset.savedLowPrice()).to.equal(lowPrice)
      expect(await rsrAsset.savedHighPrice()).to.equal(highPrice)
      currBlockTimestamp = await getLatestBlockTimestamp()
      expect(await rsrAsset.lastSave()).to.equal(currBlockTimestamp)
    })

    it('Should not save prices if try/price returns unpriced', async () => {
      const UnpricedAssetFactory = await ethers.getContractFactory('UnpricedAssetMock')
      const unpricedRSRAsset: UnpricedAssetMock = <UnpricedAssetMock>(
        await UnpricedAssetFactory.deploy(
          PRICE_TIMEOUT,
          await rsrAsset.chainlinkFeed(),
          ORACLE_ERROR,
          rsr.address,
          config.rTokenMaxTradeVolume,
          ORACLE_TIMEOUT_PRE_BUFFER
        )
      )

      // Save prices
      await unpricedRSRAsset.refresh()

      // Check initial prices - use RSR as example
      let currBlockTimestamp: number = await getLatestBlockTimestamp()
      await expectPrice(unpricedRSRAsset.address, fp('1'), ORACLE_ERROR, true)
      let [lowPrice, highPrice] = await unpricedRSRAsset.price()
      expect(await unpricedRSRAsset.savedLowPrice()).to.equal(lowPrice)
      expect(await unpricedRSRAsset.savedHighPrice()).to.equal(highPrice)
      expect(await unpricedRSRAsset.lastSave()).to.be.equal(currBlockTimestamp)

      // Refresh saved prices
      await unpricedRSRAsset.refresh()

      // Check values remain but timestamp was updated
      await expectPrice(unpricedRSRAsset.address, fp('1'), ORACLE_ERROR, true)
      ;[lowPrice, highPrice] = await unpricedRSRAsset.price()
      expect(await unpricedRSRAsset.savedLowPrice()).to.equal(lowPrice)
      expect(await unpricedRSRAsset.savedHighPrice()).to.equal(highPrice)
      currBlockTimestamp = await getLatestBlockTimestamp()
      expect(await unpricedRSRAsset.lastSave()).to.equal(currBlockTimestamp)

      // Set as unpriced so it returns 0,FIX MAX in try/price
      await unpricedRSRAsset.setUnpriced(true)

      // Check that now is unpriced
      await expectUnpriced(unpricedRSRAsset.address)

      // Refreshing would not save the new rates
      await unpricedRSRAsset.refresh()
      expect(await unpricedRSRAsset.savedLowPrice()).to.equal(lowPrice)
      expect(await unpricedRSRAsset.savedHighPrice()).to.equal(highPrice)
      expect(await unpricedRSRAsset.lastSave()).to.equal(currBlockTimestamp)
    })

    it('Should not revert on refresh if stale', async () => {
      // Check initial prices - use RSR as example
      const startBlockTimestamp: number = await getLatestBlockTimestamp()
      await expectPrice(rsrAsset.address, fp('1'), ORACLE_ERROR, false)
      const [prevLowPrice, prevHighPrice] = await rsrAsset.price()
      expect(await rsrAsset.savedLowPrice()).to.equal(prevLowPrice)
      expect(await rsrAsset.savedHighPrice()).to.equal(prevHighPrice)
      expect(await rsrAsset.lastSave()).to.equal(startBlockTimestamp)

      // Set invalid oracle
      await setInvalidOracleTimestamp(rsrAsset.address)

      // Check price - uses still previous prices
      await rsrAsset.refresh()
      let [lowPrice, highPrice] = await rsrAsset.price()
      expect(lowPrice).to.equal(prevLowPrice)
      expect(highPrice).to.equal(prevHighPrice)
      expect(await rsrAsset.savedLowPrice()).to.equal(prevLowPrice)
      expect(await rsrAsset.savedHighPrice()).to.equal(prevHighPrice)
      expect(await rsrAsset.lastSave()).to.equal(startBlockTimestamp)

      // Check price - no update on prices/timestamp
      await rsrAsset.refresh()
      ;[lowPrice, highPrice] = await rsrAsset.price()
      expect(lowPrice).to.equal(prevLowPrice)
      expect(highPrice).to.equal(prevHighPrice)
      expect(await rsrAsset.savedLowPrice()).to.equal(prevLowPrice)
      expect(await rsrAsset.savedHighPrice()).to.equal(prevHighPrice)
      expect(await rsrAsset.lastSave()).to.equal(startBlockTimestamp)
    })

    it('Reverts if Chainlink feed reverts or runs out of gas', async () => {
      const InvalidMockV3AggregatorFactory = await ethers.getContractFactory(
        'InvalidMockV3Aggregator'
      )
      const invalidChainlinkFeed: InvalidMockV3Aggregator = <InvalidMockV3Aggregator>(
        await InvalidMockV3AggregatorFactory.deploy(8, bn('1e8'))
      )

      const invalidRSRAsset: Asset = <Asset>(
        await AssetFactory.deploy(
          PRICE_TIMEOUT,
          invalidChainlinkFeed.address,
          ORACLE_ERROR,
          rsr.address,
          config.rTokenMaxTradeVolume,
          ORACLE_TIMEOUT_PRE_BUFFER
        )
      )

      // Reverting with no reason
      await invalidChainlinkFeed.setSimplyRevert(true)
      await expect(invalidRSRAsset.price()).to.be.reverted
      await expect(invalidRSRAsset.refresh()).to.be.reverted

      // Runnning out of gas (same error)
      await invalidChainlinkFeed.setSimplyRevert(false)
      await expect(invalidRSRAsset.price()).to.be.reverted
      await expect(invalidRSRAsset.refresh()).to.be.reverted
    })

    it('Should handle price decay correctly', async () => {
      await rsrAsset.refresh()

      // Check prices - use RSR as example
      const startBlockTimestamp: number = await getLatestBlockTimestamp()
      await expectPrice(rsrAsset.address, fp('1'), ORACLE_ERROR, false)
      const [prevLowPrice, prevHighPrice] = await rsrAsset.price()
      expect(await rsrAsset.savedLowPrice()).to.equal(prevLowPrice)
      expect(await rsrAsset.savedHighPrice()).to.equal(prevHighPrice)
      expect(await rsrAsset.lastSave()).to.equal(startBlockTimestamp)

      // Set invalid oracle
      await setInvalidOracleTimestamp(rsrAsset.address)

      // Check unpriced - uses still previous prices
      const [lowPrice, highPrice] = await rsrAsset.price()
      expect(lowPrice).to.equal(prevLowPrice)
      expect(highPrice).to.equal(prevHighPrice)
      expect(await rsrAsset.savedLowPrice()).to.equal(prevLowPrice)
      expect(await rsrAsset.savedHighPrice()).to.equal(prevHighPrice)
      expect(await rsrAsset.lastSave()).to.equal(startBlockTimestamp)

      // At first price doesn't decrease
      const [lowPrice2, highPrice2] = await rsrAsset.price()
      expect(lowPrice2).to.eq(lowPrice)
      expect(highPrice2).to.eq(highPrice)

      // Advance past oracleTimeout
      await advanceTime(await rsrAsset.oracleTimeout())

      // Now price widens
      const [lowPrice3, highPrice3] = await rsrAsset.price()
      expect(lowPrice3).to.be.lt(lowPrice2)
      expect(highPrice3).to.be.gt(highPrice2)

      // Advance block, price keeps widening
      await advanceBlocks(1)
      const [lowPrice4, highPrice4] = await rsrAsset.price()
      expect(lowPrice4).to.be.lt(lowPrice3)
      expect(highPrice4).to.be.gt(highPrice3)

      // Advance blocks beyond PRICE_TIMEOUT; price should be [O, FIX_MAX]
      await advanceTime(PRICE_TIMEOUT.toNumber())

      // Lot price returns 0 once time elapses
      const [lowPrice5, highPrice5] = await rsrAsset.price()
      expect(lowPrice5).to.be.lt(lowPrice4)
      expect(highPrice5).to.be.gt(highPrice4)
      expect(lowPrice5).to.be.equal(bn(0))
      expect(highPrice5).to.be.equal(MAX_UINT192)
    })

    it('lotPrice (deprecated) is equal to price()', async () => {
      for (const asset of [rsrAsset, compAsset, aaveAsset, rTokenAsset]) {
        const lotPrice = await asset.lotPrice()
        const price = await asset.price()
        expect(price.length).to.equal(2)
        expect(lotPrice.length).to.equal(price.length)
        expect(lotPrice[0]).to.equal(price[0])
        expect(lotPrice[1]).to.equal(price[1])
      }
    })
  })

  describe('Constructor validation', () => {
    it('Should not allow price timeout to be zero', async () => {
      await expect(
        AssetFactory.deploy(0, ONE_ADDRESS, 0, ONE_ADDRESS, config.rTokenMaxTradeVolume, 0)
      ).to.be.revertedWith('price timeout zero')
    })
    it('Should not allow missing chainlink feed', async () => {
      await expect(
        AssetFactory.deploy(1, ZERO_ADDRESS, 0, ONE_ADDRESS, config.rTokenMaxTradeVolume, 1)
      ).to.be.revertedWith('missing chainlink feed')
    })
    it('Should not allow missing erc20', async () => {
      await expect(
        AssetFactory.deploy(1, ONE_ADDRESS, 1, ZERO_ADDRESS, config.rTokenMaxTradeVolume, 1)
      ).to.be.revertedWith('missing erc20')
    })
    it('Should not allow 0 oracleError', async () => {
      await expect(
        AssetFactory.deploy(1, ONE_ADDRESS, 0, ONE_ADDRESS, config.rTokenMaxTradeVolume, 1)
      ).to.be.revertedWith('oracle error out of range')
    })
    it('Should not allow FIX_ONE oracleError', async () => {
      await expect(
        AssetFactory.deploy(1, ONE_ADDRESS, fp('1'), ONE_ADDRESS, config.rTokenMaxTradeVolume, 1)
      ).to.be.revertedWith('oracle error out of range')
    })
    it('Should not allow 0 oracleTimeout', async () => {
      await expect(
        AssetFactory.deploy(1, ONE_ADDRESS, 1, ONE_ADDRESS, config.rTokenMaxTradeVolume, 0)
      ).to.be.revertedWith('oracleTimeout zero')
    })
    it('Should not allow maxTradeVolume to be zero', async () => {
      await expect(AssetFactory.deploy(1, ONE_ADDRESS, 1, ONE_ADDRESS, 0, 1)).to.be.revertedWith(
        'invalid max trade volume'
      )
    })

    it('Should validate constructor in RTokenAsset', async () => {
      await expect(
        RTokenAssetFactory.deploy(ZERO_ADDRESS, config.rTokenMaxTradeVolume)
      ).to.be.revertedWith('missing erc20')

      await expect(RTokenAssetFactory.deploy(rToken.address, 0)).to.be.revertedWith(
        'invalid max trade volume'
      )
    })
  })

  describeGas('Gas Reporting', () => {
    context('refresh()', () => {
      afterEach(async () => {
        await snapshotGasCost(rsrAsset.refresh())
        await snapshotGasCost(rsrAsset.refresh()) // 2nd refresh can be different than 1st
      })

      it('refresh() during SOUND', async () => {
        // pass
      })

      it('refresh() after oracle timeout', async () => {
        const oracleTimeout = await rsrAsset.oracleTimeout()
        await setNextBlockTimestamp((await getLatestBlockTimestamp()) + oracleTimeout)
        await advanceBlocks(bn(oracleTimeout).div(12))
      })

      it('refresh() after full price timeout', async () => {
        await advanceTime((await rsrAsset.priceTimeout()) + (await rsrAsset.oracleTimeout()))
        const p = await rsrAsset.price()
        expect(p[0]).to.equal(0)
        expect(p[1]).to.equal(MAX_UINT192)
      })
    })
  })
})<|MERGE_RESOLUTION|>--- conflicted
+++ resolved
@@ -517,11 +517,8 @@
     })
 
     it('Should handle tokens being out on trade for RTokenAsset', async () => {
-<<<<<<< HEAD
-=======
       const router = await (await ethers.getContractFactory('DutchTradeRouter')).deploy()
       await usdc.connect(wallet).approve(router.address, constants.MaxUint256)
->>>>>>> 5ade2e1c
       // Summary:
       // - Run a dutch auction that does not fill
       // - Run a batch auction that fills for partial volume
@@ -604,15 +601,11 @@
       const buyAmt = await trade.bidAmount(await trade.endBlock())
       await usdc.approve(trade.address, buyAmt)
       await advanceBlocks((await trade.endBlock()).sub(await getLatestBlockNumber()).sub(1))
-<<<<<<< HEAD
-      await expect(trade.bid()).to.emit(backingManager, 'TradeSettled')
-=======
 
       await expect(router.bid(trade.address, await router.signer.getAddress())).to.emit(
         backingManager,
         'TradeSettled'
       )
->>>>>>> 5ade2e1c
       expect(await backingManager.tradesOpen()).to.equal(1) // launches another trade!
       await expectExactPrice(rTokenAsset.address, [low3, bn('1007427552565834095')]) // high end starts to fall
     })
