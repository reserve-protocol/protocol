import { loadFixture } from '@nomicfoundation/hardhat-network-helpers'
import { expect } from 'chai'
import { Wallet, ContractFactory, constants } from 'ethers'
import { ethers } from 'hardhat'
import { IConfig } from '../../common/configuration'
<<<<<<< HEAD
import {
  advanceBlocks,
  advanceTime,
  getLatestBlockTimestamp,
  getLatestBlockNumber,
  setNextBlockTimestamp,
} from '../utils/time'
=======
import { advanceTime, getLatestBlockTimestamp, advanceToTimestamp } from '../utils/time'
>>>>>>> db72e404
import { ZERO_ADDRESS, ONE_ADDRESS, MAX_UINT192, TradeKind } from '../../common/constants'
import { bn, fp } from '../../common/numbers'
import {
  expectDecayedPrice,
  expectExactPrice,
  expectPrice,
  expectRTokenPrice,
  expectUnpriced,
  setInvalidOracleAnsweredRound,
  setInvalidOracleTimestamp,
  setOraclePrice,
} from '../utils/oracles'
import {
  Asset,
  ATokenFiatCollateral,
  CTokenFiatCollateral,
  CTokenMock,
  ERC20Mock,
  FiatCollateral,
  GnosisMock,
  IAssetRegistry,
  InvalidFiatCollateral,
  InvalidMockV3Aggregator,
  RTokenAsset,
  StaticATokenMock,
  TestIBackingManager,
  TestIBasketHandler,
  TestIFurnace,
  TestIRToken,
  USDCMock,
  UnpricedAssetMock,
} from '../../typechain'
import {
  Collateral,
  defaultFixture,
  IMPLEMENTATION,
  Implementation,
  DECAY_DELAY,
  ORACLE_TIMEOUT,
  ORACLE_ERROR,
  PRICE_TIMEOUT,
  VERSION,
} from '../fixtures'
import { getTrade } from '../utils/trades'
import { useEnv } from '#/utils/env'
import snapshotGasCost from '../utils/snapshotGasCost'

const describeGas =
  IMPLEMENTATION == Implementation.P1 && useEnv('REPORT_GAS') ? describe.only : describe.skip

const DEFAULT_THRESHOLD = fp('0.01') // 1%
const DELAY_UNTIL_DEFAULT = bn('86400') // 24h

describe('Assets contracts #fast', () => {
  // Tokens
  let rsr: ERC20Mock
  let compToken: ERC20Mock
  let aaveToken: ERC20Mock
  let rToken: TestIRToken
  let token: ERC20Mock
  let usdc: USDCMock
  let aToken: StaticATokenMock
  let cToken: CTokenMock

  // Assets
  let collateral0: FiatCollateral
  let collateral1: FiatCollateral
  let collateral2: ATokenFiatCollateral
  let collateral3: CTokenFiatCollateral

  // Assets
  let rsrAsset: Asset
  let compAsset: Asset
  let aaveAsset: Asset
  let rTokenAsset: RTokenAsset
  let basket: Collateral[]

  // Config
  let config: IConfig

  // Main
  let wallet: Wallet
  let assetRegistry: IAssetRegistry
  let backingManager: TestIBackingManager
  let basketHandler: TestIBasketHandler
  let furnace: TestIFurnace

  // Factory
  let AssetFactory: ContractFactory
  let RTokenAssetFactory: ContractFactory

  // Gnosis
  let gnosis: GnosisMock

  const amt = fp('1e4')

  before('create fixture loader', async () => {
    ;[wallet] = (await ethers.getSigners()) as unknown as Wallet[]
  })

  beforeEach(async () => {
    // Deploy fixture
    ;({
      rsr,
      rsrAsset,
      compToken,
      compAsset,
      aaveToken,
      aaveAsset,
      basket,
      assetRegistry,
      backingManager,
      basketHandler,
      config,
      gnosis,
      furnace,
      rToken,
      rTokenAsset,
    } = await loadFixture(defaultFixture))

    // Get collateral tokens
    collateral0 = <FiatCollateral>basket[0]
    collateral1 = <FiatCollateral>basket[1]
    collateral2 = <ATokenFiatCollateral>basket[2]
    collateral3 = <CTokenFiatCollateral>basket[3]
    token = <ERC20Mock>await ethers.getContractAt('ERC20Mock', await collateral0.erc20())
    usdc = <USDCMock>await ethers.getContractAt('USDCMock', await collateral1.erc20())
    aToken = <StaticATokenMock>(
      await ethers.getContractAt('StaticATokenMock', await collateral2.erc20())
    )
    cToken = <CTokenMock>await ethers.getContractAt('CTokenMock', await collateral3.erc20())

    await rsr.connect(wallet).mint(wallet.address, amt)
    await compToken.connect(wallet).mint(wallet.address, amt)
    await aaveToken.connect(wallet).mint(wallet.address, amt)
    // Issue RToken to enable RToken.price
    for (let i = 0; i < basket.length; i++) {
      const tok = await ethers.getContractAt('ERC20Mock', await basket[i].erc20())
      await tok.connect(wallet).mint(wallet.address, amt)
      await tok.connect(wallet).approve(rToken.address, amt)
    }

    await rToken.connect(wallet).issue(amt)

    AssetFactory = await ethers.getContractFactory('Asset')
    RTokenAssetFactory = await ethers.getContractFactory('RTokenAsset')
  })

  describe('Deployment', () => {
    it('Deployment should setup assets correctly', async () => {
      // RSR Asset
      expect(await rsrAsset.isCollateral()).to.equal(false)
      expect(await rsrAsset.erc20()).to.equal(rsr.address)
      expect(await rsr.decimals()).to.equal(18)
      expect(await rsrAsset.version()).to.equal(VERSION)
      expect(await rsrAsset.maxTradeVolume()).to.equal(config.rTokenMaxTradeVolume)
      expect(await rsrAsset.bal(wallet.address)).to.equal(amt)
      await expectPrice(rsrAsset.address, fp('1'), ORACLE_ERROR, true)
      await expect(rsrAsset.claimRewards()).to.not.emit(rsrAsset, 'RewardsClaimed')

      // COMP Asset
      expect(await compAsset.isCollateral()).to.equal(false)
      expect(await compAsset.erc20()).to.equal(compToken.address)
      expect(await compToken.decimals()).to.equal(18)
      expect(await compAsset.version()).to.equal(VERSION)
      expect(await compAsset.maxTradeVolume()).to.equal(config.rTokenMaxTradeVolume)
      expect(await compAsset.bal(wallet.address)).to.equal(amt)
      await expectPrice(compAsset.address, fp('1'), ORACLE_ERROR, true)
      await expect(compAsset.claimRewards()).to.not.emit(compAsset, 'RewardsClaimed')

      // AAVE Asset
      expect(await aaveAsset.isCollateral()).to.equal(false)
      expect(await aaveAsset.erc20()).to.equal(aaveToken.address)
      expect(await aaveToken.decimals()).to.equal(18)
      expect(await aaveAsset.version()).to.equal(VERSION)
      expect(await aaveAsset.maxTradeVolume()).to.equal(config.rTokenMaxTradeVolume)
      expect(await aaveAsset.bal(wallet.address)).to.equal(amt)
      await expectPrice(aaveAsset.address, fp('1'), ORACLE_ERROR, true)
      await expect(aaveAsset.claimRewards()).to.not.emit(aaveAsset, 'RewardsClaimed')

      // RToken Asset
      expect(await rTokenAsset.isCollateral()).to.equal(false)
      expect(await rTokenAsset.erc20()).to.equal(rToken.address)
      expect(await rToken.decimals()).to.equal(18)
      expect(await rTokenAsset.version()).to.equal(VERSION)
      expect(await rTokenAsset.maxTradeVolume()).to.equal(config.rTokenMaxTradeVolume)
      expect(await rTokenAsset.bal(wallet.address)).to.equal(amt)
      await expectRTokenPrice(
        rTokenAsset.address,
        fp('1'),
        ORACLE_ERROR,
        await backingManager.maxTradeSlippage(),
        config.minTradeVolume.mul((await assetRegistry.erc20s()).length)
      )
      await expect(rTokenAsset.claimRewards()).to.not.emit(rTokenAsset, 'RewardsClaimed')
    })
  })

  describe('Prices', () => {
    it('Should calculate prices correctly', async () => {
      // Check initial prices
      await expectPrice(rsrAsset.address, fp('1'), ORACLE_ERROR, true)
      await expectPrice(compAsset.address, fp('1'), ORACLE_ERROR, true)
      await expectPrice(aaveAsset.address, fp('1'), ORACLE_ERROR, true)
      await expectRTokenPrice(
        rTokenAsset.address,
        fp('1'),
        ORACLE_ERROR,
        await backingManager.maxTradeSlippage(),
        config.minTradeVolume.mul((await assetRegistry.erc20s()).length)
      )

      // Update values in Oracles increase by 10-20%
      await setOraclePrice(compAsset.address, bn('1.1e8')) // 10%
      await setOraclePrice(aaveAsset.address, bn('1.2e8')) // 20%
      await setOraclePrice(rsrAsset.address, bn('1.2e8')) // 20%

      // Check new prices
      await expectPrice(rsrAsset.address, fp('1.2'), ORACLE_ERROR, true)
      await expectPrice(compAsset.address, fp('1.1'), ORACLE_ERROR, true)
      await expectPrice(aaveAsset.address, fp('1.2'), ORACLE_ERROR, true)
      await expectRTokenPrice(
        rTokenAsset.address,
        fp('1'),
        ORACLE_ERROR,
        await backingManager.maxTradeSlippage(),
        config.minTradeVolume.mul((await assetRegistry.erc20s()).length)
      ) // no change
    })

    it('Should calculate RToken price correctly', async () => {
      // Check initial price
      await expectRTokenPrice(
        rTokenAsset.address,
        fp('1'),
        ORACLE_ERROR,
        await backingManager.maxTradeSlippage(),
        config.minTradeVolume.mul((await assetRegistry.erc20s()).length)
      )

      // Update values of underlying tokens - increase all by 10%
      await setOraclePrice(collateral0.address, bn('1.1e8')) // 10%
      await setOraclePrice(collateral1.address, bn('1.1e8')) // 10%

      // Price of RToken should increase by 10%
      await expectRTokenPrice(
        rTokenAsset.address,
        fp('1.1'),
        ORACLE_ERROR,
        await backingManager.maxTradeSlippage(),
        config.minTradeVolume.mul((await assetRegistry.erc20s()).length)
      )
    })

    it('Should become unpriced if price is zero', async () => {
      const compInitPrice = await compAsset.price()
      const aaveInitPrice = await aaveAsset.price()
      const rsrInitPrice = await rsrAsset.price()
      const rTokenInitPrice = await rTokenAsset.price()

      // Update values in Oracles to 0
      await setOraclePrice(compAsset.address, bn('0'))
      await setOraclePrice(aaveAsset.address, bn('0'))
      await setOraclePrice(rsrAsset.address, bn('0'))
      await setOraclePrice(collateral0.address, bn('0'))
      await setOraclePrice(collateral1.address, bn('0'))
<<<<<<< HEAD

      // Fallback prices should be initial prices
      await expectExactPrice(compAsset.address, compInitPrice)
      await expectExactPrice(rsrAsset.address, rsrInitPrice)
      await expectExactPrice(aaveAsset.address, aaveInitPrice)
      await expectExactPrice(rTokenAsset.address, rTokenInitPrice)

=======

      // Fallback prices should be initial prices
      await expectExactPrice(compAsset.address, compInitPrice)
      await expectExactPrice(rsrAsset.address, rsrInitPrice)
      await expectExactPrice(aaveAsset.address, aaveInitPrice)
      await expectExactPrice(rTokenAsset.address, rTokenInitPrice)

>>>>>>> db72e404
      // Advance past oracle timeout
      await advanceTime(DECAY_DELAY.add(1).toString())
      await setOraclePrice(compAsset.address, bn('0'))
      await setOraclePrice(aaveAsset.address, bn('0'))
      await setOraclePrice(rsrAsset.address, bn('0'))
      await setOraclePrice(collateral0.address, bn('0'))
      await setOraclePrice(collateral1.address, bn('0'))
      await compAsset.refresh()
      await rsrAsset.refresh()
      await aaveAsset.refresh()
      await collateral0.refresh()
      await collateral1.refresh()

      // Prices should be decaying
      await expectDecayedPrice(compAsset.address)
      await expectDecayedPrice(rsrAsset.address)
      await expectDecayedPrice(aaveAsset.address)
      const p = await rTokenAsset.price()
      expect(p[0]).to.be.gt(0)
      expect(p[0]).to.be.lt(rTokenInitPrice[0])
      expect(p[1]).to.be.gt(rTokenInitPrice[1])
      expect(p[1]).to.be.lt(MAX_UINT192)

      // After price timeout, should be unpriced
      await advanceTime(PRICE_TIMEOUT.toString())
      await setOraclePrice(compAsset.address, bn('0'))
      await setOraclePrice(aaveAsset.address, bn('0'))
      await setOraclePrice(rsrAsset.address, bn('0'))
      await setOraclePrice(collateral0.address, bn('0'))
      await setOraclePrice(collateral1.address, bn('0'))

      // Should be unpriced now
      await expectUnpriced(rsrAsset.address)
      await expectUnpriced(compAsset.address)
      await expectUnpriced(aaveAsset.address)
      await expectUnpriced(rTokenAsset.address)
    })

    it('Should return 0 price for RTokenAsset in full haircut scenario', async () => {
      await token.burn(backingManager.address, await token.balanceOf(backingManager.address))
      await usdc.burn(backingManager.address, await usdc.balanceOf(backingManager.address))
      await aToken.burn(backingManager.address, await aToken.balanceOf(backingManager.address))
      await cToken.burn(backingManager.address, await cToken.balanceOf(backingManager.address))

      await expectRTokenPrice(
        rTokenAsset.address,
        bn('0'),
        bn('0'),
        await backingManager.maxTradeSlippage(),
        config.minTradeVolume.mul((await assetRegistry.erc20s()).length)
      )
    })

    it('Should not revert RToken price if supply is zero', async () => {
      // Redeem RToken to make price function revert
      // Note: To get RToken price to 0, a full basket refresh needs to occur (covered in RToken tests)
      await rToken.connect(wallet).redeem(amt)
      await expectRTokenPrice(
        rTokenAsset.address,
        fp('1'),
        ORACLE_ERROR,
        await backingManager.maxTradeSlippage(),
        config.minTradeVolume.mul((await assetRegistry.erc20s()).length)
      )
      expect(await rTokenAsset.maxTradeVolume()).to.equal(config.rTokenMaxTradeVolume)
    })

    it('Should calculate trade min correctly', async () => {
      // Check initial values
      expect(await rsrAsset.maxTradeVolume()).to.equal(config.rTokenMaxTradeVolume)
      expect(await aaveAsset.maxTradeVolume()).to.equal(config.rTokenMaxTradeVolume)
      expect(await compAsset.maxTradeVolume()).to.equal(config.rTokenMaxTradeVolume)

      //  Reduce price in half - doubles min size, maintains max size
      await setOraclePrice(rsrAsset.address, bn('0.5e8')) // half
      expect(await rsrAsset.maxTradeVolume()).to.equal(config.rTokenMaxTradeVolume)
      expect(await aaveAsset.maxTradeVolume()).to.equal(config.rTokenMaxTradeVolume)
      expect(await compAsset.maxTradeVolume()).to.equal(config.rTokenMaxTradeVolume)
    })

    it('Should calculate trade min correctly - RToken', async () => {
      // Check initial values
      expect(await rTokenAsset.maxTradeVolume()).to.equal(config.rTokenMaxTradeVolume)

      // Reduce price in half - doubles min size, maintains max size
      await setOraclePrice(collateral0.address, bn('0.5e8')) // half
      await setOraclePrice(collateral1.address, bn('0.5e8')) // half

      expect(await rTokenAsset.maxTradeVolume()).to.equal(config.rTokenMaxTradeVolume)
    })

    it('Should remain at saved price if oracle is stale', async () => {
      await advanceTime(DECAY_DELAY.sub(12).toString())

      // lastSave should not be block timestamp after refresh
      await rsrAsset.refresh()
      await compAsset.refresh()
      await aaveAsset.refresh()
      expect(await rsrAsset.lastSave()).to.not.equal(await getLatestBlockTimestamp())
      expect(await compAsset.lastSave()).to.not.equal(await getLatestBlockTimestamp())
      expect(await aaveAsset.lastSave()).to.not.equal(await getLatestBlockTimestamp())

      // Check price
      await expectPrice(rsrAsset.address, fp('1'), ORACLE_ERROR, false)
      await expectPrice(compAsset.address, fp('1'), ORACLE_ERROR, false)
      await expectPrice(aaveAsset.address, fp('1'), ORACLE_ERROR, false)
    })

    it('Should remain at saved price in case of invalid timestamp', async () => {
      await setInvalidOracleTimestamp(rsrAsset.address)
      await setInvalidOracleTimestamp(compAsset.address)
      await setInvalidOracleTimestamp(aaveAsset.address)

      // lastSave should not be block timestamp after refresh
      await rsrAsset.refresh()
      await compAsset.refresh()
      await aaveAsset.refresh()
      expect(await rsrAsset.lastSave()).to.not.equal(await getLatestBlockTimestamp())
      expect(await compAsset.lastSave()).to.not.equal(await getLatestBlockTimestamp())
      expect(await aaveAsset.lastSave()).to.not.equal(await getLatestBlockTimestamp())

      // Check price is still at saved price
      await expectPrice(rsrAsset.address, fp('1'), ORACLE_ERROR, false)
      await expectPrice(compAsset.address, fp('1'), ORACLE_ERROR, false)
      await expectPrice(aaveAsset.address, fp('1'), ORACLE_ERROR, false)
    })

    it('Should remain at saved price in case of invalid answered round', async () => {
      await setInvalidOracleAnsweredRound(rsrAsset.address)
      await setInvalidOracleAnsweredRound(compAsset.address)
      await setInvalidOracleAnsweredRound(aaveAsset.address)

      // lastSave should not be block timestamp after refresh
      await rsrAsset.refresh()
      await compAsset.refresh()
      await aaveAsset.refresh()
      expect(await rsrAsset.lastSave()).to.not.equal(await getLatestBlockTimestamp())
      expect(await compAsset.lastSave()).to.not.equal(await getLatestBlockTimestamp())
      expect(await aaveAsset.lastSave()).to.not.equal(await getLatestBlockTimestamp())

      // Check price is still at saved price
      await expectPrice(rsrAsset.address, fp('1'), ORACLE_ERROR, false)
      await expectPrice(compAsset.address, fp('1'), ORACLE_ERROR, false)
      await expectPrice(aaveAsset.address, fp('1'), ORACLE_ERROR, false)
    })

    it('Should handle reverting edge cases for RTokenAsset', async () => {
      // Swap one of the collaterals for an invalid one
      const InvalidFiatCollateralFactory = await ethers.getContractFactory('InvalidFiatCollateral')
      const invalidFiatCollateral: InvalidFiatCollateral = <InvalidFiatCollateral>(
        await InvalidFiatCollateralFactory.deploy({
          priceTimeout: PRICE_TIMEOUT,
          chainlinkFeed: await collateral0.chainlinkFeed(),
          oracleError: ORACLE_ERROR,
          erc20: await collateral0.erc20(),
          maxTradeVolume: config.rTokenMaxTradeVolume,
          oracleTimeout: ORACLE_TIMEOUT,
          targetName: ethers.utils.formatBytes32String('USD'),
          defaultThreshold: DEFAULT_THRESHOLD,
          delayUntilDefault: DELAY_UNTIL_DEFAULT,
        })
      )

      // Swap asset
      await assetRegistry.swapRegistered(invalidFiatCollateral.address)

      // Reverting with a specific error
      await invalidFiatCollateral.setSimplyRevert(true)
      await expect(invalidFiatCollateral.price()).to.be.revertedWith('errormsg')

      // Check RToken unpriced
      await expectUnpriced(rTokenAsset.address)

      // Runnning out of gas
      await invalidFiatCollateral.setSimplyRevert(false)
      await expect(invalidFiatCollateral.price()).to.be.reverted

      //  Check RToken price reverts
      await expect(rTokenAsset.price()).to.be.reverted
    })

    it('Should return latestPrice() for RTokenAsset correctly', async () => {
      // Confirm current price $1
      await expectRTokenPrice(
        rTokenAsset.address,
        fp('1'),
        ORACLE_ERROR,
        await backingManager.maxTradeSlippage(),
        config.minTradeVolume.mul((await assetRegistry.erc20s()).length)
      )

      // Latest Price returns current price
      let rTokenPriceInfo = await rTokenAsset.callStatic.latestPrice()
      expect(rTokenPriceInfo.rTokenPrice).to.equal(fp('1'))
      expect(rTokenPriceInfo.updatedAt).to.be.lte(await getLatestBlockTimestamp())

      // Perform actual call to cache data
      await rTokenAsset.latestPrice()
      let latestUpdate = await getLatestBlockTimestamp()

      // Calling again is noop
      await rTokenAsset.latestPrice()
      rTokenPriceInfo = await rTokenAsset.callStatic.latestPrice()
      expect(rTokenPriceInfo.rTokenPrice).to.equal(fp('1'))
      expect(rTokenPriceInfo.updatedAt).to.be.eq(latestUpdate) // did not refresh again

      // Will refresh if basket changes
      await basketHandler
        .connect(wallet)
        .setPrimeBasket([token.address, usdc.address], [fp('0.5'), fp('0.5')])
      await basketHandler.connect(wallet).refreshBasket()

      // Perform actual call and check values
      await rTokenAsset.latestPrice()
      latestUpdate = await getLatestBlockTimestamp()
      rTokenPriceInfo = await rTokenAsset.callStatic.latestPrice()
      expect(rTokenPriceInfo.rTokenPrice).to.be.closeTo(fp('1'), fp('0.01')) // remains close
      expect(rTokenPriceInfo.updatedAt).to.be.eq(latestUpdate) // refreshed

      // Perform trade (changes trade nonce)
      await backingManager.rebalance(TradeKind.BATCH_AUCTION)

      // Perform actual call and check values
      await rTokenAsset.latestPrice()
      latestUpdate = await getLatestBlockTimestamp()
      rTokenPriceInfo = await rTokenAsset.callStatic.latestPrice()
      expect(rTokenPriceInfo.rTokenPrice).to.be.closeTo(fp('1'), fp('0.01')) // remains close
      expect(rTokenPriceInfo.updatedAt).to.be.eq(latestUpdate) // refreshed

      // Calling again is noop
      await rTokenAsset.latestPrice()

      // Settle trade
      await advanceTime(config.batchAuctionLength.add(100).toString())
      await rTokenAsset.latestPrice() // update cache
      await backingManager.settleTrade(aToken.address)

      // Perform actual call and check values
      await rTokenAsset.latestPrice()
      latestUpdate = await getLatestBlockTimestamp()
      rTokenPriceInfo = await rTokenAsset.callStatic.latestPrice()
      expect(rTokenPriceInfo.rTokenPrice).to.be.closeTo(fp('1'), fp('0.01')) // remains close
      expect(rTokenPriceInfo.updatedAt).to.be.eq(latestUpdate) // refreshed
    })

    it('Regression test -- Should handle unpriced collateral for RTokenAsset', async () => {
      // https://github.com/code-423n4/2023-07-reserve-findings/issues/20

      // Swap one of the collaterals for an invalid one
      const InvalidFiatCollateralFactory = await ethers.getContractFactory('InvalidFiatCollateral')
      const invalidFiatCollateral: InvalidFiatCollateral = <InvalidFiatCollateral>(
        await InvalidFiatCollateralFactory.deploy({
          priceTimeout: PRICE_TIMEOUT,
          chainlinkFeed: await collateral0.chainlinkFeed(),
          oracleError: ORACLE_ERROR,
          erc20: await collateral0.erc20(),
          maxTradeVolume: config.rTokenMaxTradeVolume,
          oracleTimeout: ORACLE_TIMEOUT,
          targetName: ethers.utils.formatBytes32String('USD'),
          defaultThreshold: DEFAULT_THRESHOLD,
          delayUntilDefault: DELAY_UNTIL_DEFAULT,
        })
      )

      // Swap asset
      await assetRegistry.swapRegistered(invalidFiatCollateral.address)

      // Set unpriced collateral
      await invalidFiatCollateral.setUnpriced(true)

      // Check RToken is unpriced
      await expectUnpriced(rTokenAsset.address)

      // Oracle price update should revert
      await expect(rTokenAsset.forceUpdatePrice()).to.be.revertedWith('invalid price')
    })

    it('Regression test -- RTokenAsset.refresh() should refresh everything', async () => {
      // AssetRegistry should refresh
      const lastRefreshed = await assetRegistry.lastRefresh()
      await rTokenAsset.refresh()
      expect(await assetRegistry.lastRefresh()).to.be.gt(lastRefreshed)

      // Furnace should melt
      const lastPayout = await furnace.lastPayout()
      await advanceTime(12)
      await rTokenAsset.refresh()
      expect(await furnace.lastPayout()).to.be.gt(lastPayout)

      // Should clear oracle cache
      await rTokenAsset.forceUpdatePrice()
      let [, cachedAtTime] = await rTokenAsset.cachedOracleData()
      expect(cachedAtTime).to.be.gt(0)
      await rTokenAsset.refresh()
      ;[, cachedAtTime] = await rTokenAsset.cachedOracleData()
      expect(cachedAtTime).to.eq(0)
    })

    it('Should handle tokens being out on trade for RTokenAsset', async () => {
      const router = await (await ethers.getContractFactory('DutchTradeRouter')).deploy()
      await usdc.connect(wallet).approve(router.address, constants.MaxUint256)
      // Summary:
      // - Run a dutch auction that does not fill
      // - Run a batch auction that fills for partial volume
      // - Run a dutch auction that fills for full volume

      const low0 = fp('0.99')
      const low1 = bn('975344098811881188') // after a 50% basket change
      const low2 = bn('975343128415841584') // after batch auction at half volume
      const low3 = bn('975560049627103964') // after dutch auction at full volume

      // Price should be [$0.99, $1.01] to start
      await expectExactPrice(rTokenAsset.address, [low0, fp('1.01')])

      // After 50% basket change, expected trading should decrease the lower price to ~$0.9753
      // Upper price remains $1.01 because of uncertainty around how trading will go
      await basketHandler
        .connect(wallet)
        .setPrimeBasket([token.address, usdc.address], [fp('0.5'), fp('0.5')])
      await basketHandler.connect(wallet).refreshBasket()
      await expectExactPrice(rTokenAsset.address, [low1, fp('1.01')])

      // After launching a trade token price should not change
      // Regression -- I've confirmed the lower price drops to ~$0.7352 when not tracking balances out on trade
      await expect(backingManager.rebalance(TradeKind.DUTCH_AUCTION)).to.emit(
        backingManager,
        'TradeStarted'
      )
      expect(await backingManager.tradesOpen()).to.equal(1)
      await expectExactPrice(rTokenAsset.address, [low1, fp('1.01')])

      // Settling trade without bidding should not change price
      let trade = await ethers.getContractAt(
        'DutchTrade',
        await backingManager.trades(aToken.address)
      )
<<<<<<< HEAD
      await advanceBlocks((await trade.endBlock()).sub(await getLatestBlockNumber()))
=======
      await advanceToTimestamp(await trade.endTime())
>>>>>>> db72e404
      await expect(backingManager.settleTrade(aToken.address)).to.emit(
        backingManager,
        'TradeSettled'
      )
      expect(await backingManager.tradesOpen()).to.equal(0)
      await expectExactPrice(rTokenAsset.address, [low1, fp('1.01')])

      // Launching the trade a second time, this time Batch Auction, should not change price
<<<<<<< HEAD
      await setNextBlockTimestamp((await trade.endTime()) + 13)
=======
      await advanceToTimestamp((await trade.endTime()) + 13)
>>>>>>> db72e404
      await expect(backingManager.rebalance(TradeKind.BATCH_AUCTION)).to.emit(
        backingManager,
        'TradeStarted'
      )
      expect(await backingManager.tradesOpen()).to.equal(1)
      await expectExactPrice(rTokenAsset.address, [low1, fp('1.01')])

      // Bid in Gnosis for half volume at even prices
      const t = await getTrade(backingManager, aToken.address)
      const sellAmt = (await t.initBal()).div(2) // half volume
      await token.connect(wallet).approve(gnosis.address, sellAmt)
      await gnosis.placeBid(0, {
        bidder: wallet.address,
        sellAmount: sellAmt,
        buyAmount: sellAmt,
      })
      await advanceTime(config.batchAuctionLength.toNumber())
      await expect(backingManager.settleTrade(aToken.address)).not.to.emit(
        backingManager,
        'TradeStarted'
      )
      expect(await backingManager.tradesOpen()).to.equal(0)
      await expectExactPrice(rTokenAsset.address, [low2, fp('1.01')])

      // Starting a 3rd auction should not change balances
      await expect(backingManager.rebalance(TradeKind.DUTCH_AUCTION)).to.emit(
        backingManager,
        'TradeStarted'
      )
      expect(await backingManager.tradesOpen()).to.equal(1)
      await expectExactPrice(rTokenAsset.address, [low2, fp('1.01')])

      // Settle 3rd auction for full volume
      trade = await ethers.getContractAt('DutchTrade', await backingManager.trades(cToken.address))
<<<<<<< HEAD
      const buyAmt = await trade.bidAmount(await trade.endBlock())
      await usdc.approve(trade.address, buyAmt)
      await advanceBlocks((await trade.endBlock()).sub(await getLatestBlockNumber()).sub(1))

      await expect(router.bid(trade.address, await router.signer.getAddress())).to.emit(
        backingManager,
        'TradeSettled'
      )
      expect(await backingManager.tradesOpen()).to.equal(1) // launches another trade!
      await expectExactPrice(rTokenAsset.address, [low3, bn('1007427552565834095')]) // high end starts to fall
    })

    it('Regression test -- RTokenAsset.refresh() should refresh everything', async () => {
      // AssetRegistry should refresh
      const lastRefreshed = await assetRegistry.lastRefresh()
      await rTokenAsset.refresh()
      expect(await assetRegistry.lastRefresh()).to.be.gt(lastRefreshed)

      // Furnace should melt
      const lastPayout = await furnace.lastPayout()
      await advanceTime(12)
      await rTokenAsset.refresh()
      expect(await furnace.lastPayout()).to.be.gt(lastPayout)

      // Should clear oracle cache
      await rTokenAsset.forceUpdatePrice()
      let [, cachedAtTime] = await rTokenAsset.cachedOracleData()
      expect(cachedAtTime).to.be.gt(0)
      await rTokenAsset.refresh()
      ;[, cachedAtTime] = await rTokenAsset.cachedOracleData()
      expect(cachedAtTime).to.eq(0)
    })

    it('Should handle tokens being out on trade for RTokenAsset', async () => {
      const router = await (await ethers.getContractFactory('DutchTradeRouter')).deploy()
      await usdc.connect(wallet).approve(router.address, constants.MaxUint256)
      // Summary:
      // - Run a dutch auction that does not fill
      // - Run a batch auction that fills for partial volume
      // - Run a dutch auction that fills for full volume

      const low0 = fp('0.99')
      const low1 = bn('975344098811881188') // after a 50% basket change
      const low2 = bn('975343128415841584') // after batch auction at half volume
      const low3 = bn('975560049627103964') // after dutch auction at full volume

      // Price should be [$0.99, $1.01] to start
      await expectExactPrice(rTokenAsset.address, [low0, fp('1.01')])

      // After 50% basket change, expected trading should decrease the lower price to ~$0.9753
      // Upper price remains $1.01 because of uncertainty around how trading will go
      await basketHandler
        .connect(wallet)
        .setPrimeBasket([token.address, usdc.address], [fp('0.5'), fp('0.5')])
      await basketHandler.connect(wallet).refreshBasket()
      await expectExactPrice(rTokenAsset.address, [low1, fp('1.01')])

      // After launching a trade token price should not change
      // Regression -- I've confirmed the lower price drops to ~$0.7352 when not tracking balances out on trade
      await expect(backingManager.rebalance(TradeKind.DUTCH_AUCTION)).to.emit(
        backingManager,
        'TradeStarted'
      )
      expect(await backingManager.tradesOpen()).to.equal(1)
      await expectExactPrice(rTokenAsset.address, [low1, fp('1.01')])

      // Settling trade without bidding should not change price
      let trade = await ethers.getContractAt(
        'DutchTrade',
        await backingManager.trades(aToken.address)
      )
      await advanceBlocks((await trade.endBlock()).sub(await getLatestBlockNumber()))
      await expect(backingManager.settleTrade(aToken.address)).to.emit(
        backingManager,
        'TradeSettled'
      )
      expect(await backingManager.tradesOpen()).to.equal(0)
      await expectExactPrice(rTokenAsset.address, [low1, fp('1.01')])

      // Launching the trade a second time, this time Batch Auction, should not change price
      await setNextBlockTimestamp((await trade.endTime()) + 13)
      await expect(backingManager.rebalance(TradeKind.BATCH_AUCTION)).to.emit(
        backingManager,
        'TradeStarted'
      )
      expect(await backingManager.tradesOpen()).to.equal(1)
      await expectExactPrice(rTokenAsset.address, [low1, fp('1.01')])

      // Bid in Gnosis for half volume at even prices
      const t = await getTrade(backingManager, aToken.address)
      const sellAmt = (await t.initBal()).div(2) // half volume
      await token.connect(wallet).approve(gnosis.address, sellAmt)
      await gnosis.placeBid(0, {
        bidder: wallet.address,
        sellAmount: sellAmt,
        buyAmount: sellAmt,
      })
      await advanceTime(config.batchAuctionLength.toNumber())
      await expect(backingManager.settleTrade(aToken.address)).not.to.emit(
        backingManager,
        'TradeStarted'
      )
      expect(await backingManager.tradesOpen()).to.equal(0)
      await expectExactPrice(rTokenAsset.address, [low2, fp('1.01')])

      // Starting a 3rd auction should not change balances
      await expect(backingManager.rebalance(TradeKind.DUTCH_AUCTION)).to.emit(
        backingManager,
        'TradeStarted'
      )
      expect(await backingManager.tradesOpen()).to.equal(1)
      await expectExactPrice(rTokenAsset.address, [low2, fp('1.01')])

      // Settle 3rd auction for full volume
      trade = await ethers.getContractAt('DutchTrade', await backingManager.trades(cToken.address))
      const buyAmt = await trade.bidAmount(await trade.endBlock())
      await usdc.approve(trade.address, buyAmt)
      await advanceBlocks((await trade.endBlock()).sub(await getLatestBlockNumber()).sub(1))
=======
      const buyAmt = await trade.bidAmount(await trade.endTime())
      await usdc.approve(trade.address, buyAmt)
      await advanceToTimestamp((await trade.endTime()) - 1)
>>>>>>> db72e404

      await expect(router.bid(trade.address, await router.signer.getAddress())).to.emit(
        backingManager,
        'TradeSettled'
      )
      expect(await backingManager.tradesOpen()).to.equal(1) // launches another trade!
      await expectExactPrice(rTokenAsset.address, [low3, bn('1007427552565834095')]) // high end starts to fall
    })

    it('Should be able to refresh saved prices', async () => {
      // Check initial prices - use RSR as example
      let currBlockTimestamp: number = await getLatestBlockTimestamp()
      await expectPrice(rsrAsset.address, fp('1'), ORACLE_ERROR, true)
      let [lowPrice, highPrice] = await rsrAsset.price()
      expect(await rsrAsset.savedLowPrice()).to.equal(lowPrice)
      expect(await rsrAsset.savedHighPrice()).to.equal(highPrice)
      expect(await rsrAsset.lastSave()).to.equal(currBlockTimestamp)

      // Refresh saved prices
      await rsrAsset.refresh()

      // Check values remain but timestamp was updated
      await expectPrice(rsrAsset.address, fp('1'), ORACLE_ERROR, true)
      ;[lowPrice, highPrice] = await rsrAsset.price()
      expect(await rsrAsset.savedLowPrice()).to.equal(lowPrice)
      expect(await rsrAsset.savedHighPrice()).to.equal(highPrice)
      currBlockTimestamp = await getLatestBlockTimestamp()
      expect(await rsrAsset.lastSave()).to.equal(currBlockTimestamp)

      // Update values in Oracles increase by 20%
      await setOraclePrice(rsrAsset.address, bn('1.2e8')) // 20%

      // Before calling refresh we still have the old values
      await expectPrice(rsrAsset.address, fp('1.2'), ORACLE_ERROR, true)
      ;[lowPrice, highPrice] = await rsrAsset.price()
      expect(await rsrAsset.savedLowPrice()).to.be.lt(lowPrice)
      expect(await rsrAsset.savedHighPrice()).to.be.lt(highPrice)

      // Refresh prices - Should save new values
      await rsrAsset.refresh()

      // Check new prices were stored
      await expectPrice(rsrAsset.address, fp('1.2'), ORACLE_ERROR, true)
      ;[lowPrice, highPrice] = await rsrAsset.price()
      expect(await rsrAsset.savedLowPrice()).to.equal(lowPrice)
      expect(await rsrAsset.savedHighPrice()).to.equal(highPrice)
      currBlockTimestamp = await getLatestBlockTimestamp()
      expect(await rsrAsset.lastSave()).to.equal(currBlockTimestamp)
    })

    it('Should not save prices if try/price returns unpriced', async () => {
      const UnpricedAssetFactory = await ethers.getContractFactory('UnpricedAssetMock')
      const unpricedRSRAsset: UnpricedAssetMock = <UnpricedAssetMock>(
        await UnpricedAssetFactory.deploy(
          PRICE_TIMEOUT,
          await rsrAsset.chainlinkFeed(),
          ORACLE_ERROR,
          rsr.address,
          config.rTokenMaxTradeVolume,
          ORACLE_TIMEOUT
        )
      )

      // Save prices
      await unpricedRSRAsset.refresh()

      // Check initial prices - use RSR as example
      let currBlockTimestamp: number = await getLatestBlockTimestamp()
      await expectPrice(unpricedRSRAsset.address, fp('1'), ORACLE_ERROR, true)
      let [lowPrice, highPrice] = await unpricedRSRAsset.price()
      expect(await unpricedRSRAsset.savedLowPrice()).to.equal(lowPrice)
      expect(await unpricedRSRAsset.savedHighPrice()).to.equal(highPrice)
      expect(await unpricedRSRAsset.lastSave()).to.be.equal(currBlockTimestamp)

      // Refresh saved prices
      await unpricedRSRAsset.refresh()

      // Check values remain but timestamp was updated
      await expectPrice(unpricedRSRAsset.address, fp('1'), ORACLE_ERROR, true)
      ;[lowPrice, highPrice] = await unpricedRSRAsset.price()
      expect(await unpricedRSRAsset.savedLowPrice()).to.equal(lowPrice)
      expect(await unpricedRSRAsset.savedHighPrice()).to.equal(highPrice)
      currBlockTimestamp = await getLatestBlockTimestamp()
      expect(await unpricedRSRAsset.lastSave()).to.equal(currBlockTimestamp)

      // Set as unpriced so it returns 0,FIX MAX in try/price
      await unpricedRSRAsset.setUnpriced(true)

      // Check that now is unpriced
      await expectUnpriced(unpricedRSRAsset.address)

      // Refreshing would not save the new rates
      await unpricedRSRAsset.refresh()
      expect(await unpricedRSRAsset.savedLowPrice()).to.equal(lowPrice)
      expect(await unpricedRSRAsset.savedHighPrice()).to.equal(highPrice)
      expect(await unpricedRSRAsset.lastSave()).to.equal(currBlockTimestamp)
    })

    it('Should not revert on refresh if stale', async () => {
      // Check initial prices - use RSR as example
      const startBlockTimestamp: number = await getLatestBlockTimestamp()
      await expectPrice(rsrAsset.address, fp('1'), ORACLE_ERROR, false)
      const [prevLowPrice, prevHighPrice] = await rsrAsset.price()
      expect(await rsrAsset.savedLowPrice()).to.equal(prevLowPrice)
      expect(await rsrAsset.savedHighPrice()).to.equal(prevHighPrice)
      expect(await rsrAsset.lastSave()).to.equal(startBlockTimestamp)

      // Set invalid oracle
      await setInvalidOracleTimestamp(rsrAsset.address)

      // Check price - uses still previous prices
      await rsrAsset.refresh()
      let [lowPrice, highPrice] = await rsrAsset.price()
      expect(lowPrice).to.equal(prevLowPrice)
      expect(highPrice).to.equal(prevHighPrice)
      expect(await rsrAsset.savedLowPrice()).to.equal(prevLowPrice)
      expect(await rsrAsset.savedHighPrice()).to.equal(prevHighPrice)
      expect(await rsrAsset.lastSave()).to.equal(startBlockTimestamp)

      // Check price - no update on prices/timestamp
      await rsrAsset.refresh()
      ;[lowPrice, highPrice] = await rsrAsset.price()
      expect(lowPrice).to.equal(prevLowPrice)
      expect(highPrice).to.equal(prevHighPrice)
      expect(await rsrAsset.savedLowPrice()).to.equal(prevLowPrice)
      expect(await rsrAsset.savedHighPrice()).to.equal(prevHighPrice)
      expect(await rsrAsset.lastSave()).to.equal(startBlockTimestamp)
    })

    it('Reverts if Chainlink feed reverts or runs out of gas', async () => {
      const InvalidMockV3AggregatorFactory = await ethers.getContractFactory(
        'InvalidMockV3Aggregator'
      )
      const invalidChainlinkFeed: InvalidMockV3Aggregator = <InvalidMockV3Aggregator>(
        await InvalidMockV3AggregatorFactory.deploy(8, bn('1e8'))
      )

      const invalidRSRAsset: Asset = <Asset>(
        await AssetFactory.deploy(
          PRICE_TIMEOUT,
          invalidChainlinkFeed.address,
          ORACLE_ERROR,
          rsr.address,
          config.rTokenMaxTradeVolume,
          ORACLE_TIMEOUT
        )
      )

      // Reverting with no reason
      await invalidChainlinkFeed.setSimplyRevert(true)
      await expect(invalidRSRAsset.price()).to.be.reverted
      await expect(invalidRSRAsset.refresh()).to.be.reverted

      // Runnning out of gas (same error)
      await invalidChainlinkFeed.setSimplyRevert(false)
      await expect(invalidRSRAsset.price()).to.be.reverted
      await expect(invalidRSRAsset.refresh()).to.be.reverted
    })

    it('Bubbles error up if Chainlink feed reverts for explicit reason', async () => {
      // Applies to all collateral as well
      const InvalidMockV3AggregatorFactory = await ethers.getContractFactory(
        'InvalidMockV3Aggregator'
      )
      const invalidChainlinkFeed: InvalidMockV3Aggregator = <InvalidMockV3Aggregator>(
        await InvalidMockV3AggregatorFactory.deploy(8, bn('1e8'))
      )

      const invalidRSRAsset: Asset = <Asset>(
        await AssetFactory.deploy(
          PRICE_TIMEOUT,
          invalidChainlinkFeed.address,
          ORACLE_ERROR,
          rsr.address,
          config.rTokenMaxTradeVolume,
          ORACLE_TIMEOUT
        )
      )

      // Reverting with reason
      await invalidChainlinkFeed.setRevertWithExplicitError(true)
      await expect(invalidRSRAsset.tryPrice()).to.be.revertedWith('oracle explicit error')
    })

    it('Should handle price decay correctly', async () => {
      await rsrAsset.refresh()

      // Check prices - use RSR as example
      const startBlockTimestamp: number = await getLatestBlockTimestamp()
      await expectPrice(rsrAsset.address, fp('1'), ORACLE_ERROR, false)
      const [prevLowPrice, prevHighPrice] = await rsrAsset.price()
      expect(await rsrAsset.savedLowPrice()).to.equal(prevLowPrice)
      expect(await rsrAsset.savedHighPrice()).to.equal(prevHighPrice)
      expect(await rsrAsset.lastSave()).to.equal(startBlockTimestamp)

      // Set invalid oracle
      await setInvalidOracleTimestamp(rsrAsset.address)

      // Check unpriced - uses still previous prices
      const [lowPrice, highPrice] = await rsrAsset.price()
      expect(lowPrice).to.equal(prevLowPrice)
      expect(highPrice).to.equal(prevHighPrice)
      expect(await rsrAsset.savedLowPrice()).to.equal(prevLowPrice)
      expect(await rsrAsset.savedHighPrice()).to.equal(prevHighPrice)
      expect(await rsrAsset.lastSave()).to.equal(startBlockTimestamp)

      // At first price doesn't decrease
      const [lowPrice2, highPrice2] = await rsrAsset.price()
      expect(lowPrice2).to.eq(lowPrice)
      expect(highPrice2).to.eq(highPrice)

      // Advance past oracleTimeout
      await advanceTime(DECAY_DELAY.toString())

      // Now price widens
      const [lowPrice3, highPrice3] = await rsrAsset.price()
      expect(lowPrice3).to.be.lt(lowPrice2)
      expect(highPrice3).to.be.gt(highPrice2)

      // Advance block, price keeps widening
<<<<<<< HEAD
      await advanceBlocks(1)
=======
      await advanceToTimestamp((await getLatestBlockTimestamp()) + 12)
>>>>>>> db72e404
      const [lowPrice4, highPrice4] = await rsrAsset.price()
      expect(lowPrice4).to.be.lt(lowPrice3)
      expect(highPrice4).to.be.gt(highPrice3)

      // Advance blocks beyond PRICE_TIMEOUT; price should be [O, FIX_MAX]
      await advanceTime(PRICE_TIMEOUT.toNumber())

      // Lot price returns 0 once time elapses
      const [lowPrice5, highPrice5] = await rsrAsset.price()
      expect(lowPrice5).to.be.lt(lowPrice4)
      expect(highPrice5).to.be.gt(highPrice4)
      expect(lowPrice5).to.be.equal(bn(0))
      expect(highPrice5).to.be.equal(MAX_UINT192)
    })

    it('lotPrice (deprecated) is equal to price()', async () => {
      for (const asset of [rsrAsset, compAsset, aaveAsset, rTokenAsset]) {
        const lotPrice = await asset.lotPrice()
        const price = await asset.price()
        expect(price.length).to.equal(2)
        expect(lotPrice.length).to.equal(price.length)
        expect(lotPrice[0]).to.equal(price[0])
        expect(lotPrice[1]).to.equal(price[1])
      }
    })
  })

  describe('Constructor validation', () => {
    it('Should not allow price timeout to be zero', async () => {
      await expect(
        AssetFactory.deploy(0, ONE_ADDRESS, 0, ONE_ADDRESS, config.rTokenMaxTradeVolume, 0)
      ).to.be.revertedWith('price timeout zero')
    })
    it('Should not allow missing chainlink feed', async () => {
      await expect(
        AssetFactory.deploy(1, ZERO_ADDRESS, 0, ONE_ADDRESS, config.rTokenMaxTradeVolume, 1)
      ).to.be.revertedWith('missing chainlink feed')
    })
    it('Should not allow missing erc20', async () => {
      await expect(
        AssetFactory.deploy(1, ONE_ADDRESS, 1, ZERO_ADDRESS, config.rTokenMaxTradeVolume, 1)
      ).to.be.revertedWith('missing erc20')
    })
    it('Should not allow 0 oracleError', async () => {
      await expect(
        AssetFactory.deploy(1, ONE_ADDRESS, 0, ONE_ADDRESS, config.rTokenMaxTradeVolume, 1)
      ).to.be.revertedWith('oracle error out of range')
    })
    it('Should not allow FIX_ONE oracleError', async () => {
      await expect(
        AssetFactory.deploy(1, ONE_ADDRESS, fp('1'), ONE_ADDRESS, config.rTokenMaxTradeVolume, 1)
      ).to.be.revertedWith('oracle error out of range')
    })
    it('Should not allow 0 oracleTimeout', async () => {
      await expect(
        AssetFactory.deploy(1, ONE_ADDRESS, 1, ONE_ADDRESS, config.rTokenMaxTradeVolume, 0)
      ).to.be.revertedWith('oracleTimeout zero')
    })
    it('Should not allow maxTradeVolume to be zero', async () => {
      await expect(AssetFactory.deploy(1, ONE_ADDRESS, 1, ONE_ADDRESS, 0, 1)).to.be.revertedWith(
        'invalid max trade volume'
      )
    })

    it('Should validate constructor in RTokenAsset', async () => {
      await expect(
        RTokenAssetFactory.deploy(ZERO_ADDRESS, config.rTokenMaxTradeVolume)
      ).to.be.revertedWith('missing erc20')

      await expect(RTokenAssetFactory.deploy(rToken.address, 0)).to.be.revertedWith(
        'invalid max trade volume'
      )
    })
  })

  describeGas('Gas Reporting', () => {
    context('refresh()', () => {
      afterEach(async () => {
        await snapshotGasCost(rsrAsset.refresh())
        await snapshotGasCost(rsrAsset.refresh()) // 2nd refresh can be different than 1st
      })

      it('refresh() during SOUND', async () => {
        // pass
      })

      it('refresh() after oracle timeout', async () => {
        const oracleTimeout = await rsrAsset.oracleTimeout()
        await advanceToTimestamp((await getLatestBlockTimestamp()) + oracleTimeout)
      })

      it('refresh() after full price timeout', async () => {
        await advanceTime((await rsrAsset.priceTimeout()) + (await rsrAsset.oracleTimeout()))
        const p = await rsrAsset.price()
        expect(p[0]).to.equal(0)
        expect(p[1]).to.equal(MAX_UINT192)
      })
    })
  })
})<|MERGE_RESOLUTION|>--- conflicted
+++ resolved
@@ -3,17 +3,7 @@
 import { Wallet, ContractFactory, constants } from 'ethers'
 import { ethers } from 'hardhat'
 import { IConfig } from '../../common/configuration'
-<<<<<<< HEAD
-import {
-  advanceBlocks,
-  advanceTime,
-  getLatestBlockTimestamp,
-  getLatestBlockNumber,
-  setNextBlockTimestamp,
-} from '../utils/time'
-=======
 import { advanceTime, getLatestBlockTimestamp, advanceToTimestamp } from '../utils/time'
->>>>>>> db72e404
 import { ZERO_ADDRESS, ONE_ADDRESS, MAX_UINT192, TradeKind } from '../../common/constants'
 import { bn, fp } from '../../common/numbers'
 import {
@@ -280,7 +270,6 @@
       await setOraclePrice(rsrAsset.address, bn('0'))
       await setOraclePrice(collateral0.address, bn('0'))
       await setOraclePrice(collateral1.address, bn('0'))
-<<<<<<< HEAD
 
       // Fallback prices should be initial prices
       await expectExactPrice(compAsset.address, compInitPrice)
@@ -288,15 +277,6 @@
       await expectExactPrice(aaveAsset.address, aaveInitPrice)
       await expectExactPrice(rTokenAsset.address, rTokenInitPrice)
 
-=======
-
-      // Fallback prices should be initial prices
-      await expectExactPrice(compAsset.address, compInitPrice)
-      await expectExactPrice(rsrAsset.address, rsrInitPrice)
-      await expectExactPrice(aaveAsset.address, aaveInitPrice)
-      await expectExactPrice(rTokenAsset.address, rTokenInitPrice)
-
->>>>>>> db72e404
       // Advance past oracle timeout
       await advanceTime(DECAY_DELAY.add(1).toString())
       await setOraclePrice(compAsset.address, bn('0'))
@@ -633,11 +613,7 @@
         'DutchTrade',
         await backingManager.trades(aToken.address)
       )
-<<<<<<< HEAD
-      await advanceBlocks((await trade.endBlock()).sub(await getLatestBlockNumber()))
-=======
       await advanceToTimestamp(await trade.endTime())
->>>>>>> db72e404
       await expect(backingManager.settleTrade(aToken.address)).to.emit(
         backingManager,
         'TradeSettled'
@@ -646,11 +622,7 @@
       await expectExactPrice(rTokenAsset.address, [low1, fp('1.01')])
 
       // Launching the trade a second time, this time Batch Auction, should not change price
-<<<<<<< HEAD
-      await setNextBlockTimestamp((await trade.endTime()) + 13)
-=======
       await advanceToTimestamp((await trade.endTime()) + 13)
->>>>>>> db72e404
       await expect(backingManager.rebalance(TradeKind.BATCH_AUCTION)).to.emit(
         backingManager,
         'TradeStarted'
@@ -685,130 +657,9 @@
 
       // Settle 3rd auction for full volume
       trade = await ethers.getContractAt('DutchTrade', await backingManager.trades(cToken.address))
-<<<<<<< HEAD
-      const buyAmt = await trade.bidAmount(await trade.endBlock())
-      await usdc.approve(trade.address, buyAmt)
-      await advanceBlocks((await trade.endBlock()).sub(await getLatestBlockNumber()).sub(1))
-
-      await expect(router.bid(trade.address, await router.signer.getAddress())).to.emit(
-        backingManager,
-        'TradeSettled'
-      )
-      expect(await backingManager.tradesOpen()).to.equal(1) // launches another trade!
-      await expectExactPrice(rTokenAsset.address, [low3, bn('1007427552565834095')]) // high end starts to fall
-    })
-
-    it('Regression test -- RTokenAsset.refresh() should refresh everything', async () => {
-      // AssetRegistry should refresh
-      const lastRefreshed = await assetRegistry.lastRefresh()
-      await rTokenAsset.refresh()
-      expect(await assetRegistry.lastRefresh()).to.be.gt(lastRefreshed)
-
-      // Furnace should melt
-      const lastPayout = await furnace.lastPayout()
-      await advanceTime(12)
-      await rTokenAsset.refresh()
-      expect(await furnace.lastPayout()).to.be.gt(lastPayout)
-
-      // Should clear oracle cache
-      await rTokenAsset.forceUpdatePrice()
-      let [, cachedAtTime] = await rTokenAsset.cachedOracleData()
-      expect(cachedAtTime).to.be.gt(0)
-      await rTokenAsset.refresh()
-      ;[, cachedAtTime] = await rTokenAsset.cachedOracleData()
-      expect(cachedAtTime).to.eq(0)
-    })
-
-    it('Should handle tokens being out on trade for RTokenAsset', async () => {
-      const router = await (await ethers.getContractFactory('DutchTradeRouter')).deploy()
-      await usdc.connect(wallet).approve(router.address, constants.MaxUint256)
-      // Summary:
-      // - Run a dutch auction that does not fill
-      // - Run a batch auction that fills for partial volume
-      // - Run a dutch auction that fills for full volume
-
-      const low0 = fp('0.99')
-      const low1 = bn('975344098811881188') // after a 50% basket change
-      const low2 = bn('975343128415841584') // after batch auction at half volume
-      const low3 = bn('975560049627103964') // after dutch auction at full volume
-
-      // Price should be [$0.99, $1.01] to start
-      await expectExactPrice(rTokenAsset.address, [low0, fp('1.01')])
-
-      // After 50% basket change, expected trading should decrease the lower price to ~$0.9753
-      // Upper price remains $1.01 because of uncertainty around how trading will go
-      await basketHandler
-        .connect(wallet)
-        .setPrimeBasket([token.address, usdc.address], [fp('0.5'), fp('0.5')])
-      await basketHandler.connect(wallet).refreshBasket()
-      await expectExactPrice(rTokenAsset.address, [low1, fp('1.01')])
-
-      // After launching a trade token price should not change
-      // Regression -- I've confirmed the lower price drops to ~$0.7352 when not tracking balances out on trade
-      await expect(backingManager.rebalance(TradeKind.DUTCH_AUCTION)).to.emit(
-        backingManager,
-        'TradeStarted'
-      )
-      expect(await backingManager.tradesOpen()).to.equal(1)
-      await expectExactPrice(rTokenAsset.address, [low1, fp('1.01')])
-
-      // Settling trade without bidding should not change price
-      let trade = await ethers.getContractAt(
-        'DutchTrade',
-        await backingManager.trades(aToken.address)
-      )
-      await advanceBlocks((await trade.endBlock()).sub(await getLatestBlockNumber()))
-      await expect(backingManager.settleTrade(aToken.address)).to.emit(
-        backingManager,
-        'TradeSettled'
-      )
-      expect(await backingManager.tradesOpen()).to.equal(0)
-      await expectExactPrice(rTokenAsset.address, [low1, fp('1.01')])
-
-      // Launching the trade a second time, this time Batch Auction, should not change price
-      await setNextBlockTimestamp((await trade.endTime()) + 13)
-      await expect(backingManager.rebalance(TradeKind.BATCH_AUCTION)).to.emit(
-        backingManager,
-        'TradeStarted'
-      )
-      expect(await backingManager.tradesOpen()).to.equal(1)
-      await expectExactPrice(rTokenAsset.address, [low1, fp('1.01')])
-
-      // Bid in Gnosis for half volume at even prices
-      const t = await getTrade(backingManager, aToken.address)
-      const sellAmt = (await t.initBal()).div(2) // half volume
-      await token.connect(wallet).approve(gnosis.address, sellAmt)
-      await gnosis.placeBid(0, {
-        bidder: wallet.address,
-        sellAmount: sellAmt,
-        buyAmount: sellAmt,
-      })
-      await advanceTime(config.batchAuctionLength.toNumber())
-      await expect(backingManager.settleTrade(aToken.address)).not.to.emit(
-        backingManager,
-        'TradeStarted'
-      )
-      expect(await backingManager.tradesOpen()).to.equal(0)
-      await expectExactPrice(rTokenAsset.address, [low2, fp('1.01')])
-
-      // Starting a 3rd auction should not change balances
-      await expect(backingManager.rebalance(TradeKind.DUTCH_AUCTION)).to.emit(
-        backingManager,
-        'TradeStarted'
-      )
-      expect(await backingManager.tradesOpen()).to.equal(1)
-      await expectExactPrice(rTokenAsset.address, [low2, fp('1.01')])
-
-      // Settle 3rd auction for full volume
-      trade = await ethers.getContractAt('DutchTrade', await backingManager.trades(cToken.address))
-      const buyAmt = await trade.bidAmount(await trade.endBlock())
-      await usdc.approve(trade.address, buyAmt)
-      await advanceBlocks((await trade.endBlock()).sub(await getLatestBlockNumber()).sub(1))
-=======
       const buyAmt = await trade.bidAmount(await trade.endTime())
       await usdc.approve(trade.address, buyAmt)
       await advanceToTimestamp((await trade.endTime()) - 1)
->>>>>>> db72e404
 
       await expect(router.bid(trade.address, await router.signer.getAddress())).to.emit(
         backingManager,
@@ -1029,11 +880,7 @@
       expect(highPrice3).to.be.gt(highPrice2)
 
       // Advance block, price keeps widening
-<<<<<<< HEAD
-      await advanceBlocks(1)
-=======
       await advanceToTimestamp((await getLatestBlockTimestamp()) + 12)
->>>>>>> db72e404
       const [lowPrice4, highPrice4] = await rsrAsset.price()
       expect(lowPrice4).to.be.lt(lowPrice3)
       expect(highPrice4).to.be.gt(highPrice3)
