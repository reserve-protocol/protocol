--- conflicted
+++ resolved
@@ -1002,23 +1002,14 @@
         // Fund trade
         await token0.connect(owner).mint(trade.address, amount)
 
-<<<<<<< HEAD
         // Attempt to initialize with bad sell price
         prices.sellLow = bn('0')
-=======
-        // Set bad price for sell token
-        await setOraclePrice(collateral0.address, bn(0))
-        await collateral0.refresh()
-
-        // Attempt to initialize with bad sell price
->>>>>>> 9d0e65f4
         await expect(
           trade.init(
             backingManager.address,
             collateral0.address,
             collateral1.address,
             amount,
-<<<<<<< HEAD
             config.dutchAuctionLength,
             prices
           )
@@ -1026,18 +1017,6 @@
 
         prices.sellLow = fp('1')
         prices.buyHigh = MAX_UINT192
-=======
-            config.dutchAuctionLength
-          )
-        ).to.be.revertedWith('bad sell pricing')
-
-        // Fix sell price, set bad buy price
-        await setOraclePrice(collateral0.address, bn(1e8))
-        await collateral0.refresh()
-
-        await setOraclePrice(collateral1.address, bn(0))
-        await collateral1.refresh()
->>>>>>> 9d0e65f4
 
         await expect(
           trade.init(
@@ -1045,12 +1024,8 @@
             collateral0.address,
             collateral1.address,
             amount,
-<<<<<<< HEAD
             config.dutchAuctionLength,
             prices
-=======
-            config.dutchAuctionLength
->>>>>>> 9d0e65f4
           )
         ).to.be.revertedWith('bad buy pricing')
       })
@@ -1190,12 +1165,8 @@
             collateral0.address,
             collateral1.address,
             amount,
-<<<<<<< HEAD
             config.dutchAuctionLength,
             prices
-=======
-            config.dutchAuctionLength
->>>>>>> 9d0e65f4
           )
         ).to.not.be.reverted
 
