--- conflicted
+++ resolved
@@ -1176,26 +1176,18 @@
         expect(await trade.startBlock()).to.equal((await getLatestBlockNumber()) + 1)
         const tradeLen = (await trade.endBlock()).sub(await trade.startBlock())
         expect(await trade.endTime()).to.equal(
-<<<<<<< HEAD
-          tradeLen.mul(12).add(await getLatestBlockTimestamp())
-=======
           tradeLen
             .add(1)
             .mul(12)
             .add(await getLatestBlockTimestamp())
->>>>>>> 61079639
         )
         expect(await trade.bestPrice()).to.equal(
           divCeil(prices.sellHigh.mul(fp('1')), prices.buyLow)
         )
-<<<<<<< HEAD
-        expect(await trade.worstPrice()).to.equal(prices.sellLow.mul(fp('1')).div(prices.buyHigh))
-=======
         const worstPrice = prices.sellLow
           .mul(fp('1').sub(await backingManager.maxTradeSlippage()))
           .div(prices.buyHigh)
         expect(await trade.worstPrice()).to.equal(worstPrice)
->>>>>>> 61079639
         expect(await trade.canSettle()).to.equal(false)
 
         // Attempt to initialize again
