import { SignerWithAddress } from '@nomiclabs/hardhat-ethers/signers'
import { expect } from 'chai'
import { BigNumber, ContractFactory, Wallet } from 'ethers'
import { ethers, waffle } from 'hardhat'
import { IConfig, MAX_ORACLE_TIMEOUT } from '../common/configuration'
import { FURNACE_DEST, STRSR_DEST, MAX_UINT256, ZERO_ADDRESS } from '../common/constants'
import { bn, fp, shortString, toBNDecimals } from '../common/numbers'
import {
  Asset,
  ATokenFiatCollateral,
  ComptrollerMock,
  CTokenFiatCollateral,
  CTokenMock,
  ERC20Mock,
  Facade,
  FiatCollateral,
  GnosisMock,
  GnosisTrade,
  IAssetRegistry,
  IBasketHandler,
  MockV3Aggregator,
<<<<<<< HEAD
=======
  OracleLib,
  RTokenPricingLib,
>>>>>>> 368bcd19
  TestIBackingManager,
  TestIDistributor,
  TestIStRSR,
  TestIRevenueTrader,
  TestIRToken,
  StaticATokenMock,
} from '../typechain'
import { whileImpersonating } from './utils/impersonation'
import { advanceTime } from './utils/time'
import { defaultFixture, SLOW } from './fixtures'
import { cartesianProduct } from './utils/cases'
import { issueMany } from './utils/issue'
import { setOraclePrice } from './utils/oracles'

const createFixtureLoader = waffle.createFixtureLoader

describe(`Extreme Values (${SLOW ? 'slow mode' : 'fast mode'})`, () => {
  let owner: SignerWithAddress
  let addr1: SignerWithAddress
  let addr2: SignerWithAddress

  // Non-backing assets
  let rsr: ERC20Mock
  let compToken: ERC20Mock
  let compoundMock: ComptrollerMock
  let aaveToken: ERC20Mock
  let rsrAsset: Asset
  let aaveAsset: Asset
  let compAsset: Asset

  // Trading
  let rsrTrader: TestIRevenueTrader
  let rTokenTrader: TestIRevenueTrader

  // Config values
  let config: IConfig

  // Contracts to retrieve after deploy
  let stRSR: TestIStRSR
  let rToken: TestIRToken
  let facade: Facade
  let assetRegistry: IAssetRegistry
  let backingManager: TestIBackingManager
  let basketHandler: IBasketHandler
  let distributor: TestIDistributor
<<<<<<< HEAD
=======
  let oracleLib: OracleLib
  let rTokenPricing: RTokenPricingLib
>>>>>>> 368bcd19

  let loadFixture: ReturnType<typeof createFixtureLoader>
  let wallet: Wallet

  let ERC20Mock: ContractFactory
  let ATokenMockFactory: ContractFactory
  let CTokenMockFactory: ContractFactory
  let ATokenCollateralFactory: ContractFactory
  let CTokenCollateralFactory: ContractFactory

  const DEFAULT_THRESHOLD = fp('0.05') // 5%
  const DELAY_UNTIL_DEFAULT = bn('86400') // 24h
  const MAX_UOA = fp('1e29')

  before('create fixture loader', async () => {
    ;[wallet] = (await ethers.getSigners()) as unknown as Wallet[]
    loadFixture = createFixtureLoader([wallet])
  })

  beforeEach(async () => {
    ;[owner, addr1, addr2] = await ethers.getSigners()

    // Deploy fixture
    ;({
      rsr,
      compToken,
      aaveToken,
      compoundMock,
      config,
      assetRegistry,
      stRSR,
      backingManager,
      basketHandler,
      distributor,
      rToken,
      facade,
      rsrTrader,
      rTokenTrader,
      rsrAsset,
      aaveAsset,
      compAsset,
<<<<<<< HEAD
=======
      oracleLib,
      rTokenPricing,
>>>>>>> 368bcd19
    } = await loadFixture(defaultFixture))

    ERC20Mock = await ethers.getContractFactory('ERC20Mock')
    ATokenMockFactory = await ethers.getContractFactory('StaticATokenMock')
    CTokenMockFactory = await ethers.getContractFactory('CTokenMock')
    ATokenCollateralFactory = await ethers.getContractFactory('ATokenFiatCollateral')
    CTokenCollateralFactory = await ethers.getContractFactory('CTokenFiatCollateral')

    // Set backingBuffer to 0 to make math easy
    await backingManager.connect(owner).setBackingBuffer(0)
  })

  const prepAToken = async (index: number): Promise<StaticATokenMock> => {
    const underlying: ERC20Mock = <ERC20Mock>(
      await ERC20Mock.deploy(`ERC20_NAME:${index}`, `ERC20_SYM:${index}`)
    )
    const erc20: StaticATokenMock = <StaticATokenMock>(
      await ATokenMockFactory.deploy(
        `StaticAToken_NAME:${index}`,
        `StaticAToken_SYM:${index}`,
        underlying.address
      )
    )

    await erc20.setExchangeRate(fp('1'))
    // Set reward token
    await erc20.setAaveToken(aaveToken.address)

    const chainlinkFeed = <MockV3Aggregator>(
      await (await ethers.getContractFactory('MockV3Aggregator')).deploy(8, bn('1e8'))
    )
    const collateral = <ATokenFiatCollateral>(
      await ATokenCollateralFactory.deploy(
        chainlinkFeed.address,
        erc20.address,
        aaveToken.address,
        { minVal: bn('1'), maxVal: MAX_UOA, minAmt: bn('1'), maxAmt: MAX_UOA },
        MAX_ORACLE_TIMEOUT,
        ethers.utils.formatBytes32String('USD'),
        DEFAULT_THRESHOLD,
        DELAY_UNTIL_DEFAULT
      )
    )

    await assetRegistry.connect(owner).register(collateral.address)
    return erc20
  }

  const prepCToken = async (index: number): Promise<CTokenMock> => {
    const underlying: ERC20Mock = <ERC20Mock>(
      await ERC20Mock.deploy(`ERC20_NAME:${index}`, `ERC20_SYM:${index}`)
    )
    const erc20: CTokenMock = <CTokenMock>(
      await CTokenMockFactory.deploy(
        `CToken_NAME:${index}`,
        `CToken_SYM:${index}`,
        underlying.address
      )
    )
    await erc20.setExchangeRate(fp('1'))

    const chainlinkFeed = <MockV3Aggregator>(
      await (await ethers.getContractFactory('MockV3Aggregator')).deploy(8, bn('1e8'))
    )
    const collateral = <CTokenFiatCollateral>(
      await CTokenCollateralFactory.deploy(
        chainlinkFeed.address,
        erc20.address,
        compToken.address,
        { minVal: bn('1'), maxVal: MAX_UOA, minAmt: bn('1'), maxAmt: MAX_UOA },
        MAX_ORACLE_TIMEOUT,
        ethers.utils.formatBytes32String('USD'),
        DEFAULT_THRESHOLD,
        DELAY_UNTIL_DEFAULT,
        await underlying.decimals(),
        compoundMock.address
      )
    )
    await assetRegistry.connect(owner).register(collateral.address)
    return erc20
  }

  const setupTrading = async (stRSRCut: BigNumber) => {
    // Configure Distributor
    const rsrDist = bn(5).mul(stRSRCut).div(fp('1'))
    const rTokenDist = bn(5).mul(fp('1').sub(stRSRCut)).div(fp('1'))
    expect(rsrDist.add(rTokenDist)).to.equal(5)
    await expect(
      distributor
        .connect(owner)
        .setDistribution(STRSR_DEST, { rTokenDist: bn(0), rsrDist: rsrDist })
    )
      .to.emit(distributor, 'DistributionSet')
      .withArgs(STRSR_DEST, bn(0), rsrDist)
    await expect(
      distributor
        .connect(owner)
        .setDistribution(FURNACE_DEST, { rTokenDist: rTokenDist, rsrDist: bn(0) })
    )
      .to.emit(distributor, 'DistributionSet')
      .withArgs(FURNACE_DEST, rTokenDist, bn(0))

    // Set prices
    await setOraclePrice(rsrAsset.address, bn('1e8'))
    await setOraclePrice(aaveAsset.address, bn('1e8'))
    await setOraclePrice(compAsset.address, bn('1e8'))

    // Replace RSR and RToken assets with larger maxTradeVolume settings
    const RTokenAssetFactory: ContractFactory = await ethers.getContractFactory('RTokenAsset', {
      libraries: { RTokenPricingLib: rTokenPricing.address },
    })
    const RSRAssetFactory: ContractFactory = await ethers.getContractFactory('Asset', {
      libraries: { OracleLib: oracleLib.address },
    })
    const newRTokenAsset: Asset = <Asset>await RTokenAssetFactory.deploy(rToken.address, {
      minVal: bn('1'),
      maxVal: MAX_UOA,
      minAmt: bn('1'),
      maxAmt: MAX_UOA,
    })
    const newRSRAsset: Asset = <Asset>(
      await RSRAssetFactory.deploy(
        await rsrAsset.chainlinkFeed(),
        rsr.address,
        ZERO_ADDRESS,
        { minVal: bn('1'), maxVal: MAX_UOA, minAmt: bn('1'), maxAmt: MAX_UOA },
        MAX_ORACLE_TIMEOUT
      )
    )
    await assetRegistry.connect(owner).swapRegistered(newRTokenAsset.address)
    await assetRegistry.connect(owner).swapRegistered(newRSRAsset.address)
  }

  const runRevenueAuctionsUntilCompletion = async () => {
    const erc20s = await assetRegistry.erc20s()
    let didStuff = true
    for (let i = 0; didStuff && i < 10; i++) {
      didStuff = false
      // Close any auctions and start new ones
      await facade.runAuctionsForAllTraders(rToken.address)

      expect(await backingManager.tradesOpen()).to.equal(0)
      const traders = [rsrTrader, rTokenTrader]
      for (const trader of traders) {
        for (const erc20 of erc20s) {
          const tradeAddr = await trader.trades(erc20)
          if (tradeAddr == ZERO_ADDRESS) continue

          didStuff = true
          const trade = <GnosisTrade>await ethers.getContractAt('GnosisTrade', tradeAddr)
          const gnosis = <GnosisMock>await ethers.getContractAt('GnosisMock', await trade.gnosis())
          const auctionId = await trade.auctionId()
          const [, , buy, sellAmt, buyAmt] = await gnosis.auctions(auctionId)
          expect(buy == rToken.address || buy == rsr.address)
          if (buy == rToken.address) {
            await whileImpersonating(backingManager.address, async (bmSigner) => {
              await rToken.connect(bmSigner).mint(addr1.address, buyAmt)
            })
            await rToken.connect(addr1).approve(gnosis.address, buyAmt)
            await gnosis.placeBid(auctionId, {
              bidder: addr1.address,
              sellAmount: sellAmt,
              buyAmount: buyAmt,
            })
          } else if (buy == rsr.address) {
            await rsr.connect(owner).mint(addr2.address, buyAmt)
            await rsr.connect(addr2).approve(gnosis.address, buyAmt)
            await gnosis.placeBid(auctionId, {
              bidder: addr2.address,
              sellAmount: sellAmt,
              buyAmount: buyAmt,
            })
          }
        }
      }

      // Advance time till auction ends
      await advanceTime(config.auctionLength.add(100).toString())
    }
  }

  context('Revenue: appreciation', function () {
    // STORY
    //
    // There are N apppreciating collateral in the basket.
    // Between 1 and N collateral appreciate X% (assume 0% backingBuffer)
    // Launch up to 2-2N auctions using surplus collateral for RSR/RToken.
    // Give result to Furnace/StRSR.
    //
    // DIMENSIONS
    //
    // 1. RToken supply
    // 2. Size of basket
    // 3. Prime basket weights
    // 4. # of decimals in collateral token
    // 5. Exchange rate after appreciation
    // 6. Symmetry of appreciation (evenly vs all in 1 collateral)
    // 7. StRSR cut (previously: f)

    async function runScenario(
      rTokenSupply: BigNumber,
      basketSize: number,
      primeWeight: BigNumber,
      collateralDecimals: number,
      appreciationExchangeRate: BigNumber,
      howManyAppreciate: number,
      stRSRCut: BigNumber
    ) {
      await setupTrading(stRSRCut)

      // Reign in the RToken supply if it's an unrealistic scenario
      const maxRTokenSupply = MAX_UOA.mul(bn('1e36')).div(appreciationExchangeRate.mul(primeWeight))
      if (rTokenSupply.gt(maxRTokenSupply)) rTokenSupply = maxRTokenSupply

      const primeBasket = []
      const targetAmts = []
      for (let i = 0; i < basketSize; i++) {
        expect(collateralDecimals == 8 || collateralDecimals == 18).to.equal(true)
        const token = collateralDecimals == 8 ? await prepCToken(i) : await prepAToken(i)
        primeBasket.push(token)
        targetAmts.push(primeWeight.div(basketSize).add(1)) // might sum to slightly over, is ok
        await token.connect(owner).mint(addr1.address, MAX_UINT256)
        await token.connect(addr1).approve(rToken.address, MAX_UINT256)
      }

      // Setup basket
      await basketHandler.connect(owner).setPrimeBasket(
        primeBasket.map((c) => c.address),
        targetAmts
      )
      await basketHandler.connect(owner).refreshBasket()

      // Issue rTokens
      await issueMany(rToken, rTokenSupply, addr1)
      expect(await rToken.balanceOf(addr1.address)).to.equal(rTokenSupply)

      // === Execution ===

      // Increase redemption rate
      for (let i = 0; i < primeBasket.length && i < howManyAppreciate; i++) {
        await primeBasket[i].setExchangeRate(appreciationExchangeRate)
      }

      await runRevenueAuctionsUntilCompletion()
    }

    let dimensions
    if (SLOW) {
      dimensions = [
        [fp('1e-6'), fp('1e30')], // RToken supply
        [1, 256], // basket size
        [fp('1e-6'), fp('1e3'), fp('1')], // prime basket weights
        [8, 18], // collateral decimals
        [fp('0'), fp('1e9'), fp('0.02')], // exchange rate at appreciation
        [1, 256], // how many collateral assets appreciate (up to)
        [fp('0'), fp('1'), fp('0.6')], // StRSR cut (f)
      ]
    } else {
      dimensions = [
        [fp('1e-6'), fp('1e30')], // RToken supply
        [7], // basket size
        [fp('1e-6'), fp('1e3')], // prime basket weights
        [8, 18], // collateral decimals
        [fp('1e9')], // exchange rate at appreciation
        [1], // how many collateral assets appreciate (up to)
        [fp('0.6')], // StRSR cut (f)
      ]
    }

    const cases = cartesianProduct(...dimensions)

    const numCases = cases.length.toString()
    cases.forEach((params, index) => {
      it(`case ${index + 1} of ${numCases}: ${params.map(shortString).join(' ')}`, async () => {
        await runScenario(
          params[0] as BigNumber,
          params[1] as number,
          params[2] as BigNumber,
          params[3] as number,
          params[4] as BigNumber,
          params[5] as number,
          params[6] as BigNumber
        )
      })
    })
  })
  context('Revenue: rewards', function () {
    // STORY
    //
    // There are N reward-earning collateral in the basket.
    // A total amount of Y rewards is earned
    // Launch 1-2 auctions using rewards, for RSR/RToken.
    // Give result to Furnace/StRSR.
    //
    // DIMENSIONS
    //
    // 1. RToken supply (including this in order to check 0 supply case)
    // 2. Size of reward-earning basket tokens
    // 3. Number of reward tokens (1 or 2)
    // 4. Size of reward
    // 5. StRSR cut (previously: f)

    async function runScenario(
      rTokenSupply: BigNumber,
      basketSize: number,
      numRewardTokens: number,
      rewardTok: BigNumber, // whole tokens
      stRSRCut: BigNumber
    ) {
      await setupTrading(stRSRCut)

      // Replace registered reward assets with large maxTradeVolume assets
      const AssetFactory: ContractFactory = await ethers.getContractFactory('Asset', {
        libraries: { OracleLib: oracleLib.address },
      })
      const newAaveAsset: Asset = <Asset>(
        await AssetFactory.deploy(
          await aaveAsset.chainlinkFeed(),
          aaveToken.address,
          aaveToken.address,
          { minVal: bn('1'), maxVal: MAX_UOA, minAmt: bn('1'), maxAmt: MAX_UOA },
          MAX_ORACLE_TIMEOUT
        )
      )
      const newCompAsset: Asset = <Asset>(
        await AssetFactory.deploy(
          await compAsset.chainlinkFeed(),
          compToken.address,
          compToken.address,
          { minVal: bn('1'), maxVal: MAX_UOA, minAmt: bn('1'), maxAmt: MAX_UOA },
          MAX_ORACLE_TIMEOUT
        )
      )
      await assetRegistry.connect(owner).swapRegistered(newAaveAsset.address)
      await assetRegistry.connect(owner).swapRegistered(newCompAsset.address)

      // Set up prime basket
      const primeBasket = []
      const targetAmts = []
      for (let i = 0; i < basketSize; i++) {
        expect(numRewardTokens == 1 || numRewardTokens == 2).to.equal(true)
        let token
        if (numRewardTokens == 1) {
          token = await prepCToken(i)
        } else {
          token = i % 2 == 0 ? await prepCToken(i) : await prepAToken(i)
        }
        primeBasket.push(token)
        targetAmts.push(fp('1').div(basketSize))
        await token.connect(owner).mint(addr1.address, MAX_UINT256)
        await token.connect(addr1).approve(rToken.address, MAX_UINT256)
      }

      // Setup basket
      await basketHandler.connect(owner).setPrimeBasket(
        primeBasket.map((token) => token.address),
        targetAmts
      )
      await expect(basketHandler.connect(owner).refreshBasket()).to.emit(basketHandler, 'BasketSet')

      // Issue rTokens
      await issueMany(rToken, rTokenSupply, addr1)
      expect(await rToken.balanceOf(addr1.address)).to.equal(rTokenSupply)

      // === Execution ===

      // Grant rewards
      for (let i = 0; i < primeBasket.length; i++) {
        const decimals = await primeBasket[i].decimals()
        expect(decimals == 8 || decimals == 18).to.equal(true)
        if (decimals == 8) {
          // cToken
          const oldRewards = await compoundMock.compBalances(backingManager.address)
          const newRewards = rewardTok.mul(bn('1e8')).div(numRewardTokens)

          await compoundMock.setRewards(backingManager.address, oldRewards.add(newRewards))
        } else if (decimals == 18) {
          // aToken
          const aToken = <StaticATokenMock>primeBasket[i]
          const rewards = rewardTok.mul(bn('1e18')).div(numRewardTokens)
          await aToken.setRewards(backingManager.address, rewards)
        }
      }

      // Claim rewards
      await expect(backingManager.claimAndSweepRewards()).to.emit(backingManager, 'RewardsClaimed')

      // Do auctions
      await runRevenueAuctionsUntilCompletion()
    }

    let dimensions
    if (SLOW) {
      dimensions = [
        [fp('1e-6'), fp('1e30')], // RToken supply
        [1, 256], // basket size
        [1, 2], // num reward tokens
        [bn('0'), bn('1e11'), bn('1e6')], // reward amount (whole tokens), up to 100B supply tokens
        [fp('0'), fp('1'), fp('0.6')], // StRSR cut (f)
      ]
    } else {
      dimensions = [
        [fp('1e-6'), fp('1e30')], // RToken supply
        [1, 7], // basket size
        [2], // num reward tokens
        [bn('1e11')], // reward amount (whole tokens), up to 100B supply tokens
        [fp('0.6')], // StRSR cut (f)
      ]
    }
    const cases = cartesianProduct(...dimensions)

    const numCases = cases.length.toString()
    cases.forEach((params, index) => {
      it(`case ${index + 1} of ${numCases}: ${params.map(shortString).join(' ')}`, async () => {
        await runScenario(
          params[0] as BigNumber,
          params[1] as number,
          params[2] as number,
          params[3] as BigNumber,
          params[4] as BigNumber
        )
      })
    })
  })

  context('Recovery from default', function () {
    const runRecapitalizationAuctions = async (rTokenSupply: BigNumber, basketSize: number) => {
      let uncapitalized = true
      const basketsNeeded = await rToken.basketsNeeded()

      // Run recap auctions
      const erc20s = await assetRegistry.erc20s()

      // Refresh oracle prices
      for (const erc20 of erc20s) {
        // Refresh oracle prices
        await setOraclePrice(await assetRegistry.toAsset(erc20), bn('1e8'))
      }

      for (let i = 0; i < basketSize + 1 && uncapitalized; i++) {
        // Close any open auctions and launch new ones
        await facade.runAuctionsForAllTraders(rToken.address)

        for (const erc20 of erc20s) {
          const tradeAddr = await backingManager.trades(erc20)
          if (tradeAddr == ZERO_ADDRESS) continue

          const trade = <GnosisTrade>(
            await ethers.getContractAt('GnosisTrade', await backingManager.trades(erc20))
          )
          const gnosis = <GnosisMock>await ethers.getContractAt('GnosisMock', await trade.gnosis())
          const auctionId = await trade.auctionId()
          const [, , buy, sellAmt, minBuyAmt] = await gnosis.auctions(auctionId)
          const actualBuyAmt = sellAmt.gt(minBuyAmt) ? sellAmt : minBuyAmt
          const buyERC20 = <ERC20Mock>await ethers.getContractAt('ERC20Mock', buy)
          await buyERC20.connect(addr1).approve(gnosis.address, actualBuyAmt)
          expect(sellAmt.gt(0)).to.equal(true)
          expect(actualBuyAmt.gt(0)).to.equal(true)
          await gnosis.placeBid(auctionId, {
            bidder: addr1.address,
            sellAmount: sellAmt,
            buyAmount: actualBuyAmt,
          })
        }

        // Advance time till auction ends
        await advanceTime(config.auctionLength.add(100).toString())
        uncapitalized = !(await basketHandler.fullyCapitalized())
      }

      // Should not have taken a haircut
      expect((await rToken.basketsNeeded()).gte(basketsNeeded)).to.equal(true)

      // Should be capitalized or still capitalizing
      expect(
        (await basketHandler.fullyCapitalized()) || Boolean(await backingManager.tradesOpen())
      ).to.equal(true)
    }

    // STORY
    //
    // There are N collateral in the basket.
    // Between 1 and N collateral default.
    // Switch basket to remaining good collateral, if any.
    // Run non-RSR auctions to completion.
    // Seize RSR and use for remainder.
    // Assert capitalized.
    //
    // DIMENSIONS
    //
    // 1. RToken supply
    // 2. Size of basket
    // 3. Prime basket weights
    // 4. # of decimals in collateral token
    // 5. Symmetry of default (1 or N tokens default)

    async function runScenario(
      rTokenSupply: BigNumber,
      basketSize: number,
      primeWeight: BigNumber,
      collateralDecimals: number,
      howManyDefault: number
    ) {
      await setupTrading(fp('0.6'))

      // Reign in the RToken supply if it's an unrealistic scenario
      const maxRTokenSupply = MAX_UOA.mul(bn('1e18')).div(primeWeight)
      if (rTokenSupply.gt(maxRTokenSupply)) rTokenSupply = maxRTokenSupply

      const primeBasket = []
      const targetAmts = []
      for (let i = 0; i < basketSize; i++) {
        expect(collateralDecimals == 8 || collateralDecimals == 18).to.equal(true)
        const token = collateralDecimals == 8 ? await prepCToken(i) : await prepAToken(i)
        primeBasket.push(token)
        targetAmts.push(primeWeight.div(basketSize).add(1))
        await token.connect(owner).mint(addr1.address, MAX_UINT256)
        await token.connect(addr1).approve(rToken.address, MAX_UINT256)
      }

      // Setup basket
      await basketHandler.connect(owner).setPrimeBasket(
        primeBasket.map((c) => c.address),
        targetAmts
      )
      await basketHandler.connect(owner).setBackupConfig(
        ethers.utils.formatBytes32String('USD'),
        basketSize,
        primeBasket.map((c) => c.address)
      )
      await basketHandler.connect(owner).refreshBasket()

      // Insure with RSR
      await rsr.connect(owner).mint(addr1.address, fp('1e29'))
      await rsr.connect(addr1).approve(stRSR.address, fp('1e29'))
      await stRSR.connect(addr1).stake(fp('1e29'))

      // Issue rTokens
      await issueMany(rToken, rTokenSupply, addr1)
      expect(await rToken.balanceOf(addr1.address)).to.equal(rTokenSupply)

      // === Execution ===

      // Default tokens
      for (let i = 0; i < primeBasket.length && i < howManyDefault; i++) {
        await primeBasket[i].setExchangeRate(fp('0.00001'))
      }

      await assetRegistry.refresh()
      await basketHandler.refreshBasket()
      await runRecapitalizationAuctions(rTokenSupply, basketSize)
    }

    let dimensions
    if (SLOW) {
      dimensions = [
        [fp('1e-6'), fp('1e30')], // RToken supply
        [1, 256], // basket size
        [fp('1e-6'), fp('1e3'), fp('1')], // prime basket weights
        [8, 18], // collateral decimals
        [1, 256], // how many collateral assets default (up to)
      ]
    } else {
      dimensions = [
        [fp('1e-6'), fp('1e30')], // RToken supply
        [7], // basket size
        [fp('1e-6'), fp('1e3')], // prime basket weights
        [8, 18], // collateral decimals
        [1], // how many collateral assets default (up to)
      ]
    }

    const cases = cartesianProduct(...dimensions)

    const numCases = cases.length.toString()
    cases.forEach((params, index) => {
      it(`case ${index + 1} of ${numCases}: ${params.map(shortString).join(' ')}`, async () => {
        await runScenario(
          params[0] as BigNumber,
          params[1] as number,
          params[2] as BigNumber,
          params[3] as number,
          params[4] as number
        )
      })
    })
  })

  // This one is not really like the others, but it would muddy up Recapitalization.test.ts
  context('Basket Switching', function () {
    let CollateralFactory: ContractFactory

    // Dimensions
    //
    // 1. Number of prime basket tokens
    // 2. Number of backup tokens
    // 3. Number of target units
    // 4. Asset.targetPerRef ({target/ref})
    // 5. TargetAmts to BUs ({target/BU})

    const runSimulation = async (
      numPrimeTokens: number,
      numBackupTokens: number,
      targetUnits: number,
      targetPerRefs: BigNumber,
      basketTargetAmt: BigNumber
    ) => {
      CollateralFactory = await ethers.getContractFactory('FiatCollateral')

      let firstCollateral: undefined | FiatCollateral = undefined
      const makeToken = async (
        tokenName: string,
        targetUnit: string,
        targetPerRef: BigNumber
      ): Promise<ERC20Mock> => {
        const erc20: ERC20Mock = <ERC20Mock>await ERC20Mock.deploy(tokenName, `${tokenName} symbol`)
        const chainlinkFeed = <MockV3Aggregator>(
          await (
            await ethers.getContractFactory('MockV3Aggregator')
          ).deploy(8, toBNDecimals(targetPerRef, 8))
        )
        const collateral: FiatCollateral = <FiatCollateral>(
          await CollateralFactory.deploy(
            chainlinkFeed.address,
            erc20.address,
            aaveToken.address,
            config.rTokenTradingRange,
            MAX_ORACLE_TIMEOUT,
            targetUnit,
            fp('0.05'),
            bn('86400')
          )
        )

        if (firstCollateral === undefined) firstCollateral = collateral
        await assetRegistry.register(collateral.address)
        return erc20
      }

      ;({ assetRegistry, basketHandler, compoundMock } = await loadFixture(defaultFixture))

      const primeERC20s = []
      const targetAmts = []
      for (let i = 0; i < numPrimeTokens; i++) {
        const targetUnit = ethers.utils.formatBytes32String((i % targetUnits).toString())
        const erc20 = await makeToken(`Token ${i}`, targetUnit, targetPerRefs)
        primeERC20s.push(erc20.address)
        targetAmts.push(basketTargetAmt.div(targetUnits))
      }

      const backups: [string[]] = [[]]
      for (let i = 1; i < targetUnits; i++) {
        backups.push([])
      }
      for (let i = 0; i < numBackupTokens; i++) {
        const index = i % targetUnits
        const targetUnit = ethers.utils.formatBytes32String(index.toString())

        // reuse erc20 if possible
        const erc20Addr =
          i < numPrimeTokens
            ? primeERC20s[i]
            : (await makeToken(`Token ${i}`, targetUnit, targetPerRefs)).address
        backups[index].push(erc20Addr)
      }
      for (let i = 0; i < targetUnits; i++) {
        const targetUnit = ethers.utils.formatBytes32String(i.toString())
        await basketHandler.setBackupConfig(targetUnit, numPrimeTokens, backups[i])
      }

      // Set prime basket with all collateral
      await basketHandler.setPrimeBasket(primeERC20s, targetAmts)
      await basketHandler.connect(owner).refreshBasket()

      // Unregister collateral and switch basket
      if (firstCollateral !== undefined) {
        firstCollateral = <FiatCollateral>firstCollateral

        // Unregister calls `ensureValidBasket`
        await assetRegistry.unregister(firstCollateral.address)
      }
    }

    const size = SLOW ? 256 : 4 // Currently 256 takes >5 minutes to execute 32 cases

    const primeTokens = [size, 0]

    const backupTokens = [size, 0]

    const targetUnits = [size, 1]

    // 1e18 range centered around the expected case of fp('1')
    const targetPerRefs = [fp('1e-9'), fp('1e9')]

    // min weight: 0, max weight: 1000
    const basketTargetAmts = [fp('0'), fp('1e3')]

    const dimensions = [primeTokens, backupTokens, targetUnits, targetPerRefs, basketTargetAmts]

    // 2^5 = 32 cases
    const cases = cartesianProduct(...dimensions)
    const numCases = cases.length.toString()
    cases.forEach((params, index) => {
      it(`case ${index + 1} of ${numCases}: ${params.map(shortString).join(' ')}`, async () => {
        await runSimulation(
          params[0] as number,
          params[1] as number,
          params[2] as number,
          params[3] as BigNumber,
          params[4] as BigNumber
        )
      })
    })
  })
})<|MERGE_RESOLUTION|>--- conflicted
+++ resolved
@@ -19,11 +19,8 @@
   IAssetRegistry,
   IBasketHandler,
   MockV3Aggregator,
-<<<<<<< HEAD
-=======
   OracleLib,
   RTokenPricingLib,
->>>>>>> 368bcd19
   TestIBackingManager,
   TestIDistributor,
   TestIStRSR,
@@ -69,11 +66,8 @@
   let backingManager: TestIBackingManager
   let basketHandler: IBasketHandler
   let distributor: TestIDistributor
-<<<<<<< HEAD
-=======
   let oracleLib: OracleLib
   let rTokenPricing: RTokenPricingLib
->>>>>>> 368bcd19
 
   let loadFixture: ReturnType<typeof createFixtureLoader>
   let wallet: Wallet
@@ -115,11 +109,8 @@
       rsrAsset,
       aaveAsset,
       compAsset,
-<<<<<<< HEAD
-=======
       oracleLib,
       rTokenPricing,
->>>>>>> 368bcd19
     } = await loadFixture(defaultFixture))
 
     ERC20Mock = await ethers.getContractFactory('ERC20Mock')
