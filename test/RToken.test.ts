import { loadFixture } from '@nomicfoundation/hardhat-network-helpers'
import { SignerWithAddress } from '@nomiclabs/hardhat-ethers/signers'
import { expect } from 'chai'
import { signERC2612Permit } from 'eth-permit'
import { BigNumber, ContractFactory } from 'ethers'
import hre, { ethers } from 'hardhat'
import { getChainId } from '../common/blockchain-utils'
import { IConfig, ThrottleParams, MAX_THROTTLE_AMT_RATE } from '../common/configuration'
import {
  BN_SCALE_FACTOR,
  CollateralStatus,
  MAX_UINT256,
  ONE_PERIOD,
  ZERO_ADDRESS,
} from '../common/constants'
import { expectRTokenPrice, setOraclePrice } from './utils/oracles'
import { bn, fp, shortString, toBNDecimals } from '../common/numbers'
import {
  ATokenFiatCollateral,
  CTokenFiatCollateral,
  CTokenMock,
  ERC20Mock,
  ERC1271Mock,
  FacadeTest,
  FiatCollateral,
  IAssetRegistry,
  IBasketHandler,
  MockV3Aggregator,
  RTokenAsset,
  StaticATokenMock,
  TestIBackingManager,
  TestIFurnace,
  TestIMain,
  TestIRToken,
  USDCMock,
} from '../typechain'
import { whileImpersonating } from './utils/impersonation'
import snapshotGasCost from './utils/snapshotGasCost'
import {
  advanceTime,
  advanceBlocks,
  getLatestBlockTimestamp,
  setNextBlockTimestamp,
} from './utils/time'
import {
  Collateral,
  defaultFixture,
  Implementation,
  IMPLEMENTATION,
  ORACLE_ERROR,
  SLOW,
  ORACLE_TIMEOUT,
  PRICE_TIMEOUT,
  VERSION,
} from './fixtures'
import { cartesianProduct } from './utils/cases'
import { useEnv } from '#/utils/env'

const BLOCKS_PER_HOUR = bn(300)

const describeGas =
  IMPLEMENTATION == Implementation.P1 && useEnv('REPORT_GAS') ? describe.only : describe.skip

<<<<<<< HEAD
const describeExtreme =
  IMPLEMENTATION == Implementation.P1 && useEnv('EXTREME') ? describe.only : describe

const createFixtureLoader = waffle.createFixtureLoader

=======
>>>>>>> 92947cfa
describe(`RTokenP${IMPLEMENTATION} contract`, () => {
  let owner: SignerWithAddress
  let addr1: SignerWithAddress
  let addr2: SignerWithAddress
  let other: SignerWithAddress

  // Tokens and Assets
  let initialBal: BigNumber
  let token0: ERC20Mock
  let token1: USDCMock
  let token2: StaticATokenMock
  let token3: CTokenMock
  let tokens: ERC20Mock[]

  let collateral0: Collateral
  let collateral1: Collateral
  let collateral2: ATokenFiatCollateral
  let collateral3: CTokenFiatCollateral
  let basket: Collateral[]
  let rTokenAsset: RTokenAsset

  // Config values
  let config: IConfig

  // Main
  let main: TestIMain
  let rToken: TestIRToken
  let facadeTest: FacadeTest
  let assetRegistry: IAssetRegistry
  let backingManager: TestIBackingManager
  let basketHandler: IBasketHandler
  let furnace: TestIFurnace

  beforeEach(async () => {
    ;[owner, addr1, addr2, other] = await ethers.getSigners()

    // Deploy fixture
    ;({
      assetRegistry,
      backingManager,
      basket,
      basketHandler,
      config,
      facadeTest,
      main,
      rToken,
      rTokenAsset,
      furnace,
    } = await loadFixture(defaultFixture))

    // Get assets and tokens
    collateral0 = <Collateral>basket[0]
    collateral1 = <Collateral>basket[1]
    collateral2 = <ATokenFiatCollateral>basket[2]
    collateral3 = <CTokenFiatCollateral>basket[3]
    token0 = <ERC20Mock>await ethers.getContractAt('ERC20Mock', await collateral0.erc20())
    token1 = <USDCMock>await ethers.getContractAt('USDCMock', await collateral1.erc20())
    token2 = <StaticATokenMock>(
      await ethers.getContractAt('StaticATokenMock', await collateral2.erc20())
    )
    token3 = <CTokenMock>await ethers.getContractAt('CTokenMock', await collateral3.erc20())
    tokens = [token0, token1, token2, token3]

    // Mint initial balances
    initialBal = fp('1e7') // 10x the issuance throttle amount
    await Promise.all(
      tokens.map((t) =>
        Promise.all([
          t.connect(owner).mint(addr1.address, initialBal),
          t.connect(owner).mint(addr2.address, initialBal),
        ])
      )
    )
  })

  describe('Deployment #fast', () => {
    it('Deployment should setup RToken correctly', async () => {
      expect(await rToken.name()).to.equal('RTKN RToken')
      expect(await rToken.symbol()).to.equal('RTKN')
      expect(await rToken.decimals()).to.equal(18)
      expect(await rToken.totalSupply()).to.equal(bn(0))
      expect(await rToken.basketsNeeded()).to.equal(0)

      // Check RToken price
      await Promise.all(tokens.map((t) => t.connect(addr1).approve(rToken.address, initialBal)))
      await rToken.connect(addr1).issue('1')
      await expectRTokenPrice(
        rTokenAsset.address,
        fp('1'),
        ORACLE_ERROR,
        await backingManager.maxTradeSlippage(),
        config.minTradeVolume.mul((await assetRegistry.erc20s()).length)
      )
    })

    it('Should setup the DomainSeparator for Permit correctly', async () => {
      const chainId = await getChainId(hre)
      const _name = await rToken.name()
      const verifyingContract = rToken.address
      expect(await rToken.DOMAIN_SEPARATOR()).to.equal(
        ethers.utils._TypedDataEncoder.hashDomain({
          name: _name,
          version: VERSION,
          chainId,
          verifyingContract,
        })
      )
    })
  })

  describe('Configuration #fast', () => {
    it('Should allow to set basketsNeeded only from BackingManager', async () => {
      // Check initial status
      expect(await rToken.basketsNeeded()).to.equal(0)

      // Try to update value if not BackingManager
      await expect(rToken.connect(owner).setBasketsNeeded(fp('1'))).to.be.revertedWith(
        'not backing manager'
      )

      await whileImpersonating(assetRegistry.address, async (bhSigner) => {
        await expect(rToken.connect(bhSigner).setBasketsNeeded(fp('1'))).to.be.revertedWith(
          'not backing manager'
        )
      })

      // Check value not updated
      expect(await rToken.basketsNeeded()).to.equal(0)

      await whileImpersonating(backingManager.address, async (bhSigner) => {
        await expect(rToken.connect(bhSigner).setBasketsNeeded(fp('1')))
          .to.emit(rToken, 'BasketsNeededChanged')
          .withArgs(0, fp('1'))
      })

      // Check updated value
      expect(await rToken.basketsNeeded()).to.equal(fp('1'))
    })

    it('Should allow to update issuance throttle if Owner and perform validations', async () => {
      const issuanceThrottleParams = { amtRate: fp('1'), pctRate: fp('0.1') }
      await expect(
        rToken.connect(addr1).setIssuanceThrottleParams(issuanceThrottleParams)
      ).to.be.revertedWith('governance only')

      await rToken.connect(owner).setIssuanceThrottleParams(issuanceThrottleParams)
      let params = await rToken.issuanceThrottleParams()
      expect(params[0]).to.equal(issuanceThrottleParams.amtRate)
      expect(params[1]).to.equal(issuanceThrottleParams.pctRate)

      issuanceThrottleParams.amtRate = fp('2')
      issuanceThrottleParams.pctRate = fp('1')
      await expect(rToken.connect(owner).setIssuanceThrottleParams(issuanceThrottleParams))
      params = await rToken.issuanceThrottleParams()
      expect(params[0]).to.equal(issuanceThrottleParams.amtRate)
      expect(params[1]).to.equal(issuanceThrottleParams.pctRate)

      // Cannot update with too small amtRate
      issuanceThrottleParams.amtRate = fp('1').sub(1)
      await expect(
        rToken.connect(owner).setIssuanceThrottleParams(issuanceThrottleParams)
      ).to.be.revertedWith('issuance amtRate too small')

      // Cannot update with too big amtRate
      issuanceThrottleParams.amtRate = bn('1e48').add(1)
      await expect(
        rToken.connect(owner).setIssuanceThrottleParams(issuanceThrottleParams)
      ).to.be.revertedWith('issuance amtRate too big')

      // Cannot update with too big pctRate
      issuanceThrottleParams.amtRate = fp('1')
      issuanceThrottleParams.pctRate = fp('1').add(bn('1'))
      await expect(
        rToken.connect(owner).setIssuanceThrottleParams(issuanceThrottleParams)
      ).to.be.revertedWith('issuance pctRate too big')
    })

    it('Should allow to update redemption throttle if Owner and perform validations', async () => {
      const redemptionThrottleParams = { amtRate: fp('1'), pctRate: fp('0.1') }
      await expect(
        rToken.connect(addr1).setRedemptionThrottleParams(redemptionThrottleParams)
      ).to.be.revertedWith('governance only')

      await rToken.connect(owner).setRedemptionThrottleParams(redemptionThrottleParams)
      let params = await rToken.redemptionThrottleParams()
      expect(params[0]).to.equal(redemptionThrottleParams.amtRate)
      expect(params[1]).to.equal(redemptionThrottleParams.pctRate)

      redemptionThrottleParams.amtRate = fp('2')
      redemptionThrottleParams.pctRate = fp('1')
      await expect(rToken.connect(owner).setRedemptionThrottleParams(redemptionThrottleParams))
      params = await rToken.redemptionThrottleParams()
      expect(params[0]).to.equal(redemptionThrottleParams.amtRate)
      expect(params[1]).to.equal(redemptionThrottleParams.pctRate)

      // Cannot update with too small amtRate
      redemptionThrottleParams.amtRate = fp('1').sub(1)
      await expect(
        rToken.connect(owner).setRedemptionThrottleParams(redemptionThrottleParams)
      ).to.be.revertedWith('redemption amtRate too small')

      // Cannot update with too big amtRate
      redemptionThrottleParams.amtRate = bn('1e48').add(1)
      await expect(
        rToken.connect(owner).setRedemptionThrottleParams(redemptionThrottleParams)
      ).to.be.revertedWith('redemption amtRate too big')

      // Cannot update with too big pctRate
      redemptionThrottleParams.amtRate = fp('1')
      redemptionThrottleParams.pctRate = fp('1').add(bn('1'))
      await expect(
        rToken.connect(owner).setRedemptionThrottleParams(redemptionThrottleParams)
      ).to.be.revertedWith('redemption pctRate too big')
    })

    it('Should return a price of 0 if the assets become unregistered', async () => {
      const startPrice = await basketHandler.price()

      expect(startPrice[0]).to.gt(0)
      expect(startPrice[1]).to.gt(0)

      for (let i = 0; i < basket.length; i++) {
        await assetRegistry.connect(owner).unregister(basket[i].address)
      }

      const endPrice = await basketHandler.price()

      expect(endPrice[0]).to.eq(0)
      expect(endPrice[1]).to.eq(0)
    })
  })

  describe('Issuance', function () {
    it('Should not issue RTokens if paused', async function () {
      const issueAmount: BigNumber = bn('10e18')

      // Pause Main
      await main.connect(owner).pause()

      // Try to issue
      await expect(rToken.connect(addr1).issue(issueAmount)).to.be.revertedWith('paused or frozen')

      // Check values
      expect(await rToken.totalSupply()).to.equal(bn(0))
    })

    it('Should not issue RTokens if frozen', async function () {
      const issueAmount: BigNumber = bn('10e18')

      // Freeze Main
      await main.connect(owner).freezeShort()

      // Try to issue
      await expect(rToken.connect(addr1).issue(issueAmount)).to.be.revertedWith('paused or frozen')

      // Check values
      expect(await rToken.totalSupply()).to.equal(bn(0))
    })

    it('Should not issue RTokens if UNPRICED collateral', async function () {
      const issueAmount: BigNumber = bn('10e18')

      await advanceTime(ORACLE_TIMEOUT.toString())

      // Start issuance pre-pause
      await Promise.all(tokens.map((t) => t.connect(addr1).approve(rToken.address, issueAmount)))

      // Try to issue
      await expect(rToken.connect(addr1).issue(issueAmount)).to.be.revertedWith('basket unsound')

      // Check values
      expect(await rToken.totalSupply()).to.equal(bn(0))
    })

    it('Should not issue RTokens if amount is zero', async function () {
      const zero: BigNumber = bn('0')

      // Try to issue
      await expect(rToken.connect(addr1).issue(zero)).to.be.revertedWith('Cannot issue zero')

      // Check values
      expect(await rToken.totalSupply()).to.equal(bn('0'))
    })

    it('Should not allow overflow issuance -- regression test for C4 truncation bug', async function () {
      // Max out issuance throttle
      await rToken
        .connect(owner)
        .setIssuanceThrottleParams({ amtRate: MAX_THROTTLE_AMT_RATE, pctRate: 0 })

      // Try to issue
      await expect(rToken.connect(addr1).issue(MAX_THROTTLE_AMT_RATE.add(1))).to.be.revertedWith(
        'supply change throttled'
      )

      // Check values
      expect(await rToken.totalSupply()).to.equal(0)
      expect(await rToken.basketsNeeded()).to.equal(0)

      // Issue under limit, ensure correct number of baskets is set and we do not overflow
      await Promise.all(tokens.map((t) => t.mint(addr1.address, MAX_THROTTLE_AMT_RATE)))
      await Promise.all(
        tokens.map((t) => t.connect(addr1).approve(rToken.address, MAX_THROTTLE_AMT_RATE))
      )
      await rToken.connect(addr1).issue(MAX_THROTTLE_AMT_RATE)
      expect(await rToken.totalSupply()).to.equal(MAX_THROTTLE_AMT_RATE)
      expect(await rToken.basketsNeeded()).to.equal(MAX_THROTTLE_AMT_RATE)
    })

    it('Should not overflow  BU exchange rate below 1e-9 on issue', async () => {
      const issueAmount: BigNumber = fp('1')

      // Set single basket token for simplification
      await basketHandler.connect(owner).setPrimeBasket([token0.address], [fp('1')])
      await basketHandler.connect(owner).refreshBasket()

      // Provide approvals
      await token0.connect(addr1).approve(rToken.address, initialBal)

      // Issue rTokens
      await expect(rToken.connect(addr1).issue(issueAmount))
        .to.emit(rToken, 'Issuance')
        .withArgs(addr1.address, addr1.address, issueAmount, issueAmount)

      expect(await rToken.totalSupply()).to.equal(issueAmount)

      // setBasketsNeeded()
      await whileImpersonating(backingManager.address, async (signer) => {
        await rToken.connect(signer).setBasketsNeeded(bn('1e9'))
      })

      // Issue rTokens successfully
      await expect(rToken.connect(addr1).issue(1)).to.not.be.reverted
    })

    it('Should revert if user did not provide approval for Token transfer', async function () {
      const issueAmount: BigNumber = bn('10e18')

      await expect(rToken.connect(addr1).issue(issueAmount)).to.be.revertedWith(
        'ERC20: insufficient allowance'
      )
      expect(await rToken.totalSupply()).to.equal(bn(0))
    })

    it('Should revert if user does not have the required Tokens', async function () {
      const issueAmount: BigNumber = config.issuanceThrottle.amtRate

      await token0.connect(other).approve(rToken.address, issueAmount)
      await token1.connect(other).approve(rToken.address, issueAmount)
      await token2.connect(other).approve(rToken.address, issueAmount)
      await token3.connect(other).approve(rToken.address, issueAmount)

      await expect(rToken.connect(other).issue(issueAmount)).to.be.revertedWith(
        'ERC20: transfer amount exceeds balance'
      )
      expect(await rToken.totalSupply()).to.equal(bn('0'))
    })

    it('Should allow issuances to a different account - issueTo', async function () {
      const issueAmount: BigNumber = config.issuanceThrottle.amtRate

      // Provide approvals
      await Promise.all(tokens.map((t) => t.connect(addr1).approve(rToken.address, initialBal)))

      // Issue rTokens to another account
      await expect(rToken.connect(addr1).issueTo(addr2.address, issueAmount))
        .to.emit(rToken, 'Issuance')
        .withArgs(addr1.address, addr2.address, issueAmount, issueAmount)
      expect(await rToken.balanceOf(addr1.address)).to.equal(0)
      expect(await rToken.balanceOf(addr2.address)).to.equal(issueAmount)
    })

    it('Should still issue if melting must be skipped', async () => {
      await Promise.all(tokens.map((t) => t.connect(addr1).approve(rToken.address, initialBal)))
      await rToken.connect(addr1).issue(config.issuanceThrottle.amtRate)
      expect(await rToken.totalSupply()).to.equal(config.issuanceThrottle.amtRate)
      expect(await rToken.basketsNeeded()).to.equal(config.issuanceThrottle.amtRate)
    })

    it('Should issue RTokens with single basket token', async function () {
      const issueAmount: BigNumber = config.issuanceThrottle.amtRate

      // Set basket
      await basketHandler.connect(owner).setPrimeBasket([token0.address], [fp('1')])
      await basketHandler.connect(owner).refreshBasket()

      // RToken price pre-issuance
      await expectRTokenPrice(
        rTokenAsset.address,
        fp('1'),
        ORACLE_ERROR,
        await backingManager.maxTradeSlippage(),
        config.minTradeVolume.mul((await assetRegistry.erc20s()).length)
      )

      // Provide approvals
      await token0.connect(addr1).approve(rToken.address, initialBal)

      // check balances before
      expect(await token0.balanceOf(backingManager.address)).to.equal(0)
      expect(await token0.balanceOf(addr1.address)).to.equal(initialBal)
      expect(await rToken.balanceOf(addr1.address)).to.equal(0)

      // Full issuance available, nothing can be redeemed
      expect(await rToken.issuanceAvailable()).to.equal(config.issuanceThrottle.amtRate)
      expect(await rToken.redemptionAvailable()).to.equal(bn(0))

      // Issue rTokens
      await expect(rToken.connect(addr1).issue(issueAmount))
        .to.emit(rToken, 'Issuance')
        .withArgs(addr1.address, addr1.address, issueAmount, issueAmount)

      // check balances after
      expect(await token0.balanceOf(backingManager.address)).to.equal(issueAmount)
      expect(await token0.balanceOf(addr1.address)).to.equal(initialBal.sub(issueAmount))
      expect(await rToken.balanceOf(addr1.address)).to.equal(issueAmount)

      // Check asset value
      expect(await facadeTest.callStatic.totalAssetValue(rToken.address)).to.equal(issueAmount)

      // Check all available issuance consumed
      expect(await rToken.issuanceAvailable()).to.equal(bn(0))
      // All can be redeemed
      expect(await rToken.redemptionAvailable()).to.equal(config.redemptionThrottle.amtRate)
    })

    it('Should revert if single issuance exceeds maximum allowed', async function () {
      const issueAmount: BigNumber = config.issuanceThrottle.amtRate.add(1)

      // Set basket
      await basketHandler.connect(owner).setPrimeBasket([token0.address], [fp('1')])
      await basketHandler.connect(owner).refreshBasket()

      // Provide approvals
      await token0.connect(addr1).approve(rToken.address, initialBal)

      // check balances before
      expect(await token0.balanceOf(backingManager.address)).to.equal(0)
      expect(await token0.balanceOf(addr1.address)).to.equal(initialBal)
      expect(await rToken.balanceOf(addr1.address)).to.equal(0)

      // Full issuance available, nothing can be redeemed
      expect(await rToken.issuanceAvailable()).to.equal(config.issuanceThrottle.amtRate)
      expect(await rToken.redemptionAvailable()).to.equal(bn(0))

      // Issue rTokens
      await expect(rToken.connect(addr1).issue(issueAmount)).to.be.revertedWith(
        'supply change throttled'
      )

      // check balances after (no changes)
      expect(await token0.balanceOf(backingManager.address)).to.equal(0)
      expect(await token0.balanceOf(addr1.address)).to.equal(initialBal)
      expect(await rToken.balanceOf(addr1.address)).to.equal(0)

      // Issuance available remains full. Still nothing to redeem
      expect(await rToken.issuanceAvailable()).to.equal(config.issuanceThrottle.amtRate)
      expect(await rToken.redemptionAvailable()).to.equal(bn(0))
    })

    it('Should return fully discounted price after full basket refresh', async () => {
      const issueAmount: BigNumber = config.issuanceThrottle.amtRate

      // Set basket - Single token
      await basketHandler.connect(owner).setPrimeBasket([token0.address], [fp('1')])
      await basketHandler.connect(owner).refreshBasket()

      // RToken price pre-issuance
      await expectRTokenPrice(
        rTokenAsset.address,
        fp('1'),
        ORACLE_ERROR,
        await backingManager.maxTradeSlippage(),
        config.minTradeVolume.mul((await assetRegistry.erc20s()).length)
      )

      // Provide approvals
      await token0.connect(addr1).approve(rToken.address, initialBal)

      // Issue rTokens
      await rToken.connect(addr1).issue(issueAmount)
      await expectRTokenPrice(
        rTokenAsset.address,
        fp('1'),
        ORACLE_ERROR,
        await backingManager.maxTradeSlippage(),
        config.minTradeVolume.mul((await assetRegistry.erc20s()).length)
      )
      expect(await rTokenAsset.maxTradeVolume()).to.equal(config.rTokenMaxTradeVolume)

      // Perform a basket switch
      // Set basket - Single token
      await basketHandler.connect(owner).setPrimeBasket([token1.address], [fp('1')])
      await basketHandler.connect(owner).refreshBasket()

      // Should expect maxTradeSlippage + dust losses -- remember no over-collateralization
      // available
      // maxTradeSlippage + dust losses
      // Recall the shortfall is calculated against high prices
      await expectRTokenPrice(
        rTokenAsset.address,
        fp('1'),
        ORACLE_ERROR,
        await backingManager.maxTradeSlippage(),
        config.minTradeVolume.mul((await assetRegistry.erc20s()).length)
      )
      expect(await rTokenAsset.maxTradeVolume()).to.equal(config.rTokenMaxTradeVolume)
    })

    it('Should allow multiple issuances in the same block', async function () {
      // Provide approvals
      await Promise.all(tokens.map((t) => t.connect(addr1).approve(rToken.address, initialBal)))

      // Full issuance available
      expect(await rToken.issuanceAvailable()).to.equal(config.issuanceThrottle.amtRate)

      // Set automine to false for multiple transactions in one block
      await hre.network.provider.send('evm_setAutomine', [false])

      // Issuance #1 -  Will be processed in 1 blocks
      const issueAmount: BigNumber = config.issuanceThrottle.amtRate.div(2)
      await rToken.connect(addr1).issue(issueAmount)

      // Issuance #2 - Should be processed in the same block
      await rToken.connect(addr1).issue(issueAmount)

      // Mine block
      await advanceBlocks(1)

      // Check all available issuance consumed. All can be redeemed.
      expect(await rToken.issuanceAvailable()).to.equal(bn(0))
      expect(await rToken.redemptionAvailable()).to.equal(config.issuanceThrottle.amtRate)

      // Check issuances are confirmed
      expect(await rToken.balanceOf(addr1.address)).to.equal(issueAmount.mul(2))
      expect(await rToken.balanceOf(rToken.address)).to.equal(0)
      expect(await facadeTest.callStatic.totalAssetValue(rToken.address)).to.equal(
        issueAmount.mul(2)
      )

      // Set automine to true again
      await hre.network.provider.send('evm_setAutomine', [true])
    })

    it('Should handle issuance throttle correctly', async function () {
      const rechargePerBlock = config.issuanceThrottle.amtRate.div(BLOCKS_PER_HOUR)

      // Provide approvals
      await Promise.all(tokens.map((t) => t.connect(addr1).approve(rToken.address, initialBal)))

      // Full issuance available. Nothing to redeem.
      expect(await rToken.issuanceAvailable()).to.equal(config.issuanceThrottle.amtRate)
      expect(await rToken.redemptionAvailable()).to.equal(bn(0))

      // Issuance #1 -  Will be processed
      const issueAmount1: BigNumber = bn('100e18')
      await setNextBlockTimestamp(Number(await getLatestBlockTimestamp()) + Number(ONE_PERIOD))
      await rToken.connect(addr1).issue(issueAmount1)

      // Check issuance throttle updated
      expect(await rToken.issuanceAvailable()).to.equal(
        config.issuanceThrottle.amtRate.sub(issueAmount1)
      )

      // Redemption throttle updated
      expect(await rToken.redemptionAvailable()).to.equal(issueAmount1)

      // Issuance #2 - Should be processed
      const issueAmount2: BigNumber = bn('400e18')
      await setNextBlockTimestamp(Number(await getLatestBlockTimestamp()) + Number(ONE_PERIOD))
      await rToken.connect(addr1).issue(issueAmount2)

      // Check issuance throttle updated, previous issuance recharged
      // (the previous issuance was below the 3.3K that gets added in every block)
      expect(await rToken.issuanceAvailable()).to.equal(
        config.issuanceThrottle.amtRate.sub(issueAmount2)
      )

      // Redemption throttle updated
      expect(await rToken.redemptionAvailable()).to.equal(issueAmount1.add(issueAmount2))

      // Issuance #3 - Should be processed
      const issueAmount3: BigNumber = bn('50000e18')
      await setNextBlockTimestamp(Number(await getLatestBlockTimestamp()) + Number(ONE_PERIOD))
      await rToken.connect(addr1).issue(issueAmount3)

      // Check issuance throttle updated - Previous issuances recharged
      expect(await rToken.issuanceAvailable()).to.equal(
        config.issuanceThrottle.amtRate.sub(issueAmount3)
      )

      // Redemption throttle updated
      expect(await rToken.redemptionAvailable()).to.equal(
        issueAmount1.add(issueAmount2).add(issueAmount3)
      )

      // Issuance #4 - Should be processed
      const issueAmount4: BigNumber = bn('100000e18')
      await setNextBlockTimestamp(Number(await getLatestBlockTimestamp()) + Number(ONE_PERIOD))
      await rToken.connect(addr1).issue(issueAmount4)

      // Check issuance throttle updated - we got the 3.3K from the recharge
      expect(await rToken.issuanceAvailable()).to.equal(
        config.issuanceThrottle.amtRate.sub(issueAmount3).add(rechargePerBlock).sub(issueAmount4)
      )

      // Redemption throttle updated
      expect(await rToken.redemptionAvailable()).to.equal(
        issueAmount1.add(issueAmount2).add(issueAmount3).add(issueAmount4)
      )

      // Check all issuances are confirmed
      expect(await rToken.balanceOf(addr1.address)).to.equal(
        issueAmount1.add(issueAmount2).add(issueAmount3).add(issueAmount4)
      )
      expect(await facadeTest.callStatic.totalAssetValue(rToken.address)).to.equal(
        issueAmount1.add(issueAmount2).add(issueAmount3).add(issueAmount4)
      )
    })

    it('Should handle issuance throttle correctly, using percent', async function () {
      // Provide approvals
      await Promise.all(tokens.map((t) => t.connect(addr1).approve(rToken.address, initialBal)))

      // Full issuance available. Nothing to redeem
      expect(await rToken.issuanceAvailable()).to.equal(config.issuanceThrottle.amtRate)
      expect(await rToken.redemptionAvailable()).to.equal(bn(0))

      // Issuance #1 -  Will be processed
      const issueAmount1: BigNumber = config.issuanceThrottle.amtRate
      await setNextBlockTimestamp(Number(await getLatestBlockTimestamp()) + Number(ONE_PERIOD))
      await rToken.connect(addr1).issue(issueAmount1)

      // Check issuance throttle updated
      expect(await rToken.issuanceAvailable()).to.equal(
        config.issuanceThrottle.amtRate.sub(issueAmount1)
      )

      // Check redemption throttle updated
      expect(await rToken.redemptionAvailable()).to.equal(issueAmount1)

      // Advance time significantly
      await advanceTime(1000000000)

      // Check new issuance available - fully recharged
      expect(await rToken.issuanceAvailable()).to.equal(config.issuanceThrottle.amtRate)

      // Issuance #2 - Will be processed
      const issueAmount2: BigNumber = config.issuanceThrottle.amtRate
      await setNextBlockTimestamp(Number(await getLatestBlockTimestamp()) + Number(ONE_PERIOD))
      await rToken.connect(addr1).issue(issueAmount2)

      // Check new issuance available - al consumed
      expect(await rToken.issuanceAvailable()).to.equal(bn(0))

      // Check redemption throttle updated - fixed in max (does not exceed)
      expect(await rToken.redemptionAvailable()).to.equal(config.redemptionThrottle.amtRate)

      // Set supply limit only
      const issuanceThrottleParams = { amtRate: fp('1'), pctRate: config.issuanceThrottle.pctRate }
      await rToken.connect(owner).setIssuanceThrottleParams(issuanceThrottleParams)

      // Advance time significantly
      await advanceTime(1000000000)
      // Check new issuance available - 5% of supply (2 M) = 100K
      const supplyThrottle = bn('100000e18')
      expect(await rToken.issuanceAvailable()).to.equal(supplyThrottle)

      // Issuance #3 - Should be rejected, beyond allowed supply
      await expect(rToken.connect(addr1).issue(supplyThrottle.add(1))).to.be.revertedWith(
        'supply change throttled'
      )

      // Check redemption throttle unchanged
      expect(await rToken.redemptionAvailable()).to.equal(config.redemptionThrottle.amtRate)

      // Issuance #3 - Should be allowed, does not exceed supply restriction
      const issueAmount3: BigNumber = bn('50000e18')
      await setNextBlockTimestamp(Number(await getLatestBlockTimestamp()) + Number(ONE_PERIOD))
      await rToken.connect(addr1).issue(issueAmount3)

      // Check issuance throttle updated - Previous issuances recharged
      expect(await rToken.issuanceAvailable()).to.equal(supplyThrottle.sub(issueAmount3))

      // Check redemption throttle unchanged
      expect(await rToken.redemptionAvailable()).to.equal(config.redemptionThrottle.amtRate)

      // Check all issuances are confirmed
      expect(await rToken.balanceOf(addr1.address)).to.equal(
        issueAmount1.add(issueAmount2).add(issueAmount3)
      )
      expect(await facadeTest.callStatic.totalAssetValue(rToken.address)).to.equal(
        issueAmount1.add(issueAmount2).add(issueAmount3)
      )
    })

    it('Should allow zero-value amtPct', async function () {
      const issuanceThrottle = JSON.parse(JSON.stringify(config.issuanceThrottle))
      issuanceThrottle.pctRate = 0
      await rToken.connect(owner).setIssuanceThrottleParams(issuanceThrottle)

      // Provide approvals
      await Promise.all(tokens.map((t) => t.connect(addr1).approve(rToken.address, initialBal)))

      // Full issuance available. Nothing to redeem.
      expect(await rToken.issuanceAvailable()).to.equal(config.issuanceThrottle.amtRate)
      expect(await rToken.redemptionAvailable()).to.equal(bn(0))

      // One above should fail
      await expect(
        rToken.connect(addr1).issue(config.issuanceThrottle.amtRate.add(1))
      ).to.be.revertedWith('supply change throttled')

      // Issuance -  Will be processed
      await rToken.connect(addr1).issue(config.issuanceThrottle.amtRate)

      // Check issuance confirmed
      expect(await rToken.balanceOf(addr1.address)).to.equal(config.issuanceThrottle.amtRate)
      expect(await facadeTest.callStatic.totalAssetValue(rToken.address)).to.equal(
        config.issuanceThrottle.amtRate
      )
    })

    it('Should revert on second issuance if issuance throttle is depleted', async function () {
      // Provide approvals
      await Promise.all(tokens.map((t) => t.connect(addr1).approve(rToken.address, initialBal)))

      // Set automine to false for multiple transactions in one block
      await hre.network.provider.send('evm_setAutomine', [false])

      // Issuance #1 -  Will succeed
      const issueAmount: BigNumber = await rToken.issuanceAvailable()
      await rToken.connect(addr1).issue(issueAmount)

      // Issuance #2 - Will fail
      const newIssueAmount: BigNumber = bn('1')
      await rToken.connect(addr1).issue(newIssueAmount)

      // Mine block
      await hre.network.provider.send('evm_mine', [])

      // Set automine to true again
      await hre.network.provider.send('evm_setAutomine', [true])

      // Check first issuance succedeed and second did not
      expect(await rToken.balanceOf(addr1.address)).to.equal(issueAmount)
      expect(await rToken.balanceOf(rToken.address)).to.equal(0)
      expect(await facadeTest.callStatic.totalAssetValue(rToken.address)).to.equal(issueAmount)
    })
  })

  describe('Redeem', function () {
    it('Should revert if zero amount #fast', async function () {
      const zero: BigNumber = bn('0')
      await expect(
        rToken.connect(addr1).redeem(zero, await basketHandler.nonce())
      ).to.be.revertedWith('Cannot redeem zero')
    })

    it('Should revert if no balance of RToken #fast', async function () {
      const redeemAmount: BigNumber = bn('20000e18')

      await expect(
        rToken.connect(addr1).redeem(redeemAmount, await basketHandler.nonce())
      ).to.be.revertedWith('insufficient balance')
    })

    context('With issued RTokens', function () {
      let issueAmount: BigNumber

      beforeEach(async function () {
        // Issue some RTokens to user
        issueAmount = bn('100e18')
        // Provide approvals
        await Promise.all(tokens.map((t) => t.connect(addr1).approve(rToken.address, initialBal)))

        // Issue rTokens
        await rToken.connect(addr1).issue(issueAmount)
      })

      it('Should redeem RTokens correctly', async function () {
        const redeemAmount = bn('100e18')

        // Check balances
        expect(await rToken.balanceOf(addr1.address)).to.equal(redeemAmount)
        expect(await rToken.totalSupply()).to.equal(redeemAmount)
        expect(await facadeTest.callStatic.totalAssetValue(rToken.address)).to.equal(issueAmount)

        // Redeem rTokens
        await rToken.connect(addr1).redeem(redeemAmount, await basketHandler.nonce())

        // Check funds were transferred
        expect(await rToken.balanceOf(addr1.address)).to.equal(0)
        expect(await rToken.totalSupply()).to.equal(0)

        await Promise.all(
          tokens.map(async (t) => {
            expect(await t.balanceOf(addr1.address)).to.equal(initialBal)
          })
        )

        // Check asset value
        expect(await facadeTest.callStatic.totalAssetValue(rToken.address)).to.equal(
          issueAmount.sub(redeemAmount)
        )
      })

      it('Should redeem to a different account - redeemTo', async function () {
        // Provide approvals
        await Promise.all(tokens.map((t) => t.connect(addr1).approve(rToken.address, initialBal)))

        // Redeem rTokens to another account
        await expect(
          rToken.connect(addr1).redeemTo(addr2.address, issueAmount, await basketHandler.nonce())
        )
          .to.emit(rToken, 'Redemption')
          .withArgs(addr1.address, addr2.address, issueAmount, issueAmount)
        expect(await rToken.balanceOf(addr1.address)).to.equal(0)
        expect(await rToken.balanceOf(addr2.address)).to.equal(0)
        expect(await token0.balanceOf(addr2.address)).to.equal(initialBal.add(issueAmount.div(4)))
      })

      it('Should redeem RTokens correctly for multiple users', async function () {
        const issueAmount = bn('100e18')
        const redeemAmount = bn('100e18')

        // Issue new RTokens
        await Promise.all(tokens.map((t) => t.connect(addr2).approve(rToken.address, initialBal)))

        expect(await facadeTest.callStatic.totalAssetValue(rToken.address)).to.equal(issueAmount)

        // Issue rTokens
        await rToken.connect(addr2).issue(issueAmount)

        // Check asset value
        expect(await facadeTest.callStatic.totalAssetValue(rToken.address)).to.equal(
          issueAmount.mul(2)
        )

        // Redeem rTokens
        await rToken.connect(addr1).redeem(redeemAmount, await basketHandler.nonce())

        // Check asset value
        expect(await facadeTest.callStatic.totalAssetValue(rToken.address)).to.equal(
          issueAmount.mul(2).sub(redeemAmount)
        )

        // Redeem rTokens with another user
        await rToken.connect(addr2).redeem(redeemAmount, await basketHandler.nonce())

        // Check funds were transferred
        expect(await rToken.balanceOf(addr1.address)).to.equal(0)
        expect(await rToken.balanceOf(addr2.address)).to.equal(0)

        expect(await rToken.totalSupply()).to.equal(0)

        await Promise.all(
          tokens.map(async (t) => {
            expect(await t.balanceOf(addr1.address)).to.equal(initialBal)
            expect(await t.balanceOf(addr2.address)).to.equal(initialBal)
          })
        )

        // Check asset value
        expect(await facadeTest.callStatic.totalAssetValue(rToken.address)).to.equal(
          issueAmount.mul(2).sub(redeemAmount.mul(2))
        )
      })

      it('Should redeem if basket is IFFY #fast', async function () {
        // Default one of the tokens - 50% price reduction and mark default as probable
        await setOraclePrice(collateral3.address, bn('0.5e8'))

        await rToken.connect(addr1).redeem(issueAmount, await basketHandler.nonce())
        expect(await rToken.totalSupply()).to.equal(0)
      })

      it('Should redeem if basket is UNPRICED #fast', async function () {
        await advanceTime(ORACLE_TIMEOUT.toString())

        await rToken.connect(addr1).redeem(issueAmount, await basketHandler.nonce())
        expect(await rToken.totalSupply()).to.equal(0)
      })

      it('Should redeem if paused #fast', async function () {
        await main.connect(owner).pause()
        await rToken.connect(addr1).redeem(issueAmount, await basketHandler.nonce())
        expect(await rToken.totalSupply()).to.equal(0)
      })

      it('Should revert if frozen #fast', async function () {
        await main.connect(owner).freezeShort()

        // Try to redeem
        await expect(
          rToken.connect(addr1).redeem(issueAmount, await basketHandler.nonce())
        ).to.be.revertedWith('frozen')

        // Check values
        expect(await rToken.totalSupply()).to.equal(issueAmount)
      })

      it('Should revert if empty redemption #fast', async function () {
        // Eliminate most token balances
        const bal = issueAmount.div(4)
        await token0.connect(owner).burn(backingManager.address, bal)
        await token1.connect(owner).burn(backingManager.address, toBNDecimals(bal, 6))
        await token2.connect(owner).burn(backingManager.address, bal)

        // Should not revert with empty redemption yet
        await rToken.connect(addr1).redeem(issueAmount.div(2), await basketHandler.nonce())
        expect(await rToken.totalSupply()).to.equal(issueAmount.div(2))

        // Burn the rest
        await token3
          .connect(owner)
          .burn(backingManager.address, await token3.balanceOf(backingManager.address))

        // Now it should revert
        await expect(
          rToken.connect(addr1).redeem(issueAmount.div(2), await basketHandler.nonce())
        ).to.be.revertedWith('empty redemption')

        // Check values
        expect(await rToken.totalSupply()).to.equal(issueAmount.div(2))
      })

      it('Should revert if different basketNonce #fast', async function () {
        // Should fail if revertOnPartialRedemption is true
        await expect(
          rToken.connect(addr1).redeem(issueAmount.div(2), 1 + (await basketHandler.nonce()))
        ).to.be.revertedWith('non-current basket nonce')
      })

      it('Should prorate redemption if basket is DISABLED from fallen refPerTok() #fast', async function () {
        // Default immediately
        await token2.setExchangeRate(fp('0.1')) // 90% decrease

        // Even though a single BU requires 10x token2 as before, it should still hand out evenly

        // 1st redemption
        await expect(
          rToken.connect(addr1).redeem(issueAmount.div(2), await basketHandler.nonce())
        ).to.emit(rToken, 'Redemption')
        expect(await rToken.totalSupply()).to.equal(issueAmount.div(2))
        expect(await token0.balanceOf(addr1.address)).to.equal(initialBal.sub(issueAmount.div(8)))
        expect(await token2.balanceOf(addr1.address)).to.equal(initialBal.sub(issueAmount.div(8)))

        // 2nd redemption
        await expect(
          rToken.connect(addr1).redeem(issueAmount.div(2), await basketHandler.nonce())
        ).to.emit(rToken, 'Redemption')
        expect(await token0.balanceOf(addr1.address)).to.equal(initialBal)
        expect(await token2.balanceOf(addr1.address)).to.equal(initialBal)
      })

      it('Should not interact with unregistered collateral while DISABLED #fast', async function () {
        // Unregister collateral2
        await assetRegistry.connect(owner).unregister(collateral2.address)

        await expect(
          rToken.connect(addr1).redeem(issueAmount, await basketHandler.nonce())
        ).to.emit(rToken, 'Redemption')
        expect(await rToken.totalSupply()).to.equal(0)
        expect(await token0.balanceOf(addr1.address)).to.equal(initialBal)
        expect(await token1.balanceOf(addr1.address)).to.equal(initialBal)
        expect(await token2.balanceOf(addr1.address)).to.equal(initialBal.sub(issueAmount.div(4)))
        expect(await token3.balanceOf(addr1.address)).to.equal(initialBal)
      })

      it('Should redeem prorata when refPerTok() is 0 #fast', async function () {
        // Set refPerTok to 0
        await token2.setExchangeRate(fp('0'))

        // Redemption
        await expect(
          rToken.connect(addr1).redeem(issueAmount, await basketHandler.nonce())
        ).to.emit(rToken, 'Redemption')
        expect(await rToken.totalSupply()).to.equal(0)
        expect(await token0.balanceOf(addr1.address)).to.be.equal(initialBal)
        expect(await token1.balanceOf(addr1.address)).to.be.equal(initialBal)
        expect(await token2.balanceOf(addr1.address)).to.be.equal(initialBal)
        expect(await token3.balanceOf(addr1.address)).to.be.equal(initialBal)
      })

      it('Should transfer full balance if de-valuation #fast', async function () {
        // Unregister collateral3
        await assetRegistry.connect(owner).unregister(collateral3.address)

        await expect(
          rToken.connect(addr1).redeem(issueAmount, await basketHandler.nonce())
        ).to.emit(rToken, 'Redemption')
        expect(await rToken.totalSupply()).to.equal(0)
        expect(await token0.balanceOf(addr1.address)).to.equal(initialBal)
        expect(await token1.balanceOf(addr1.address)).to.equal(initialBal)
        expect(await token2.balanceOf(addr1.address)).to.equal(initialBal)
        expect(await token3.balanceOf(addr1.address)).to.equal(
          initialBal.sub(issueAmount.div(bn('1e10')).div(4).mul(50)) // decimal shift + quarter of basket + cToken
        )
      })

      it('Should not overflow BU exchange rate above 1e9 on redeem', async function () {
        // Leave only 1 RToken issue
        await rToken.connect(addr1).redeem(issueAmount.sub(bn('1e18')), await basketHandler.nonce())

        expect(await rToken.totalSupply()).to.equal(fp('1'))

        // setBasketsNeeded()
        await whileImpersonating(backingManager.address, async (signer) => {
          await rToken.connect(signer).setBasketsNeeded(fp('1e9'))
        })

        const redeemAmount: BigNumber = bn('1.5e9')

        // Redeem rTokens successfully
        await expect(
          rToken.connect(addr1).redeem(bn(redeemAmount), await basketHandler.nonce())
        ).to.not.be.reverted
      })

      context('And redemption throttling', function () {
        // the fixture-configured redemption throttle uses 5%
        let redemptionThrottleParams: ThrottleParams
        let redeemAmount: BigNumber

        beforeEach(async function () {
          redemptionThrottleParams = {
            amtRate: fp('2'), // 2 RToken,
            pctRate: fp('0.1'), // 10%
          }
          await rToken.connect(owner).setRedemptionThrottleParams(redemptionThrottleParams)
          const params = await rToken.redemptionThrottleParams()
          expect(params[0]).to.equal(redemptionThrottleParams.amtRate)
          expect(params[1]).to.equal(redemptionThrottleParams.pctRate)

          // Charge throttle
          await advanceTime(3600)
        })

        it('Should calculate redemption limit correctly', async function () {
          redeemAmount = issueAmount.mul(redemptionThrottleParams.pctRate).div(fp('1'))
          expect(await rToken.redemptionAvailable()).to.equal(redeemAmount)
        })

        it('Should be able to do geometric redemptions to scale down supply', async function () {
          // Should complete is just under 30 iterations at rates: 10% + 1e18
          const numIterations = 30
          for (let i = 0; i < numIterations; i++) {
            const totalSupply = await rToken.totalSupply()
            if (totalSupply.eq(0)) break

            // Charge + redeem
            await advanceTime(3600)
            redeemAmount = await rToken.redemptionAvailable()

            await rToken.connect(addr1).redeem(redeemAmount, await basketHandler.nonce())
            issueAmount = issueAmount.sub(redeemAmount)
            expect(await rToken.balanceOf(addr1.address)).to.equal(issueAmount)
            expect(await rToken.totalSupply()).to.equal(issueAmount)

            // Should reach dust supply before exhausting loop iterations
            expect(i < numIterations - 1).to.equal(true)
          }

          expect(await rToken.totalSupply()).to.equal(0)
        })

        it('Should revert on overly-large redemption #fast', async function () {
          redeemAmount = issueAmount.mul(redemptionThrottleParams.pctRate).div(fp('1'))
          expect(await rToken.redemptionAvailable()).to.equal(redeemAmount)

          // Check issuance throttle - full
          expect(await rToken.issuanceAvailable()).to.equal(config.issuanceThrottle.amtRate)

          redeemAmount = issueAmount.mul(redemptionThrottleParams.pctRate).div(fp('1'))
          await expect(
            rToken.connect(addr1).redeem(redeemAmount.add(1), await basketHandler.nonce())
          ).to.be.revertedWith('supply change throttled')
          await rToken.connect(addr1).redeem(redeemAmount, await basketHandler.nonce())

          // Check updated redemption throttle
          expect(await rToken.redemptionAvailable()).to.equal(bn(0))

          // Check issuance throttle - remains
          expect(await rToken.issuanceAvailable()).to.equal(config.issuanceThrottle.amtRate)
        })

        it('Should support 1e48 amtRate throttles', async function () {
          const throttles = JSON.parse(JSON.stringify(config.redemptionThrottle))
          throttles.amtRate = bn('1e48')
          await rToken.connect(owner).setIssuanceThrottleParams(throttles)
          await rToken.connect(owner).setRedemptionThrottleParams(throttles)

          // Mint collateral
          await token0.mint(addr1.address, throttles.amtRate)
          await token1.mint(addr1.address, throttles.amtRate)
          await token2.mint(addr1.address, throttles.amtRate)
          await token3.mint(addr1.address, throttles.amtRate)

          // Provide approvals
          await Promise.all(
            tokens.map((t) => t.connect(addr1).approve(rToken.address, MAX_UINT256))
          )

          // Charge throttle
          await advanceTime(3600)
          expect(await rToken.issuanceAvailable()).to.equal(throttles.amtRate)

          // Issue
          await rToken.connect(addr1).issue(throttles.amtRate)
          expect(await rToken.balanceOf(addr1.address)).to.equal(issueAmount.add(throttles.amtRate))

          // Redeem
          expect(await rToken.redemptionAvailable()).to.equal(throttles.amtRate)
          await rToken.connect(addr1).redeem(throttles.amtRate, await basketHandler.nonce())
          expect(await rToken.balanceOf(addr1.address)).to.equal(issueAmount)
        })

        it('Should use amtRate if pctRate is zero', async function () {
          redeemAmount = redemptionThrottleParams.amtRate
          redemptionThrottleParams.pctRate = bn(0)
          await rToken.connect(owner).setRedemptionThrottleParams(redemptionThrottleParams)

          // Large redemption should fail
          await expect(
            rToken.connect(addr1).redeem(redeemAmount.add(1), await basketHandler.nonce())
          ).to.be.revertedWith('supply change throttled')

          // amtRate redemption should succeed
          await expect(
            rToken.connect(addr1).redeem(redeemAmount, await basketHandler.nonce())
          ).to.emit(rToken, 'Redemption')

          // Check redemption throttle is 0
          expect(await rToken.redemptionAvailable()).to.equal(bn(0))
        })

        it('Should throttle after allowing two redemptions of half value #fast', async function () {
          redeemAmount = issueAmount.mul(redemptionThrottleParams.pctRate).div(fp('1'))
          // Check redemption throttle
          expect(await rToken.redemptionAvailable()).to.equal(redeemAmount)

          // Issuance throttle is fully charged
          expect(await rToken.issuanceAvailable()).to.equal(config.issuanceThrottle.amtRate)

          // Redeem #1
          await rToken.connect(addr1).redeem(redeemAmount.div(2), await basketHandler.nonce())

          // Check redemption throttle updated
          expect(await rToken.redemptionAvailable()).to.equal(redeemAmount.div(2))

          // Issuance throttle remains equal
          expect(await rToken.issuanceAvailable()).to.equal(config.issuanceThrottle.amtRate)

          // Redeem #2
          await rToken.connect(addr1).redeem(redeemAmount.div(2), await basketHandler.nonce())

          // Check redemption throttle updated - very small
          expect(await rToken.redemptionAvailable()).to.be.closeTo(fp('0.002638'), fp('0.000001'))

          // Issuance throttle remains equal
          expect(await rToken.issuanceAvailable()).to.equal(config.issuanceThrottle.amtRate)

          // Redeem #3 - should not be processed
          await expect(
            rToken.connect(addr1).redeem(redeemAmount.div(100), await basketHandler.nonce())
          ).to.be.revertedWith('supply change throttled')

          // Advance time significantly
          await advanceTime(10000000000)

          // Check redemption throttle recharged
          const balance = issueAmount.sub(redeemAmount)
          const redeemAmountUpd = balance.mul(redemptionThrottleParams.pctRate).div(fp('1'))
          expect(await rToken.redemptionAvailable()).to.equal(redeemAmountUpd)

          // Issuance throttle remains equal
          expect(await rToken.issuanceAvailable()).to.equal(config.issuanceThrottle.amtRate)
        })

        it('Should handle redemption throttle correctly, using only amount', async function () {
          // Check initial balance
          expect(await rToken.balanceOf(addr1.address)).to.equal(issueAmount)

          // set fixed amount
          redemptionThrottleParams.amtRate = fp('25')
          redemptionThrottleParams.pctRate = bn(0)
          await rToken.connect(owner).setRedemptionThrottleParams(redemptionThrottleParams)

          // Check redemption throttle
          expect(await rToken.redemptionAvailable()).to.equal(redemptionThrottleParams.amtRate)

          // Issuance throttle is fully charged
          expect(await rToken.issuanceAvailable()).to.equal(config.issuanceThrottle.amtRate)

          // Redeem #1 -  Will be processed
          redeemAmount = fp('12.5')
          await rToken.connect(addr1).redeem(redeemAmount, await basketHandler.nonce())

          // Check redemption throttle updated
          expect(await rToken.redemptionAvailable()).to.equal(redeemAmount)

          // Issuance throttle remains equal
          expect(await rToken.issuanceAvailable()).to.equal(config.issuanceThrottle.amtRate)

          // Attempt to redeem max amt, should not be processed
          await expect(
            rToken
              .connect(addr1)
              .redeem(redemptionThrottleParams.amtRate, await basketHandler.nonce())
          ).to.be.revertedWith('supply change throttled')

          // Advance one hour. Redemption should be fully rechardged
          await advanceTime(3600)

          // Check redemption throttle updated
          expect(await rToken.redemptionAvailable()).to.equal(redemptionThrottleParams.amtRate)

          // Issuance throttle remains equal
          expect(await rToken.issuanceAvailable()).to.equal(config.issuanceThrottle.amtRate)

          // Redeem #2 - will be processed
          await rToken
            .connect(addr1)
            .redeem(redemptionThrottleParams.amtRate, await basketHandler.nonce())

          // Check redemption throttle emptied
          expect(await rToken.redemptionAvailable()).to.equal(bn(0))

          // Issuance throttle remains equal
          expect(await rToken.issuanceAvailable()).to.equal(config.issuanceThrottle.amtRate)

          // Check redemptions processed successfully
          expect(await rToken.balanceOf(addr1.address)).to.equal(
            issueAmount.sub(redeemAmount).sub(redemptionThrottleParams.amtRate)
          )
        })

        it('Should update issuance throttle correctly on redemption', async function () {
          const rechargePerBlock = config.issuanceThrottle.amtRate.div(BLOCKS_PER_HOUR)

          redeemAmount = issueAmount.mul(redemptionThrottleParams.pctRate).div(fp('1'))
          // Check redemption throttle
          expect(await rToken.redemptionAvailable()).to.equal(redeemAmount)

          // Issuance throttle is fully charged
          expect(await rToken.issuanceAvailable()).to.equal(config.issuanceThrottle.amtRate)

          // Issue all available
          await rToken.connect(addr1).issue(config.issuanceThrottle.amtRate)

          // Issuance throttle empty
          expect(await rToken.issuanceAvailable()).to.equal(bn(0))

          // Redemption allowed increase
          const redeemAmountUpd = issueAmount
            .add(config.issuanceThrottle.amtRate)
            .mul(redemptionThrottleParams.pctRate)
            .div(fp('1'))
          expect(await rToken.redemptionAvailable()).to.equal(redeemAmountUpd)

          // Redeem #1 -  Will be processed
          redeemAmount = fp('10000')
          await setNextBlockTimestamp(Number(await getLatestBlockTimestamp()) + Number(ONE_PERIOD))
          await rToken.connect(addr1).redeem(redeemAmount, await basketHandler.nonce())

          // Check redemption throttle updated
          expect(await rToken.redemptionAvailable()).to.equal(redeemAmountUpd.sub(redeemAmount))

          // Issuance throttle recharged, impacted mostly by redemption - 10K + period recharge
          expect(await rToken.issuanceAvailable()).to.equal(redeemAmount.add(rechargePerBlock))

          // Check issuance and redemption processed successfully
          expect(await rToken.balanceOf(addr1.address)).to.equal(
            issueAmount.add(config.issuanceThrottle.amtRate).sub(redeemAmount)
          )
        })
      })
    })
  })

  describe('Melt/Mint #fast', () => {
    const issueAmount: BigNumber = bn('100e18')

    beforeEach(async () => {
      // Issue some RTokens
      await Promise.all(tokens.map((t) => t.connect(owner).mint(addr1.address, initialBal)))

      // Approvals
      await Promise.all(tokens.map((t) => t.connect(addr1).approve(rToken.address, initialBal)))

      // Issue tokens
      await rToken.connect(addr1).issue(issueAmount)
    })

    it('Should not melt if caller is not furnace', async () => {
      await expect(rToken.connect(addr1).melt(issueAmount)).to.be.revertedWith('furnace only')
    })

    it('Should not allow mint/transfer/transferFrom to address(this)', async () => {
      // mint
      await whileImpersonating(backingManager.address, async (signer) => {
        await expect(rToken.connect(signer).mint(rToken.address, 1)).to.be.revertedWith(
          'RToken transfer to self'
        )
      })

      // transfer
      await expect(rToken.connect(addr1).transfer(rToken.address, 1)).to.be.revertedWith(
        'RToken transfer to self'
      )

      // transferFrom
      await rToken.connect(addr1).approve(addr2.address, 1)
      await expect(
        rToken.connect(addr2).transferFrom(addr1.address, rToken.address, 1)
      ).to.be.revertedWith('RToken transfer to self')
    })

    it('Should allow to mint tokens when called by backing manager', async () => {
      // Mint tokens
      const mintAmount: BigNumber = bn('10e18')

      expect(await rToken.balanceOf(addr1.address)).to.equal(issueAmount)
      expect(await rToken.totalSupply()).to.equal(issueAmount)

      await whileImpersonating(backingManager.address, async (signer) => {
        await rToken.connect(signer).mint(addr1.address, mintAmount)
      })

      expect(await rToken.balanceOf(addr1.address)).to.equal(issueAmount.add(mintAmount))
      expect(await rToken.totalSupply()).to.equal(issueAmount.add(mintAmount))

      // Trying to mint with another account will fail
      await expect(rToken.connect(other).mint(addr1.address, mintAmount)).to.be.revertedWith(
        'not backing manager'
      )

      // Trying to mint from a non-backing manager component should fail
      await whileImpersonating(basketHandler.address, async (signer) => {
        await expect(rToken.connect(signer).mint(addr1.address, mintAmount)).to.be.revertedWith(
          'not backing manager'
        )
      })
    })

    it('Should not mint if paused', async () => {
      await main.connect(owner).pause()

      await whileImpersonating(backingManager.address, async (signer) => {
        await expect(rToken.connect(signer).mint(addr1.address, bn('10e18'))).to.be.revertedWith(
          'paused or frozen'
        )
      })
    })

    it('Should not mint if frozen', async () => {
      await main.connect(owner).freezeShort()

      await whileImpersonating(backingManager.address, async (signer) => {
        await expect(rToken.connect(signer).mint(addr1.address, bn('10e18'))).to.be.revertedWith(
          'paused or frozen'
        )
      })
    })

    it('Should not allow setBasketsNeeded to set BU exchange rate to outside [1e-9, 1e9]', async () => {
      // setBasketsNeeded()
      await whileImpersonating(backingManager.address, async (signer) => {
        await expect(
          rToken.connect(signer).setBasketsNeeded(issueAmount.mul(bn('1e9')).add(1))
        ).to.be.revertedWith('BU rate out of range')
        await expect(
          rToken.connect(signer).setBasketsNeeded(issueAmount.div(bn('1e9')).sub(1))
        ).to.be.revertedWith('BU rate out of range')
        await rToken.connect(signer).setBasketsNeeded(issueAmount.mul(bn('1e9')))
        await rToken.connect(signer).setBasketsNeeded(issueAmount.div(bn('1e9')))
      })
    })

    it('Should not allow setBasketsNeeded if paused', async () => {
      // Check initial status
      expect(await rToken.basketsNeeded()).to.equal(issueAmount)

      // Pause Main
      await main.connect(owner).pause()

      // Try to set baskets needed
      await whileImpersonating(backingManager.address, async (bhSigner) => {
        await expect(rToken.connect(bhSigner).setBasketsNeeded(fp('1'))).to.be.revertedWith(
          'paused or frozen'
        )
      })

      // Check value remains the same
      expect(await rToken.basketsNeeded()).to.equal(issueAmount)
    })

    it('Should not allow setBasketsNeeded if frozen', async () => {
      // Check initial status
      expect(await rToken.basketsNeeded()).to.equal(issueAmount)

      // Freeze Main
      await main.connect(owner).freezeShort()

      // Try to set baskets needed
      await whileImpersonating(backingManager.address, async (bhSigner) => {
        await expect(rToken.connect(bhSigner).setBasketsNeeded(fp('1'))).to.be.revertedWith(
          'paused or frozen'
        )
      })

      // Check value remains the same
      expect(await rToken.basketsNeeded()).to.equal(issueAmount)
    })

    it('Should not allow mint to set BU exchange rate to above 1e9', async () => {
      // mint()
      await whileImpersonating(backingManager.address, async (signer) => {
        await expect(
          rToken
            .connect(signer)
            .mint(addr1.address, issueAmount.mul(bn('1e9')).add(1).sub(issueAmount))
        ).to.be.revertedWith('BU rate out of range')
        await rToken
          .connect(signer)
          .mint(addr1.address, issueAmount.mul(bn('1e9')).sub(issueAmount))
      })
    })

    it('Should not allow melt to set BU exchange rate to below 1e-9', async () => {
      await rToken.setIssuanceThrottleParams({ amtRate: bn('1e28'), pctRate: fp('1') })
      await setNextBlockTimestamp(Number(await getLatestBlockTimestamp()) + 3600)
      const largeIssueAmt = bn('1e28')

      // Issue more RTokens
      await Promise.all(
        tokens.map((t) => t.connect(owner).mint(addr1.address, largeIssueAmt.sub(issueAmount)))
      )
      await Promise.all(
        tokens.map((t) => t.connect(addr1).approve(rToken.address, largeIssueAmt.sub(issueAmount)))
      )
      await rToken.connect(addr1).issue(largeIssueAmt.sub(issueAmount))
      await rToken.connect(addr1).transfer(furnace.address, largeIssueAmt)

      // melt()
      await whileImpersonating(furnace.address, async (signer) => {
        await expect(
          rToken.connect(signer).melt(largeIssueAmt.sub(largeIssueAmt.div(bn('1e9'))).add(1))
        ).to.be.revertedWith('BU rate out of range')
        await rToken.connect(signer).melt(largeIssueAmt.sub(largeIssueAmt.div(bn('1e9'))))
      })
    })
  })

  describe('Transfers #fast', () => {
    let amount: BigNumber

    beforeEach(async function () {
      amount = bn('10e18')

      // Provide approvals
      await Promise.all(tokens.map((t) => t.connect(addr1).approve(rToken.address, initialBal)))

      // Issue rTokens
      await rToken.connect(addr1).issue(amount)
    })

    it('Should transfer tokens between accounts', async function () {
      const addr1BalancePrev = await rToken.balanceOf(addr1.address)
      const addr2BalancePrev = await rToken.balanceOf(addr2.address)
      const totalSupplyPrev = await rToken.totalSupply()

      //  Perform transfer
      await rToken.connect(addr1).transfer(addr2.address, amount)

      expect(await rToken.balanceOf(addr1.address)).to.equal(addr1BalancePrev.sub(amount))
      expect(await rToken.balanceOf(addr2.address)).to.equal(addr2BalancePrev.add(amount))
      expect(await rToken.totalSupply()).to.equal(totalSupplyPrev)
    })

    it('Should not transfer if no balance', async function () {
      const addr1BalancePrev = await rToken.balanceOf(addr1.address)
      const addr2BalancePrev = await rToken.balanceOf(addr2.address)
      const totalSupplyPrev = await rToken.totalSupply()

      //  Perform transfer with user with no balance
      await expect(rToken.connect(addr2).transfer(addr1.address, amount)).to.be.revertedWith(
        'ERC20: transfer amount exceeds balance'
      )

      // Nothing transferred
      expect(await rToken.balanceOf(addr1.address)).to.equal(addr1BalancePrev)
      expect(await rToken.balanceOf(addr2.address)).to.equal(addr2BalancePrev)
      expect(await rToken.totalSupply()).to.equal(totalSupplyPrev)
    })

    it('Should not transfer from/to zero address', async function () {
      const addr1BalancePrev = await rToken.balanceOf(addr1.address)
      const addr2BalancePrev = await rToken.balanceOf(addr2.address)
      const totalSupplyPrev = await rToken.totalSupply()

      // Attempt to send to zero address
      await expect(rToken.connect(addr1).transfer(ZERO_ADDRESS, amount)).to.be.revertedWith(
        'ERC20: transfer to the zero address'
      )

      // Attempt to send from zero address - Impersonation is the only way to get to this validation
      await whileImpersonating(ZERO_ADDRESS, async (signer) => {
        await expect(rToken.connect(signer).transfer(addr2.address, amount)).to.be.revertedWith(
          'ERC20: transfer from the zero address'
        )
      })

      // Nothing transferred
      expect(await rToken.balanceOf(addr1.address)).to.equal(addr1BalancePrev)
      expect(await rToken.balanceOf(addr2.address)).to.equal(addr2BalancePrev)
      expect(await rToken.totalSupply()).to.equal(totalSupplyPrev)
    })

    it('Should not allow transfer/transferFrom to address(this)', async () => {
      // transfer
      await expect(rToken.connect(addr1).transfer(rToken.address, 1)).to.be.revertedWith(
        'RToken transfer to self'
      )

      // transferFrom
      await rToken.connect(addr1).approve(addr2.address, 1)
      await expect(
        rToken.connect(addr2).transferFrom(addr1.address, rToken.address, 1)
      ).to.be.revertedWith('RToken transfer to self')
    })

    it('Should transferFrom between accounts', async function () {
      const addr1BalancePrev = await rToken.balanceOf(addr1.address)
      const addr2BalancePrev = await rToken.balanceOf(addr2.address)
      const totalSupplyPrev = await rToken.totalSupply()

      // Set allowance and transfer
      await rToken.connect(addr1).approve(addr2.address, amount)

      expect(await rToken.allowance(addr1.address, addr2.address)).to.equal(amount)

      await rToken.connect(addr2).transferFrom(addr1.address, other.address, amount)

      expect(await rToken.allowance(addr1.address, addr2.address)).to.equal(0)
      expect(await rToken.balanceOf(addr1.address)).to.equal(addr1BalancePrev.sub(amount))
      expect(await rToken.balanceOf(addr2.address)).to.equal(addr2BalancePrev)
      expect(await rToken.balanceOf(other.address)).to.equal(amount)
      expect(await rToken.totalSupply()).to.equal(totalSupplyPrev)
    })

    it('Should set allowance when using "Permit"', async () => {
      expect(await rToken.allowance(addr1.address, addr2.address)).to.equal(0)

      const permit = await signERC2612Permit(
        addr1,
        {
          name: await rToken.name(),
          version: VERSION,
          chainId: await getChainId(hre),
          verifyingContract: rToken.address,
        },
        addr1.address,
        addr2.address,
        amount.toString()
      )

      await expect(
        rToken.permit(
          addr1.address,
          addr2.address,
          amount,
          permit.deadline,
          permit.v,
          permit.r,
          permit.s
        )
      )
        .to.emit(rToken, 'Approval')
        .withArgs(addr1.address, addr2.address, amount)
      expect(await rToken.allowance(addr1.address, addr2.address)).to.equal(amount)
    })

    it('Should perform validations on "Permit"', async () => {
      expect(await rToken.allowance(addr1.address, addr2.address)).to.equal(0)

      // Set invalid signature
      const permit = await signERC2612Permit(
        addr1,
        rToken.address,
        addr1.address,
        addr2.address,
        amount.add(1).toString()
      )

      // Attempt to run permit with invalid signature
      await expect(
        rToken.permit(
          addr1.address,
          addr2.address,
          amount,
          permit.deadline,
          permit.v,
          permit.r,
          permit.s
        )
      ).to.be.revertedWith('ERC20Permit: invalid signature')

      // Attempt to run permit with expired deadline
      await expect(
        rToken.permit(
          addr1.address,
          addr2.address,
          amount,
          (await getLatestBlockTimestamp()) - 1,
          permit.v,
          permit.r,
          permit.s
        )
      ).to.be.revertedWith('ERC20Permit: expired deadline')

      expect(await rToken.allowance(addr1.address, addr2.address)).to.equal(0)
    })

    it('Should not transferFrom if no allowance', async function () {
      const addr1BalancePrev = await rToken.balanceOf(addr1.address)
      const addr2BalancePrev = await rToken.balanceOf(addr2.address)
      const totalSupplyPrev = await rToken.totalSupply()

      // Transfer
      expect(await rToken.allowance(addr1.address, addr2.address)).to.equal(0)
      await expect(
        rToken.connect(addr2).transferFrom(addr1.address, other.address, amount)
      ).to.be.revertedWith('ERC20: insufficient allowance')

      // Nothing transferred
      expect(await rToken.balanceOf(addr1.address)).to.equal(addr1BalancePrev)
      expect(await rToken.balanceOf(addr2.address)).to.equal(addr2BalancePrev)
      expect(await rToken.balanceOf(other.address)).to.equal(0)
      expect(await rToken.totalSupply()).to.equal(totalSupplyPrev)
    })

    it('Should perform validations on approvals', async function () {
      expect(await rToken.allowance(addr1.address, ZERO_ADDRESS)).to.equal(0)
      expect(await rToken.allowance(ZERO_ADDRESS, addr2.address)).to.equal(0)

      // Attempt to set allowance to zero address
      await expect(rToken.connect(addr1).approve(ZERO_ADDRESS, amount)).to.be.revertedWith(
        'ERC20: approve to the zero address'
      )

      // Attempt set allowance from zero address - Impersonation is the only way to get to this validation
      await whileImpersonating(ZERO_ADDRESS, async (signer) => {
        await expect(rToken.connect(signer).approve(addr2.address, amount)).to.be.revertedWith(
          'ERC20: approve from the zero address'
        )
      })

      // Nothing set
      expect(await rToken.allowance(addr1.address, ZERO_ADDRESS)).to.equal(0)
      expect(await rToken.allowance(ZERO_ADDRESS, addr2.address)).to.equal(0)
    })

    it('Should allow to increase/decrease allowances', async function () {
      expect(await rToken.allowance(addr1.address, addr2.address)).to.equal(0)

      //  Increase allowance
      await expect(rToken.connect(addr1).increaseAllowance(addr2.address, amount))
        .to.emit(rToken, 'Approval')
        .withArgs(addr1.address, addr2.address, amount)

      expect(await rToken.allowance(addr1.address, addr2.address)).to.equal(amount)

      // Increase again
      await expect(rToken.connect(addr1).increaseAllowance(addr2.address, amount))
        .to.emit(rToken, 'Approval')
        .withArgs(addr1.address, addr2.address, amount.mul(2))

      expect(await rToken.allowance(addr1.address, addr2.address)).to.equal(amount.mul(2))

      // Decrease allowance
      await expect(rToken.connect(addr1).decreaseAllowance(addr2.address, amount))
        .to.emit(rToken, 'Approval')
        .withArgs(addr1.address, addr2.address, amount)

      expect(await rToken.allowance(addr1.address, addr2.address)).to.equal(amount)

      // Should not allow to decrease below zero
      await expect(
        rToken.connect(addr1).decreaseAllowance(addr2.address, amount.add(1))
      ).to.be.revertedWith('ERC20: decreased allowance below zero')

      // No changes
      expect(await rToken.allowance(addr1.address, addr2.address)).to.equal(amount)
    })

    it('Should not decrease allowance when Max allowance pattern is used', async function () {
      expect(await rToken.allowance(addr1.address, addr2.address)).to.equal(0)

      // Increase to maximum allowance
      await expect(rToken.connect(addr1).increaseAllowance(addr2.address, MAX_UINT256))
        .to.emit(rToken, 'Approval')
        .withArgs(addr1.address, addr2.address, MAX_UINT256)

      expect(await rToken.allowance(addr1.address, addr2.address)).to.equal(MAX_UINT256)

      // Perform a transfer, should not decrease allowance (Max allowance pattern assumed)
      await rToken.connect(addr2).transferFrom(addr1.address, other.address, amount)

      // Remains the same
      expect(await rToken.allowance(addr1.address, addr2.address)).to.equal(MAX_UINT256)
    })
  })

  describe('monetizeDonations #fast', () => {
    const donationAmt = fp('100')
    beforeEach(async () => {
      await token3.mint(rToken.address, donationAmt)
      expect(await token3.balanceOf(rToken.address)).to.equal(donationAmt)
    })

    it('should require erc20 is registered', async () => {
      await assetRegistry.connect(owner).unregister(collateral3.address)
      await expect(rToken.monetizeDonations(token3.address)).to.be.revertedWith(
        'erc20 unregistered'
      )
    })

    it('should not monetize while paused', async () => {
      await main.connect(owner).pause()
      await expect(rToken.monetizeDonations(token3.address)).to.be.revertedWith('paused or frozen')
    })

    it('should not monetize while frozen', async () => {
      await main.connect(owner).freezeShort()
      await expect(rToken.monetizeDonations(token3.address)).to.be.revertedWith('paused or frozen')
    })

    it('should monetize registered erc20s', async () => {
      const backingManagerBalBefore = await token3.balanceOf(backingManager.address)
      await expect(rToken.monetizeDonations(token3.address)).to.emit(token3, 'Transfer')
      expect(await token3.balanceOf(rToken.address)).to.equal(0)
      const backingManagerBalAfter = await token3.balanceOf(backingManager.address)
      expect(backingManagerBalAfter.sub(backingManagerBalBefore)).to.equal(donationAmt)
    })
  })

  describe('ERC1271 permit #fast', () => {
    const issueAmount = bn('100e18') // fits into one block
    let erc1271Mock: ERC1271Mock

    beforeEach(async () => {
      const ERC1271Factory = await ethers.getContractFactory('ERC1271Mock')
      erc1271Mock = await ERC1271Factory.deploy()

      // Issue
      await token0.connect(addr1).approve(rToken.address, issueAmount)
      await token1.connect(addr1).approve(rToken.address, issueAmount)
      await token2.connect(addr1).approve(rToken.address, issueAmount)
      await token3.connect(addr1).approve(rToken.address, issueAmount)
      await rToken.connect(addr1).issue(issueAmount)

      // Give RToken balance at ERC1271Mock
      await rToken.connect(addr1).transfer(erc1271Mock.address, issueAmount)
    })

    it('should not permit without ERC1271 support', async () => {
      // Try a smart contract that does not support ERC1271
      await expect(
        rToken.permit(
          main.address,
          addr1.address,
          issueAmount,
          bn(2).pow(255),
          0,
          ethers.utils.formatBytes32String(''),
          ethers.utils.formatBytes32String('')
        )
      ).to.be.reverted
      expect(await rToken.allowance(main.address, addr1.address)).to.equal(0)

      // Try the ERC1271Mock with approvals turned off
      await expect(
        rToken.permit(
          erc1271Mock.address,
          addr1.address,
          issueAmount,
          bn(2).pow(255),
          0,
          ethers.utils.formatBytes32String(''),
          ethers.utils.formatBytes32String('')
        )
      ).to.be.revertedWith('ERC1271: Unauthorized')
      expect(await rToken.allowance(erc1271Mock.address, addr1.address)).to.equal(0)
    })

    it('should permit spend with ERC1271 support', async () => {
      // ERC1271 with approvals turned on
      expect(await rToken.nonces(erc1271Mock.address)).to.equal(0)
      await erc1271Mock.enableApprovals()
      await rToken.permit(
        erc1271Mock.address,
        addr1.address,
        issueAmount,
        bn(2).pow(255),
        0,
        ethers.utils.formatBytes32String(''),
        ethers.utils.formatBytes32String('')
      )
      expect(await rToken.allowance(erc1271Mock.address, addr1.address)).to.equal(issueAmount)
      await rToken.connect(addr1).transferFrom(erc1271Mock.address, addr1.address, issueAmount)
      expect(await rToken.balanceOf(erc1271Mock.address)).to.equal(0)
      expect(await rToken.balanceOf(addr1.address)).to.equal(issueAmount)
      expect(await rToken.nonces(erc1271Mock.address)).to.equal(1)
    })
  })

  describeExtreme(`Extreme Values ${SLOW ? 'slow mode' : 'fast mode'}`, () => {
    // makeColl: Deploy and register a new constant-price collateral
    async function makeColl(index: number | string): Promise<ERC20Mock> {
      const ERC20: ContractFactory = await ethers.getContractFactory('ERC20Mock')
      const erc20: ERC20Mock = <ERC20Mock>await ERC20.deploy('Token ' + index, 'T' + index)
      const OracleFactory: ContractFactory = await ethers.getContractFactory('MockV3Aggregator')
      const oracle: MockV3Aggregator = <MockV3Aggregator>await OracleFactory.deploy(8, bn('1e8'))
      await oracle.deployed() // fix extreme value tests failing
      const CollateralFactory: ContractFactory = await ethers.getContractFactory('FiatCollateral')
      const coll: FiatCollateral = <FiatCollateral>await CollateralFactory.deploy({
        priceTimeout: PRICE_TIMEOUT,
        chainlinkFeed: oracle.address,
        oracleError: ORACLE_ERROR,
        erc20: erc20.address,
        maxTradeVolume: fp('1e36'),
        oracleTimeout: ORACLE_TIMEOUT,
        targetName: ethers.utils.formatBytes32String('USD'),
        defaultThreshold: fp('0.01'),
        delayUntilDefault: bn(86400),
      })
      await assetRegistry.register(coll.address)
      expect(await assetRegistry.isRegistered(erc20.address)).to.be.true
      await backingManager.grantRTokenAllowance(erc20.address)
      return erc20
    }

    async function forceUpdateGetStatus(): Promise<CollateralStatus> {
      await whileImpersonating(basketHandler.address, async (bhSigner) => {
        await assetRegistry.connect(bhSigner).refresh()
      })
      return basketHandler.status()
    }

    async function runScenario([
      toIssue,
      toRedeem,
      totalSupply, // in this scenario, rtoken supply _after_ issuance.
      numBasketAssets,
      weightFirst, // target amount per asset (weight of first asset)
      weightRest, // another target amount per asset (weight of second+ assets)
      issuancePctAmt, // range under test: [.000_001 to 1.0]
      redemptionPctAmt, // range under test: [.000_001 to 1.0]
    ]: BigNumber[]) {
      // skip nonsense cases
      if (
        (numBasketAssets.eq(1) && !weightRest.eq(1)) ||
        toRedeem.gt(totalSupply) ||
        toIssue.gt(totalSupply)
      ) {
        return
      }

      // ==== Deploy and register basket collateral

      const N = numBasketAssets.toNumber()
      const erc20s: ERC20Mock[] = []
      const weights: BigNumber[] = []
      let totalWeight: BigNumber = fp(0)
      for (let i = 0; i < N; i++) {
        const erc20 = await makeColl(i)
        erc20s.push(erc20)
        const currWeight = i == 0 ? weightFirst : weightRest
        weights.push(currWeight)
        totalWeight = totalWeight.add(currWeight)
      }
      expect(await forceUpdateGetStatus()).to.equal(CollateralStatus.SOUND)

      // ==== Switch Basket

      const basketAddresses: string[] = erc20s.map((erc20) => erc20.address)
      await basketHandler.connect(owner).setPrimeBasket(basketAddresses, weights)
      await basketHandler.connect(owner).refreshBasket()
      expect(await forceUpdateGetStatus()).to.equal(CollateralStatus.SOUND)

      for (let i = 0; i < basketAddresses.length; i++) {
        expect(await basketHandler.quantity(basketAddresses[i])).to.equal(weights[i])
      }

      // ==== Mint basket tokens to owner and addr1

      const toIssue0 = totalSupply.sub(toIssue)
      const e18 = BN_SCALE_FACTOR
      for (let i = 0; i < N; i++) {
        const erc20: ERC20Mock = erc20s[i]
        // user owner starts with enough basket assets to issue (totalSupply - toIssue)
        const toMint0: BigNumber = toIssue0.mul(weights[i]).add(e18.sub(1)).div(e18)
        await erc20.mint(owner.address, toMint0)
        await erc20.connect(owner).increaseAllowance(rToken.address, toMint0)

        // user addr1 starts with enough basket assets to issue (toIssue)
        const toMint: BigNumber = toIssue.mul(weights[i]).add(e18.sub(1)).div(e18)
        await erc20.mint(addr1.address, toMint)
        await erc20.connect(addr1).increaseAllowance(rToken.address, toMint)
      }

      // Set up throttles
      const issuanceThrottleParams = { amtRate: bn('1e48'), pctRate: issuancePctAmt }
      const redemptionThrottleParams = { amtRate: bn('1e48'), pctRate: redemptionPctAmt }

      await rToken.connect(owner).setIssuanceThrottleParams(issuanceThrottleParams)
      await rToken.connect(owner).setRedemptionThrottleParams(redemptionThrottleParams)

      // ==== Issue the "initial" rtoken supply to owner

      expect(await rToken.balanceOf(owner.address)).to.equal(bn(0))
      if (toIssue0.gt(0)) {
        await rToken.connect(owner).issue(toIssue0)
        expect(await rToken.balanceOf(owner.address)).to.equal(toIssue0)
      }

      // ==== Issue the toIssue supply to addr1

      expect(await rToken.balanceOf(addr1.address)).to.equal(0)
      await rToken.connect(addr1).issue(toIssue)
      expect(await rToken.balanceOf(addr1.address)).to.equal(toIssue)

      // ==== Send enough rTokens to addr2 that it can redeem the amount `toRedeem`

      // owner has toIssue0 rToken, addr1 has toIssue rToken.
      if (toRedeem.lte(toIssue0)) {
        await rToken.connect(owner).transfer(addr2.address, toRedeem)
      } else {
        await rToken.connect(owner).transfer(addr2.address, toIssue0)
        await rToken.connect(addr1).transfer(addr2.address, toRedeem.sub(toIssue0))
      }
      expect(await rToken.balanceOf(addr2.address)).to.equal(toRedeem)

      // ==== Redeem tokens

      await rToken.connect(addr2).redeem(toRedeem, await basketHandler.nonce())
      expect(await rToken.balanceOf(addr2.address)).to.equal(0)
    }

    // ==== Generate the tests
    const MAX_RTOKENS = bn('1e48')
    const MAX_WEIGHT = fp(1000)
    const MIN_WEIGHT = fp('1e-6')
    const MIN_ISSUANCE_PCT = fp('1e-6')
    const MIN_REDEMPTION_PCT = fp('1e-6')
    const MIN_RTOKENS = fp('1e-6')

    let paramList

    if (SLOW) {
      const bounds: BigNumber[][] = [
        [MIN_RTOKENS, MAX_RTOKENS, bn('1.205e24')], // toIssue
        [MIN_RTOKENS, MAX_RTOKENS, bn('4.4231e24')], // toRedeem
        [MAX_RTOKENS, bn('7.907e24')], // totalSupply
        [bn(1), bn(3), bn(100)], // numAssets
        [MIN_WEIGHT, MAX_WEIGHT, fp('0.1')], // weightFirst
        [MIN_WEIGHT, MAX_WEIGHT, fp('0.2')], // weightRest
        [MIN_ISSUANCE_PCT, fp('1e-2'), fp(1)], // issuanceThrottle.pctRate
        [MIN_REDEMPTION_PCT, fp('1e-2'), fp(1)], // redemptionThrottle.pctRate
      ]

      paramList = cartesianProduct(...bounds)
    } else {
      const bounds: BigNumber[][] = [
        [MIN_RTOKENS, MAX_RTOKENS], // toIssue
        [MIN_RTOKENS, MAX_RTOKENS], // toRedeem
        [MAX_RTOKENS], // totalSupply
        [bn(1)], // numAssets
        [MIN_WEIGHT, MAX_WEIGHT], // weightFirst
        [MIN_WEIGHT], // weightRest
        [MIN_ISSUANCE_PCT, fp(1)], // issuanceThrottle.pctRate
        [MIN_REDEMPTION_PCT, fp(1)], // redemptionThrottle.pctRate
      ]
      paramList = cartesianProduct(...bounds)
    }
    const numCases = paramList.length.toString()
    paramList.forEach((params, index) => {
      it(`case ${index + 1} of ${numCases}: ${params.map(shortString).join(' ')}`, async () => {
        await runScenario(params)
      })
    })
  })

  describeGas('Gas Reporting', () => {
    let issueAmount: BigNumber

    beforeEach(async () => {
      issueAmount = config.issuanceThrottle.amtRate

      // Provide approvals
      await token0.connect(addr1).approve(rToken.address, initialBal)
      await token1.connect(addr1).approve(rToken.address, initialBal)
      await token2.connect(addr1).approve(rToken.address, initialBal)
      await token3.connect(addr1).approve(rToken.address, initialBal)
    })

    it('Transfer', async () => {
      // Issue rTokens
      await rToken.connect(addr1).issue(issueAmount)

      // Transfer
      await snapshotGasCost(rToken.connect(addr1).transfer(addr2.address, issueAmount.div(2)))

      // Transfer again
      await snapshotGasCost(rToken.connect(addr1).transfer(addr2.address, issueAmount.div(2)))

      // Transfer back
      await snapshotGasCost(rToken.connect(addr2).transfer(addr1.address, issueAmount))
    })

    it('Issuance: within block', async () => {
      // Issue rTokens twice within block
      await snapshotGasCost(rToken.connect(addr1).issue(issueAmount.div(2)))
      await snapshotGasCost(rToken.connect(addr1).issue(issueAmount.div(2)))
    })

    it('Redemption', async () => {
      // Issue rTokens
      await rToken.connect(addr1).issue(issueAmount.div(2))
      await snapshotGasCost(
        rToken.connect(addr1).redeem(issueAmount.div(2), await basketHandler.nonce())
      )
    })
  })
})<|MERGE_RESOLUTION|>--- conflicted
+++ resolved
@@ -61,14 +61,9 @@
 const describeGas =
   IMPLEMENTATION == Implementation.P1 && useEnv('REPORT_GAS') ? describe.only : describe.skip
 
-<<<<<<< HEAD
 const describeExtreme =
   IMPLEMENTATION == Implementation.P1 && useEnv('EXTREME') ? describe.only : describe
 
-const createFixtureLoader = waffle.createFixtureLoader
-
-=======
->>>>>>> 92947cfa
 describe(`RTokenP${IMPLEMENTATION} contract`, () => {
   let owner: SignerWithAddress
   let addr1: SignerWithAddress
