--- conflicted
+++ resolved
@@ -8,12 +8,7 @@
 import { IConfig, ThrottleParams, MAX_THROTTLE_AMT_RATE } from '../common/configuration'
 import { CollateralStatus, MAX_UINT256, ONE_PERIOD, ZERO_ADDRESS } from '../common/constants'
 import { expectRTokenPrice, setOraclePrice } from './utils/oracles'
-<<<<<<< HEAD
 import { bn, fp, toBNDecimals } from '../common/numbers'
-=======
-import { expectEvents } from '#/common/events'
-import { bn, fp, shortString, toBNDecimals } from '../common/numbers'
->>>>>>> 98adabc7
 import {
   ATokenFiatCollateral,
   CTokenFiatCollateral,
