import { anyValue } from '@nomicfoundation/hardhat-chai-matchers/withArgs'
import { SignerWithAddress } from '@nomiclabs/hardhat-ethers/signers'
import { expect } from 'chai'
import { BigNumber, Wallet } from 'ethers'
import { ethers, waffle } from 'hardhat'
import {
  CollateralStatus,
  FURNACE_DEST,
  STRSR_DEST,
  ZERO_ADDRESS,
  BN_SCALE_FACTOR,
} from '../common/constants'
import { bn, fp, toBNDecimals, divCeil } from '../common/numbers'
import { IConfig } from '../common/configuration'
import { expectEvents } from '../common/events'
import { makeDecayFn } from './utils/rewards'
import { advanceTime } from './utils/time'
import { withinQuad } from './utils/matchers'
import {
  ATokenFiatCollateral,
  ComptrollerMock,
  CTokenFiatCollateral,
  CTokenMock,
  ERC20Mock,
  FacadeAct,
  FiatCollateral,
  GnosisMock,
  IAssetRegistry,
  IBasketHandler,
  InvalidATokenFiatCollateralMock,
  MockV3Aggregator,
  StaticATokenMock,
  TestIBackingManager,
  TestIDistributor,
  TestIFurnace,
  TestIRevenueTrader,
  TestIStRSR,
  TestIRToken,
  USDCMock,
} from '../typechain'
import {
  Collateral,
  Implementation,
  IMPLEMENTATION,
  ORACLE_ERROR,
  PRICE_TIMEOUT,
  defaultFixture,
} from './fixtures'
import snapshotGasCost from './utils/snapshotGasCost'
import { useEnv } from '#/utils/env'
<<<<<<< HEAD
=======

const DEFAULT_THRESHOLD = fp('0.05') // 5%
>>>>>>> 70c0dcf2

const createFixtureLoader = waffle.createFixtureLoader

const describeGas =
  IMPLEMENTATION == Implementation.P1 && useEnv('REPORT_GAS') ? describe : describe.skip

const describeP1 = IMPLEMENTATION == Implementation.P1 ? describe : describe.skip

describe('FacadeAct contract', () => {
  let owner: SignerWithAddress
  let addr1: SignerWithAddress
  let addr2: SignerWithAddress

  // Tokens
  let initialBal: BigNumber
  let token: ERC20Mock
  let usdc: USDCMock
  let aToken: StaticATokenMock
  let cToken: CTokenMock
  let aaveToken: ERC20Mock
  let compToken: ERC20Mock
  let compoundMock: ComptrollerMock
  let rsr: ERC20Mock
  let basket: Collateral[]
  let backupToken1: ERC20Mock
  let backupToken2: ERC20Mock

  // Assets
  let tokenAsset: FiatCollateral
  let usdcAsset: FiatCollateral
  let aTokenAsset: ATokenFiatCollateral
  let cTokenAsset: CTokenFiatCollateral
  let backupCollateral1: FiatCollateral
  let backupCollateral2: ATokenFiatCollateral
  let collateral: Collateral[]

  let config: IConfig

  // Facade
  let facadeAct: FacadeAct

  // Main
  let rToken: TestIRToken
  let stRSR: TestIStRSR
  let furnace: TestIFurnace
  let basketHandler: IBasketHandler
  let assetRegistry: IAssetRegistry
  let backingManager: TestIBackingManager
  let distributor: TestIDistributor
  let gnosis: GnosisMock
  let rsrTrader: TestIRevenueTrader
  let rTokenTrader: TestIRevenueTrader

  let loadFixture: ReturnType<typeof createFixtureLoader>
  let wallet: Wallet

  // Computes the minBuyAmt for a sellAmt at two prices
  // sellPrice + buyPrice should not be the low and high estimates, but rather the oracle prices
  const toMinBuyAmt = async (
    sellAmt: BigNumber,
    sellPrice: BigNumber,
    buyPrice: BigNumber
  ): Promise<BigNumber> => {
    // do all muls first so we don't round unnecessarily
    // a = loss due to max trade slippage
    // b = loss due to selling token at the low price
    // c = loss due to buying token at the high price
    // mirrors the math from TradeLib ~L:57

    const lowSellPrice = sellPrice.sub(sellPrice.mul(ORACLE_ERROR).div(BN_SCALE_FACTOR))
    const highBuyPrice = buyPrice.add(buyPrice.mul(ORACLE_ERROR).div(BN_SCALE_FACTOR))
    const product = sellAmt
      .mul(fp('1').sub(await backingManager.maxTradeSlippage())) // (a)
      .mul(lowSellPrice) // (b)

    return divCeil(divCeil(product, highBuyPrice), fp('1')) // (c)
  }

  before('create fixture loader', async () => {
    ;[wallet] = (await ethers.getSigners()) as unknown as Wallet[]
    loadFixture = createFixtureLoader([wallet])
  })

  beforeEach(async () => {
    ;[owner, addr1, addr2] = await ethers.getSigners()
    let erc20s: ERC20Mock[]

      // Deploy fixture
    ;({
      aaveToken,
      compToken,
      compoundMock,
      assetRegistry,
      backingManager,
      basketHandler,
      distributor,
      stRSR,
      rsr,
      erc20s,
      collateral,
      basket,
      facadeAct,
      rToken,
      config,
      furnace,
      rTokenTrader,
      rsrTrader,
      gnosis,
    } = await loadFixture(defaultFixture))

    // Get assets and tokens
    tokenAsset = <FiatCollateral>basket[0]
    usdcAsset = <FiatCollateral>basket[1]
    aTokenAsset = <ATokenFiatCollateral>basket[2]
    cTokenAsset = <CTokenFiatCollateral>basket[3]

    token = <ERC20Mock>await ethers.getContractAt('ERC20Mock', await tokenAsset.erc20())
    usdc = <USDCMock>await ethers.getContractAt('USDCMock', await usdcAsset.erc20())
    aToken = <StaticATokenMock>(
      await ethers.getContractAt('StaticATokenMock', await aTokenAsset.erc20())
    )
    cToken = <CTokenMock>await ethers.getContractAt('CTokenMock', await cTokenAsset.erc20())

    // Backup tokens and collaterals - USDT - aUSDT - aUSDC - aBUSD
    backupToken1 = erc20s[2] // USDT
    backupCollateral1 = <FiatCollateral>collateral[2]
    backupToken2 = erc20s[9] // aUSDT
    backupCollateral2 = <ATokenFiatCollateral>collateral[9]
  })

  // P1 only
  describeP1('Keepers - getActCallData', () => {
    let issueAmount: BigNumber

    beforeEach(async () => {
      await rToken.connect(owner).setIssuanceRate(fp('1'))

      // Mint Tokens
      initialBal = bn('10000000000e18')
      await token.connect(owner).mint(addr1.address, initialBal)
      await usdc.connect(owner).mint(addr1.address, initialBal)
      await aToken.connect(owner).mint(addr1.address, initialBal)
      await cToken.connect(owner).mint(addr1.address, initialBal)

      await token.connect(owner).mint(addr2.address, initialBal)
      await usdc.connect(owner).mint(addr2.address, initialBal)
      await aToken.connect(owner).mint(addr2.address, initialBal)
      await cToken.connect(owner).mint(addr2.address, initialBal)

      // Mint RSR
      await rsr.connect(owner).mint(addr1.address, initialBal)

      // Issue some RTokens
      issueAmount = bn('100e18')

      // Provide approvals
      await token.connect(addr1).approve(rToken.address, initialBal)
      await usdc.connect(addr1).approve(rToken.address, initialBal)
      await aToken.connect(addr1).approve(rToken.address, initialBal)
      await cToken.connect(addr1).approve(rToken.address, initialBal)

      // Issue rTokens
      await rToken.connect(addr1).issue(issueAmount)
    })

    it('No call required', async () => {
      // Via Facade get next cal - No action required
      const [addr, data] = await facadeAct.callStatic.getActCalldata(rToken.address)
      expect(addr).to.equal(ZERO_ADDRESS)
      expect(data).to.equal('0x')
    })

    it('Basket changes', async () => {
      // Register Collateral
      await assetRegistry.connect(owner).register(backupCollateral1.address)
      await assetRegistry.connect(owner).register(backupCollateral2.address)

      // Set backup configuration - USDT and aUSDT as backup
      await basketHandler
        .connect(owner)
        .setBackupConfig(ethers.utils.formatBytes32String('USD'), bn(2), [
          backupToken1.address,
          backupToken2.address,
        ])

      // Check initial state
      expect(await basketHandler.status()).to.equal(CollateralStatus.SOUND)
      expect(await basketHandler.fullyCollateralized()).to.equal(true)

      // Set Token2 to hard default - Decrease rate
      await aToken.setExchangeRate(fp('0.99'))

      // Basket should switch as default is detected immediately
      await assetRegistry.refresh()

      // Check state
      expect(await basketHandler.status()).to.equal(CollateralStatus.DISABLED)
      expect(await basketHandler.fullyCollateralized()).to.equal(false)

      //  Call via Facade - should detect call to Basket handler
      const [addr, data] = await facadeAct.callStatic.getActCalldata(rToken.address)
      expect(addr).to.equal(basketHandler.address)
      expect(data).to.not.equal('0x')

      await expect(
        owner.sendTransaction({
          to: addr,
          data,
        })
      ).to.emit(basketHandler, 'BasketSet')

      // Check state - Basket switch
      expect(await basketHandler.status()).to.equal(CollateralStatus.SOUND)
      expect(await basketHandler.fullyCollateralized()).to.equal(false)
    })

    it('Basket - Should handle no valid basket after refresh', async () => {
      // Redeem all RTokens
      await rToken.connect(addr1).redeem(issueAmount)

      // Set simple basket with only one collateral
      await basketHandler.connect(owner).setPrimeBasket([aToken.address], [fp('1')])

      // Set backup config with the same collateral
      await basketHandler
        .connect(owner)
        .setBackupConfig(ethers.utils.formatBytes32String('USD'), bn(1), [aToken.address])

      // Switch basket
      await expect(basketHandler.connect(owner).refreshBasket())
        .to.emit(basketHandler, 'BasketSet')
        .withArgs(2, [aToken.address], [fp('1')], false)

      // Now default the token, will not be able to find a valid basket
      await aToken.setExchangeRate(fp('0.99'))
      await assetRegistry.refresh()

      // Check state
      expect(await basketHandler.status()).to.equal(CollateralStatus.DISABLED)

      //  Call via Facade - should not provide call to basket handler
      const [addr, data] = await facadeAct.callStatic.getActCalldata(rToken.address)
      expect(addr).to.equal(ZERO_ADDRESS)
      expect(data).to.equal('0x')
    })

    it('Trades in Backing Manager', async () => {
      // Setup prime basket
      await basketHandler.connect(owner).setPrimeBasket([usdc.address], [fp('1')])

      // Switch Basket
      await expect(basketHandler.connect(owner).refreshBasket())
        .to.emit(basketHandler, 'BasketSet')
        .withArgs(2, [usdc.address], [fp('1')], false)

      // Trigger recollateralization
      const sellAmt: BigNumber = await token.balanceOf(backingManager.address)
      const minBuyAmt: BigNumber = await toMinBuyAmt(sellAmt, fp('1'), fp('1'))

      // Run auction via Facade
      let [addr, data] = await facadeAct.callStatic.getActCalldata(rToken.address)
      expect(addr).to.equal(backingManager.address)
      expect(data).to.not.equal('0x')

      await expect(
        owner.sendTransaction({
          to: addr,
          data,
        })
      )
        .to.emit(backingManager, 'TradeStarted')
        .withArgs(anyValue, token.address, usdc.address, sellAmt, toBNDecimals(minBuyAmt, 6).add(1))

      // Check state
      expect(await basketHandler.status()).to.equal(CollateralStatus.SOUND)
      expect(await basketHandler.fullyCollateralized()).to.equal(false)

      // Perform Mock Bids for the new Token (addr1 has balance)
      // Get fair price - all tokens
      await usdc.connect(addr1).approve(gnosis.address, toBNDecimals(sellAmt, 6))
      await gnosis.placeBid(0, {
        bidder: addr1.address,
        sellAmount: sellAmt,
        buyAmount: toBNDecimals(sellAmt, 6),
      })

      // Advance time till auction ended
      await advanceTime(config.auctionLength.add(100).toString())

      // Trade is ready to be settled - Call settle trade via  Facade
      ;[addr, data] = await facadeAct.callStatic.getActCalldata(rToken.address)
      expect(addr).to.equal(backingManager.address)
      expect(data).to.not.equal('0x')

      // End current auction
      await expect(
        owner.sendTransaction({
          to: addr,
          data,
        })
      )
        .to.emit(backingManager, 'TradeSettled')
        .withArgs(anyValue, token.address, usdc.address, sellAmt, toBNDecimals(sellAmt, 6))
    })

    it('Revenues/Rewards', async () => {
      const rewardAmountAAVE = bn('0.5e18')

      // AAVE Rewards
      await aToken.setRewards(backingManager.address, rewardAmountAAVE)

      // Via Facade get next call - will claim rewards from backingManager
      let [addr, data] = await facadeAct.callStatic.getActCalldata(rToken.address)
      expect(addr).to.equal(backingManager.address)
      expect(data).to.not.equal('0x')

      // Claim and sweep rewards
      await owner.sendTransaction({
        to: addr,
        data,
      })

      // Collect revenue
      // Expected values based on Prices between AAVE and RSR/RToken = 1 to 1 (for simplification)
      const sellAmt: BigNumber = rewardAmountAAVE.mul(60).div(100) // due to f = 60%
      const minBuyAmt: BigNumber = await toMinBuyAmt(sellAmt, fp('1'), fp('1'))

      const sellAmtRToken: BigNumber = rewardAmountAAVE.sub(sellAmt) // Remainder
      const minBuyAmtRToken: BigNumber = await toMinBuyAmt(sellAmtRToken, fp('1'), fp('1'))

      // Via Facade get next call - will transfer RToken to Trader
      ;[addr, data] = await facadeAct.callStatic.getActCalldata(rToken.address)
      expect(addr).to.equal(backingManager.address)
      expect(data).to.not.equal('0x')

      // Manage tokens in Backing Manager
      await owner.sendTransaction({
        to: addr,
        data,
      })

      // Next call would start Revenue auction - RTokenTrader
      ;[addr, data] = await facadeAct.callStatic.getActCalldata(rToken.address)
      expect(addr).to.equal(rTokenTrader.address)
      expect(data).to.not.equal('0x')

      // Manage tokens in RTokenTrader
      await expect(
        owner.sendTransaction({
          to: addr,
          data,
        })
      )
        .to.emit(rTokenTrader, 'TradeStarted')
        .withArgs(
          anyValue,
          aaveToken.address,
          rToken.address,
          sellAmtRToken,
          withinQuad(minBuyAmtRToken)
        )

      // Via Facade get next call - will open RSR trade
      ;[addr, data] = await facadeAct.callStatic.getActCalldata(rToken.address)
      expect(addr).to.equal(rsrTrader.address)
      expect(data).to.not.equal('0x')

      // Manage tokens in RSRTrader
      await expect(
        owner.sendTransaction({
          to: addr,
          data,
        })
      )
        .to.emit(rsrTrader, 'TradeStarted')
        .withArgs(anyValue, aaveToken.address, rsr.address, sellAmt, minBuyAmt)

      // Check funds in Market
      expect(await aaveToken.balanceOf(gnosis.address)).to.equal(rewardAmountAAVE)

      // Advance time till auction ended
      await advanceTime(config.auctionLength.add(100).toString())

      // Mock auction by minting the buy tokens (in this case RSR and RToken)
      await rsr.connect(addr1).approve(gnosis.address, minBuyAmt)
      await rToken.connect(addr1).approve(gnosis.address, minBuyAmtRToken)
      await gnosis.placeBid(0, {
        bidder: addr1.address,
        sellAmount: sellAmtRToken,
        buyAmount: minBuyAmtRToken,
      })
      await gnosis.placeBid(1, {
        bidder: addr1.address,
        sellAmount: sellAmt,
        buyAmount: minBuyAmt,
      })

      // Settle RToken trades via Facade
      ;[addr, data] = await facadeAct.callStatic.getActCalldata(rToken.address)
      expect(addr).to.equal(rTokenTrader.address)
      expect(data).to.not.equal('0x')

      // Close auction in RToken Trader
      await expect(
        owner.sendTransaction({
          to: addr,
          data,
        })
      )
        .to.emit(rTokenTrader, 'TradeSettled')
        .withArgs(anyValue, aaveToken.address, rToken.address, sellAmtRToken, minBuyAmtRToken)

      // Now settle trade in RSR Trader
      ;[addr, data] = await facadeAct.callStatic.getActCalldata(rToken.address)
      expect(addr).to.equal(rsrTrader.address)
      expect(data).to.not.equal('0x')

      // Close auction in RSR Trader
      await expect(
        owner.sendTransaction({
          to: addr,
          data,
        })
      )
        .to.emit(rsrTrader, 'TradeSettled')
        .withArgs(anyValue, aaveToken.address, rsr.address, sellAmt, minBuyAmt)

      // Check no new calls to make from Facade
      ;[addr, data] = await facadeAct.callStatic.getActCalldata(rToken.address)
      expect(addr).to.equal(ZERO_ADDRESS)
      expect(data).to.equal('0x')

      // distribute Revenue from RToken trader
      await rTokenTrader.manageToken(rToken.address)

      // Claim additional Revenue but only send to RSR (to trigger RSR trader directly)
      // Set f = 1
      await distributor
        .connect(owner)
        .setDistribution(FURNACE_DEST, { rTokenDist: bn(0), rsrDist: bn(0) })

      // Avoid dropping 20 qCOMP by making there be exactly 1 distribution share.
      await distributor
        .connect(owner)
        .setDistribution(STRSR_DEST, { rTokenDist: bn(0), rsrDist: bn(1) })

      // Set new rewards
      await aToken.setRewards(backingManager.address, rewardAmountAAVE)

      // Claim new rewards
      await backingManager.claimRewards()

      // Via Facade get next call - will transfer RSR to Trader
      ;[addr, data] = await facadeAct.callStatic.getActCalldata(rToken.address)
      expect(addr).to.equal(backingManager.address)
      expect(data).to.not.equal('0x')

      // Manage tokens in Backing Manager
      await owner.sendTransaction({
        to: addr,
        data,
      })

      // Next call would start Revenue auction - RSR Trader
      ;[addr, data] = await facadeAct.callStatic.getActCalldata(rToken.address)
      expect(addr).to.equal(rsrTrader.address)
      expect(data).to.not.equal('0x')

      // Manage tokens in RTokenTrader
      const minBuyAmtAAVE = await toMinBuyAmt(rewardAmountAAVE, fp('1'), fp('1'))
      await expect(
        owner.sendTransaction({
          to: addr,
          data,
        })
      )
        .to.emit(rsrTrader, 'TradeStarted')
        .withArgs(
          anyValue,
          aaveToken.address,
          rsr.address,
          rewardAmountAAVE,
          withinQuad(minBuyAmtAAVE)
        )
    })

    it('Revenues - Should handle asses with invalid claim logic', async () => {
      // Redeem all RTokens
      await rToken.connect(addr1).redeem(issueAmount)

      // Setup a new aToken with invalid claim data
      const ATokenCollateralFactory = await ethers.getContractFactory(
        'InvalidATokenFiatCollateralMock'
      )
      const chainlinkFeed = <MockV3Aggregator>(
        await (await ethers.getContractFactory('MockV3Aggregator')).deploy(8, bn('1e8'))
      )

      const invalidATokenCollateral: InvalidATokenFiatCollateralMock = <
        InvalidATokenFiatCollateralMock
      >await ATokenCollateralFactory.deploy({
        priceTimeout: PRICE_TIMEOUT,
        chainlinkFeed: chainlinkFeed.address,
        oracleError: ORACLE_ERROR,
        erc20: aToken.address,
        maxTradeVolume: config.rTokenMaxTradeVolume,
        oracleTimeout: await aTokenAsset.oracleTimeout(),
        targetName: ethers.utils.formatBytes32String('USD'),
        defaultThreshold: DEFAULT_THRESHOLD,
        delayUntilDefault: await aTokenAsset.delayUntilDefault(),
      })

      // Perform asset swap
      await assetRegistry.connect(owner).swapRegistered(invalidATokenCollateral.address)

      // Setup new basket with the invalid AToken
      await basketHandler.connect(owner).setPrimeBasket([aToken.address], [fp('1')])

      // Switch basket
      await basketHandler.connect(owner).refreshBasket()

      const rewardAmountAAVE = bn('0.5e18')

      // AAVE Rewards
      await aToken.setRewards(backingManager.address, rewardAmountAAVE)

      // Via Facade get next call - will not attempt to claim - No action taken
      const [addr, data] = await facadeAct.callStatic.getActCalldata(rToken.address)
      expect(addr).to.equal(ZERO_ADDRESS)
      expect(data).to.equal('0x')

      // Check status - nothing claimed
      expect(await aaveToken.balanceOf(backingManager.address)).to.equal(0)
    })

    it('Revenues - Should handle multiple assets with same reward token', async () => {
      // Update Reward token for AToken to use same as CToken
      const ATokenCollateralFactory = await ethers.getContractFactory('ATokenFiatCollateral')
      const chainlinkFeed = <MockV3Aggregator>(
        await (await ethers.getContractFactory('MockV3Aggregator')).deploy(8, bn('1e8'))
      )

      const newATokenCollateral: ATokenFiatCollateral = <ATokenFiatCollateral>(
        await ATokenCollateralFactory.deploy({
          priceTimeout: PRICE_TIMEOUT,
          chainlinkFeed: chainlinkFeed.address,
          oracleError: ORACLE_ERROR,
          erc20: aToken.address,
          maxTradeVolume: config.rTokenMaxTradeVolume,
          oracleTimeout: await aTokenAsset.oracleTimeout(),
          targetName: ethers.utils.formatBytes32String('USD'),
          defaultThreshold: DEFAULT_THRESHOLD,
          delayUntilDefault: await aTokenAsset.delayUntilDefault(),
        })
      )
      // Perform asset swap
      await assetRegistry.connect(owner).swapRegistered(newATokenCollateral.address)

      // Refresh basket
      await basketHandler.connect(owner).refreshBasket()

      const rewardAmount = bn('0.5e18')

      // COMP Rewards for both tokens, in the RToken
      await aToken.setAaveToken(compToken.address) // set it internally in our mock
      await aToken.setRewards(rToken.address, rewardAmount)
      await compoundMock.setRewards(rToken.address, rewardAmount)

      // Via Facade get next call - will Claim and sweep rewards
      const [addr, data] = await facadeAct.callStatic.getActCalldata(rToken.address)
      expect(addr).to.equal(facadeAct.address)
      expect(data).to.not.equal('0x')

      await owner.sendTransaction({
        to: addr,
        data,
      })

      // Check status - rewards claimed for both collaterals
      expect(await compToken.balanceOf(backingManager.address)).to.equal(rewardAmount.mul(2))
    })

    it('Melting', async () => {
      const hndAmt: BigNumber = bn('10e18')
      const period: number = 60 * 60 * 24 // 1 day

      // Set time period
      await furnace.connect(owner).setPeriod(period)

      // Transfer
      await rToken.connect(addr1).transfer(furnace.address, hndAmt)

      // Advance one period
      await advanceTime(period + 1)

      // Melt via Facade
      let [addr, data] = await facadeAct.callStatic.getActCalldata(rToken.address)
      expect(addr).to.equal(furnace.address)
      expect(data).to.not.equal('0x')

      // Call Melt in Furnace
      await expect(
        addr1.sendTransaction({
          to: addr,
          data,
        })
      ).to.not.emit(rToken, 'Melted')

      // Do not melt twice in same period
      ;[addr, data] = await facadeAct.callStatic.getActCalldata(rToken.address)
      expect(addr).to.equal(ZERO_ADDRESS)
      expect(data).to.equal('0x')

      // Get to the end to melt full amount
      await advanceTime(period + 1)

      const decayFn = makeDecayFn(await furnace.ratio())
      const expAmt = decayFn(hndAmt, 1) // 1 period

      // Melt via Facade
      ;[addr, data] = await facadeAct.callStatic.getActCalldata(rToken.address)
      expect(addr).to.equal(furnace.address)
      expect(data).to.not.equal('0x')

      // Call Melt in Furnace
      await expect(
        addr1.sendTransaction({
          to: addr,
          data,
        })
      )
        .to.emit(rToken, 'Melted')
        .withArgs(hndAmt.sub(expAmt))

      expect(await rToken.balanceOf(furnace.address)).to.equal(expAmt)
    })

    it('Payout StRSR rewards', async () => {
      const initialRate = fp('1')
      const stakeAmt: BigNumber = bn('1e18')
      const amountAdded: BigNumber = bn('10e18')
      const decayFn: (a: BigNumber, b: number) => BigNumber = makeDecayFn(await stRSR.rewardRatio())

      // Add RSR
      await rsr.connect(addr1).transfer(stRSR.address, amountAdded)

      // Check RSR balance
      expect(await rsr.balanceOf(stRSR.address)).to.equal(amountAdded)

      // Advance to the end of noop period
      await advanceTime(Number(config.rewardPeriod) + 1)

      await expectEvents(stRSR.payoutRewards(), [
        {
          contract: stRSR,
          name: 'ExchangeRateSet',
          args: [initialRate, initialRate],
          emitted: true,
        },
        {
          contract: stRSR,
          name: 'RewardsPaid',
          args: [0],
          emitted: true,
        },
      ])

      // Check exchange rate remains static
      expect(await stRSR.exchangeRate()).to.equal(initialRate)

      // Stake
      await rsr.connect(addr1).approve(stRSR.address, stakeAmt)
      await stRSR.connect(addr1).stake(stakeAmt)

      // Advance to get 1 round of rewards
      await advanceTime(Number(config.rewardPeriod) + 1)

      // Calculate payout amount
      const addedRSRStake = amountAdded.sub(decayFn(amountAdded, 1)) // 1 round
      const newRate: BigNumber = fp(stakeAmt.add(addedRSRStake)).div(stakeAmt)

      // Payout rewards - via Facade
      // First do a melt which will first be executed from getActCallData
      await furnace.melt()

      const [addr, data] = await facadeAct.callStatic.getActCalldata(rToken.address)
      expect(addr).to.equal(stRSR.address)
      expect(data).to.not.equal('0x')

      // Payout rewards.
      await expectEvents(
        addr1.sendTransaction({
          to: addr,
          data,
        }),
        [
          {
            contract: stRSR,
            name: 'ExchangeRateSet',
            emitted: true,
          },
          {
            contract: stRSR,
            name: 'RewardsPaid',
            args: [addedRSRStake],
            emitted: true,
          },
        ]
      )

      expect(await stRSR.exchangeRate()).to.be.closeTo(newRate, 1)
      expect(await stRSR.exchangeRate()).to.be.lte(newRate)
    })

    it('Should not revert if f=1', async () => {
      await distributor.connect(owner).setDistribution(FURNACE_DEST, { rTokenDist: 0, rsrDist: 0 })
      // Transfer free tokens to RTokenTrader
      const hndAmt: BigNumber = bn('10e18')
      await rToken.connect(addr1).transfer(rTokenTrader.address, hndAmt)

      let [addr, data] = await facadeAct.callStatic.getActCalldata(rToken.address)
      expect(addr).to.equal(ZERO_ADDRESS)
      expect(data).to.equal('0x')

      // RSR can be distributed with no issues
      await rsr.connect(addr1).transfer(backingManager.address, hndAmt)
      ;[addr, data] = await facadeAct.callStatic.getActCalldata(rToken.address)
      expect(addr).to.equal(backingManager.address)
      expect(data).to.not.equal('0x')

      expect(await rsr.balanceOf(backingManager.address)).to.equal(hndAmt)
      expect(await rsr.balanceOf(rsrTrader.address)).to.equal(0)

      // Execute managetokens in Backing Manager
      await addr1.sendTransaction({
        to: addr,
        data,
      })

      // RSR forwarded
      expect(await rsr.balanceOf(backingManager.address)).to.equal(0)
      expect(await rsr.balanceOf(rsrTrader.address)).to.equal(hndAmt)
    })

    it('Should not revert if f=0', async () => {
      await distributor.connect(owner).setDistribution(STRSR_DEST, { rTokenDist: 0, rsrDist: 0 })
      // Transfer free tokens to RTokenTrader
      const hndAmt: BigNumber = bn('10e18')
      await rsr.connect(addr1).transfer(rsrTrader.address, hndAmt)

      let [addr, data] = await facadeAct.callStatic.getActCalldata(rToken.address)
      expect(addr).to.equal(ZERO_ADDRESS)
      expect(data).to.equal('0x')

      // RToken can be distributed with no issues
      await rToken.connect(addr1).transfer(backingManager.address, hndAmt)
      ;[addr, data] = await facadeAct.callStatic.getActCalldata(rToken.address)
      expect(addr).to.equal(backingManager.address)
      expect(data).to.not.equal('0x')

      expect(await rToken.balanceOf(backingManager.address)).to.equal(hndAmt)
      expect(await rToken.balanceOf(rTokenTrader.address)).to.equal(0)

      // Execute managetokens in Backing Manager
      await addr1.sendTransaction({
        to: addr,
        data,
      })

      // RToken forwarded
      expect(await rToken.balanceOf(backingManager.address)).to.equal(0)
      expect(await rToken.balanceOf(rTokenTrader.address)).to.equal(hndAmt)
    })
  })

  describeGas('Gas Reporting', () => {
    const numAssets = 128

    beforeEach(async () => {
      const m = await ethers.getContractAt('MainP1', await rToken.main())
      const assetRegistry = await ethers.getContractAt('AssetRegistryP1', await m.assetRegistry())
      const ERC20Factory = await ethers.getContractFactory('ERC20Mock')
      const AssetFactory = await ethers.getContractFactory('Asset')
      const feed = await tokenAsset.chainlinkFeed()

      // Get to numAssets registered assets
      for (let i = 0; i < numAssets; i++) {
        const erc20 = await ERC20Factory.deploy('Name', 'Symbol')
        const asset = await AssetFactory.deploy(
          PRICE_TIMEOUT,
          feed,
          ORACLE_ERROR,
          erc20.address,
          config.rTokenMaxTradeVolume,
          bn(2).pow(47)
        )
        await assetRegistry.connect(owner).register(asset.address)
        const assets = await assetRegistry.erc20s()
        if (assets.length > numAssets) break
      }
      expect((await assetRegistry.erc20s()).length).to.be.gte(numAssets)
    })

    it(`getActCalldata - gas reporting for ${numAssets} registered assets`, async () => {
      await snapshotGasCost(facadeAct.getActCalldata(rToken.address))
      const [addr, bytes] = await facadeAct.callStatic.getActCalldata(rToken.address)
      // Should return 0 addr and 0 bytes, otherwise we didn't use maximum gas
      expect(addr).to.equal(ZERO_ADDRESS)
      expect(bytes).to.equal('0x')
    })
  })
})<|MERGE_RESOLUTION|>--- conflicted
+++ resolved
@@ -48,11 +48,8 @@
 } from './fixtures'
 import snapshotGasCost from './utils/snapshotGasCost'
 import { useEnv } from '#/utils/env'
-<<<<<<< HEAD
-=======
 
 const DEFAULT_THRESHOLD = fp('0.05') // 5%
->>>>>>> 70c0dcf2
 
 const createFixtureLoader = waffle.createFixtureLoader
 
