--- conflicted
+++ resolved
@@ -69,11 +69,6 @@
 let owner: SignerWithAddress
 
 const describeFork = useEnv('FORK') ? describe : describe.skip
-<<<<<<< HEAD
-
-const DELAY_UNTIL_DEFAULT = bn('86400') // 24h
-=======
->>>>>>> 70c0dcf2
 
 const point1Pct = (value: BigNumber): BigNumber => {
   return value.div(1000)
