--- conflicted
+++ resolved
@@ -29,11 +29,8 @@
   IERC20,
   IAssetRegistry,
   IBasketHandler,
-<<<<<<< HEAD
-=======
   OracleLib,
   MockV3Aggregator,
->>>>>>> 368bcd19
   NonFiatCollateral,
   RTokenAsset,
   SelfReferentialCollateral,
@@ -941,27 +938,6 @@
       const defaultThreshold = fp('0.05') // 5%
       const delayUntilDefault = bn('86400') // 24h
 
-<<<<<<< HEAD
-      // Setup Collateral with no price - Use stkAAVE token
-      const nonpriceToken: ERC20Mock = <ERC20Mock>(
-        await ethers.getContractAt('ERC20Mock', networkConfig[chainId].tokens.stkAAVE || '')
-      )
-
-      // Fiat collateral
-      const nonPriceCollateral: FiatCollateral = <FiatCollateral>(
-        await (
-          await ethers.getContractFactory('FiatCollateral')
-        ).deploy(
-          NO_PRICE_DATA_FEED,
-          nonpriceToken.address,
-          aaveToken.address,
-          config.tradingRange,
-          MAX_ORACLE_TIMEOUT,
-          ethers.utils.formatBytes32String('USD'),
-          defaultThreshold,
-          delayUntilDefault
-        )
-=======
       // Non price Fiat collateral
       const nonPriceCollateral: FiatCollateral = <FiatCollateral>await (
         await ethers.getContractFactory('FiatCollateral', {
@@ -976,7 +952,6 @@
         ethers.utils.formatBytes32String('USD'),
         defaultThreshold,
         delayUntilDefault
->>>>>>> 368bcd19
       )
 
       // Collateral with no price should revert
@@ -1029,22 +1004,6 @@
       expect(await cUsdcCollateral.status()).to.equal(CollateralStatus.UNPRICED)
       expect(await cUsdtCollateral.status()).to.equal(CollateralStatus.UNPRICED)
 
-<<<<<<< HEAD
-      // AToken collateral
-      const nonpriceAtokenCollateral: ATokenFiatCollateral = <ATokenFiatCollateral>(
-        await (
-          await ethers.getContractFactory('ATokenFiatCollateral')
-        ).deploy(
-          NO_PRICE_DATA_FEED,
-          staticNonPriceErc20.address,
-          aaveToken.address,
-          config.tradingRange,
-          MAX_ORACLE_TIMEOUT,
-          ethers.utils.formatBytes32String('USD'),
-          defaultThreshold,
-          delayUntilDefault
-        )
-=======
       const defaultThreshold = fp('0.05') // 5%
       const delayUntilDefault = bn('86400') // 24h
 
@@ -1064,30 +1023,11 @@
         delayUntilDefault,
         await dai.decimals(),
         compoundMock.address
->>>>>>> 368bcd19
       )
 
       // CTokens - Collateral with no price info should revert
       await expect(nonpriceCtokenCollateral.price()).to.be.reverted
 
-<<<<<<< HEAD
-      // CTokens Collateral
-      const nonpriceCtokenCollateral: CTokenFiatCollateral = <CTokenFiatCollateral>(
-        await (
-          await ethers.getContractFactory('CTokenFiatCollateral')
-        ).deploy(
-          NO_PRICE_DATA_FEED,
-          nonpriceCtoken.address,
-          compToken.address,
-          config.tradingRange,
-          MAX_ORACLE_TIMEOUT,
-          ethers.utils.formatBytes32String('USD'),
-          defaultThreshold,
-          delayUntilDefault,
-          await nonpriceToken.decimals(),
-          compoundMock.address
-        )
-=======
       // Refresh should mark status UNPRICED
       await nonpriceCtokenCollateral.refresh()
       expect(await nonpriceCtokenCollateral.status()).to.equal(CollateralStatus.UNPRICED)
@@ -1108,7 +1048,6 @@
         delayUntilDefault,
         await dai.decimals(),
         compoundMock.address
->>>>>>> 368bcd19
       )
 
       await setOraclePrice(invalidpriceCtokenCollateral.address, bn(0))
@@ -1144,22 +1083,6 @@
       const defaultThreshold = fp('0.05') // 5%
       const delayUntilDefault = bn('86400') // 24h
 
-<<<<<<< HEAD
-      // Fiat collateral
-      const fiatCollateral: FiatCollateral = <FiatCollateral>(
-        await (
-          await ethers.getContractFactory('FiatCollateral')
-        ).deploy(
-          networkConfig[chainId].chainlinkFeeds.DAI || '',
-          underlyingToken.address,
-          aaveToken.address,
-          config.tradingRange,
-          oracleTimeout,
-          ethers.utils.formatBytes32String('USD'),
-          defaultThreshold,
-          delayUntilDefault
-        )
-=======
       // AToken collateral with no price
       const nonpriceAtokenCollateral: ATokenFiatCollateral = <ATokenFiatCollateral>await (
         await ethers.getContractFactory('ATokenFiatCollateral', {
@@ -1174,7 +1097,6 @@
         ethers.utils.formatBytes32String('USD'),
         defaultThreshold,
         delayUntilDefault
->>>>>>> 368bcd19
       )
 
       // ATokens - Collateral with no price info should revert
@@ -1184,22 +1106,6 @@
       await nonpriceAtokenCollateral.refresh()
       expect(await nonpriceAtokenCollateral.status()).to.equal(CollateralStatus.UNPRICED)
 
-<<<<<<< HEAD
-      // AToken collateral
-      const aTokenCollateral: ATokenFiatCollateral = <ATokenFiatCollateral>(
-        await (
-          await ethers.getContractFactory('ATokenFiatCollateral')
-        ).deploy(
-          networkConfig[chainId].chainlinkFeeds.DAI || '',
-          staticNonPriceErc20.address,
-          aaveToken.address,
-          config.tradingRange,
-          oracleTimeout,
-          ethers.utils.formatBytes32String('USD'),
-          defaultThreshold,
-          delayUntilDefault
-        )
-=======
       // Reverts with a feed with zero price
       const invalidPriceAtokenCollateral: ATokenFiatCollateral = <ATokenFiatCollateral>await (
         await ethers.getContractFactory('ATokenFiatCollateral', {
@@ -1214,7 +1120,6 @@
         ethers.utils.formatBytes32String('USD'),
         defaultThreshold,
         delayUntilDefault
->>>>>>> 368bcd19
       )
 
       await setOraclePrice(invalidPriceAtokenCollateral.address, bn(0))
@@ -1329,24 +1234,6 @@
         )
       )
 
-<<<<<<< HEAD
-      // CTokens Collateral
-      const cTokenCollateral: CTokenFiatCollateral = <CTokenFiatCollateral>(
-        await (
-          await ethers.getContractFactory('CTokenFiatCollateral')
-        ).deploy(
-          networkConfig[chainId].chainlinkFeeds.DAI || '',
-          cToken.address,
-          compToken.address,
-          config.tradingRange,
-          oracleTimeout,
-          ethers.utils.formatBytes32String('USD'),
-          defaultThreshold,
-          delayUntilDefault,
-          await underlyingToken.decimals(),
-          compoundMock.address
-        )
-=======
       // CTokens - Collateral with no price info should revert
       await expect(nonpriceCtokenNonFiatCollateral.price()).to.be.reverted
 
@@ -1508,7 +1395,6 @@
         ethers.utils.formatBytes32String('ETH'),
         await weth.decimals(),
         compoundMock.address
->>>>>>> 368bcd19
       )
 
       // Set price = 0
