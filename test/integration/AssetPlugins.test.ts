--- conflicted
+++ resolved
@@ -156,11 +156,6 @@
     })
 
     beforeEach(async () => {
-<<<<<<< HEAD
-      ;[owner] = await ethers.getSigners()
-      ;({ compToken, aaveToken, compAsset, aaveAsset, compoundMock, erc20s, collateral, config } =
-        await loadFixture(defaultFixture))
-=======
       ;[owner, addr1, addr2] = await ethers.getSigners()
       ;({
         rsr,
@@ -181,9 +176,8 @@
         rTokenAsset,
         facade,
         config,
-        oracleLib,
+        // oracleLib,
       } = await loadFixture(defaultFixture))
->>>>>>> 2a00222f
 
       // Get tokens
       dai = <ERC20Mock>erc20s[0] // DAI
@@ -849,7 +843,6 @@
       )
 
       // Fiat collateral
-<<<<<<< HEAD
       const nonPriceCollateral: FiatCollateral = <FiatCollateral>(
         await (
           await ethers.getContractFactory('FiatCollateral')
@@ -857,27 +850,12 @@
           NO_PRICE_DATA_FEED,
           nonpriceToken.address,
           aaveToken.address,
-          config.maxTradeVolume,
+          config.tradingRange,
           MAX_ORACLE_TIMEOUT,
           ethers.utils.formatBytes32String('USD'),
           defaultThreshold,
           delayUntilDefault
         )
-=======
-      const nonPriceCollateral: FiatCollateral = <FiatCollateral>await (
-        await ethers.getContractFactory('FiatCollateral', {
-          libraries: { OracleLib: oracleLib.address },
-        })
-      ).deploy(
-        NO_PRICE_DATA_FEED,
-        nonpriceToken.address,
-        aaveToken.address,
-        config.tradingRange,
-        MAX_ORACLE_TIMEOUT,
-        ethers.utils.formatBytes32String('USD'),
-        defaultThreshold,
-        delayUntilDefault
->>>>>>> 2a00222f
       )
 
       // Set next block timestamp - for deterministic result
@@ -915,7 +893,6 @@
       )
 
       // AToken collateral
-<<<<<<< HEAD
       const nonpriceAtokenCollateral: ATokenFiatCollateral = <ATokenFiatCollateral>(
         await (
           await ethers.getContractFactory('ATokenFiatCollateral')
@@ -923,27 +900,12 @@
           NO_PRICE_DATA_FEED,
           staticNonPriceErc20.address,
           aaveToken.address,
-          config.maxTradeVolume,
+          config.tradingRange,
           MAX_ORACLE_TIMEOUT,
           ethers.utils.formatBytes32String('USD'),
           defaultThreshold,
           delayUntilDefault
         )
-=======
-      const nonpriceAtokenCollateral: ATokenFiatCollateral = <ATokenFiatCollateral>await (
-        await ethers.getContractFactory('ATokenFiatCollateral', {
-          libraries: { OracleLib: oracleLib.address },
-        })
-      ).deploy(
-        NO_PRICE_DATA_FEED,
-        staticNonPriceErc20.address,
-        aaveToken.address,
-        config.tradingRange,
-        MAX_ORACLE_TIMEOUT,
-        ethers.utils.formatBytes32String('USD'),
-        defaultThreshold,
-        delayUntilDefault
->>>>>>> 2a00222f
       )
 
       // Setup CToken (use mock for this purpose)
@@ -958,7 +920,6 @@
       )
 
       // CTokens Collateral
-<<<<<<< HEAD
       const nonpriceCtokenCollateral: CTokenFiatCollateral = <CTokenFiatCollateral>(
         await (
           await ethers.getContractFactory('CTokenFiatCollateral')
@@ -966,7 +927,7 @@
           NO_PRICE_DATA_FEED,
           nonpriceCtoken.address,
           compToken.address,
-          config.maxTradeVolume,
+          config.tradingRange,
           MAX_ORACLE_TIMEOUT,
           ethers.utils.formatBytes32String('USD'),
           defaultThreshold,
@@ -974,23 +935,6 @@
           await nonpriceToken.decimals(),
           compoundMock.address
         )
-=======
-      const nonpriceCtokenCollateral: CTokenFiatCollateral = <CTokenFiatCollateral>await (
-        await ethers.getContractFactory('CTokenFiatCollateral', {
-          libraries: { OracleLib: oracleLib.address },
-        })
-      ).deploy(
-        NO_PRICE_DATA_FEED,
-        nonpriceCtoken.address,
-        compToken.address,
-        config.tradingRange,
-        MAX_ORACLE_TIMEOUT,
-        ethers.utils.formatBytes32String('USD'),
-        defaultThreshold,
-        delayUntilDefault,
-        await nonpriceToken.decimals(),
-        compoundMock.address
->>>>>>> 2a00222f
       )
 
       // Set next block timestamp - for deterministic result
@@ -1025,7 +969,6 @@
       )
 
       // Fiat collateral
-<<<<<<< HEAD
       const fiatCollateral: FiatCollateral = <FiatCollateral>(
         await (
           await ethers.getContractFactory('FiatCollateral')
@@ -1033,27 +976,12 @@
           networkConfig[chainId].chainlinkFeeds.DAI || '',
           underlyingToken.address,
           aaveToken.address,
-          config.maxTradeVolume,
+          config.tradingRange,
           oracleTimeout,
           ethers.utils.formatBytes32String('USD'),
           defaultThreshold,
           delayUntilDefault
         )
-=======
-      const fiatCollateral: FiatCollateral = <FiatCollateral>await (
-        await ethers.getContractFactory('FiatCollateral', {
-          libraries: { OracleLib: oracleLib.address },
-        })
-      ).deploy(
-        networkConfig[chainId].chainlinkFeeds.DAI || '',
-        underlyingToken.address,
-        aaveToken.address,
-        config.tradingRange,
-        oracleTimeout,
-        ethers.utils.formatBytes32String('USD'),
-        defaultThreshold,
-        delayUntilDefault
->>>>>>> 2a00222f
       )
 
       // Wrap in Static AToken (use mock in this case)
@@ -1068,7 +996,6 @@
       )
 
       // AToken collateral
-<<<<<<< HEAD
       const aTokenCollateral: ATokenFiatCollateral = <ATokenFiatCollateral>(
         await (
           await ethers.getContractFactory('ATokenFiatCollateral')
@@ -1076,27 +1003,12 @@
           networkConfig[chainId].chainlinkFeeds.DAI || '',
           staticNonPriceErc20.address,
           aaveToken.address,
-          config.maxTradeVolume,
+          config.tradingRange,
           oracleTimeout,
           ethers.utils.formatBytes32String('USD'),
           defaultThreshold,
           delayUntilDefault
         )
-=======
-      const aTokenCollateral: ATokenFiatCollateral = <ATokenFiatCollateral>await (
-        await ethers.getContractFactory('ATokenFiatCollateral', {
-          libraries: { OracleLib: oracleLib.address },
-        })
-      ).deploy(
-        networkConfig[chainId].chainlinkFeeds.DAI || '',
-        staticNonPriceErc20.address,
-        aaveToken.address,
-        config.tradingRange,
-        oracleTimeout,
-        ethers.utils.formatBytes32String('USD'),
-        defaultThreshold,
-        delayUntilDefault
->>>>>>> 2a00222f
       )
 
       // Setup CToken (use mock for this purpose)
@@ -1111,7 +1023,6 @@
       )
 
       // CTokens Collateral
-<<<<<<< HEAD
       const cTokenCollateral: CTokenFiatCollateral = <CTokenFiatCollateral>(
         await (
           await ethers.getContractFactory('CTokenFiatCollateral')
@@ -1119,7 +1030,7 @@
           networkConfig[chainId].chainlinkFeeds.DAI || '',
           cToken.address,
           compToken.address,
-          config.maxTradeVolume,
+          config.tradingRange,
           oracleTimeout,
           ethers.utils.formatBytes32String('USD'),
           defaultThreshold,
@@ -1127,23 +1038,6 @@
           await underlyingToken.decimals(),
           compoundMock.address
         )
-=======
-      const cTokenCollateral: CTokenFiatCollateral = <CTokenFiatCollateral>await (
-        await ethers.getContractFactory('CTokenFiatCollateral', {
-          libraries: { OracleLib: oracleLib.address },
-        })
-      ).deploy(
-        networkConfig[chainId].chainlinkFeeds.DAI || '',
-        cToken.address,
-        compToken.address,
-        config.tradingRange,
-        oracleTimeout,
-        ethers.utils.formatBytes32String('USD'),
-        defaultThreshold,
-        delayUntilDefault,
-        await underlyingToken.decimals(),
-        compoundMock.address
->>>>>>> 2a00222f
       )
 
       // Advance time past oracleTimeout
