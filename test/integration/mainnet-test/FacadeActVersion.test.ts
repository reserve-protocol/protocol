--- conflicted
+++ resolved
@@ -97,14 +97,7 @@
 
       it('Fixed ActFacet should return right revenueOverview', async () => {
         const FacadeActFactory = await ethers.getContractFactory('ActFacet')
-<<<<<<< HEAD
-        const main = await ethers.getContractAt('IMain', await revenueTrader.main())
-        const furnace = await ethers.getContractAt('FurnaceP1', await main.furnace())
-        const period = await furnace.PERIOD()
-        await setNextBlockTimestamp(Number(await getLatestBlockTimestamp()) + period)
-=======
         await setNextBlockTimestamp(Number(await getLatestBlockTimestamp()) + 12)
->>>>>>> 2fe43e6d
         newFacadeAct = await FacadeActFactory.deploy()
 
         const expectedSurpluses = [
