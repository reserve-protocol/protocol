import { expect } from 'chai'
import hre, { ethers } from 'hardhat'
import { evmRevert, evmSnapshot } from '../utils'
import { bn } from '../../../common/numbers'
import { IMPLEMENTATION } from '../../fixtures'
import { getChainId } from '../../../common/blockchain-utils'
import { networkConfig } from '../../../common/configuration'
import forkBlockNumber from '../fork-block-numbers'
import { ActFacet, RevenueTraderP1 } from '../../../typechain'
import { useEnv } from '#/utils/env'
import { getLatestBlockTimestamp, setNextBlockTimestamp } from '../../utils/time'
import { ONE_PERIOD } from '#/common/constants'

const describeFork = useEnv('FORK') ? describe : describe.skip

const REVENUE_TRADER_ADDR = '0xE04C26F68E0657d402FA95377aa7a2838D6cBA6f' // V2
const FACADE_ACT_ADDR = '0xeaCaF85eA2df99e56053FD0250330C148D582547' // V3
const SELL_TOKEN_ADDR = '0x60C384e226b120d93f3e0F4C502957b2B9C32B15' // aUSDC

describeFork(
  `ActFacet - Settle Auctions - Mainnet Check - Mainnet Forking P${IMPLEMENTATION}`,
  function () {
    let facadeAct: ActFacet
    let newFacadeAct: ActFacet
    let revenueTrader: RevenueTraderP1
    let chainId: number

    let snap: string

    // Setup test environment
    const setup = async (blockNumber: number) => {
      // Use Mainnet fork
      await hre.network.provider.request({
        method: 'hardhat_reset',
        params: [
          {
            forking: {
              jsonRpcUrl: useEnv('MAINNET_RPC_URL'),
              blockNumber: blockNumber,
            },
          },
        ],
      })
    }

    describe('ActFacet', () => {
      before(async () => {
        await setup(forkBlockNumber['mainnet-2.0'])

        chainId = await getChainId(hre)
        if (!networkConfig[chainId]) {
          throw new Error(`Missing network configuration for ${hre.network.name}`)
        }

        snap = await evmSnapshot()
      })

      beforeEach(async () => {
        await evmRevert(snap)
        snap = await evmSnapshot()

        // Get contracts
        facadeAct = <ActFacet>await ethers.getContractAt('ActFacet', FACADE_ACT_ADDR)
        revenueTrader = <RevenueTraderP1>(
          await ethers.getContractAt('RevenueTraderP1', REVENUE_TRADER_ADDR)
        )
      })

      after(async () => {
        await evmRevert(snap)
      })

      it('Should settle trade successfully', async () => {
        expect(await revenueTrader.tradesOpen()).to.equal(1)
        await expect(revenueTrader.settleTrade(SELL_TOKEN_ADDR)).to.not.be.reverted
        expect(await revenueTrader.tradesOpen()).to.equal(0)
      })

      it('Should fail with deployed ActFacet', async () => {
        expect(await revenueTrader.tradesOpen()).to.equal(1)
        await expect(
          facadeAct.runRevenueAuctions(revenueTrader.address, [SELL_TOKEN_ADDR], [], [1])
        ).to.be.reverted
        expect(await revenueTrader.tradesOpen()).to.equal(1)
      })

      it('Should work with fixed ActFacet', async () => {
        expect(await revenueTrader.tradesOpen()).to.equal(1)

        const FacadeActFactory = await ethers.getContractFactory('ActFacet')
        newFacadeAct = await FacadeActFactory.deploy()

        await newFacadeAct.runRevenueAuctions(revenueTrader.address, [SELL_TOKEN_ADDR], [], [1])

        expect(await revenueTrader.tradesOpen()).to.equal(0)
      })

      it('Fixed ActFacet should return right revenueOverview', async () => {
        const FacadeActFactory = await ethers.getContractFactory('ActFacet')
<<<<<<< HEAD
        await setNextBlockTimestamp(Number(await getLatestBlockTimestamp()) + Number(ONE_PERIOD))
=======
        await setNextBlockTimestamp(Number(await getLatestBlockTimestamp()) + 12)
>>>>>>> db72e404
        newFacadeAct = await FacadeActFactory.deploy()

        const expectedSurpluses = [
          bn('13498155707558299290000'),
          bn('9076'),
          bn('0'),
          bn('9791033088306000000'),
          bn('0'),
          bn('3899620000'),
          bn('0'),
          bn('30109289810000'),
          bn('0'),
          bn('0'),
          bn('0'),
          bn('0'),
          bn('0'),
          bn('6413550000'),
        ]
        const expectedBmRewards = [
          bn('0'),
          bn('0'),
          bn('0'),
          bn('9999'),
          bn('0'),
          bn('0'),
          bn('0'),
          bn('0'),
          bn('0'),
          bn('0'),
          bn('0'),
          bn('0'),
          bn('0'),
          bn('0'),
        ]
        const [, , surpluses, , bmRewards, revTraderRewards] =
          await newFacadeAct.callStatic.revenueOverview(revenueTrader.address)

        for (let i = 0; i < surpluses.length; i++) {
          if (expectedSurpluses[i].gt(0)) expect(surpluses[i]).gte(expectedSurpluses[i])
          if (expectedBmRewards[i].gt(0)) expect(bmRewards[i]).gte(expectedBmRewards[i])
          expect(revTraderRewards[i]).to.equal(0)
        }
      })

      it('Fixed ActFacet should run revenue auctions', async () => {
        const FacadeActFactory = await ethers.getContractFactory('ActFacet')
        newFacadeAct = await FacadeActFactory.deploy()

        expect(await revenueTrader.tradesOpen()).to.equal(1)
        const main = await ethers.getContractAt('IMain', await revenueTrader.main())
        await expect(
          newFacadeAct.runRevenueAuctions(revenueTrader.address, [], [await main.rToken()], [0])
        ).to.emit(revenueTrader, 'TradeStarted')

        expect(await revenueTrader.tradesOpen()).to.equal(2)
      })
    })
  }
)<|MERGE_RESOLUTION|>--- conflicted
+++ resolved
@@ -97,11 +97,7 @@
 
       it('Fixed ActFacet should return right revenueOverview', async () => {
         const FacadeActFactory = await ethers.getContractFactory('ActFacet')
-<<<<<<< HEAD
-        await setNextBlockTimestamp(Number(await getLatestBlockTimestamp()) + Number(ONE_PERIOD))
-=======
         await setNextBlockTimestamp(Number(await getLatestBlockTimestamp()) + 12)
->>>>>>> db72e404
         newFacadeAct = await FacadeActFactory.deploy()
 
         const expectedSurpluses = [
