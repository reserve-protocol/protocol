--- conflicted
+++ resolved
@@ -2,13 +2,8 @@
   'aave-compound-rewards': 12521999, // Ethereum
   'asset-plugins': 14916729, // Ethereum
   'mainnet-deployment': 15690042, // Ethereum
-<<<<<<< HEAD
   'flux-finance': 16836855, // Ethereum
-  default: 16836855, // Ethereum
-=======
-  'asset-plugins': 14916729, // Ethereum
   default: 16859314, // Ethereum
->>>>>>> a9dca7af
 }
 
 export default forkBlockNumber