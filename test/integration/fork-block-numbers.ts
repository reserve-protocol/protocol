const forkBlockNumber = {
  'aave-compound-rewards': 12521999, // Ethereum
  'asset-plugins': 14916729, // Ethereum
  'adai-plugin': 14216729, // Ethereum
  'mainnet-deployment': 15690042, // Ethereum
  'flux-finance': 16836855, // Ethereum
  'mainnet-2.0': 17522362, // Ethereum
<<<<<<< HEAD
  default: 18371215, // Ethereum
=======
  default: 18522901, // Ethereum
>>>>>>> 7ee70864
}

export default forkBlockNumber<|MERGE_RESOLUTION|>--- conflicted
+++ resolved
@@ -5,11 +5,7 @@
   'mainnet-deployment': 15690042, // Ethereum
   'flux-finance': 16836855, // Ethereum
   'mainnet-2.0': 17522362, // Ethereum
-<<<<<<< HEAD
-  default: 18371215, // Ethereum
-=======
   default: 18522901, // Ethereum
->>>>>>> 7ee70864
 }
 
 export default forkBlockNumber