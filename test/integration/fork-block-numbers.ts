const forkBlockNumber = {
  'aave-compound-rewards': 12521999, // Ethereum
  'asset-plugins': 14916729, // Ethereum
  'adai-plugin': 14216729, // Ethereum
  'mainnet-deployment': 15690042, // Ethereum
  'flux-finance': 16836855, // Ethereum
  'mainnet-2.0': 17522362, // Ethereum
  'facade-monitor': 18742016, // Ethereum
  'old-curve-plugins': 16915576, // Ethereum
  'new-curve-plugins': 19626711, // Ethereum
<<<<<<< HEAD
=======
  'mainnet-3.4.0': 20328530, // Ethereum

>>>>>>> 72fc1f6e
  // TODO add all the block numbers we fork from to benefit from caching
  default: 19742528, // Ethereum
}

export default forkBlockNumber<|MERGE_RESOLUTION|>--- conflicted
+++ resolved
@@ -8,11 +8,8 @@
   'facade-monitor': 18742016, // Ethereum
   'old-curve-plugins': 16915576, // Ethereum
   'new-curve-plugins': 19626711, // Ethereum
-<<<<<<< HEAD
-=======
   'mainnet-3.4.0': 20328530, // Ethereum
 
->>>>>>> 72fc1f6e
   // TODO add all the block numbers we fork from to benefit from caching
   default: 19742528, // Ethereum
 }
