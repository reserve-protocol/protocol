const forkBlockNumber = {
  'aave-compound-rewards': 12521999, // Ethereum
  'asset-plugins': 14916729, // Ethereum
  'adai-plugin': 14216729, // Ethereum
  'mainnet-deployment': 15690042, // Ethereum
  'flux-finance': 16836855, // Ethereum
  'mainnet-2.0': 17522362, // Ethereum
  'facade-monitor': 18742016, // Ethereum
  'old-curve-plugins': 16915576, // Ethereum
  'new-curve-plugins': 19626711, // Ethereum
  // TODO add all the block numbers we fork from to benefit from caching
<<<<<<< HEAD
  default: 19635384, // Ethereum
=======
  default: 19742528, // Ethereum
>>>>>>> 9f74dd5b
}

export default forkBlockNumber<|MERGE_RESOLUTION|>--- conflicted
+++ resolved
@@ -9,11 +9,7 @@
   'old-curve-plugins': 16915576, // Ethereum
   'new-curve-plugins': 19626711, // Ethereum
   // TODO add all the block numbers we fork from to benefit from caching
-<<<<<<< HEAD
-  default: 19635384, // Ethereum
-=======
   default: 19742528, // Ethereum
->>>>>>> 9f74dd5b
 }
 
 export default forkBlockNumber