--- conflicted
+++ resolved
@@ -633,8 +633,6 @@
     redemptionVirtualSupply: fp('2e7'), // 20M RToken (at $1)
   }
 
-<<<<<<< HEAD
-=======
   // Deploy TradingLib external library
   const TradingLibFactory: ContractFactory = await ethers.getContractFactory('TradingLibP0')
   const tradingLib: TradingLibP0 = <TradingLibP0>await TradingLibFactory.deploy()
@@ -649,7 +647,6 @@
   )
   const rTokenPricing: RTokenPricingLib = <RTokenPricingLib>await RTokenPricingLibFactory.deploy()
 
->>>>>>> 368bcd19
   // Deploy Facade
   const FacadeFactory: ContractFactory = await ethers.getContractFactory('Facade')
   facade = <Facade>await FacadeFactory.deploy()
@@ -669,13 +666,9 @@
   )
 
   // Create Deployer
-<<<<<<< HEAD
-  const DeployerFactory: ContractFactory = await ethers.getContractFactory('DeployerP0')
-=======
   const DeployerFactory: ContractFactory = await ethers.getContractFactory('DeployerP0', {
     libraries: { TradingLibP0: tradingLib.address, RTokenPricingLib: rTokenPricing.address },
   })
->>>>>>> 368bcd19
   let deployer: TestIDeployer = <DeployerP0>(
     await DeployerFactory.deploy(rsr.address, gnosis.address, facade.address, rsrAsset.address)
   )
