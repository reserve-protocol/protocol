import { Fixture } from 'ethereum-waffle'
import { BigNumber, ContractFactory } from 'ethers'
import hre, { ethers } from 'hardhat'
import { getChainId } from '../../common/blockchain-utils'
import { IConfig, IImplementations, IRevenueShare, networkConfig } from '../../common/configuration'
import { expectInReceipt } from '../../common/events'
import { bn, fp } from '../../common/numbers'

import {
  AaveLendingPoolMock,
  Asset,
  AssetRegistryP1,
  ATokenFiatCollateral,
  ATokenMock,
  BackingManagerP1,
  BasketHandlerP1,
  BrokerP1,
  ComptrollerMock,
  CTokenFiatCollateral,
  CTokenNonFiatCollateral,
  CTokenSelfReferentialCollateral,
  DeployerP0,
  DeployerP1,
  DistributorP1,
  ERC20Mock,
  EURFiatCollateral,
  FacadeRead,
  FacadeAct,
  FacadeTest,
  FiatCollateral,
  FurnaceP1,
  GnosisTrade,
  IAssetRegistry,
  IBasketHandler,
  IERC20Metadata,
  IGnosis,
  MainP1,
  NonFiatCollateral,
  RevenueTraderP1,
  RTokenAsset,
  RTokenP1,
  SelfReferentialCollateral,
  StaticATokenLM,
  StRSRP1Votes,
  TestIBackingManager,
  TestIBroker,
  TestIDeployer,
  TestIDistributor,
  TestIFurnace,
  TestIMain,
  TestIRevenueTrader,
  TestIRToken,
  TestIStRSR,
} from '../../typechain'

import {
  Collateral,
  Implementation,
  IMPLEMENTATION,
  ORACLE_ERROR,
  ORACLE_TIMEOUT,
  PRICE_TIMEOUT,
} from '../fixtures'

interface RSRFixture {
  rsr: ERC20Mock
}

async function rsrFixture(): Promise<RSRFixture> {
  const chainId = await getChainId(hre)
  const rsr: ERC20Mock = <ERC20Mock>(
    await ethers.getContractAt('ERC20Mock', networkConfig[chainId].tokens.RSR || '')
  )
  return { rsr }
}

interface COMPAAVEFixture {
  weth: ERC20Mock
  compToken: ERC20Mock
  compoundMock: ComptrollerMock
  aaveToken: ERC20Mock
  aaveMock: AaveLendingPoolMock
}

async function compAaveFixture(): Promise<COMPAAVEFixture> {
  const chainId = await getChainId(hre)
  if (!networkConfig[chainId]) {
    throw new Error(`Missing network configuration for ${hre.network.name}`)
  }

  // Get COMP token
  const compToken: ERC20Mock = <ERC20Mock>(
    await ethers.getContractAt('ERC20Mock', networkConfig[chainId].tokens.COMP || '')
  )

  // Get AAVE token
  const aaveToken: ERC20Mock = <ERC20Mock>(
    await ethers.getContractAt('ERC20Mock', networkConfig[chainId].tokens.stkAAVE || '')
  )

  // Get WETH
  const weth: ERC20Mock = <ERC20Mock>(
    await ethers.getContractAt('ERC20Mock', networkConfig[chainId].tokens.WETH || '')
  )

  // Get Comp and Aave contracts
  const compoundMock: ComptrollerMock = <ComptrollerMock>(
    await ethers.getContractAt('ComptrollerMock', networkConfig[chainId].COMPTROLLER || '')
  )

  const aaveMock: AaveLendingPoolMock = <AaveLendingPoolMock>(
    await ethers.getContractAt(
      'AaveLendingPoolMock',
      networkConfig[chainId].AAVE_LENDING_POOL || ''
    )
  )

  return {
    weth,
    compToken,
    compoundMock,
    aaveToken,
    aaveMock,
  }
}

interface ModuleFixture {
  gnosis: IGnosis
}

async function gnosisFixture(): Promise<ModuleFixture> {
  const EasyAuctionFactory: ContractFactory = await ethers.getContractFactory('EasyAuction')
  const gnosis: IGnosis = <IGnosis>await EasyAuctionFactory.deploy()
  return { gnosis: gnosis }
}

interface CollateralFixture {
  erc20s: IERC20Metadata[] // all erc20 addresses
  collateral: Collateral[] // all collateral
  basket: Collateral[] // only the collateral actively backing the RToken
  basketsNeededAmts: BigNumber[] // reference amounts
}

async function collateralFixture(
  comptroller: ComptrollerMock,
  aaveLendingPool: AaveLendingPoolMock,
  config: IConfig
): Promise<CollateralFixture> {
  const chainId = await getChainId(hre)
  if (!networkConfig[chainId]) {
    throw new Error(`Missing network configuration for ${hre.network.name}`)
  }

  const StaticATokenFactory: ContractFactory = await ethers.getContractFactory('StaticATokenLM')
  const FiatCollateralFactory: ContractFactory = await ethers.getContractFactory('FiatCollateral')
  const ATokenCollateralFactory = await ethers.getContractFactory('ATokenFiatCollateral')
  const CTokenCollateralFactory = await ethers.getContractFactory('CTokenFiatCollateral')

  const NonFiatCollateralFactory = await ethers.getContractFactory('NonFiatCollateral')

  const CTokenNonFiatCollateralFactory = await ethers.getContractFactory('CTokenNonFiatCollateral')

  const SelfRefCollateralFactory = await ethers.getContractFactory('SelfReferentialCollateral')

  const CTokenSelfReferentialCollateralFactory = await ethers.getContractFactory(
    'CTokenSelfReferentialCollateral'
  )

  const EURFiatCollateralFactory = await ethers.getContractFactory('EURFiatCollateral')

  const defaultThreshold = fp('0.05') // 5%
  const delayUntilDefault = bn('86400') // 24h

  // Deploy all potential collateral assets
  const makeVanillaCollateral = async (
    tokenAddr: string,
    chainlinkAddr: string
  ): Promise<[IERC20Metadata, FiatCollateral]> => {
    const erc20: IERC20Metadata = <IERC20Metadata>await ethers.getContractAt('ERC20Mock', tokenAddr)
    const coll = <FiatCollateral>await FiatCollateralFactory.deploy({
      priceTimeout: PRICE_TIMEOUT,
      chainlinkFeed: chainlinkAddr,
      oracleError: ORACLE_ERROR,
      erc20: erc20.address,
      maxTradeVolume: config.rTokenMaxTradeVolume,
      oracleTimeout: ORACLE_TIMEOUT,
      targetName: ethers.utils.formatBytes32String('USD'),
      defaultThreshold,
      delayUntilDefault,
    })
    await coll.refresh()
    return [erc20, coll]
  }

  const makeCTokenCollateral = async (
    tokenAddress: string,
    chainlinkAddr: string
  ): Promise<[IERC20Metadata, CTokenFiatCollateral]> => {
    const erc20: IERC20Metadata = <IERC20Metadata>(
      await ethers.getContractAt('CTokenMock', tokenAddress)
    )
    const coll = <CTokenFiatCollateral>await CTokenCollateralFactory.deploy(
      {
        priceTimeout: PRICE_TIMEOUT,
        chainlinkFeed: chainlinkAddr,
        oracleError: ORACLE_ERROR,
        erc20: erc20.address,
        maxTradeVolume: config.rTokenMaxTradeVolume,
        oracleTimeout: ORACLE_TIMEOUT,
        targetName: ethers.utils.formatBytes32String('USD'),
        defaultThreshold,
        delayUntilDefault,
      },
      comptroller.address
    )
    await coll.refresh()
    return [erc20, coll]
  }

  const makeATokenCollateral = async (
    tokenAddress: string,
    chainlinkAddr: string
  ): Promise<[IERC20Metadata, ATokenFiatCollateral]> => {
    const erc20: ATokenMock = <ATokenMock>await ethers.getContractAt('ATokenMock', tokenAddress)
    const name: string = await erc20.name()
    const symbol: string = await erc20.symbol()

    // Wrap in Static AToken
    const staticErc20: StaticATokenLM = <StaticATokenLM>(
      await StaticATokenFactory.deploy(
        aaveLendingPool.address,
        erc20.address,
        'Static ' + name,
        'stat' + symbol
      )
    )
    const coll = <ATokenFiatCollateral>await ATokenCollateralFactory.deploy({
      priceTimeout: PRICE_TIMEOUT,
      chainlinkFeed: chainlinkAddr,
      oracleError: ORACLE_ERROR,
      erc20: staticErc20.address,
      maxTradeVolume: config.rTokenMaxTradeVolume,
      oracleTimeout: ORACLE_TIMEOUT,
      targetName: ethers.utils.formatBytes32String('USD'),
      defaultThreshold,
      delayUntilDefault,
    })
    await coll.refresh()
    return [staticErc20 as IERC20Metadata, coll]
  }

  const makeNonFiatCollateral = async (
    nonFiatTokenAddress: string,
    referenceUnitOracleAddr: string,
    targetUnitOracleAddr: string,
    targetName: string
  ): Promise<[IERC20Metadata, NonFiatCollateral]> => {
    const erc20: ERC20Mock = <ERC20Mock>await ethers.getContractAt('ERC20Mock', nonFiatTokenAddress)

    const coll = <NonFiatCollateral>await NonFiatCollateralFactory.deploy(
      {
        priceTimeout: PRICE_TIMEOUT,
        chainlinkFeed: referenceUnitOracleAddr,
        oracleError: ORACLE_ERROR,
        erc20: erc20.address,
        maxTradeVolume: config.rTokenMaxTradeVolume,
        oracleTimeout: ORACLE_TIMEOUT,
        targetName: ethers.utils.formatBytes32String(targetName),
        defaultThreshold,
        delayUntilDefault,
      },
      targetUnitOracleAddr
    )
    await coll.refresh()
    return [erc20, coll]
  }

  const makeCTokenNonFiatCollateral = async (
    tokenAddress: string,
    referenceUnitOracleAddr: string,
    targetUnitOracleAddr: string,
    targetName: string
  ): Promise<[IERC20Metadata, CTokenNonFiatCollateral]> => {
    const erc20: IERC20Metadata = <IERC20Metadata>(
      await ethers.getContractAt('CTokenMock', tokenAddress)
    )
    const coll = <CTokenNonFiatCollateral>await CTokenNonFiatCollateralFactory.deploy(
      {
        priceTimeout: PRICE_TIMEOUT,
        chainlinkFeed: referenceUnitOracleAddr,
        oracleError: ORACLE_ERROR,
        erc20: erc20.address,
        maxTradeVolume: config.rTokenMaxTradeVolume,
        oracleTimeout: ORACLE_TIMEOUT,
        targetName: ethers.utils.formatBytes32String(targetName),
        defaultThreshold,
        delayUntilDefault,
      },
      targetUnitOracleAddr,
      comptroller.address
    )
    await coll.refresh()
    return [erc20, coll]
  }

  const makeSelfReferentialCollateral = async (
    selfRefTokenAddress: string,
    chainlinkAddr: string,
    targetName: string
  ): Promise<[IERC20Metadata, SelfReferentialCollateral]> => {
    const erc20: ERC20Mock = <ERC20Mock>await ethers.getContractAt('ERC20Mock', selfRefTokenAddress)
    const coll = <SelfReferentialCollateral>await SelfRefCollateralFactory.deploy({
      priceTimeout: PRICE_TIMEOUT,
      chainlinkFeed: chainlinkAddr,
      oracleError: ORACLE_ERROR,
      erc20: erc20.address,
      maxTradeVolume: config.rTokenMaxTradeVolume,
      oracleTimeout: ORACLE_TIMEOUT,
      targetName: ethers.utils.formatBytes32String(targetName),
      defaultThreshold: bn(0),
      delayUntilDefault,
    })
    await coll.refresh()
    return [erc20, coll]
  }

  const makeCTokenSelfReferentialCollateral = async (
    tokenAddress: string,
    chainlinkAddr: string,
    targetName: string,
    referenceERC20Decimals: number
  ): Promise<[IERC20Metadata, CTokenSelfReferentialCollateral]> => {
    const erc20: IERC20Metadata = <IERC20Metadata>(
      await ethers.getContractAt('CTokenMock', tokenAddress)
    )
    const coll = <CTokenSelfReferentialCollateral>(
      await CTokenSelfReferentialCollateralFactory.deploy(
        {
          priceTimeout: PRICE_TIMEOUT,
          chainlinkFeed: chainlinkAddr,
          oracleError: ORACLE_ERROR,
          erc20: erc20.address,
          maxTradeVolume: config.rTokenMaxTradeVolume,
          oracleTimeout: ORACLE_TIMEOUT,
          targetName: ethers.utils.formatBytes32String(targetName),
          defaultThreshold: bn(0),
          delayUntilDefault,
        },
        referenceERC20Decimals,
        comptroller.address
      )
    )
    await coll.refresh()
    return [erc20, coll]
  }

  const makeEURFiatCollateral = async (
    eurFiatTokenAddress: string,
    referenceUnitOracleAddr: string,
    targetUnitOracleAddr: string,
    targetName: string
  ): Promise<[IERC20Metadata, EURFiatCollateral]> => {
    const erc20: ERC20Mock = <ERC20Mock>await ethers.getContractAt('ERC20Mock', eurFiatTokenAddress)

    const coll = <EURFiatCollateral>await EURFiatCollateralFactory.deploy(
      {
        priceTimeout: PRICE_TIMEOUT,
        chainlinkFeed: referenceUnitOracleAddr,
        oracleError: ORACLE_ERROR,
        erc20: erc20.address,
        maxTradeVolume: config.rTokenMaxTradeVolume,
        oracleTimeout: ORACLE_TIMEOUT,
        targetName: ethers.utils.formatBytes32String(targetName),
        defaultThreshold,
        delayUntilDefault,
      },
      targetUnitOracleAddr
    )
    await coll.refresh()
    return [erc20, coll]
  }

  // Create all possible collateral
  const DAI_USD_PRICE_FEED = networkConfig[chainId].chainlinkFeeds.DAI as string
  const USDC_USD_PRICE_FEED = networkConfig[chainId].chainlinkFeeds.USDC as string
  const USDT_USD_PRICE_FEED = networkConfig[chainId].chainlinkFeeds.USDT as string
  const BUSD_USD_PRICE_FEED = networkConfig[chainId].chainlinkFeeds.BUSD as string
  const USDP_USD_PRICE_FEED = networkConfig[chainId].chainlinkFeeds.USDP as string
  const TUSD_USD_PRICE_FEED = networkConfig[chainId].chainlinkFeeds.TUSD as string

  const dai = await makeVanillaCollateral(
    networkConfig[chainId].tokens.DAI as string,
    DAI_USD_PRICE_FEED
  )

  const usdc = await makeVanillaCollateral(
    networkConfig[chainId].tokens.USDC as string,
    USDC_USD_PRICE_FEED
  )

  const usdt = await makeVanillaCollateral(
    networkConfig[chainId].tokens.USDT as string,
    USDT_USD_PRICE_FEED
  )

  const busd = await makeVanillaCollateral(
    networkConfig[chainId].tokens.BUSD as string,
    BUSD_USD_PRICE_FEED
  )

  const usdp = await makeVanillaCollateral(
    networkConfig[chainId].tokens.USDP as string,
    USDP_USD_PRICE_FEED
  )
  const tusd = await makeVanillaCollateral(
    networkConfig[chainId].tokens.TUSD as string,
    TUSD_USD_PRICE_FEED
  )

  const cdai = await makeCTokenCollateral(
    networkConfig[chainId].tokens.cDAI as string,
    DAI_USD_PRICE_FEED
  )
  const cusdc = await makeCTokenCollateral(
    networkConfig[chainId].tokens.cUSDC as string,
    USDC_USD_PRICE_FEED
  )
  const cusdt = await makeCTokenCollateral(
    networkConfig[chainId].tokens.cUSDT as string,
    USDT_USD_PRICE_FEED
  )

  const cusdp = await makeCTokenCollateral(
    networkConfig[chainId].tokens.cUSDP as string,
    USDP_USD_PRICE_FEED
  )

  const adai = await makeATokenCollateral(
    networkConfig[chainId].tokens.aDAI as string,
    DAI_USD_PRICE_FEED
  )
  const ausdc = await makeATokenCollateral(
    networkConfig[chainId].tokens.aUSDC as string,
    USDC_USD_PRICE_FEED
  )
  const ausdt = await makeATokenCollateral(
    networkConfig[chainId].tokens.aUSDT as string,
    USDT_USD_PRICE_FEED
  )
  const abusd = await makeATokenCollateral(
    networkConfig[chainId].tokens.aBUSD as string,
    BUSD_USD_PRICE_FEED
  )

  const ausdp = await makeATokenCollateral(
    networkConfig[chainId].tokens.aUSDP as string,
    USDP_USD_PRICE_FEED
  )

  const wbtc = await makeNonFiatCollateral(
    networkConfig[chainId].tokens.WBTC as string,
    networkConfig[chainId].chainlinkFeeds.WBTC as string,
    networkConfig[chainId].chainlinkFeeds.BTC as string,
    'BTC'
  )

  const cWBTC = await makeCTokenNonFiatCollateral(
    networkConfig[chainId].tokens.cWBTC as string,
    networkConfig[chainId].chainlinkFeeds.WBTC as string,
    networkConfig[chainId].chainlinkFeeds.BTC as string,
    'BTC'
  )

  const weth = await makeSelfReferentialCollateral(
    networkConfig[chainId].tokens.WETH as string,
    networkConfig[chainId].chainlinkFeeds.ETH as string,
    'ETH'
  )

  const cETH = await makeCTokenSelfReferentialCollateral(
    networkConfig[chainId].tokens.cETH as string,
    networkConfig[chainId].chainlinkFeeds.ETH as string,
    'ETH',
    18
  )

  const eurt = await makeEURFiatCollateral(
    networkConfig[chainId].tokens.EURT as string,
    networkConfig[chainId].chainlinkFeeds.EURT as string,
    networkConfig[chainId].chainlinkFeeds.EUR as string,
    'EURO'
  )

  const erc20s = [
    dai[0],
    usdc[0],
    usdt[0],
    busd[0],
    usdp[0],
    tusd[0],
    cdai[0],
    cusdc[0],
    cusdt[0],
    cusdp[0],
    adai[0],
    ausdc[0],
    ausdt[0],
    abusd[0],
    ausdp[0],
    wbtc[0],
    cWBTC[0],
    weth[0],
    cETH[0],
    eurt[0],
  ]
  const collateral = [
    dai[1],
    usdc[1],
    usdt[1],
    busd[1],
    usdp[1],
    tusd[1],
    cdai[1],
    cusdc[1],
    cusdt[1],
    cusdp[1],
    adai[1],
    ausdc[1],
    ausdt[1],
    abusd[1],
    ausdp[1],
    wbtc[1],
    cWBTC[1],
    weth[1],
    cETH[1],
    eurt[1],
  ]

  // Create the initial basket
  const basket = [dai[1], adai[1], cdai[1]]
  const basketsNeededAmts = [fp('0.25'), fp('0.25'), fp('0.5')]

  return {
    erc20s,
    collateral,
    basket,
    basketsNeededAmts,
  }
}

type RSRAndCompAaveAndCollateralAndModuleFixture = RSRFixture &
  COMPAAVEFixture &
  CollateralFixture &
  ModuleFixture

interface DefaultFixture extends RSRAndCompAaveAndCollateralAndModuleFixture {
  config: IConfig
  dist: IRevenueShare
  deployer: TestIDeployer
  main: TestIMain
  assetRegistry: IAssetRegistry
  backingManager: TestIBackingManager
  basketHandler: IBasketHandler
  distributor: TestIDistributor
  rsrAsset: Asset
  compAsset: Asset
  aaveAsset: Asset
  rToken: TestIRToken
  rTokenAsset: RTokenAsset
  furnace: TestIFurnace
  stRSR: TestIStRSR
  facade: FacadeRead
  facadeAct: FacadeAct
  facadeTest: FacadeTest
  broker: TestIBroker
  rsrTrader: TestIRevenueTrader
  rTokenTrader: TestIRevenueTrader
}

export const defaultFixture: Fixture<DefaultFixture> = async function ([
  owner,
]): Promise<DefaultFixture> {
  const { rsr } = await rsrFixture()
  const { weth, compToken, compoundMock, aaveToken, aaveMock } = await compAaveFixture()
  const { gnosis } = await gnosisFixture()
  const dist: IRevenueShare = {
    rTokenDist: bn(40), // 2/5 RToken
    rsrDist: bn(60), // 3/5 RSR
  }

  const chainId = await getChainId(hre)
  if (!networkConfig[chainId]) {
    throw new Error(`Missing network configuration for ${hre.network.name}`)
  }

  // Setup Config
  const config: IConfig = {
    dist: dist,
    minTradeVolume: fp('1e4'), // $10k
    rTokenMaxTradeVolume: fp('1e6'), // $1M
    shortFreeze: bn('259200'), // 3 days
    longFreeze: bn('2592000'), // 30 days
    rewardRatio: bn('1069671574938'), // approx. half life of 90 days
    unstakingDelay: bn('1209600'), // 2 weeks
    tradingDelay: bn('0'), // (the delay _after_ default has been confirmed)
    auctionLength: bn('900'), // 15 minutes
    backingBuffer: fp('0.0001'), // 0.01%
    maxTradeSlippage: fp('0.01'), // 1%
    issuanceThrottle: {
      amtRate: fp('1e6'), // 1M RToken
      pctRate: fp('0.05'), // 5%
    },
    redemptionThrottle: {
      amtRate: fp('1e6'), // 1M RToken
      pctRate: fp('0.05'), // 5%
    },
  }

  // Deploy FacadeRead
  const FacadeReadFactory: ContractFactory = await ethers.getContractFactory('FacadeRead')
  const facade = <FacadeRead>await FacadeReadFactory.deploy()

  // Deploy FacadeAct
  const FacadeActFactory: ContractFactory = await ethers.getContractFactory('FacadeAct')
  const facadeAct = <FacadeAct>await FacadeActFactory.deploy()

  // Deploy FacadeTest
  const FacadeTestFactory: ContractFactory = await ethers.getContractFactory('FacadeTest')
  const facadeTest = <FacadeTest>await FacadeTestFactory.deploy()

  // Deploy TradingLib external library
  const TradingLibFactory: ContractFactory = await ethers.getContractFactory(
    'RecollateralizationLibP1'
  )
  const tradingLib: RecollateralizationLibP1 = <RecollateralizationLibP1>(
    await TradingLibFactory.deploy()
  )

  // Deploy RSR Asset
  const AssetFactory: ContractFactory = await ethers.getContractFactory('Asset')
  const rsrAsset: Asset = <Asset>(
    await AssetFactory.deploy(
      PRICE_TIMEOUT,
      networkConfig[chainId].chainlinkFeeds.RSR || '',
      ORACLE_ERROR,
      rsr.address,
      config.rTokenMaxTradeVolume,
      ORACLE_TIMEOUT
    )
  )
  await rsrAsset.refresh()

  // Create Deployer
  const DeployerFactory: ContractFactory = await ethers.getContractFactory('DeployerP0', {
    libraries: { TradingLibP0: tradingLib.address },
  })
  let deployer: TestIDeployer = <DeployerP0>(
    await DeployerFactory.deploy(rsr.address, gnosis.address, rsrAsset.address)
  )

  if (IMPLEMENTATION == Implementation.P1) {
    // Deploy implementations
    const MainImplFactory: ContractFactory = await ethers.getContractFactory('MainP1')
    const mainImpl: MainP1 = <MainP1>await MainImplFactory.deploy()

    const AssetRegImplFactory: ContractFactory = await ethers.getContractFactory('AssetRegistryP1')
    const assetRegImpl: AssetRegistryP1 = <AssetRegistryP1>await AssetRegImplFactory.deploy()

    const BackingMgrImplFactory: ContractFactory = await ethers.getContractFactory(
<<<<<<< HEAD
      'BackingManagerP1'
=======
      'BackingManagerP1',
      {
        libraries: {
          RecollateralizationLibP1: tradingLib.address,
        },
      }
>>>>>>> 88cad46c
    )
    const backingMgrImpl: BackingManagerP1 = <BackingManagerP1>await BackingMgrImplFactory.deploy()

    const BskHandlerImplFactory: ContractFactory = await ethers.getContractFactory(
      'BasketHandlerP1'
    )
    const bskHndlrImpl: BasketHandlerP1 = <BasketHandlerP1>await BskHandlerImplFactory.deploy()

    const DistribImplFactory: ContractFactory = await ethers.getContractFactory('DistributorP1')
    const distribImpl: DistributorP1 = <DistributorP1>await DistribImplFactory.deploy()

    const RevTraderImplFactory: ContractFactory = await ethers.getContractFactory('RevenueTraderP1')
    const revTraderImpl: RevenueTraderP1 = <RevenueTraderP1>await RevTraderImplFactory.deploy()

    const FurnaceImplFactory: ContractFactory = await ethers.getContractFactory('FurnaceP1')
    const furnaceImpl: FurnaceP1 = <FurnaceP1>await FurnaceImplFactory.deploy()

    const TradeImplFactory: ContractFactory = await ethers.getContractFactory('GnosisTrade')
    const tradeImpl: GnosisTrade = <GnosisTrade>await TradeImplFactory.deploy()

    const BrokerImplFactory: ContractFactory = await ethers.getContractFactory('BrokerP1')
    const brokerImpl: BrokerP1 = <BrokerP1>await BrokerImplFactory.deploy()

    const RTokenImplFactory: ContractFactory = await ethers.getContractFactory('RTokenP1')
    const rTokenImpl: RTokenP1 = <RTokenP1>await RTokenImplFactory.deploy()

    const StRSRImplFactory: ContractFactory = await ethers.getContractFactory('StRSRP1Votes')
    const stRSRImpl: StRSRP1Votes = <StRSRP1Votes>await StRSRImplFactory.deploy()

    // Setup Implementation addresses
    const implementations: IImplementations = {
      main: mainImpl.address,
      trade: tradeImpl.address,
      components: {
        assetRegistry: assetRegImpl.address,
        backingManager: backingMgrImpl.address,
        basketHandler: bskHndlrImpl.address,
        broker: brokerImpl.address,
        distributor: distribImpl.address,
        furnace: furnaceImpl.address,
        rsrTrader: revTraderImpl.address,
        rTokenTrader: revTraderImpl.address,
        rToken: rTokenImpl.address,
        stRSR: stRSRImpl.address,
      },
    }

    const DeployerFactory: ContractFactory = await ethers.getContractFactory('DeployerP1')
    deployer = <DeployerP1>(
      await DeployerFactory.deploy(rsr.address, gnosis.address, rsrAsset.address, implementations)
    )
  }

  // Deploy actual contracts
  const receipt = await (
    await deployer.deploy('RTKN RToken', 'RTKN', 'mandate', owner.address, config)
  ).wait()

  const mainAddr = expectInReceipt(receipt, 'RTokenCreated').args.main
  const main: TestIMain = <TestIMain>await ethers.getContractAt('TestIMain', mainAddr)

  // Get Core
  const assetRegistry: IAssetRegistry = <IAssetRegistry>(
    await ethers.getContractAt('IAssetRegistry', await main.assetRegistry())
  )
  const backingManager: TestIBackingManager = <TestIBackingManager>(
    await ethers.getContractAt('TestIBackingManager', await main.backingManager())
  )
  const basketHandler: IBasketHandler = <IBasketHandler>(
    await ethers.getContractAt('IBasketHandler', await main.basketHandler())
  )
  const distributor: TestIDistributor = <TestIDistributor>(
    await ethers.getContractAt('TestIDistributor', await main.distributor())
  )

  const aaveAsset: Asset = <Asset>(
    await (
      await ethers.getContractFactory('Asset')
    ).deploy(
      PRICE_TIMEOUT,
      networkConfig[chainId].chainlinkFeeds.AAVE || '',
      ORACLE_ERROR,
      aaveToken.address,
      config.rTokenMaxTradeVolume,
      ORACLE_TIMEOUT
    )
  )
  await aaveAsset.refresh()

  const compAsset: Asset = <Asset>(
    await (
      await ethers.getContractFactory('Asset')
    ).deploy(
      PRICE_TIMEOUT,
      networkConfig[chainId].chainlinkFeeds.COMP || '',
      ORACLE_ERROR,
      compToken.address,
      config.rTokenMaxTradeVolume,
      ORACLE_TIMEOUT
    )
  )
  await compAsset.refresh()

  const rToken: TestIRToken = <TestIRToken>(
    await ethers.getContractAt('TestIRToken', await main.rToken())
  )
  const rTokenAsset: RTokenAsset = <RTokenAsset>(
    await ethers.getContractAt('RTokenAsset', await assetRegistry.toAsset(rToken.address))
  )

  const broker: TestIBroker = <TestIBroker>(
    await ethers.getContractAt('TestIBroker', await main.broker())
  )

  const furnace: TestIFurnace = <TestIFurnace>(
    await ethers.getContractAt('TestIFurnace', await main.furnace())
  )
  const stRSR: TestIStRSR = <TestIStRSR>await ethers.getContractAt('TestIStRSR', await main.stRSR())

  // Deploy collateral for Main
  const { erc20s, collateral, basket, basketsNeededAmts } = await collateralFixture(
    compoundMock,
    aaveMock,
    config
  )

  const rsrTrader = <TestIRevenueTrader>(
    await ethers.getContractAt('TestIRevenueTrader', await main.rsrTrader())
  )
  const rTokenTrader = <TestIRevenueTrader>(
    await ethers.getContractAt('TestIRevenueTrader', await main.rTokenTrader())
  )

  // Register reward tokens
  await assetRegistry.connect(owner).register(aaveAsset.address)
  await assetRegistry.connect(owner).register(compAsset.address)

  // Register prime collateral
  const basketERC20s = []
  for (let i = 0; i < basket.length; i++) {
    await assetRegistry.connect(owner).register(basket[i].address)
    basketERC20s.push(await basket[i].erc20())
  }

  // Set non-empty basket
  await basketHandler.connect(owner).setPrimeBasket(basketERC20s, basketsNeededAmts)
  await basketHandler.connect(owner).refreshBasket()

  // Set up allowances
  for (let i = 0; i < basket.length; i++) {
    await backingManager.grantRTokenAllowance(await basket[i].erc20())
  }

  return {
    rsr,
    rsrAsset,
    weth,
    compToken,
    compAsset,
    compoundMock,
    aaveMock,
    aaveToken,
    aaveAsset,
    erc20s,
    collateral,
    basket,
    basketsNeededAmts,
    config,
    dist,
    deployer,
    main,
    assetRegistry,
    backingManager,
    basketHandler,
    distributor,
    rToken,
    rTokenAsset,
    furnace,
    stRSR,
    broker,
    gnosis,
    facade,
    facadeAct,
    facadeTest,
    rsrTrader,
    rTokenTrader,
  }
}<|MERGE_RESOLUTION|>--- conflicted
+++ resolved
@@ -51,6 +51,7 @@
   TestIRevenueTrader,
   TestIRToken,
   TestIStRSR,
+  RecollateralizationLibP1,
 } from '../../typechain'
 
 import {
@@ -667,16 +668,12 @@
     const assetRegImpl: AssetRegistryP1 = <AssetRegistryP1>await AssetRegImplFactory.deploy()
 
     const BackingMgrImplFactory: ContractFactory = await ethers.getContractFactory(
-<<<<<<< HEAD
-      'BackingManagerP1'
-=======
       'BackingManagerP1',
       {
         libraries: {
           RecollateralizationLibP1: tradingLib.address,
         },
       }
->>>>>>> 88cad46c
     )
     const backingMgrImpl: BackingManagerP1 = <BackingManagerP1>await BackingMgrImplFactory.deploy()
 
