--- conflicted
+++ resolved
@@ -23,17 +23,6 @@
     /*
     Helper functions
     */
-<<<<<<< HEAD
-
-    // hacky api throttler, basescan has rate limits 5req/sec
-    const delay = async (ms: number) => {
-      return new Promise( resolve => setTimeout(resolve, ms) );
-    }
-
-    const capitalize = (s: string) => s && s[0].toUpperCase() + s.slice(1)
-
-    const network = hre.network.name
-=======
    
    // hacky api throttler, basescan has rate limits 5req/sec
    const delay = async (ms: number) => {
@@ -44,7 +33,6 @@
     
     const chainId = await getChainId(hre)
     const network: Network = hre.network.name as Network
->>>>>>> 212cbd55
     let scannerUrl: string;
     let scannerApiUrl: string;
     switch(network) {
@@ -71,8 +59,6 @@
     const createRTokenTableRow = async (name: string, address: string) => {
       const url = `${scannerApiUrl}?module=contract&action=getsourcecode&address=${address}&apikey=${process.env.ETHERSCAN_API_KEY}`
       await delay(200)
-<<<<<<< HEAD
-=======
       const response = await fetch(url)
       const data = await response.json()
       const implementation = data.result[0].Implementation
@@ -87,28 +73,10 @@
     const createComponentTableRow = async (name: string, address: string) => {
       const url = `${scannerApiUrl}?module=contract&action=getsourcecode&address=${address}&apikey=${process.env.ETHERSCAN_API_KEY}`
       await delay(200)
->>>>>>> 212cbd55
       const response = await fetch(url)
       const data = await response.json()
       const implementation = data.result[0].Implementation
       const component = await hre.ethers.getContractAt('ComponentP1', address)
-<<<<<<< HEAD
-      let row = `| ${name} | [${address}](${scannerUrl}${address}) |`
-      if (!!implementation) {
-        row += `[${implementation}](${scannerUrl}${implementation}#code) | ${await getVersion(component)} |`
-      }
-      return row
-    }
-
-    const createComponentTableRow = async (name: string, address: string) => {
-      const url = `${scannerApiUrl}?module=contract&action=getsourcecode&address=${address}&apikey=${process.env.ETHERSCAN_API_KEY}`
-      await delay(200)
-      const response = await fetch(url)
-      const data = await response.json()
-      const implementation = data.result[0].Implementation
-      const component = await hre.ethers.getContractAt('ComponentP1', address)
-=======
->>>>>>> 212cbd55
       return `| ${name} | [${address}](${scannerUrl}${address}) | ${await getVersion(component)} |`
     }
 
@@ -197,8 +165,6 @@
       return `components-${version}`
     }
 
-<<<<<<< HEAD
-=======
     const getAssetFileName = (assetFileId: string) => {
       return `${outputDir}${chainId}-${assetFileId}.md`
     }
@@ -207,7 +173,6 @@
       return `${outputDir}${chainId}-${componentFileId}.md`
     }
 
->>>>>>> 212cbd55
     /*
         Compile target addresses and create markdown files
     */
@@ -274,14 +239,11 @@
       const rTokenFileName = await getRTokenFileName(params.rtoken)
       fs.writeFileSync(rTokenFileName, markdown)
       console.log(`Wrote ${rTokenFileName}`)
-<<<<<<< HEAD
-=======
       
       toc[network]['rtokens'].indexOf(rTokenSymbol) === -1 && toc[network]['rtokens'].push(rTokenSymbol)
       fs.writeFileSync(tocFilename, JSON.stringify(toc, null, 2))
       console.log(`Updated table of contents`)
 
->>>>>>> 212cbd55
     } else if (params.ver) {
       console.log(`Collecting addresses for Version: ${params.ver} (${hre.network.name})`)
       // if version is provided, print implementation addresses
@@ -307,13 +269,9 @@
         assetRows,
         collateralRows
       )
-<<<<<<< HEAD
-      const assetFileName = await getAssetFileName(params.ver)
-=======
       const assetFileId = getAssetFileId(params.ver)
       const assetFileName = getAssetFileName(assetFileId)
 
->>>>>>> 212cbd55
       fs.writeFileSync(assetFileName, assetMarkdown)
       console.log(`Wrote ${assetFileName}`)
 
@@ -342,11 +300,6 @@
         `Component Implementations (${capitalize(hre.network.name)} ${params.ver})`,
         await createTableRows(components, false, true)
       )
-<<<<<<< HEAD
-      const componentFileName = await getComponentFileName(params.ver)
-      fs.writeFileSync(componentFileName, componentMarkdown)
-      console.log(`Wrote ${componentFileName}`)
-=======
 
       const componentFileId = getComponentFileId(params.ver)
       const componentFileName = getComponentFileName(componentFileId)
@@ -357,7 +310,6 @@
       toc[network]['assets'].indexOf(assetFileId) === -1 && toc[network]['assets'].push(assetFileId)
       fs.writeFileSync(tocFilename, JSON.stringify(toc, null, 2))
       console.log(`Updated table of contents`)
->>>>>>> 212cbd55
     } else {
       // if neither rtoken address nor version number is provided, throw error
       throw new Error(
