import { task } from 'hardhat/config'
import { networkConfig } from '../../common/configuration'
import { getChainId } from '../../common/blockchain-utils'
import { whileImpersonating } from '#/utils/impersonation'
import { useEnv } from '#/utils/env'
import { resetFork } from '#/utils/chain'
import { bn, fp } from '#/common/numbers'
import { formatEther, formatUnits } from 'ethers/lib/utils'
import { pushOraclesForward } from './upgrade-checker-utils/oracles'
import { recollateralize, redeemRTokens } from './upgrade-checker-utils/rtokens'
import { claimRsrRewards } from './upgrade-checker-utils/rewards'
import { whales } from './upgrade-checker-utils/constants'
import runChecks2_1_0, { proposal_2_1_0 } from './upgrade-checker-utils/upgrades/2_1_0'
import { passAndExecuteProposal, proposeUpgrade } from './upgrade-checker-utils/governance'
import { advanceBlocks, advanceTime, getLatestBlockNumber } from '#/utils/time'

// run script for eUSD
// npx hardhat upgrade-checker --rtoken 0xA0d69E286B938e21CBf7E51D71F6A4c8918f482F --governor 0x7e880d8bD9c9612D6A9759F96aCD23df4A4650E6

/*
  This script is currently useful for the upcoming eUSD upgrade.
  In order to make this useful for future upgrades and for other rTokens, we will need the following:
    - generic minting (5 pts)
      - dynamically gather and approve the necessary basket tokens needed to mint
      - use ZAPs
    - generic reward claiming (5 pts)
      - check for where revenue should be allocated
      - dynamically run and complete necessary auctions to realize revenue
    - generic basket switching (8 pts)
      - not sure if possible if there is no backup basket

  21-34 more points of work to make this more generic
*/

task('upgrade-checker', 'Mints all the tokens to an address')
  .addParam('rtoken', 'the address of the RToken being upgraded')
  .addParam('governor', 'the address of the OWNER of the RToken being upgraded')
  .addOptionalParam('proposalid', 'the ID of the governance proposal', undefined)
  .setAction(async (params, hre) => {
    await resetFork(hre, Number(useEnv('MAINNET_BLOCK')))
    const [tester] = await hre.ethers.getSigners()

    const chainId = await getChainId(hre)

    // make sure config exists
    if (!networkConfig[chainId]) {
      throw new Error(`Missing network configuration for ${hre.network.name}`)
    }

    // only run locally
    if (hre.network.name != 'localhost' && hre.network.name != 'hardhat') {
      throw new Error('Only run this on a local fork')
    }

    // make sure subgraph is configured
    if (!useEnv('SUBGRAPH_URL')) {
      throw new Error('SUBGRAPH_URL required for subgraph queries')
    }

    console.log(`starting at block ${await getLatestBlockNumber(hre)}`)

    // 1. Approve and execute the govnerance proposal
    if (!params.proposalid) {
      const proposal = await proposeUpgrade(hre, params.rtoken, params.governor, proposal_2_1_0)
      await passAndExecuteProposal(hre, params.rtoken, params.governor, proposal.proposalId!, proposal)
    } else {
      await passAndExecuteProposal(hre, params.rtoken, params.governor, params.proposalid)
    }

    // we pushed the chain forward, so we need to keep the rToken SOUND
    await pushOraclesForward(hre, params.rtoken)

    // 2. Run various checks
    const saUsdtAddress = '0x21fe646D1Ed0733336F2D4d9b2FE67790a6099D9'.toLowerCase()
    const saUsdcAddress = '0x60C384e226b120d93f3e0F4C502957b2B9C32B15'.toLowerCase()
    const usdtAddress = networkConfig['1'].tokens.USDT!
    const usdcAddress = networkConfig['1'].tokens.USDC!
    const cUsdtAddress = networkConfig['1'].tokens.cUSDT!
    const cUsdcAddress = networkConfig['1'].tokens.cUSDC!

    const rToken = await hre.ethers.getContractAt('RTokenP1', params.rtoken)
    const main = await hre.ethers.getContractAt('IMain', await rToken.main())
    const basketHandler = await hre.ethers.getContractAt(
      'BasketHandlerP1',
      await main.basketHandler()
    )
    const backingManager = await hre.ethers.getContractAt(
      'BackingManagerP1',
      await main.backingManager()
    )

    /*
    
      mint

     this is another area that needs to be made general
     for now, we just want to be able to test eUSD, so minting and redeeming eUSD is fine

    */

    const initialBal = bn('2e11')
    const issueAmount = fp('1e5')
    const usdt = await hre.ethers.getContractAt('ERC20Mock', usdtAddress)
    const usdc = await hre.ethers.getContractAt('ERC20Mock', usdcAddress)
    const saUsdt = await hre.ethers.getContractAt('StaticATokenLM', saUsdtAddress)
    const cUsdt = await hre.ethers.getContractAt('ICToken', cUsdtAddress)
    const saUsdc = await hre.ethers.getContractAt('StaticATokenLM', saUsdcAddress)
    const cUsdc = await hre.ethers.getContractAt('ICToken', cUsdcAddress)

    // get saUsdt
    await whileImpersonating(hre, whales[networkConfig['1'].tokens.USDT!.toLowerCase()], async (usdtSigner) => {
      await usdt.connect(usdtSigner).approve(saUsdt.address, initialBal)
      await saUsdt.connect(usdtSigner).deposit(tester.address, initialBal, 0, true)
    })
    const saUsdtBal = await saUsdt.balanceOf(tester.address)
    await saUsdt.connect(tester).approve(rToken.address, saUsdtBal)

    // get cUsdt
    await whileImpersonating(hre, whales[networkConfig['1'].tokens.USDT!.toLowerCase()], async (usdtSigner) => {
      await usdt.connect(usdtSigner).approve(cUsdt.address, initialBal)
      await cUsdt.connect(usdtSigner).mint(initialBal)
      const bal = await cUsdt.balanceOf(usdtSigner.address)
      await cUsdt.connect(usdtSigner).transfer(tester.address, bal)
    })
    const cUsdtBal = await cUsdt.balanceOf(tester.address)
    await cUsdt.connect(tester).approve(rToken.address, cUsdtBal)

    // get saUsdc
    await whileImpersonating(hre, whales[networkConfig['1'].tokens.USDC!.toLowerCase()], async (usdcSigner) => {
      await usdc.connect(usdcSigner).approve(saUsdc.address, initialBal)
      await saUsdc.connect(usdcSigner).deposit(tester.address, initialBal, 0, true)
    })
    const saUsdcBal = await saUsdc.balanceOf(tester.address)
    await saUsdc.connect(tester).approve(rToken.address, saUsdcBal)

    // get cUsdc
    await whileImpersonating(hre, whales[networkConfig['1'].tokens.USDC!.toLowerCase()], async (usdcSigner) => {
      await usdc.connect(usdcSigner).approve(cUsdc.address, initialBal)
      await cUsdc.connect(usdcSigner).mint(initialBal)
      const bal = await cUsdc.balanceOf(usdcSigner.address)
      await cUsdc.connect(usdcSigner).transfer(tester.address, bal)
    })
    const cUsdcBal = await cUsdc.balanceOf(tester.address)
    await cUsdc.connect(tester).approve(rToken.address, cUsdcBal)

    console.log(`\nIssuing  ${formatEther(issueAmount)} RTokens...`)
    await rToken.connect(tester).issue(issueAmount)
    const postIssueBal = await rToken.balanceOf(tester.address)
    if (!postIssueBal.eq(issueAmount)) {
      throw new Error(
        `Did not issue the correct amount of RTokens. wanted: ${formatUnits(
          issueAmount,
          'mwei'
        )}    balance: ${formatUnits(postIssueBal, 'mwei')}`
      )
    }

    console.log('successfully minted RTokens')



    /*

      redeem

    */
    const redeemAmount = fp('5e4')
    await redeemRTokens(hre, tester, params.rtoken, redeemAmount)

    
    // 2. Run the 2.1.0 checks
    await runChecks2_1_0(hre, params.rtoken, params.governor)

    
    /*

<<<<<<< HEAD
  const lastTimestamp = await getLatestBlockTimestamp(hre)
  await advanceTime(hre, BigNumber.from(endTime).sub(lastTimestamp).toString())
  await trader.settleTrade(tradeToken)
}

type Balances = { [key: string]: BigNumber }

const getAccountBalances = async (
  hre: HardhatRuntimeEnvironment,
  account: string,
  erc20s: Array<string>
): Promise<Balances> => {
  const balances: Balances = {}
  for (const erc20 of erc20s) {
    const token = await hre.ethers.getContractAt('ERC20Mock', erc20)
    const bal = await token.balanceOf(account)
    balances[erc20] = bal
  }
  return balances
}

const closeTo = (x: BigNumber, y: BigNumber, eBps: BigNumber): boolean => {
  return x.sub(y).abs().lte(x.add(y).div(2).mul(eBps).div(10000))
}

const redeemRTokens = async (
  hre: HardhatRuntimeEnvironment,
  user: SignerWithAddress,
  rTokenAddress: string,
  redeemAmount: BigNumber
) => {
  console.log(`Redeeming ${formatEther(redeemAmount)}...`)
  const rToken = await hre.ethers.getContractAt('RTokenP1', rTokenAddress)
  const main = await hre.ethers.getContractAt('IMain', await rToken.main())
  const basketHandler = await hre.ethers.getContractAt(
    'BasketHandlerP1',
    await main.basketHandler()
  )

  const redeemQuote = await basketHandler.quote(redeemAmount, 0)
  const expectedTokens = redeemQuote.erc20s
  const expectedBalances: Balances = {}
  let log = ''
  for (const erc20 in expectedTokens) {
    expectedBalances[expectedTokens[erc20]] = redeemQuote.quantities[erc20]
    log += `\n\t${expectedTokens[erc20]}: ${redeemQuote.quantities[erc20]}`
  }
  console.log(`Expecting to receive: ${log}`)

  const preRedeemRTokenBal = await rToken.balanceOf(user.address)
  const preRedeemErc20Bals = await getAccountBalances(hre, user.address, expectedTokens)
  await rToken.connect(user).redeem(redeemAmount)
  const postRedeemRTokenBal = await rToken.balanceOf(user.address)
  const postRedeemErc20Bals = await getAccountBalances(hre, user.address, expectedTokens)

  for (const erc20 of expectedTokens) {
    const receivedBalance = postRedeemErc20Bals[erc20].sub(preRedeemErc20Bals[erc20])
    if (!closeTo(receivedBalance, expectedBalances[erc20], bn(1))) {
      throw new Error(
        `Did not receive the correct amount of token from redemption \n token: ${erc20} \n received: ${receivedBalance} \n expected: ${expectedBalances[erc20]}`
      )
    }
  }
=======
      claim rewards
>>>>>>> 1aa23fee

    */
      await claimRsrRewards(hre, params.rtoken)
    


    /*

      switch basket and recollateralize

    */
    await pushOraclesForward(hre, params.rtoken)

    const bas = await basketHandler.getPrimeBasket()
    console.log(bas.erc20s)

    const governor = await hre.ethers.getContractAt('Governance', params.governor)
    const timelockAddress = await governor.timelock()
    await whileImpersonating(hre, timelockAddress, async (tl) => {
      await basketHandler
        .connect(tl)
        .setPrimeBasket([saUsdtAddress, cUsdtAddress], [fp('0.5'), fp('0.5')])
      await basketHandler.connect(tl).refreshBasket()
      const tradingDelay = await backingManager.tradingDelay()
      await advanceBlocks(hre, tradingDelay/12 + 1)
      await advanceTime(hre, tradingDelay + 1)
    })

    const b = await basketHandler.getPrimeBasket()
    console.log(b.erc20s)
    
    await recollateralize(hre, rToken.address)
  })

task('propose', 'propose a gov action')
  .addParam('rtoken', 'the address of the RToken being upgraded')
  .addParam('governor', 'the address of the OWNER of the RToken being upgraded')
  .setAction(async (params, hre) => {
    await proposeUpgrade(hre, params.rtoken, params.governor, proposal_2_1_0)
  })<|MERGE_RESOLUTION|>--- conflicted
+++ resolved
@@ -62,7 +62,13 @@
     // 1. Approve and execute the govnerance proposal
     if (!params.proposalid) {
       const proposal = await proposeUpgrade(hre, params.rtoken, params.governor, proposal_2_1_0)
-      await passAndExecuteProposal(hre, params.rtoken, params.governor, proposal.proposalId!, proposal)
+      await passAndExecuteProposal(
+        hre,
+        params.rtoken,
+        params.governor,
+        proposal.proposalId!,
+        proposal
+      )
     } else {
       await passAndExecuteProposal(hre, params.rtoken, params.governor, params.proposalid)
     }
@@ -108,38 +114,54 @@
     const cUsdc = await hre.ethers.getContractAt('ICToken', cUsdcAddress)
 
     // get saUsdt
-    await whileImpersonating(hre, whales[networkConfig['1'].tokens.USDT!.toLowerCase()], async (usdtSigner) => {
-      await usdt.connect(usdtSigner).approve(saUsdt.address, initialBal)
-      await saUsdt.connect(usdtSigner).deposit(tester.address, initialBal, 0, true)
-    })
+    await whileImpersonating(
+      hre,
+      whales[networkConfig['1'].tokens.USDT!.toLowerCase()],
+      async (usdtSigner) => {
+        await usdt.connect(usdtSigner).approve(saUsdt.address, initialBal)
+        await saUsdt.connect(usdtSigner).deposit(tester.address, initialBal, 0, true)
+      }
+    )
     const saUsdtBal = await saUsdt.balanceOf(tester.address)
     await saUsdt.connect(tester).approve(rToken.address, saUsdtBal)
 
     // get cUsdt
-    await whileImpersonating(hre, whales[networkConfig['1'].tokens.USDT!.toLowerCase()], async (usdtSigner) => {
-      await usdt.connect(usdtSigner).approve(cUsdt.address, initialBal)
-      await cUsdt.connect(usdtSigner).mint(initialBal)
-      const bal = await cUsdt.balanceOf(usdtSigner.address)
-      await cUsdt.connect(usdtSigner).transfer(tester.address, bal)
-    })
+    await whileImpersonating(
+      hre,
+      whales[networkConfig['1'].tokens.USDT!.toLowerCase()],
+      async (usdtSigner) => {
+        await usdt.connect(usdtSigner).approve(cUsdt.address, initialBal)
+        await cUsdt.connect(usdtSigner).mint(initialBal)
+        const bal = await cUsdt.balanceOf(usdtSigner.address)
+        await cUsdt.connect(usdtSigner).transfer(tester.address, bal)
+      }
+    )
     const cUsdtBal = await cUsdt.balanceOf(tester.address)
     await cUsdt.connect(tester).approve(rToken.address, cUsdtBal)
 
     // get saUsdc
-    await whileImpersonating(hre, whales[networkConfig['1'].tokens.USDC!.toLowerCase()], async (usdcSigner) => {
-      await usdc.connect(usdcSigner).approve(saUsdc.address, initialBal)
-      await saUsdc.connect(usdcSigner).deposit(tester.address, initialBal, 0, true)
-    })
+    await whileImpersonating(
+      hre,
+      whales[networkConfig['1'].tokens.USDC!.toLowerCase()],
+      async (usdcSigner) => {
+        await usdc.connect(usdcSigner).approve(saUsdc.address, initialBal)
+        await saUsdc.connect(usdcSigner).deposit(tester.address, initialBal, 0, true)
+      }
+    )
     const saUsdcBal = await saUsdc.balanceOf(tester.address)
     await saUsdc.connect(tester).approve(rToken.address, saUsdcBal)
 
     // get cUsdc
-    await whileImpersonating(hre, whales[networkConfig['1'].tokens.USDC!.toLowerCase()], async (usdcSigner) => {
-      await usdc.connect(usdcSigner).approve(cUsdc.address, initialBal)
-      await cUsdc.connect(usdcSigner).mint(initialBal)
-      const bal = await cUsdc.balanceOf(usdcSigner.address)
-      await cUsdc.connect(usdcSigner).transfer(tester.address, bal)
-    })
+    await whileImpersonating(
+      hre,
+      whales[networkConfig['1'].tokens.USDC!.toLowerCase()],
+      async (usdcSigner) => {
+        await usdc.connect(usdcSigner).approve(cUsdc.address, initialBal)
+        await cUsdc.connect(usdcSigner).mint(initialBal)
+        const bal = await cUsdc.balanceOf(usdcSigner.address)
+        await cUsdc.connect(usdcSigner).transfer(tester.address, bal)
+      }
+    )
     const cUsdcBal = await cUsdc.balanceOf(tester.address)
     await cUsdc.connect(tester).approve(rToken.address, cUsdcBal)
 
@@ -157,8 +179,6 @@
 
     console.log('successfully minted RTokens')
 
-
-
     /*
 
       redeem
@@ -167,85 +187,15 @@
     const redeemAmount = fp('5e4')
     await redeemRTokens(hre, tester, params.rtoken, redeemAmount)
 
-    
     // 2. Run the 2.1.0 checks
     await runChecks2_1_0(hre, params.rtoken, params.governor)
 
-    
-    /*
-
-<<<<<<< HEAD
-  const lastTimestamp = await getLatestBlockTimestamp(hre)
-  await advanceTime(hre, BigNumber.from(endTime).sub(lastTimestamp).toString())
-  await trader.settleTrade(tradeToken)
-}
-
-type Balances = { [key: string]: BigNumber }
-
-const getAccountBalances = async (
-  hre: HardhatRuntimeEnvironment,
-  account: string,
-  erc20s: Array<string>
-): Promise<Balances> => {
-  const balances: Balances = {}
-  for (const erc20 of erc20s) {
-    const token = await hre.ethers.getContractAt('ERC20Mock', erc20)
-    const bal = await token.balanceOf(account)
-    balances[erc20] = bal
-  }
-  return balances
-}
-
-const closeTo = (x: BigNumber, y: BigNumber, eBps: BigNumber): boolean => {
-  return x.sub(y).abs().lte(x.add(y).div(2).mul(eBps).div(10000))
-}
-
-const redeemRTokens = async (
-  hre: HardhatRuntimeEnvironment,
-  user: SignerWithAddress,
-  rTokenAddress: string,
-  redeemAmount: BigNumber
-) => {
-  console.log(`Redeeming ${formatEther(redeemAmount)}...`)
-  const rToken = await hre.ethers.getContractAt('RTokenP1', rTokenAddress)
-  const main = await hre.ethers.getContractAt('IMain', await rToken.main())
-  const basketHandler = await hre.ethers.getContractAt(
-    'BasketHandlerP1',
-    await main.basketHandler()
-  )
-
-  const redeemQuote = await basketHandler.quote(redeemAmount, 0)
-  const expectedTokens = redeemQuote.erc20s
-  const expectedBalances: Balances = {}
-  let log = ''
-  for (const erc20 in expectedTokens) {
-    expectedBalances[expectedTokens[erc20]] = redeemQuote.quantities[erc20]
-    log += `\n\t${expectedTokens[erc20]}: ${redeemQuote.quantities[erc20]}`
-  }
-  console.log(`Expecting to receive: ${log}`)
-
-  const preRedeemRTokenBal = await rToken.balanceOf(user.address)
-  const preRedeemErc20Bals = await getAccountBalances(hre, user.address, expectedTokens)
-  await rToken.connect(user).redeem(redeemAmount)
-  const postRedeemRTokenBal = await rToken.balanceOf(user.address)
-  const postRedeemErc20Bals = await getAccountBalances(hre, user.address, expectedTokens)
-
-  for (const erc20 of expectedTokens) {
-    const receivedBalance = postRedeemErc20Bals[erc20].sub(preRedeemErc20Bals[erc20])
-    if (!closeTo(receivedBalance, expectedBalances[erc20], bn(1))) {
-      throw new Error(
-        `Did not receive the correct amount of token from redemption \n token: ${erc20} \n received: ${receivedBalance} \n expected: ${expectedBalances[erc20]}`
-      )
-    }
-  }
-=======
+    /*
+
       claim rewards
->>>>>>> 1aa23fee
-
-    */
-      await claimRsrRewards(hre, params.rtoken)
-    
-
+
+    */
+    await claimRsrRewards(hre, params.rtoken)
 
     /*
 
@@ -265,13 +215,13 @@
         .setPrimeBasket([saUsdtAddress, cUsdtAddress], [fp('0.5'), fp('0.5')])
       await basketHandler.connect(tl).refreshBasket()
       const tradingDelay = await backingManager.tradingDelay()
-      await advanceBlocks(hre, tradingDelay/12 + 1)
+      await advanceBlocks(hre, tradingDelay / 12 + 1)
       await advanceTime(hre, tradingDelay + 1)
     })
 
     const b = await basketHandler.getPrimeBasket()
     console.log(b.erc20s)
-    
+
     await recollateralize(hre, rToken.address)
   })
 
