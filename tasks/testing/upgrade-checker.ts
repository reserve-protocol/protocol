--- conflicted
+++ resolved
@@ -118,13 +118,8 @@
     const usdcAddress = networkConfig['1'].tokens.USDC!
     const cUsdtAddress = networkConfig['1'].tokens.cUSDT!
     const cUsdcAddress = networkConfig['1'].tokens.cUSDC!
-<<<<<<< HEAD
-    const cUsdtVaultAddress = '0x840748F7Fd3EA956E5f4c88001da5CC1ABCBc038'.toLowerCase()
-    const cUsdcVaultAddress = '0xf201fFeA8447AB3d43c98Da3349e0749813C9009'.toLowerCase()
-=======
     const cUsdtVaultAddress = '0x4Be33630F92661afD646081BC29079A38b879aA0'.toLowerCase()
     const cUsdcVaultAddress = '0xf579F9885f1AEa0d3F8bE0F18AfED28c92a43022'.toLowerCase()
->>>>>>> 61079639
 
     /*
 
