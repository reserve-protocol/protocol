--- conflicted
+++ resolved
@@ -1,8 +1,4 @@
-<<<<<<< HEAD
-import { QUEUE_START, TradeKind, TradeStatus } from '#/common/constants'
-=======
 import { MAX_UINT256, QUEUE_START, TradeKind, TradeStatus } from '#/common/constants'
->>>>>>> ca3261b3
 import { bn, fp } from '#/common/numbers'
 import { whileImpersonating } from '#/utils/impersonation'
 import { networkConfig } from '../../../common/configuration'
@@ -16,15 +12,9 @@
 import { GnosisTrade } from '@typechain/GnosisTrade'
 import { TestITrading } from '@typechain/TestITrading'
 import { BigNumber, ContractTransaction } from 'ethers'
-<<<<<<< HEAD
-import { Interface, LogDescription } from 'ethers/lib/utils'
-import { HardhatRuntimeEnvironment } from 'hardhat/types'
-import { collateralToUnderlying, whales } from './constants'
-=======
 import { LogDescription } from 'ethers/lib/utils'
 import { HardhatRuntimeEnvironment } from 'hardhat/types'
 import { whales } from './constants'
->>>>>>> ca3261b3
 import { logToken } from './logs'
 
 export const runBatchTrade = async (
@@ -135,17 +125,6 @@
   // Ensure funds available
   await getTokens(hre, buyTokenAddress, buyAmount, tester.address)
 
-<<<<<<< HEAD
-  await whileImpersonating(hre, whaleAddr, async (whale) => {
-    const sellToken = await hre.ethers.getContractAt('ERC20Mock', buyTokenAddress)
-    // Bid
-
-    ;[tradesRemain, newSellToken] = await callAndGetNextTrade(
-      router.bid(trade.address, await router.signer.getAddress()),
-      trader
-    )
-  })
-=======
   const buyToken = await hre.ethers.getContractAt('ERC20Mock', buyTokenAddress)
   await buyToken.connect(tester).approve(router.address, MAX_UINT256)
 
@@ -162,7 +141,6 @@
     await trade.bidder(),
     tester.address
   )
->>>>>>> ca3261b3
 
   if (
     (await trade.canSettle()) ||
