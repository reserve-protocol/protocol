import { MAX_UINT256, QUEUE_START, TradeKind, TradeStatus } from '#/common/constants'
import { bn, fp } from '#/common/numbers'
import { whileImpersonating } from '#/utils/impersonation'
import { networkConfig } from '../../../common/configuration'
import {
  advanceToTimestamp,
  advanceTime,
  getLatestBlockNumber,
  getLatestBlockTimestamp,
} from '#/utils/time'
import { DutchTrade } from '@typechain/DutchTrade'
import { GnosisTrade } from '@typechain/GnosisTrade'
import { TestITrading } from '@typechain/TestITrading'
import { BigNumber, ContractTransaction } from 'ethers'
import { Interface, LogDescription } from 'ethers/lib/utils'
import { HardhatRuntimeEnvironment } from 'hardhat/types'
import { whales } from './constants'
import { logToken } from './logs'

export const runBatchTrade = async (
  hre: HardhatRuntimeEnvironment,
  trader: TestITrading,
  tradeToken: string,
  bidExact: boolean
) => {
  // NOTE:
  // buy & sell are from the perspective of the auction-starter
  // placeSellOrders() flips it to be from the perspective of the trader

  const tradeAddr = await trader.trades(tradeToken)
  const trade = <GnosisTrade>await hre.ethers.getContractAt('GnosisTrade', tradeAddr)

  // Only works for Batch trades
  if ((await trade.KIND()) != TradeKind.BATCH_AUCTION) {
    throw new Error(`Invalid Trade Type`)
  }

  const buyTokenAddress = await trade.buy()
  console.log(
    `Running batch trade: sell ${logToken(tradeToken)} for ${logToken(buyTokenAddress)}...`
  )
  const endTime = await trade.endTime()
  const worstPrice = await trade.worstCasePrice() // trade.buy() per trade.sell()
  const auctionId = await trade.auctionId()
  const sellAmount = await trade.initBal()

  const sellToken = await hre.ethers.getContractAt('ERC20Mock', await trade.sell())
  const sellDecimals = await sellToken.decimals()
  const buytoken = await hre.ethers.getContractAt('ERC20Mock', await buyTokenAddress)
  const buyDecimals = await buytoken.decimals()
  let buyAmount = bidExact ? sellAmount : sellAmount.mul(worstPrice).div(fp('1'))
  if (buyDecimals > sellDecimals) {
    buyAmount = buyAmount.mul(bn(10 ** (buyDecimals - sellDecimals)))
  } else if (sellDecimals > buyDecimals) {
    buyAmount = buyAmount.div(bn(10 ** (sellDecimals - buyDecimals)))
  }
  buyAmount = buyAmount.add(fp('1').div(bn(10 ** (18 - buyDecimals))))

  const gnosis = await hre.ethers.getContractAt('EasyAuction', await trade.gnosis())
  const whaleAddr = whales[buyTokenAddress.toLowerCase()]

  // For newly wrapped tokens we need to feed the whale
  await getTokens(hre, buyTokenAddress, buyAmount, whaleAddr)

  await whileImpersonating(hre, whaleAddr, async (whale) => {
    const sellToken = await hre.ethers.getContractAt('ERC20Mock', buyTokenAddress)
    await sellToken.connect(whale).approve(gnosis.address, buyAmount)

    await gnosis
      .connect(whale)
      .placeSellOrders(
        auctionId,
        [sellAmount],
        [buyAmount],
        [QUEUE_START],
        hre.ethers.constants.HashZero
      )
  })

  const lastTimestamp = await getLatestBlockTimestamp(hre)
  await advanceTime(hre, BigNumber.from(endTime).sub(lastTimestamp).toString())
  await trader.settleTrade(tradeToken)

  console.log(`Settled trade for ${logToken(buyTokenAddress)}.`)
}

export const runDutchTrade = async (
  hre: HardhatRuntimeEnvironment,
  trader: TestITrading,
  tradeToken: string
): Promise<[boolean, string]> => {
  const router = await (await hre.ethers.getContractFactory('DutchTradeRouter')).deploy()
  // NOTE:
  // buy & sell are from the perspective of the auction-starter
  // bid() flips it to be from the perspective of the trader

  let tradesRemain = false
  let newSellToken = ''

  const tradeAddr = await trader.trades(tradeToken)
  const trade = <DutchTrade>await hre.ethers.getContractAt('DutchTrade', tradeAddr)

  // Only works for Dutch trades
  if ((await trade.KIND()) != TradeKind.DUTCH_AUCTION) {
    throw new Error(`Invalid Trade Type`)
  }

  const buyTokenAddress = await trade.buy()
  console.log('=========')
  console.log(
    `Running Dutch Trade: Selling ${logToken(tradeToken)} for ${logToken(buyTokenAddress)}...`
  )

<<<<<<< HEAD
  const endTime = await trade.endTime()
  const whaleAddr = whales[buyTokenAddress.toLowerCase()]

  // Bid close to end block
  await advanceToTimestamp(hre, endTime - 5)
  const buyAmount = await trade.bidAmount(await getLatestBlockNumber(hre))

  // Ensure funds available
  await getTokens(hre, buyTokenAddress, buyAmount, whaleAddr)
=======
  const endBlock = await trade.endBlock()
  const [tester] = await hre.ethers.getSigners()

  // Bid close to end block
  await advanceBlocks(hre, endBlock.sub(await getLatestBlockNumber(hre)).sub(20))
  const buyAmount = await trade.bidAmount(await getLatestBlockNumber(hre))

  // Ensure funds available
  await getTokens(hre, buyTokenAddress, buyAmount, tester.address)

  const buyToken = await hre.ethers.getContractAt('ERC20Mock', buyTokenAddress)
  await buyToken.connect(tester).approve(router.address, MAX_UINT256)

  // Bid
>>>>>>> aa351cbb
  ;[tradesRemain, newSellToken] = await callAndGetNextTrade(
    router.bid(trade.address, await router.signer.getAddress()),
    trader
  )
<<<<<<< HEAD
=======

  console.log(
    'Trade State:',
    TradeStatus[await trade.status()],
    await trade.canSettle(),
    await trade.bidder(),
    tester.address
  )
>>>>>>> aa351cbb

  if (
    (await trade.canSettle()) ||
    (await trade.status()) != TradeStatus.CLOSED ||
    (await trade.bidder()) != router.address
  ) {
    throw new Error(`Error settling Dutch Trade`)
  }

  console.log(`Settled trade for ${logToken(buyTokenAddress)}.`)

  // Return new trade (if exists)
  return [tradesRemain, newSellToken]
}

export const callAndGetNextTrade = async (
  tx: Promise<ContractTransaction>,
  trader: TestITrading
): Promise<[boolean, string]> => {
  let tradesRemain = false
  let newSellToken = ''

  // Process transaction and get next trade
  const r = await tx
  const resp = await r.wait()
  const iface = trader.interface

  for (const event of resp.events!) {
    let parsedLog: LogDescription | undefined
    try {
      parsedLog = iface.parseLog(event)
<<<<<<< HEAD
    } catch {
      // ignore
    }
=======
      // eslint-disable-next-line no-empty
    } catch {}

>>>>>>> aa351cbb
    if (parsedLog && parsedLog.name == 'TradeStarted') {
      // TODO: Improve this to include proper token details and parsing.

      console.log(
        `
       ====== Trade Started: Selling ${logToken(parsedLog.args.sell)} / Buying ${logToken(
          parsedLog.args.buy
        )} ======
       minBuyAmount: ${parsedLog.args.minBuyAmount}
       sellAmount: ${parsedLog.args.sellAmount}
      `.trim()
      )

      tradesRemain = true
      newSellToken = parsedLog.args.sell
    }
  }

  return [tradesRemain, newSellToken]
}

// impersonate the whale to provide the required tokens to recipient
export const getTokens = async (
  hre: HardhatRuntimeEnvironment,
  tokenAddress: string,
  amount: BigNumber,
  recipient: string
) => {
  console.log('Acquiring tokens...', tokenAddress)
  switch (tokenAddress) {
    case '0x60C384e226b120d93f3e0F4C502957b2B9C32B15': // saUSDC
    case '0x21fe646D1Ed0733336F2D4d9b2FE67790a6099D9': // saUSDT
      await getStaticAToken(hre, tokenAddress, amount, recipient)
      break
    case '0xf579F9885f1AEa0d3F8bE0F18AfED28c92a43022': // cUSDCVault
    case '0x4Be33630F92661afD646081BC29079A38b879aA0': // cUSDTVault
      await getCTokenVault(hre, tokenAddress, amount, recipient)
      break
    default:
      await getERC20Tokens(hre, tokenAddress, amount, recipient)
      return
  }
}

// get a specific amount of wrapped cTokens
const getCTokenVault = async (
  hre: HardhatRuntimeEnvironment,
  tokenAddress: string,
  amount: BigNumber,
  recipient: string
) => {
  const collateral = await hre.ethers.getContractAt('CTokenWrapper', tokenAddress)
  const cToken = await hre.ethers.getContractAt('ICToken', await collateral.underlying())

  await whileImpersonating(hre, whales[cToken.address.toLowerCase()], async (whaleSigner) => {
    await cToken.connect(whaleSigner).transfer(recipient, amount)
  })

  await whileImpersonating(hre, recipient, async (recipientSigner) => {
    await cToken.connect(recipientSigner).approve(collateral.address, amount)
    await collateral.connect(recipientSigner).deposit(amount, recipient)
  })
}

// get a specific amount of static aTokens
const getStaticAToken = async (
  hre: HardhatRuntimeEnvironment,
  tokenAddress: string,
  amount: BigNumber,
  recipient: string
) => {
  const collateral = await hre.ethers.getContractAt('StaticATokenLM', tokenAddress)
  const aTokensNeeded = await collateral.staticToDynamicAmount(amount)
  const aToken = await hre.ethers.getContractAt(
    '@aave/protocol-v2/contracts/interfaces/IAToken.sol:IAToken',
    await collateral.ATOKEN()
  )

  await whileImpersonating(hre, whales[aToken.address.toLowerCase()], async (whaleSigner) => {
    await aToken.connect(whaleSigner).transfer(recipient, aTokensNeeded.mul(101).div(100)) // buffer to ensure enough balance
  })

  await whileImpersonating(hre, recipient, async (recipientSigner) => {
    const bal = await aToken.balanceOf(recipientSigner.address)
    await aToken.connect(recipientSigner).approve(collateral.address, bal)
    await collateral.connect(recipientSigner).deposit(recipient, bal, 0, false)
  })
}

// get a specific amount of erc20 plain token
const getERC20Tokens = async (
  hre: HardhatRuntimeEnvironment,
  tokenAddress: string,
  amount: BigNumber,
  recipient: string
) => {
  const token = await hre.ethers.getContractAt('ERC20Mock', tokenAddress)

  // special-cases for wrappers with 0 supply
  const wcUSDCv3 = await hre.ethers.getContractAt(
    'CusdcV3Wrapper',
    '0xfBD1a538f5707C0D67a16ca4e3Fc711B80BD931A'
  )
  const saEthUSDC = await hre.ethers.getContractAt(
    'IStaticATokenV3LM',
    networkConfig['1'].tokens.saEthUSDC!
  )
  const saEthPyUSD = await hre.ethers.getContractAt(
    'IStaticATokenV3LM',
    networkConfig['1'].tokens.saEthPyUSD!
  )

  if (tokenAddress == wcUSDCv3.address) {
    await whileImpersonating(
      hre,
      whales[networkConfig['1'].tokens.cUSDCv3!.toLowerCase()],
      async (whaleSigner) => {
        const cUSDCv3 = await hre.ethers.getContractAt(
          'ERC20Mock',
          networkConfig['1'].tokens.cUSDCv3!
        )
        await cUSDCv3.connect(whaleSigner).approve(wcUSDCv3.address, 0)
        await cUSDCv3.connect(whaleSigner).approve(wcUSDCv3.address, MAX_UINT256)
        await wcUSDCv3.connect(whaleSigner).deposit(amount.mul(2))
        const bal = await wcUSDCv3.balanceOf(whaleSigner.address)
        await wcUSDCv3.connect(whaleSigner).transfer(recipient, bal)
      }
    )
  } else if (tokenAddress == saEthUSDC.address) {
    await whileImpersonating(
      hre,
      whales[networkConfig['1'].tokens.USDC!.toLowerCase()],
      async (whaleSigner) => {
        const USDC = await hre.ethers.getContractAt('ERC20Mock', networkConfig['1'].tokens.USDC!)
        await USDC.connect(whaleSigner).approve(saEthUSDC.address, amount.mul(2))
        await saEthUSDC.connect(whaleSigner).deposit(amount.mul(2), whaleSigner.address, 0, true)
        await token.connect(whaleSigner).transfer(recipient, amount) // saEthUSDC transfer
      }
    )
  } else if (tokenAddress == saEthPyUSD.address) {
    await whileImpersonating(
      hre,
      whales[networkConfig['1'].tokens.pyUSD!.toLowerCase()],
      async (whaleSigner) => {
        const pyUSD = await hre.ethers.getContractAt('ERC20Mock', networkConfig['1'].tokens.pyUSD!)
        await pyUSD.connect(whaleSigner).approve(saEthPyUSD.address, amount.mul(2))
        await saEthPyUSD.connect(whaleSigner).deposit(amount.mul(2), whaleSigner.address, 0, true)
        await token.connect(whaleSigner).transfer(recipient, amount) // saEthPyUSD transfer
      }
    )
  } else {
    const addr = whales[token.address.toLowerCase()]
    if (!addr) throw new Error('missing whale for ' + tokenAddress)
    await whileImpersonating(hre, whales[token.address.toLowerCase()], async (whaleSigner) => {
      await token.connect(whaleSigner).transfer(recipient, amount)
    })
  }
}<|MERGE_RESOLUTION|>--- conflicted
+++ resolved
@@ -12,7 +12,7 @@
 import { GnosisTrade } from '@typechain/GnosisTrade'
 import { TestITrading } from '@typechain/TestITrading'
 import { BigNumber, ContractTransaction } from 'ethers'
-import { Interface, LogDescription } from 'ethers/lib/utils'
+import { LogDescription } from 'ethers/lib/utils'
 import { HardhatRuntimeEnvironment } from 'hardhat/types'
 import { whales } from './constants'
 import { logToken } from './logs'
@@ -111,7 +111,6 @@
     `Running Dutch Trade: Selling ${logToken(tradeToken)} for ${logToken(buyTokenAddress)}...`
   )
 
-<<<<<<< HEAD
   const endTime = await trade.endTime()
   const whaleAddr = whales[buyTokenAddress.toLowerCase()]
 
@@ -121,37 +120,23 @@
 
   // Ensure funds available
   await getTokens(hre, buyTokenAddress, buyAmount, whaleAddr)
-=======
-  const endBlock = await trade.endBlock()
-  const [tester] = await hre.ethers.getSigners()
-
-  // Bid close to end block
-  await advanceBlocks(hre, endBlock.sub(await getLatestBlockNumber(hre)).sub(20))
-  const buyAmount = await trade.bidAmount(await getLatestBlockNumber(hre))
-
-  // Ensure funds available
-  await getTokens(hre, buyTokenAddress, buyAmount, tester.address)
 
   const buyToken = await hre.ethers.getContractAt('ERC20Mock', buyTokenAddress)
-  await buyToken.connect(tester).approve(router.address, MAX_UINT256)
+  await buyToken.connect(whaleAddr).approve(router.address, MAX_UINT256)
 
   // Bid
->>>>>>> aa351cbb
   ;[tradesRemain, newSellToken] = await callAndGetNextTrade(
     router.bid(trade.address, await router.signer.getAddress()),
     trader
   )
-<<<<<<< HEAD
-=======
 
   console.log(
     'Trade State:',
     TradeStatus[await trade.status()],
     await trade.canSettle(),
     await trade.bidder(),
-    tester.address
-  )
->>>>>>> aa351cbb
+    whaleAddr
+  )
 
   if (
     (await trade.canSettle()) ||
@@ -183,15 +168,9 @@
     let parsedLog: LogDescription | undefined
     try {
       parsedLog = iface.parseLog(event)
-<<<<<<< HEAD
-    } catch {
-      // ignore
-    }
-=======
       // eslint-disable-next-line no-empty
     } catch {}
 
->>>>>>> aa351cbb
     if (parsedLog && parsedLog.name == 'TradeStarted') {
       // TODO: Improve this to include proper token details and parsing.
 
