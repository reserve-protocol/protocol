--- conflicted
+++ resolved
@@ -1,7 +1,5 @@
 # Changelog
 
-<<<<<<< HEAD
-=======
 # 3.4.0
 
 ## Upgrade Steps
@@ -24,7 +22,6 @@
   - Remove `startBlock() returns (uint256)` + `endBlock() returns (uint256)`
   - Add `startTime() returns (uint48)` (`endTime() returns (uint48)` already existed and is now used in the contract)
 
->>>>>>> db72e404
 # 3.3.0
 
 This release improves how collateral plugins price LP tokens and moves reward claiming out to the asset plugin level.
@@ -35,11 +32,7 @@
 
 All collateral plugins should be upgraded. The compound-v2 ERC20 wrapper will be traded out for the raw underlying CToken, as well as aave-v3 USDC/USDCbC for canonical wrappers.
 
-<<<<<<< HEAD
-### Core Protocol Contracts
-=======
 ## Core Protocol Contracts
->>>>>>> db72e404
 
 - `BackingManager` + `RevenueTrader`
   - Change `claimRewards()` to delegatecall to the list of registered plugins
@@ -58,26 +51,14 @@
 - compound-v3
   - Emit `RewardsClaimed` event during `claimRewards()`
 - curve
-<<<<<<< HEAD
-  - Make `price()` more resistant to manipulation by MEV
   - Emit `RewardsClaimed` event during `claimRewards()`
 - convex
-  - Make `price()` more resistant to manipulation by MEV
-=======
-  - Emit `RewardsClaimed` event during `claimRewards()`
-- convex
->>>>>>> db72e404
   - Emit `RewardsClaimed` event during `claimRewards()`
   - Add new `crvUSD-USDC` plugin
 - morpho-aave
   - Emit `RewardsClaimed` event during `claimRewards()`
 - stargate
   - Emit `RewardsClaimed` event during `claimRewards()`
-<<<<<<< HEAD
-- yearn-v2
-  - Make `price()` more resistant to manipulation by MEV
-=======
->>>>>>> db72e404
 
 ### Trading
 
