--- conflicted
+++ resolved
@@ -12,11 +12,7 @@
 
 If this is the first upgrade to a >= 3.0.0 token, call `*.cacheComponents()` on all components.
 
-<<<<<<< HEAD
-For plugins, upgrade all plugins that contain an appreciating asset (not FiatCollateral. AppreciatingFiatCollateral etc).
-=======
 For plugins, upgrade all plugins that contain an appreciating asset (not FiatCollateral. AppreciatingFiatCollateral etc) OR contain multiple oracle feeds.
->>>>>>> 51594993
 
 ## Core Protocol Contracts
 
@@ -44,13 +40,9 @@
 
 - frax-eth: Add new `sFrxETH` plugin that leverages a curve EMA
 - stargate: Continue transfers of wrapper tokens if stargate rewards break
-<<<<<<< HEAD
-- All plugins with variable refPerTok(): do no revert refresh() when underlying protocol reverts
-=======
 - All plugins with variable refPerTok(): do not revert refresh() when underlying protocol reverts
 - All plugins with multiple chainlink feeds will now timeout over the maximum of the feeds' timeouts
 - Add ORACLE_TIMEOUT_BUFFER to all usages of chainlink feeds
->>>>>>> 51594993
 
 ### Trading
 
