--- conflicted
+++ resolved
@@ -2,31 +2,6 @@
 
 # 3.2.0
 
-<<<<<<< HEAD
-This release gives new RTokens being deployed the option to enable a variable target basket, or to be "reweightable". An RToken that is not reweightable cannot have its target basket changed in terms of quantities of target units.
-
-### Upgrade Steps -- Required
-
-Upgrade BasketHandler and Distributor
-
-Call `Distributor.cacheComponents()` if this is the first upgrade to a >=3.0.0 token.
-
-### Core Protocol Contracts
-
-New governance param added to `DeploymentParams`: `reweightable`
-
-- `BasketHandler` [+1 slot]
-  - Add concept of a reweightable basket: a basket that can have its target amounts (once grouped by target unit) changed
-  - Add immutable-after-init `reweightable` bool
-- `Deployer`
-  - New boolean field `reweightable` added to `IDeployer.DeploymentParams`
-- `Distributor`
-  - Minor gas-optimization
-
-# 3.1.0 - Unreleased
-
-### Upgrade Steps -- Required
-=======
 This release makes bidding in dutch auctions easier for MEV searchers and gives new RTokens being deployed the option to enable a variable target basket, or to be "reweightable". An RToken that is not reweightable cannot have its target basket changed in terms of quantities of target units.
 
 ## Upgrade Steps
@@ -81,7 +56,6 @@
 # 3.1.0
 
 ## Upgrade Steps
->>>>>>> 212cbd55
 
 Upgrade all core contracts and _all_ assets. Most ERC20s do not need to be upgraded. Use `Deployer.deployRTokenAsset()` to create a new `RTokenAsset` instance. This asset should be swapped too.
 
@@ -95,8 +69,6 @@
 
 Finally, call `Broker.setBatchTradeImplementation(newGnosisTrade)`.
 
-<<<<<<< HEAD
-=======
 ## Core Protocol Contracts
 
 - `BackingManager` [+2 slots]
@@ -141,15 +113,10 @@
   - Add `draftEra` argument to `pendingUnstakings()`
   - Remove `.melt()` calls during pokes
 
->>>>>>> 212cbd55
 ## Plugins
 
 ### Assets
 
-<<<<<<< HEAD
-- Remove `lotPrice()`
-- Alter `price().high` to decay upwards to 3x over the price timeout
-=======
 - ALL
   - Deprecate `lotPrice()`
   - Alter `price().low` to decay downwards to 0 over the price timeout
@@ -173,7 +140,6 @@
 
 - `GnosisTrade`
   - Add `sellAmount() returns (uint192)` view
->>>>>>> 212cbd55
 
 # 3.0.1
 
