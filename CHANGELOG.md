# Changelog

# 3.1.0 - Unreleased

### Upgrade Steps -- Required

<<<<<<< HEAD
Upgrade `Broker` + `DutchTrade`

### Core Protocol Contracts

- `Broker` [+0 slots]
  - Only BackingManager can disable broker for dutch trades
=======
Upgrade `BackingManager`, `Broker`, and _all_ assets

Then call `Broker.cacheComponents()`.

### Core Protocol Contracts

- `BackingManager`
  - Replace use of `lotPrice()` with `price()`
- `Broker` [+1 slot]
  - Disallow starting dutch trades with non-RTokenAsset assets when `lastSave() != block.timestamp`

## Plugins

### Assets

- Remove `lotPrice()`
- Alter `price().high` to decay upwards to 3x over the price timeout
>>>>>>> 5d551f4b

# 3.0.0 - Unreleased

### Upgrade Steps

#### Required Steps

Update _all_ component contracts, including Main.

Call the following functions:

- `BackingManager.cacheComponents()`
- `RevenueTrader.cacheComponents()` (for both rsrTrader and rTokenTrader)
- `Distributor.cacheComponents()`

Collateral / Asset plugins from 2.1.0 do not need to be upgraded with the exception of Compound V2 cToken collateral ([CTokenFiatCollateral.sol](contracts/plugins/assets/compoundv2/CTokenFiatCollateral.sol)), which needs to be swapped in via `AssetRegistry.swapRegistered()`. Skipping this step will result in COMP rewards becoming unclaimable. Note that this will change the ERC20 for the collateral plugin, causing the protocol to trade out of the old ERC20. Since COMP rewards are claimed on every transfer, COMP does not need to be claimed beforehand.

#### Optional Steps

Call the following functions, once it is desired to turn on the new features:

- `BaasketHandler.setWarmupPeriod()`
- `StRSR.setWithdrawalLeak()`
- `Broker.setDutchAuctionLength()`

### Core Protocol Contracts

Bump solidity version to 0.8.19

Bump solidity version to 0.8.19

- `AssetRegistry` [+1 slot]
  Summary: Other component contracts need to know when refresh() was last called
  - Add last refresh timestamp tracking and expose via `lastRefresh()` getter
  - Add `size()` getter for number of registered assets
- `BackingManager` [+2 slots]
  Summary: manageTokens was broken out into rebalancing and surplus-forwarding functions to allow users to more precisely call the protocol

  - Replace `manageTokens(IERC20[] memory erc20s)` with:
    - `rebalance(TradeKind)` + `RecollateralizationLibP1`
      - Modify trading algorithm to not trade RToken, and instead dissolve it when it has a balance above ~1e6. "dissolve" = melt() with a basketsNeeded change, like redemption.
      - Add significant caching to save gas
    - `forwardRevenue(IERC20[] memory erc20s)`
      - Modify backingBuffer logic to keep the backing buffer in collateral tokens only. Fix subtle and inconsequential bug that resulted in not maximizing RToken minting locally, though overall RToken production would not have been lower.
      - Use `nonReentrant` over CEI pattern for gas improvement. related to discussion of [this](https://github.com/code-423n4/2023-01-reserve-findings/issues/347) cross-contract reentrancy risk
    - move `nonReentrant` up outside `tryTrade` internal helper
  - Remove `manageTokensSortedOrder(IERC20[] memory erc20s)`
  - Modify `settleTrade(IERC20 sell)` to call `rebalance()` when caller is a trade it deployed.
  - Remove all `delegatecall` during reward claiming
  - Functions now revert on unproductive executions, instead of no-op
  - Do not trade until a warmupPeriod (last time SOUND was newly attained) has passed
  - Add `cacheComponents()` refresher to be called on upgrade
  - Bugfix: consider `maxTradeVolume()` from both assets on a trade, not just 1

- `BasketHandler` [+5 slots]
  Summary: Introduces a notion of basket warmup to defend against short-term oracle manipulation attacks. Prevent RTokens from changing in value due to governance

  - Add new gov param: `warmupPeriod` with setter `setWarmupPeriod(..)` and event `WarmupPeriodSet()`
  - Add `isReady()` view
  - Extract basket switching logic out into external library `BasketLibP1`
  - Enforce `setPrimeBasket()` does not change the net value of a basket in terms of its target units
  - Add `quoteCustomRedemption(uint48[] basketNonces, uint192[] memory portions, ..)` to quote a linear combination of current-or-previous baskets for redemption
  - Add `getHistoricalBasket(uint48 basketNonce)` view

- `Broker` [+1 slot]
  Summary: Add a new trading plugin that performs single-lot dutch auctions. Batch auctions via Gnosis EasyAuction are expected to be the backup auction (can be faster if more gas costly) going forward.

  - Add `TradeKind` enum to track multiple trading types
  - Add new dutch auction `DutchTrade`
  - Add minimum auction length of 24s; applies to all auction types
  - Rename variable `auctionLength` -> `batchAuctionLength`
  - Rename setter `setAuctionLength()` -> `setBatchAuctionLength()`
  - Rename event `AuctionLengthSet()` -> `BatchAuctionLengthSet()`
  - Add `dutchAuctionLength` and `setDutchAuctionLength()` setter and `DutchAuctionLengthSet()` event
  - Add `dutchTradeImplementation` and `setDutchTradeImplementation()` setter and `DutchTradeImplementationSet()` event
  - Modify `openTrade(TradeRequest memory reg)` -> `openTrade(TradeKind kind, TradeRequest memory req)`
    - Allow when paused / frozen, since caller must be in-system

- `Deployer` [+0 slots]
  Summary: Support new governance params

  - Modify to handle new gov params: `warmupPeriod`, `dutchAuctionLength`, and `withdrawalLeak`
  - Do not grant OWNER any of the roles other than ownership

- `Distributor` [+0 slots]
  Summary: Waste of gas to double-check this, since caller is another component
  - Remove `notPausedOrFrozen` modifier from `distribute()`
- `Furnace` [+0 slots]
  Summary: Should be able to melting while redeeming when frozen
  - Modify `melt()` modifier: `notPausedOrFrozen` -> `notFrozen`
- `Main` [+0 slots]
  Summary: Breakup pausing into two types of pausing: issuance and trading

  - Break `paused` into `issuancePaused` and `tradingPaused`
  - `pause()` -> `pauseTrading()` and `pauseIssuance()`
  - `unpause()` -> `unpauseTrading()` and `unpauseIssuance()`
  - `pausedOrFrozen()` -> `tradingPausedOrFrozen()` and `issuancePausedOrFrozen()`
  - `PausedSet()` event -> `TradingPausedSet()` and `IssuancePausedSet()`

- `RevenueTrader` [+3 slots]
  Summary: QoL improvements. Make compatible with new dutch auction trading method

  - Remove `delegatecall` during reward claiming
  - Add `cacheComponents()` refresher to be called on upgrade
  - `manageToken(IERC20 sell)` -> `manageToken(IERC20 sell, TradeKind kind)`
    - Allow `manageToken(..)` to open dust auctions
    - Revert on 0 balance or collision auction, instead of no-op
    - Refresh buy and sell asset before trade
  - `settleTrade(IERC20)` now distributes `tokenToBuy`, instead of requiring separate `manageToken(IERC20)` call

- `RToken` [+0 slots]
  Summary: Provide multiple redemption methods for when fullyCollateralized vs not. Should support a higher RToken price during basket changes.

  - Remove `exchangeRateIsValidAfter` modifier from all functions except `setBasketsNeeded()`
  - Modify `issueTo()` to revert before `warmupPeriod`
  - Modify `redeem(uint256 amount, uint48 basketNonce)` -> `redeem(uint256 amount)`. Redemptions are on the current basket nonce and revert under partial redemption
  - Modify `redeemTo(address recipient, uint256 amount, uint48 basketNonce)` -> `redeemTo(address recipient, uint256 amount)`. Redemptions are on the current basket nonce and revert under partial redemption
  - Add new `redeemCustom(.., uint256 amount, uint48[] memory basketNonces, uint192[] memory portions, ..)` function to allow redemption from a linear combination of current and previous baskets. During rebalancing this method of redemption will provide a higher overall redemption value than prorata redemption on the current basket nonce would.
  - `mint(address recipient, uint256 amtRToken)` -> `mint(uint256 amtRToken)`, since recipient is _always_ BackingManager. Expand scope to include adjustments to `basketsNeeded`
  - Add `dissolve(uint256 amount)`: burns RToken and reduces `basketsNeeded`, similar to redemption. Only callable by BackingManager
  - Modify `setBasketsNeeded(..)` to revert when supply is 0

- `StRSR` [+2 slots]
  Summary: Add the ability to cancel unstakings and a withdrawal() gas-saver to allow small RSR amounts to be exempt from refreshes

  - Remove duplicate `stakeRate()` getter (same as `1 / exchangeRate()`)
  - Add `withdrawalLeak` gov param, with `setWithdrawalLeak(..)` setter and `WithdrawalLeakSet()` event
  - Modify `withdraw()` to allow a small % of RSR too exit without paying to refresh all assets
  - Modify `withdraw()` to check for `warmupPeriod`
  - Add ability to re-stake during a withdrawal via `cancelUnstake(uint256 endId)`
  - Add `UnstakingCancelled()` event

- `StRSRVotes` [+0 slots]
  - Add `stakeAndDelegate(uint256 rsrAmount, address delegate)` function, to encourage people to receive voting weight upon staking

### Facades

- `FacadeWrite`
  Summary: More expressive and fine-grained control over the set of pausers and freezers

  - Do not automatically grant Guardian PAUSER/SHORT_FREEZER/LONG_FREEZER
  - Do not automatically grant Owner PAUSER/SHORT_FREEZER/LONG_FREEZER
  - Add ability to initialize with multiple pausers, short freezers, and long freezers
  - Modify `setupGovernance(.., address owner, address guardian, address pauser)` -> `setupGovernance(.., GovernanceRoles calldata govRoles)`
  - Update `DeploymentParams` and `Implementations` struct to contain new gov params and dutch trade plugin

- `FacadeAct`
  Summary: Remove unused getActCalldata and add way to run revenue auctions

  - Remove `getActCalldata(..)`
  - Modify `runRevenueAuctions(..)` to work with both 3.0.0 and 2.1.0 interfaces

- `FacadeRead`
  Summary: Add new data summary views frontends may be interested in

  - Remove `basketNonce` from `redeem(.., uint48 basketNonce)`
  - Remove `traderBalances(..)`
  - `balancesAcrossAllTraders(IBackingManager) returns (IERC20[] memory erc20s, uint256[] memory balances, uint256[] memory balancesNeededByBackingManager)`
  - Add `nextRecollateralizationAuction(..) returns (bool canStart, IERC20 sell, IERC20 buy, uint256 sellAmount)`
  - Add `revenueOverview(IRevenueTrader) returns ( IERC20[] memory erc20s, bool[] memory canStart, uint256[] memory surpluses, uint256[] memory minTradeAmounts)`

- Remove `FacadeMonitor` - redundant with `nextRecollateralizationAuction()` and `revenueOverview()`

## Plugins

### DutchTrade

A cheaper, simpler, trading method. Intended to be the new dominant trading method, with GnosisTrade (batch auctions) available as a faster-but-more-gas-expensive backup option.

DutchTrade implements a two-stage, single-lot, falling price dutch auction. In the first 40% of the auction, the price falls from 1000x to the best-case price in a geometric/exponential decay as a price manipulation defense mechanism. Bids are not expected to occur (but note: unlike the GnosisTrade batch auction, this mechanism is not resistant to _arbitrary_ price manipulation).

Over the last 60% of the auction, the price falls linearly from the best-case price to the worst-case price. Only a single bidder can bid fill the auction, and settlement is atomic. If no bids are received, the capital cycles back to the BackingManager and no loss is taken.

Duration: 30 min (default)

### Assets and Collateral

- Bugfix: `lotPrice()` now begins at 100% the lastSavedPrice, instead of below 100%. It can be at 100% for up to the oracleTimeout in the worst-case.
- Add `version() return (string)` getter to pave way for separation of asset versioning and core protocol versioning
- Update `claimRewards()` on all assets to 3.0.0-style, without `delegatecall`
- Add `lastSave()` to `RTokenAsset`

# 2.1.0

### Core protocol contracts

- `BasketHandler`
  - Bugfix for `getPrimeBasket()` view
  - Minor change to `_price()` rounding
  - Minor natspec improvement to `refreshBasket()`
- `Broker`
  - Fix `GnosisTrade` trade implemention to treat defensive rounding by EasyAuction correctly
  - Add `setGnosis()` and `setTradeImplementation()` governance functions
- `RToken`
  - Minor gas optimization added to `redeemTo` to use saved `assetRegistry` variable
- `StRSR`
  - Expose RSR variables via `getDraftRSR()`, `getStakeRSR()`, and `getTotalDrafts()` views

### Facades

- `FacadeRead`
  - Extend `issue()` to return the estimated USD value of deposits as `depositsUoA`
  - Add `traderBalances()`
  - Add `auctionsSettleable()`
  - Add `nextRecollateralizationAuction()`
  - Modify `backingOverview() to handle unpriced cases`
- `FacadeAct`
  - Add `runRevenueAuctions()`

### Plugins

#### Assets and Collateral

Across all collateral, `tryPrice()` was updated to exclude revenueHiding considerations

- Deploy CRV + CVX plugins
- Add `AnkrStakedEthCollateral` + tests + deployment/verification scripts for ankrETH
- Add FluxFinance collateral tests + deployment/verification scripts for fUSDC, fUSDT, fDAI, and fFRAX
- Add CompoundV3 `CTokenV3Collateral` + tests + deployment/verification scripts for cUSDCV3
- Add Convex `CvxStableCollateral` + tests + deployment/verification scripts for 3Pool
- Add Convex `CvxVolatileCollateral` + tests + deployment/verification scripts for Tricrypto
- Add Convex `CvxStableMetapoolCollateral` + tests + deployment/verification scripts for MIM/3Pool
- Add Convex `CvxStableRTokenMetapoolCollateral` + tests + deployment/verification scripts for eUSD/fraxBP
- Add Frax `SFraxEthCollateral` + tests + deployment/verification scripts for sfrxETH
- Add Lido `LidoStakedEthCollateral` + tests + deployment/verification scripts for wstETH
- Add RocketPool `RethCollateral` + tests + deployment/verification scripts for rETH

### Testing

- Add generic collateral testing suite at `test/plugins/individual-collateral/collateralTests.ts`
- Add EasyAuction regression test for Broker false positive (observed during USDC de-peg)
- Add EasyAuction extreme tests

### Documentation

- Add `docs/plugin-addresses.md` as well as accompanying script for generation at `scripts/collateral-params.ts`
- Add `docs/exhaustive-tests.md` to document running exhaustive tests on GCP

# 2.0.0

Candidate release for the "all clear" milestone. There wasn't any real usage of the 1.0.0/1.1.0 releases; this is the first release that we are going to spend real effort to remain backwards compatible with.

- Bump solidity version to 0.8.17
- Support multiple beneficiaries via the [`FacadeWrite`](contracts/facade/FacadeWrite.sol)
- Add `RToken.issueTo(address recipient, uint256 amount, ..)` and `RToken.redeemTo(address recipient, uint256 amount, ..)` to support issuance/redemption to a different address than `msg.sender`
- Add `RToken.redeem*(.., uint256 basketNonce)` to enable msg sender to control expectations around partial redemptions
- Add `RToken.issuanceAvailable()` + `RToken.redemptionAvailable()`
- Add `FacadeRead.primeBasket()` + `FacadeRead.backupConfig()` views
- Many external libs moved to internal
- Switch from price point estimates to price ranges; all prices now have a `low` and `high`. Impacted interface functions:
  - `IAsset.price()`
  - `IBasketHandler.price()`
- Replace `IAsset.fallbackPrice()` with `IAsset.lotPrice()`. The lot price is the current price when available, and a fallback price otherwise.
- Introduce decaying fallback prices. Over a finite period of time the fallback price goes to zero, linearly.
- Remove `IAsset.pricePerTarget()` from asset interface
- Remove rewards earning and sweeping from RToken
- Add `safeMulDivCeil()` to `ITrading` traders. Use when overflow is possible from 2 locations:
  - [RecollateralizationLib.sol:L271](contracts/p1/mixins/RecollateralizationLib.sol)
  - [TradeLib.sol:L59](contracts/p1/mixins/TradeLib.sol)
- Introduce config struct to encapsulate Collateral constructor params more neatly
- In general it should be easier to write Collateral plugins. Implementors should _only_ ever have to override 4 functions: `tryPrice()`, `refPerTok()`, `targetPerRef()`, and `claimRewards()`.
- Add `.div(1 - maxTradeSlippage)` to calculation of `shortfallSlippage` in [RecollateralizationLib.sol:L188](contracts/p1/mixins/RecollateralizationLib.sol).
- FacadeRead:
  - remove `.pendingIssuances()` + `.endIdForVest()`
  - refactor calculations in `basketBreakdown()`
- Bugfix: Fix claim rewards from traders in `FacadeAct`
- Bugfix: Do not handout RSR rewards when no one is staked
- Bugfix: Support small redemptions even when the RToken supply is massive
- Bump component-wide `version()` getter to 2.0.0
- Remove non-atomic issuance
- Replace redemption battery with issuance and redemption throttles
  - `amtRate` valid range: `[1e18, 1e48]`
  - `pctRate` valid range: `[0, 1e18]`
- Fix Furnace/StRSR reward period to 12 seconds
- Gov params:
  - --`rewardPeriod`
  - --`issuanceRate`
  - ++`issuanceThrottle`
  - ++`redemptionThrottle`
- Events:
  - --`RToken.IssuanceStarted`
  - --`RToken.IssuancesCompleted`
  - --`RToken.IssuancesCanceled`
  - `Issuance( address indexed recipient, uint256 indexed amount, uint192 baskets )` -> `Issuance( address indexed issuer, address indexed recipient, uint256 indexed amount, uint192 baskets )`
  - `Redemption(address indexed recipient, uint256 indexed amount, uint192 baskets )` -> `Redemption(address indexed redeemer, address indexed recipient, uint256 indexed amount, uint192 baskets )`
  - ++`RToken.IssuanceThrottleSet`
  - ++`RToken.RedemptionThrottleSet`
- Allow redemption while DISABLED
- Allow `grantRTokenAllowances()` while paused
- Add `RToken.monetizeDonations()` escape hatch for accidentally donated tokens
- Collateral default threshold: 5% -> 1% (+ include oracleError)
- RecollateralizationLib: Tighter basket range during recollateralization. Will now do `minTradeVolume`-size auctions to fill in dust rather than haircut.
- Remove StRSR.setName()/setSymbol()
- Prevent RToken exchange rate manipulation at low supply
- Prevent StRSR exchange rate manipulation at low supply
- Forward RSR directly to StRSR, bypassing RSRTrader
- Accumulate melting on `Furnace.setRatio()`
- Payout RSR rewards on `StRSR.setRatio()`
- Distinguish oracle timeouts when dealing with multiple oracles in one plugin
- Add safety during asset degregistration to ensure it is always possible to unregister an infinite-looping asset
- Fix `StRSR`/`RToken` EIP712 typehash to use release version instead of "1"
- Add `FacadeRead.redeem(IRToken rToken, uint256 amount, uint48 basketNonce)` to return the expected redemption quantities on the basketNonce, or revert
- Integrate with OZ 4.7.3 Governance (changes to `quorum()`/t`proposalThreshold()`)

# 1.1.0

- Introduce semantic versioning to the Deployer and RToken
- `RTokenCreated` event: added `version` argument

```
event RTokenCreated(
        IMain indexed main,
        IRToken indexed rToken,
        IStRSR stRSR,
        address indexed owner
    );

```

=>

```
event RTokenCreated(
        IMain indexed main,
        IRToken indexed rToken,
        IStRSR stRSR,
        address indexed owner,
        string version
    );

```

- Add `version()` getter on Deployer, Main, and all Components, via mix-in. To be updated with each subsequent release.

[d757d3a5a6097ae42c71fc03a7c787ec001d2efc](https://github.com/reserve-protocol/protocol/commit/d757d3a5a6097ae42c71fc03a7c787ec001d2efc)

# 1.0.0

(This release is the one from the canonical lauch onstage in Bogota. We were missing semantic versioning at the time, but we call this the 1.0.0 release retroactively.)

[eda322894a5ed379bbda2b399c9d1cc65aa8c132](https://github.com/reserve-protocol/protocol/commit/eda322894a5ed379bbda2b399c9d1cc65aa8c132)

# Links

- [[Unreleased]](https://github.com/reserve-protocol/protocol/releases/tag/3.0.0-rc1)
  - https://github.com/reserve-protocol/protocol/compare/2.1.0-rc4...3.0.0
- [[2.1.0]](https://github.com/reserve-protocol/protocol/releases/tag/2.1.0-rc4)
  - https://github.com/reserve-protocol/protocol/compare/2.0.0-candidate-4...2.1.0-rc4
- [[2.0.0]](https://github.com/reserve-protocol/protocol/releases/tag/2.0.0-candidate-4)
  - https://github.com/reserve-protocol/protocol/compare/1.1.0...2.0.0-candidate-4
- [[1.1.0]](https://github.com/reserve-protocol/protocol/releases/tag/1.1.0)
  - https://github.com/reserve-protocol/protocol/compare/1.0.0...1.1.0
- [[1.0.0]](https://github.com/reserve-protocol/protocol/releases/tag/1.0.0)
  - https://github.com/reserve-protocol/protocol/releases/tag/1.0.0<|MERGE_RESOLUTION|>--- conflicted
+++ resolved
@@ -4,17 +4,13 @@
 
 ### Upgrade Steps -- Required
 
-<<<<<<< HEAD
-Upgrade `Broker` + `DutchTrade`
+Upgrade `BackingManager`, `Broker`, `DutchTrade`, and _all_ assets
+
+Then call `Broker.cacheComponents()`.
 
 ### Core Protocol Contracts
 
 - `Broker` [+0 slots]
-  - Only BackingManager can disable broker for dutch trades
-=======
-Upgrade `BackingManager`, `Broker`, and _all_ assets
-
-Then call `Broker.cacheComponents()`.
 
 ### Core Protocol Contracts
 
@@ -22,14 +18,15 @@
   - Replace use of `lotPrice()` with `price()`
 - `Broker` [+1 slot]
   - Disallow starting dutch trades with non-RTokenAsset assets when `lastSave() != block.timestamp`
+  - Restrict disabling dutch auctions to BackingManager-started trades
 
 ## Plugins
 
 ### Assets
 
 - Remove `lotPrice()`
-- Alter `price().high` to decay upwards to 3x over the price timeout
->>>>>>> 5d551f4b
+- Make `price().low` decay downwards like old `lotPrice()`
+- Make `price().high` decay upwards to 3x the saved high price
 
 # 3.0.0 - Unreleased
 
