# Changelog

<<<<<<< HEAD
=======
# 3.3.0

This release improves how collateral plugins price LP tokens and moves reward claiming out to the asset plugin level.

## Upgrade Steps

Swapout all collateral plugins with appreciation.

All collateral plugins should be upgraded. The compound-v2 ERC20 wrapper will be traded out for the raw underlying CToken, as well as aave-v3 USDC/USDCbC for canonical wrappers.

### Core Protocol Contracts

- `BackingManager` + `RevenueTrader`
  - Change `claimRewards()` to delegatecall to the list of registered plugins

## Plugins

### Assets

- aave-v3
  - On mainnet: switch from one-off USDC wrapper to canonical USDC wrapper
  - On base: switch from one-off USDbC wrapper to canonical USDC wrapper
- compound-v2
  - Remove `CTokenWrapper`
  - Add reward claiming logic to `claimRewards()`
  - Emit `RewardsClaimed` event during `claimRewards()`
- compound-v3
  - Emit `RewardsClaimed` event during `claimRewards()`
- curve
  - Make `price()` more resistant to manipulation by MEV
  - Emit `RewardsClaimed` event during `claimRewards()`
- convex
  - Make `price()` more resistant to manipulation by MEV
  - Emit `RewardsClaimed` event during `claimRewards()`
  - Add new `crvUSD-USDC` plugin
- morpho-aave
  - Emit `RewardsClaimed` event during `claimRewards()`
- stargate
  - Emit `RewardsClaimed` event during `claimRewards()`
- yearn-v2
  - Make `price()` more resistant to manipulation by MEV

### Trading

- `GnosisTrade`
  - Add `version()` getter
- `DutchTrade`
  - Add `version()` getter

### Facades

- `FacadeMonitor.sol`
  - Update compound-v2 implemention to deal with with-wrappper and without-wrapper cases

>>>>>>> ca3261b3
# 3.2.0

This release makes bidding in dutch auctions easier for MEV searchers and gives new RTokens being deployed the option to enable a variable target basket, or to be "reweightable". An RToken that is not reweightable cannot have its target basket changed in terms of quantities of target units.

## Upgrade Steps

Upgrade BasketHandler, BackingManager, and Distributor.

Call `broker.setDutchTradeImplementation(newGnosisTrade)` with the new `DutchTrade` contract address.

If this is the first upgrade to a >= 3.0.0 token, call `*.cacheComponents()` on all components.

For plugins, upgrade all plugins that contain an appreciating asset (not FiatCollateral. AppreciatingFiatCollateral etc) OR contain multiple oracle feeds.

## Core Protocol Contracts

New governance param added: `reweightable`

- `BackingManager`
  - Track basket nonce last collateralized at end of `settleTrade()`
- `BasketHandler` [+1 slot]
  - Restrict `redeemCustom()` to nonces after `lastCollateralized`
  - New `LastCollateralizedChanged()` event -- track to determine earliest basket nonce to use for `redeemCustom()`
  - Add concept of a reweightable basket: a basket that can have its target amounts (once grouped by target unit) changed
  - Add `reweightable()` view
  - Add `forceSetPrimeBasket()` to allow setting a new prime basket without normalizing by USD value
  - Alter `setPrimeBasket()` to enforce basket normalization for reweightable RTokens
- `BackingManager`
  - Minor gas optimization
- `Deployer`
  - New boolean field `reweightable` added to `IDeployer.DeploymentParams`
- `Distributor`
  - Minor gas optimization

## Plugins

### Assets

- frax-eth: Add new `sFrxETH` plugin that leverages a curve EMA
- stargate: Continue transfers of wrapper tokens if stargate rewards break
- All plugins with variable refPerTok(): do not revert refresh() when underlying protocol reverts
- All plugins with multiple chainlink feeds will now timeout over the maximum of the feeds' timeouts
- Add ORACLE_TIMEOUT_BUFFER to all usages of chainlink feeds

### Facades

- `FacadeRead`
  - Use avg prices instead of low prices in `backingOverview()` and `basketBreakdown()`

### Trading

- `DutchTrade`

  - Add new `bidTradeCallback()` function to allow payment of tokens at the _end_ of the tx, removing need for flash loans. Example of how-to-use in `contracts/plugins/mocks/DutchTradeRouter.sol`

  ### Facades

  - `FacadeRead`
    - Add `maxIssuableByAmounts()` function to provide an estimation independent of account balances

# 3.1.0

## Upgrade Steps

Upgrade all core contracts and _all_ assets. Most ERC20s do not need to be upgraded. Use `Deployer.deployRTokenAsset()` to create a new `RTokenAsset` instance. This asset should be swapped too.

ERC20s that _do_ need to be upgraded:

- Morpho
- Convex
- CompoundV3

Then, call `Broker.cacheComponents()`.

Finally, call `Broker.setBatchTradeImplementation(newGnosisTrade)`.

## Core Protocol Contracts

- `BackingManager` [+2 slots]
  - Replace use of `lotPrice()` with `price()` everywhere
  - Track `tokensOut` on trades and account for during collateralization math
  - Call `StRSR.payoutRewards()` after forwarding RSR
  - Make `backingBuffer` math precise
  - Add caching in `RecollateralizationLibP1`
  - Use `price().low` instead of `price().high` to compute maximum sell amounts
- `BasketHandler`
  - Replace use of `lotPrice()` with `price()` everywhere
  - Minor gas optimizations to status tracking and custom redemption math
- `Broker` [+1 slot]
  - Cache `rToken` address and add `cacheComponents()` helper
  - Allow `reportViolation()` to be called when paused or frozen
  - Disallow starting dutch trades with non-RTokenAsset assets when `lastSave() != block.timestamp`
- `Distributor`
  - Call `RevenueTrader.distributeTokenToBuy()` before distribution table changes
  - Call `StRSR.payoutRewards()` or `Furnace.melt()` after distributions
  - Minor gas optimizations
- `Furnace`
  - Allow melting while frozen
- `Main`
  - Remove `furnace.melt()` from `poke()`
- `RevenueTrader`
  - Replace use of `lotPrice()` with `price()` everywhere
  - Ensure `settleTrade` cannot be reverted due to `tokenToBuy` distribution
  - Ensure during `manageTokens()` that the Distributor is configured for the `tokenToBuy`
- `StRSR`
  - Use correct era in `UnstakingStarted` event
  - Expose `draftEra` via `getDraftEra()` view

## Facades

- `FacadeMonitor`
  - Add `batchAuctionsDisabled()` view
  - Add `dutchAuctionsDisabled()` view
  - Add `issuanceAvailable()` view
  - Add `redemptionAvailable()` view
  - Add `backingRedeemable()` view
- `FacadeRead`
  - Add `draftEra` argument to `pendingUnstakings()`
  - Remove `.melt()` calls during pokes

## Plugins

### Assets

- ALL
  - Deprecate `lotPrice()`
  - Alter `price().low` to decay downwards to 0 over the price timeout
  - Alter `price().high` to decay upwards to 3x over the price timeout
  - Move `ORACLE_TIMEOUT_BUFFER` into code, as opposed to incorporating at the deployment script level
  - Make`refPerTok()` smoother during event of hard default
  - Check for `defaultThreshold > 0` in constructors
  - Add 9 more decimals of precision to reward accounting (some wrappers excluded)
- compoundv2: make wrapper much more gas efficient during COMP claim
- compoundv3 bugfix: check permission correctly on underlying comet
- curve: Also `refresh()` the RToken's AssetRegistry during `refresh()`
- convex: Update to latest approved wrapper from Convex team
- morpho-aave: Add ability to track and handout MORPHO rewards
- yearnv2: Use pricePerShare helper for more precision

### Governance

- Add a minimum voting delay of 1 day

### Trading

- `GnosisTrade`
  - Add `sellAmount() returns (uint192)` view

# 3.0.1

### Upgrade steps

Update `BackingManager`, both `RevenueTraders` (rTokenTrader/rsrTrader), and call `Broker.setBatchTradeImplementation()` passing in the new `GnosisTrade` address.

# 3.0.0

Bump solidity version to 0.8.19

### Upgrade Steps

#### Required Steps

Update _all_ component contracts, including Main.

Call the following functions:

- `BackingManager.cacheComponents()`
- `RevenueTrader.cacheComponents()` (for both rsrTrader and rTokenTrader)
- `Distributor.cacheComponents()`

_All_ asset plugins (and their corresponding ERC20s) must be upgraded. The only exception is the `StaticATokenLM` ERC20s from Aave V2. These can be left the same, however their assets should upgraded.

- Note: Make sure to use `Deployer.deployRTokenAsset()` to create new `RTokenAsset` instances. This asset should be swapped too.

#### Optional Steps

Call the following functions, once it is desired to turn on the new features:

- `BasketHandler.setWarmupPeriod()`
- `StRSR.setWithdrawalLeak()`
- `Broker.setDutchAuctionLength()`
- `Broker.setDutchTradeImplementation()`

It is acceptable to leave these function calls out of the initial upgrade tx and follow up with them later. The protocol will continue to function, just without dutch auctions, RSR unstaking gas-savings, and the warmup period.

### Core Protocol Contracts

- `AssetRegistry` [+1 slot]
  Summary: Other component contracts need to know when refresh() was last called
  - Add `lastRefresh()` timestamp getter
  - Add `size()` getter for number of registered assets
  - Require asset is SOUND on registration
  - Bugfix: Fix gas attack that could result in someone disabling the basket
- `BackingManager` [+2 slots]
  Summary: manageTokens was broken out into separate rebalancing and surplus-forwarding functions to allow users to more precisely call the protocol

  - Replace `manageTokens(IERC20[] memory erc20s)` with:
    - `rebalance(TradeKind)`
      - Modify trading algorithm to not trade RToken, and instead dissolve it when it has a balance above ~1e6 RToken quanta. "dissolve" = melt() with a basketsNeeded change, similar to redemption but without transfer of RToken collateral.
      - Use `lotPrice()` to set trade prices instead of `price()`
      - Add significant caching to save gas
    - `forwardRevenue(IERC20[] memory erc20s)`
      - Modify backingBuffer logic to keep the backing buffer in collateral tokens only. Fix subtle and inconsequential bug that resulted in not maximizing RToken minting locally, though overall RToken production does not change.
      - Use `nonReentrant` over CEI pattern for gas improvement. related to discussion of [this](https://github.com/code-423n4/2023-01-reserve-findings/issues/347) cross-contract reentrancy risk
    - move `nonReentrant` up outside `tryTrade` internal helper
  - Remove `manageTokensSortedOrder(IERC20[] memory erc20s)`
  - Modify `settleTrade(IERC20 sell)` to call `rebalance()` when caller is a trade it deployed.
  - Remove all `delegatecall` during reward claiming; call `claimRewards()` directly on ERC20
  - Functions now revert on unproductive executions, instead of no-op
  - Do not trade until a warmupPeriod (last time SOUND was newly attained) has passed
  - Add `cacheComponents()` refresher to be called on upgrade
  - Add concept of `tradeNonce`
  - Bugfix: consider `maxTradeVolume()` from both assets on a trade, not just 1

- `BasketHandler` [+5 slots]
  Summary: Introduces a notion of basket warmup to defend against short-term oracle manipulation attacks. Prevent RTokens from changing in value due to governance

  - Add new gov param: `warmupPeriod` with setter `setWarmupPeriod(..)` and event `WarmupPeriodSet()`
  - Add `trackStatus()` refresher
  - Add `isReady()` view
  - Extract basket switching logic out into external library `BasketLibP1`
  - Enforce `setPrimeBasket()` does not change the net value of a basket in terms of its target units
  - Add `quoteCustomRedemption(uint48[] basketNonces, uint192[] memory portions, ..)` to quote a linear combination of current-or-previous baskets for redemption
  - Add `getHistoricalBasket(uint48 basketNonce)` view
  - Bugfix: Protect against high BU price overflow

- `Broker` [+2 slot]
  Summary: Add a second trading method for single-lot dutch auctions. Batch auctions via Gnosis EasyAuction are expected to be the backup auction going forward.

  - Add new dutch auction `DutchTrade`
  - Add minimum auction length of 20 blocks based on network block time
  - Rename variable `auctionLength` -> `batchAuctionLength`
  - Rename setter `setAuctionLength()` -> `setBatchAuctionLength()`
  - Rename event `AuctionLengthSet()` -> `BatchAuctionLengthSet()`
  - Add `dutchAuctionLength` and `setDutchAuctionLength()` setter and `DutchAuctionLengthSet()` event
  - Add `dutchTradeImplementation` and `setDutchTradeImplementation()` setter and `DutchTradeImplementationSet()` event
  - Modify `setBatchTradeDisabled(bool)` -> `enableBatchTrade()`
  - Modify `setDutchTradeDisabled(IERC20 erc20, bool)` -> `enableDutchTrade(IERC20 erc20)`
    - Unlike batch auctions, dutch auctions can be disabled _per-ERC20_, and can only be disabled by BackingManager-started trades
  - Modify `openTrade(TradeRequest memory reg)` -> `openTrade(TradeKind kind, TradeRequest memory req, TradePrices memory prices)`
    - Allow when paused / frozen, since caller must be in-system

- `Deployer` [+0 slots]
  Summary: Support new governance params

  - Modify to handle new gov params: `warmupPeriod`, `dutchAuctionLength`, and `withdrawalLeak`
  - Do not grant OWNER any of the roles other than ownership
  - Add `deployRTokenAsset()` to allow easy creation of new `RTokenAsset` instances

- `Distributor` [+2 slots]
  Summary: Restrict callers to system components and remove paused/frozen checks
  - Remove `notPausedOrFrozen` modifier from `distribute()`
- `Furnace` [+0 slots]
  Summary: Allow melting while paused

  - Allow melting while paused
  - Melt during updates to the melting ratio
  - Lower `MAX_RATIO` from 1e18 to 1e14.

- `Main` [+0 slots]
  Summary: Split pausing into two types of pausing: issuance and trading

  - Split `paused` into `issuancePaused` and `tradingPaused`
  - `pause()` -> `pauseTrading()` and `pauseIssuance()`
  - `unpause()` -> `unpauseTrading()` and `unpauseIssuance()`
  - `pausedOrFrozen()` -> `tradingPausedOrFrozen()` and `issuancePausedOrFrozen()`
  - `PausedSet()` event -> `TradingPausedSet()` and `IssuancePausedSet()`

- `RevenueTrader` [+4 slots]
  Summary: QoL improvements. Make compatible with new dutch auction trading method

  - Remove `delegatecall` during reward claiming; call `claimRewards()` directly on ERC20
  - Add `cacheComponents()` refresher to be called on upgrade
  - `manageToken(IERC20 sell)` -> `manageTokens(IERC20[] calldata erc20s, TradeKind[] memory kinds)`
    - Allow multiple auctions to be launched at once
    - Allow opening dust auctions (i.e ignore `minTradeVolume`)
    - Revert on 0 balance or collision auction instead of no-op
    - Refresh buy and sell asset before trade
  - `settleTrade(IERC20)` now distributes `tokenToBuy` automatically, instead of requiring separate `manageToken(IERC20)` call
  - Add `returnTokens(IERC20[] memory erc20s)` to return tokens to the BackingManager when the distribution is set to 0
  - Add concept of `tradeNonce`

- `RToken` [+0 slots]
  Summary: Provide multiple redemption methods for fullyCollateralized vs uncollateralized.

  - Gas: Remove `exchangeRateIsValidAfter` modifier from all functions except `setBasketsNeeded()`
  - Modify issuance`to revert before`warmupPeriod`
  - Modify `redeem(uint256 amount, uint48 basketNonce)` -> `redeem(uint256 amount)`. Redemptions are always on the current basket nonce and revert under partial redemption
  - Modify `redeemTo(address recipient, uint256 amount, uint48 basketNonce)` -> `redeemTo(address recipient, uint256 amount)`. Redemptions are on the current basket nonce and revert under partial redemption
  - Add new `redeemCustom(.., uint256 amount, uint48[] memory basketNonces, uint192[] memory portions, ..)` function to allow redemption from a linear combination of current and previous baskets. During rebalancing this method of redemption may provide a higher overall redemption value than prorata redemption on the current basket nonce would.
  - Modify `mint(address recipient, uint256 amtRToken)` -> `mint(uint256 amtRToken)`, since recipient is _always_ BackingManager. Expand scope to include adjustments to `basketsNeeded`
  - Add `dissolve(uint256 amount)`: burns RToken and reduces `basketsNeeded`, similar to redemption. Only callable by BackingManager
  - Modify `setBasketsNeeded(..)` to revert when supply is 0
  - Bugfix: Accumulate throttles upon change

- `StRSR` [+2 slots]
  Summary: Add the ability to cancel unstakings and a withdrawal() gas-saver to allow small RSR amounts to be exempt from asset refreshes

  - Lower `MAX_REWARD_RATIO` from 1e18 to 1e14.
  - Remove duplicate `stakeRate()` getter (same as `1 / exchangeRate()`)
  - Add `withdrawalLeak` gov param, with `setWithdrawalLeak(..)` setter and `WithdrawalLeakSet()` event
  - Modify `withdraw()` to allow a small % of RSR to exit without paying to refresh all assets
  - Modify `withdraw()` to check for `warmupPeriod`
  - Add `cancelUnstake(uint256 endId)` to allow re-staking during unstaking
  - Add `UnstakingCancelled()` event
  - Allow payout of (already acquired) RSR rewards while frozen
  - Add ability for governance to `resetStakes()` when stake rate falls outside (1e12, 1e24)

- `StRSRVotes` [+0 slots]
  - Add `stakeAndDelegate(uint256 rsrAmount, address delegate)` function to encourage people to receive voting weight upon staking

### Facades

Remove `FacadeMonitor` - now redundant with `nextRecollateralizationAuction()` and `revenueOverview()`

- `FacadeAct`
  Summary: Remove unused `getActCalldata()` and add way to run revenue auctions

  - Remove `getActCalldata(..)`
  - Remove `canRunRecollateralizationAuctions(..)`
  - Remove `runRevenueAuctions(..)`
  - Add `revenueOverview(IRevenueTrader) returns ( IERC20[] memory erc20s, bool[] memory canStart, uint256[] memory surpluses, uint256[] memory minTradeAmounts)`
  - Add `nextRecollateralizationAuction(..) returns (bool canStart, IERC20 sell, IERC20 buy, uint256 sellAmount)`
  - Modify all functions to work on both 3.0.0 and 2.1.0 RTokens

- `FacadeRead`
  Summary: Add new data summary views frontends may be interested in

- Remove `basketNonce` from `redeem(.., uint48 basketNonce)`
- Add `redeemCustom(.., uint48[] memory basketNonces, uint192[] memory portions)` callstatic to simulate multi-basket redemptions
- Remove `traderBalances(..)`
- Add `balancesAcrossAllTraders(IBackingManager) returns (IERC20[] memory erc20s, uint256[] memory balances, uint256[] memory balancesNeededByBackingManager)`

- `FacadeWrite`
  Summary: More expressive and fine-grained control over the set of pausers and freezers

  - Do not automatically grant Guardian PAUSER/SHORT_FREEZER/LONG_FREEZER
  - Do not automatically grant Owner PAUSER/SHORT_FREEZER/LONG_FREEZER
  - Add ability to initialize with multiple pausers, short freezers, and long freezers
  - Modify `setupGovernance(.., address owner, address guardian, address pauser)` -> `setupGovernance(.., GovernanceRoles calldata govRoles)`

## Plugins

### DutchTrade

A cheaper, simpler, trading method. Intended to be the new dominant trading method, with GnosisTrade (batch auctions) available as a backup option. Generally speaking the batch auction length can be kept shorter than the dutch auction length.

DutchTrade implements a four-stage, single-lot, falling price dutch auction:

1. In the first 20% of the auction, the price falls from 1000x the best price to the best price in a geometric/exponential decay as a price manipulation defense mechanism. Bids are not expected to occur (but note: unlike the GnosisTrade batch auction, this mechanism is not resistant to _arbitrary_ price manipulation). If a bid occurs, then trading for the pair of tokens is disabled as long as the trade was started by the BackingManager.
2. Between 20% and 45%, the price falls linearly from 1.5x the best price to the best price.
3. Between 45% and 95%, the price falls linearly from the best price to the worst price.
4. Over the last 5% of the auction, the price remains constant at the worst price.

Duration: 30 min (default)

### Assets and Collateral

- Add `version() return (string)` getter to pave way for separation of asset versioning and core protocol versioning
- Deprecate `claimRewards()`
- Add `lastSave()` to `RTokenAsset`
- Remove `CurveVolatileCollateral`
- Switch `CToken*Collateral` (Compound V2) to using a CTokenVault ERC20 rather than the raw cToken
- Bugfix: `lotPrice()` now begins at 100% the lastSavedPrice, instead of below 100%. It can be at 100% for up to the oracleTimeout in the worst-case.
- Bugfix: Handle oracle deprecation as indicated by the `aggregator()` being set to the zero address
- Bugfix: `AnkrStakedETHCollateral`/`CBETHCollateral`/`RethCollateral` now correctly detects soft default (note that Ankr still requires a new oracle before it can be deployed)
- Bugfix: Adjust `Curve*Collateral` and `RTokenAsset` to treat FIX_MAX correctly as +inf
- Bugfix: Continue updating cached price after collateral default (impacts all appreciating collateral)

# 2.1.0

### Core protocol contracts

- `BasketHandler`
  - Bugfix for `getPrimeBasket()` view
  - Minor change to `_price()` rounding
  - Minor natspec improvement to `refreshBasket()`
- `Broker`
  - Fix `GnosisTrade` trade implemention to treat defensive rounding by EasyAuction correctly
  - Add `setGnosis()` and `setTradeImplementation()` governance functions
- `RToken`
  - Minor gas optimization added to `redeemTo` to use saved `assetRegistry` variable
- `StRSR`
  - Expose RSR variables via `getDraftRSR()`, `getStakeRSR()`, and `getTotalDrafts()` views

### Facades

- `FacadeRead`
  - Extend `issue()` to return the estimated USD value of deposits as `depositsUoA`
  - Add `traderBalances()`
  - Add `auctionsSettleable()`
  - Add `nextRecollateralizationAuction()`
  - Modify `backingOverview() to handle unpriced cases`
- `FacadeAct`
  - Add `runRevenueAuctions()`

### Plugins

#### Assets and Collateral

Across all collateral, `tryPrice()` was updated to exclude revenueHiding considerations

- Deploy CRV + CVX plugins
- Add `AnkrStakedEthCollateral` + tests + deployment/verification scripts for ankrETH
- Add FluxFinance collateral tests + deployment/verification scripts for fUSDC, fUSDT, fDAI, and fFRAX
- Add CompoundV3 `CTokenV3Collateral` + tests + deployment/verification scripts for cUSDCV3
- Add Convex `CvxStableCollateral` + tests + deployment/verification scripts for 3Pool
- Add Convex `CvxVolatileCollateral` + tests + deployment/verification scripts for Tricrypto
- Add Convex `CvxStableMetapoolCollateral` + tests + deployment/verification scripts for MIM/3Pool
- Add Convex `CvxStableRTokenMetapoolCollateral` + tests + deployment/verification scripts for eUSD/fraxBP
- Add Frax `SFraxEthCollateral` + tests + deployment/verification scripts for sfrxETH
- Add Lido `LidoStakedEthCollateral` + tests + deployment/verification scripts for wstETH
- Add RocketPool `RethCollateral` + tests + deployment/verification scripts for rETH

### Testing

- Add generic collateral testing suite at `test/plugins/individual-collateral/collateralTests.ts`
- Add EasyAuction regression test for Broker false positive (observed during USDC de-peg)
- Add EasyAuction extreme tests

### Documentation

- Add `docs/plugin-addresses.md` as well as accompanying script for generation at `scripts/collateral-params.ts`
- Add `docs/exhaustive-tests.md` to document running exhaustive tests on GCP

# 2.0.0

Candidate release for the "all clear" milestone. There wasn't any real usage of the 1.0.0/1.1.0 releases; this is the first release that we are going to spend real effort to remain backwards compatible with.

- Bump solidity version to 0.8.17
- Support multiple beneficiaries via the [`FacadeWrite`](contracts/facade/FacadeWrite.sol)
- Add `RToken.issueTo(address recipient, uint256 amount, ..)` and `RToken.redeemTo(address recipient, uint256 amount, ..)` to support issuance/redemption to a different address than `msg.sender`
- Add `RToken.redeem*(.., uint256 basketNonce)` to enable msg sender to control expectations around partial redemptions
- Add `RToken.issuanceAvailable()` + `RToken.redemptionAvailable()`
- Add `FacadeRead.primeBasket()` + `FacadeRead.backupConfig()` views
- Many external libs moved to internal
- Switch from price point estimates to price ranges; all prices now have a `low` and `high`. Impacted interface functions:
  - `IAsset.price()`
  - `IBasketHandler.price()`
- Replace `IAsset.fallbackPrice()` with `IAsset.lotPrice()`. The lot price is the current price when available, and a fallback price otherwise.
- Introduce decaying fallback prices. Over a finite period of time the fallback price goes to zero, linearly.
- Remove `IAsset.pricePerTarget()` from asset interface
- Remove rewards earning and sweeping from RToken
- Add `safeMulDivCeil()` to `ITrading` traders. Use when overflow is possible from 2 locations:
  - [RecollateralizationLib.sol:L271](contracts/p1/mixins/RecollateralizationLib.sol)
  - [TradeLib.sol:L59](contracts/p1/mixins/TradeLib.sol)
- Introduce config struct to encapsulate Collateral constructor params more neatly
- In general it should be easier to write Collateral plugins. Implementors should _only_ ever have to override 4 functions: `tryPrice()`, `refPerTok()`, `targetPerRef()`, and `claimRewards()`.
- Add `.div(1 - maxTradeSlippage)` to calculation of `shortfallSlippage` in [RecollateralizationLib.sol:L188](contracts/p1/mixins/RecollateralizationLib.sol).
- FacadeRead:
  - remove `.pendingIssuances()` + `.endIdForVest()`
  - refactor calculations in `basketBreakdown()`
- Bugfix: Fix claim rewards from traders in `FacadeAct`
- Bugfix: Do not handout RSR rewards when no one is staked
- Bugfix: Support small redemptions even when the RToken supply is massive
- Bump component-wide `version()` getter to 2.0.0
- Remove non-atomic issuance
- Replace redemption battery with issuance and redemption throttles
  - `amtRate` valid range: `[1e18, 1e48]`
  - `pctRate` valid range: `[0, 1e18]`
- Fix Furnace/StRSR reward period to 12 seconds
- Gov params:
  - --`rewardPeriod`
  - --`issuanceRate`
  - ++`issuanceThrottle`
  - ++`redemptionThrottle`
- Events:
  - --`RToken.IssuanceStarted`
  - --`RToken.IssuancesCompleted`
  - --`RToken.IssuancesCanceled`
  - `Issuance( address indexed recipient, uint256 indexed amount, uint192 baskets )` -> `Issuance( address indexed issuer, address indexed recipient, uint256 indexed amount, uint192 baskets )`
  - `Redemption(address indexed recipient, uint256 indexed amount, uint192 baskets )` -> `Redemption(address indexed redeemer, address indexed recipient, uint256 indexed amount, uint192 baskets )`
  - ++`RToken.IssuanceThrottleSet`
  - ++`RToken.RedemptionThrottleSet`
- Allow redemption while DISABLED
- Allow `grantRTokenAllowances()` while paused
- Add `RToken.monetizeDonations()` escape hatch for accidentally donated tokens
- Collateral default threshold: 5% -> 1% (+ include oracleError)
- RecollateralizationLib: Tighter basket range during recollateralization. Will now do `minTradeVolume`-size auctions to fill in dust rather than haircut.
- Remove StRSR.setName()/setSymbol()
- Prevent RToken exchange rate manipulation at low supply
- Prevent StRSR exchange rate manipulation at low supply
- Forward RSR directly to StRSR, bypassing RSRTrader
- Accumulate melting on `Furnace.setRatio()`
- Payout RSR rewards on `StRSR.setRatio()`
- Distinguish oracle timeouts when dealing with multiple oracles in one plugin
- Add safety during asset degregistration to ensure it is always possible to unregister an infinite-looping asset
- Fix `StRSR`/`RToken` EIP712 typehash to use release version instead of "1"
- Add `FacadeRead.redeem(IRToken rToken, uint256 amount, uint48 basketNonce)` to return the expected redemption quantities on the basketNonce, or revert
- Integrate with OZ 4.7.3 Governance (changes to `quorum()`/t`proposalThreshold()`)

# 1.1.0

- Introduce semantic versioning to the Deployer and RToken
- `RTokenCreated` event: added `version` argument

```
event RTokenCreated(
        IMain indexed main,
        IRToken indexed rToken,
        IStRSR stRSR,
        address indexed owner
    );

```

=>

```
event RTokenCreated(
        IMain indexed main,
        IRToken indexed rToken,
        IStRSR stRSR,
        address indexed owner,
        string version
    );

```

- Add `version()` getter on Deployer, Main, and all Components, via mix-in. To be updated with each subsequent release.

[d757d3a5a6097ae42c71fc03a7c787ec001d2efc](https://github.com/reserve-protocol/protocol/commit/d757d3a5a6097ae42c71fc03a7c787ec001d2efc)

# 1.0.0

(This release is the one from the canonical lauch onstage in Bogota. We were missing semantic versioning at the time, but we call this the 1.0.0 release retroactively.)

[eda322894a5ed379bbda2b399c9d1cc65aa8c132](https://github.com/reserve-protocol/protocol/commit/eda322894a5ed379bbda2b399c9d1cc65aa8c132)

# Links

- [[Unreleased]](https://github.com/reserve-protocol/protocol/releases/tag/3.0.0-rc1)
  - https://github.com/reserve-protocol/protocol/compare/2.1.0-rc4...3.0.0
- [[2.1.0]](https://github.com/reserve-protocol/protocol/releases/tag/2.1.0-rc4)
  - https://github.com/reserve-protocol/protocol/compare/2.0.0-candidate-4...2.1.0-rc4
- [[2.0.0]](https://github.com/reserve-protocol/protocol/releases/tag/2.0.0-candidate-4)
  - https://github.com/reserve-protocol/protocol/compare/1.1.0...2.0.0-candidate-4
- [[1.1.0]](https://github.com/reserve-protocol/protocol/releases/tag/1.1.0)
  - https://github.com/reserve-protocol/protocol/compare/1.0.0...1.1.0
- [[1.0.0]](https://github.com/reserve-protocol/protocol/releases/tag/1.0.0)
  - https://github.com/reserve-protocol/protocol/releases/tag/1.0.0<|MERGE_RESOLUTION|>--- conflicted
+++ resolved
@@ -1,7 +1,5 @@
 # Changelog
 
-<<<<<<< HEAD
-=======
 # 3.3.0
 
 This release improves how collateral plugins price LP tokens and moves reward claiming out to the asset plugin level.
@@ -56,7 +54,6 @@
 - `FacadeMonitor.sol`
   - Update compound-v2 implemention to deal with with-wrappper and without-wrapper cases
 
->>>>>>> ca3261b3
 # 3.2.0
 
 This release makes bidding in dutch auctions easier for MEV searchers and gives new RTokens being deployed the option to enable a variable target basket, or to be "reweightable". An RToken that is not reweightable cannot have its target basket changed in terms of quantities of target units.
