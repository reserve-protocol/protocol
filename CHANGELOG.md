--- conflicted
+++ resolved
@@ -4,11 +4,7 @@
 
 ### Upgrade Steps -- Required
 
-<<<<<<< HEAD
-Upgrade `BackingManager`, `Broker`, and _all_ assets. Deploy a new RTokenAsset using `Deployer.deployRTokenAsset` and swap the registered RTokenAsset. ERC20s do not need to be upgraded.
-=======
 Upgrade all core contracts and _all_ assets. ERC20s do not need to be upgraded. Use `Deployer.deployRTokenAsset()` to create a new `RTokenAsset` instance. This asset should be swapped too.
->>>>>>> a007c472
 
 Then, call `Broker.cacheComponents()`.
 
