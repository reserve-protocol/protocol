# Changelog

# 3.2.0

This release makes bidding in dutch auctions easier for MEV searchers and gives new RTokens being deployed the option to enable a variable target basket, or to be "reweightable". An RToken that is not reweightable cannot have its target basket changed in terms of quantities of target units.

## Upgrade Steps

Upgrade BasketHandler, BackingManager, and Distributor.

Call `broker.setDutchTradeImplementation(newGnosisTrade)` with the new `DutchTrade` contract address.

If this is the first upgrade to a >= 3.0.0 token, call `*.cacheComponents()` on all components.

For plugins, upgrade Stargate.

## Core Protocol Contracts

New governance param added: `reweightable`

- `BackingManager`
  - Track basket nonce last collateralized at end of `settleTrade()`
- `BasketHandler` [+1 slot]
  - Restrict `redeemCustom()` to nonces after `lastCollateralized`
  - New `LastCollateralizedChanged()` event -- track to determine earliest basket nonce to use for `redeemCustom()`
  - Add concept of a reweightable basket: a basket that can have its target amounts (once grouped by target unit) changed
  - Add `reweightable()` view
<<<<<<< HEAD
  -
=======
- `BackingManager`
  - Minor gas optimization
>>>>>>> c48c342c
- `Deployer`
  - New boolean field `reweightable` added to `IDeployer.DeploymentParams`
- `Distributor`
  - Minor gas optimization

## Plugins

### Assets

- frax-eth: Add new `sFrxETH` plugin that leverages a curve EMA
- stargate: Continue transfers of wrapper tokens if stargate rewards break

### Trading

- `DutchTrade`

  - Add new `bidTradeCallback()` function to allow payment of tokens at the _end_ of the tx, removing need for flash loans

- `DutchTradeRouter`
- New contract to avoid needing to approve each new `DutchTrade` contract
- `bid(DutchTrade trade, address recipient) retruns (Bid memory)`
- `dutchTradeCallback(address buyToken, uint256 buyAmount, bytes calldata) external`

# 3.1.0

## Upgrade Steps

Upgrade all core contracts and _all_ assets. Most ERC20s do not need to be upgraded. Use `Deployer.deployRTokenAsset()` to create a new `RTokenAsset` instance. This asset should be swapped too.

ERC20s that _do_ need to be upgraded:

- Morpho
- Convex
- CompoundV3

Then, call `Broker.cacheComponents()`.

Finally, call `Broker.setBatchTradeImplementation(newGnosisTrade)`.

## Core Protocol Contracts

- `BackingManager` [+2 slots]
  - Replace use of `lotPrice()` with `price()` everywhere
  - Track `tokensOut` on trades and account for during collateralization math
  - Call `StRSR.payoutRewards()` after forwarding RSR
  - Make `backingBuffer` math precise
  - Add caching in `RecollateralizationLibP1`
  - Use `price().low` instead of `price().high` to compute maximum sell amounts
- `BasketHandler`
  - Replace use of `lotPrice()` with `price()` everywhere
  - Minor gas optimizations to status tracking and custom redemption math
- `Broker` [+1 slot]
  - Cache `rToken` address and add `cacheComponents()` helper
  - Allow `reportViolation()` to be called when paused or frozen
  - Disallow starting dutch trades with non-RTokenAsset assets when `lastSave() != block.timestamp`
- `Distributor`
  - Call `RevenueTrader.distributeTokenToBuy()` before distribution table changes
  - Call `StRSR.payoutRewards()` or `Furnace.melt()` after distributions
  - Minor gas optimizations
- `Furnace`
  - Allow melting while frozen
- `Main`
  - Remove `furnace.melt()` from `poke()`
- `RevenueTrader`
  - Replace use of `lotPrice()` with `price()` everywhere
  - Ensure `settleTrade` cannot be reverted due to `tokenToBuy` distribution
  - Ensure during `manageTokens()` that the Distributor is configured for the `tokenToBuy`
- `StRSR`
  - Use correct era in `UnstakingStarted` event
  - Expose `draftEra` via `getDraftEra()` view

## Facades

- `FacadeMonitor`
  - Add `batchAuctionsDisabled()` view
  - Add `dutchAuctionsDisabled()` view
  - Add `issuanceAvailable()` view
  - Add `redemptionAvailable()` view
  - Add `backingRedeemable()` view
- `FacadeRead`
  - Add `draftEra` argument to `pendingUnstakings()`
  - Remove `.melt()` calls during pokes

## Plugins

### Assets

- ALL
  - Deprecate `lotPrice()`
  - Alter `price().low` to decay downwards to 0 over the price timeout
  - Alter `price().high` to decay upwards to 3x over the price timeout
  - Move `ORACLE_TIMEOUT_BUFFER` into code, as opposed to incorporating at the deployment script level
  - Make`refPerTok()` smoother during event of hard default
  - Check for `defaultThreshold > 0` in constructors
  - Add 9 more decimals of precision to reward accounting (some wrappers excluded)
- compoundv2: make wrapper much more gas efficient during COMP claim
- compoundv3 bugfix: check permission correctly on underlying comet
- curve: Also `refresh()` the RToken's AssetRegistry during `refresh()`
- convex: Update to latest approved wrapper from Convex team
- morpho-aave: Add ability to track and handout MORPHO rewards
- yearnv2: Use pricePerShare helper for more precision

### Governance

- Add a minimum voting delay of 1 day

### Trading

- `GnosisTrade`
  - Add `sellAmount() returns (uint192)` view

# 3.0.1

### Upgrade steps

Update `BackingManager`, both `RevenueTraders` (rTokenTrader/rsrTrader), and call `Broker.setBatchTradeImplementation()` passing in the new `GnosisTrade` address.

# 3.0.0

Bump solidity version to 0.8.19

### Upgrade Steps

#### Required Steps

Update _all_ component contracts, including Main.

Call the following functions:

- `BackingManager.cacheComponents()`
- `RevenueTrader.cacheComponents()` (for both rsrTrader and rTokenTrader)
- `Distributor.cacheComponents()`

_All_ asset plugins (and their corresponding ERC20s) must be upgraded. The only exception is the `StaticATokenLM` ERC20s from Aave V2. These can be left the same, however their assets should upgraded.

- Note: Make sure to use `Deployer.deployRTokenAsset()` to create new `RTokenAsset` instances. This asset should be swapped too.

#### Optional Steps

Call the following functions, once it is desired to turn on the new features:

- `BasketHandler.setWarmupPeriod()`
- `StRSR.setWithdrawalLeak()`
- `Broker.setDutchAuctionLength()`
- `Broker.setDutchTradeImplementation()`

It is acceptable to leave these function calls out of the initial upgrade tx and follow up with them later. The protocol will continue to function, just without dutch auctions, RSR unstaking gas-savings, and the warmup period.

### Core Protocol Contracts

- `AssetRegistry` [+1 slot]
  Summary: Other component contracts need to know when refresh() was last called
  - Add `lastRefresh()` timestamp getter
  - Add `size()` getter for number of registered assets
  - Require asset is SOUND on registration
  - Bugfix: Fix gas attack that could result in someone disabling the basket
- `BackingManager` [+2 slots]
  Summary: manageTokens was broken out into separate rebalancing and surplus-forwarding functions to allow users to more precisely call the protocol

  - Replace `manageTokens(IERC20[] memory erc20s)` with:
    - `rebalance(TradeKind)`
      - Modify trading algorithm to not trade RToken, and instead dissolve it when it has a balance above ~1e6 RToken quanta. "dissolve" = melt() with a basketsNeeded change, similar to redemption but without transfer of RToken collateral.
      - Use `lotPrice()` to set trade prices instead of `price()`
      - Add significant caching to save gas
    - `forwardRevenue(IERC20[] memory erc20s)`
      - Modify backingBuffer logic to keep the backing buffer in collateral tokens only. Fix subtle and inconsequential bug that resulted in not maximizing RToken minting locally, though overall RToken production does not change.
      - Use `nonReentrant` over CEI pattern for gas improvement. related to discussion of [this](https://github.com/code-423n4/2023-01-reserve-findings/issues/347) cross-contract reentrancy risk
    - move `nonReentrant` up outside `tryTrade` internal helper
  - Remove `manageTokensSortedOrder(IERC20[] memory erc20s)`
  - Modify `settleTrade(IERC20 sell)` to call `rebalance()` when caller is a trade it deployed.
  - Remove all `delegatecall` during reward claiming; call `claimRewards()` directly on ERC20
  - Functions now revert on unproductive executions, instead of no-op
  - Do not trade until a warmupPeriod (last time SOUND was newly attained) has passed
  - Add `cacheComponents()` refresher to be called on upgrade
  - Add concept of `tradeNonce`
  - Bugfix: consider `maxTradeVolume()` from both assets on a trade, not just 1

- `BasketHandler` [+5 slots]
  Summary: Introduces a notion of basket warmup to defend against short-term oracle manipulation attacks. Prevent RTokens from changing in value due to governance

  - Add new gov param: `warmupPeriod` with setter `setWarmupPeriod(..)` and event `WarmupPeriodSet()`
  - Add `trackStatus()` refresher
  - Add `isReady()` view
  - Extract basket switching logic out into external library `BasketLibP1`
  - Enforce `setPrimeBasket()` does not change the net value of a basket in terms of its target units
  - Add `quoteCustomRedemption(uint48[] basketNonces, uint192[] memory portions, ..)` to quote a linear combination of current-or-previous baskets for redemption
  - Add `getHistoricalBasket(uint48 basketNonce)` view
  - Bugfix: Protect against high BU price overflow

- `Broker` [+2 slot]
  Summary: Add a second trading method for single-lot dutch auctions. Batch auctions via Gnosis EasyAuction are expected to be the backup auction going forward.

  - Add new dutch auction `DutchTrade`
  - Add minimum auction length of 20 blocks based on network block time
  - Rename variable `auctionLength` -> `batchAuctionLength`
  - Rename setter `setAuctionLength()` -> `setBatchAuctionLength()`
  - Rename event `AuctionLengthSet()` -> `BatchAuctionLengthSet()`
  - Add `dutchAuctionLength` and `setDutchAuctionLength()` setter and `DutchAuctionLengthSet()` event
  - Add `dutchTradeImplementation` and `setDutchTradeImplementation()` setter and `DutchTradeImplementationSet()` event
  - Modify `setBatchTradeDisabled(bool)` -> `enableBatchTrade()`
  - Modify `setDutchTradeDisabled(IERC20 erc20, bool)` -> `enableDutchTrade(IERC20 erc20)`
    - Unlike batch auctions, dutch auctions can be disabled _per-ERC20_, and can only be disabled by BackingManager-started trades
  - Modify `openTrade(TradeRequest memory reg)` -> `openTrade(TradeKind kind, TradeRequest memory req, TradePrices memory prices)`
    - Allow when paused / frozen, since caller must be in-system

- `Deployer` [+0 slots]
  Summary: Support new governance params

  - Modify to handle new gov params: `warmupPeriod`, `dutchAuctionLength`, and `withdrawalLeak`
  - Do not grant OWNER any of the roles other than ownership
  - Add `deployRTokenAsset()` to allow easy creation of new `RTokenAsset` instances

- `Distributor` [+2 slots]
  Summary: Restrict callers to system components and remove paused/frozen checks
  - Remove `notPausedOrFrozen` modifier from `distribute()`
- `Furnace` [+0 slots]
  Summary: Allow melting while paused

  - Allow melting while paused
  - Melt during updates to the melting ratio
  - Lower `MAX_RATIO` from 1e18 to 1e14.

- `Main` [+0 slots]
  Summary: Split pausing into two types of pausing: issuance and trading

  - Split `paused` into `issuancePaused` and `tradingPaused`
  - `pause()` -> `pauseTrading()` and `pauseIssuance()`
  - `unpause()` -> `unpauseTrading()` and `unpauseIssuance()`
  - `pausedOrFrozen()` -> `tradingPausedOrFrozen()` and `issuancePausedOrFrozen()`
  - `PausedSet()` event -> `TradingPausedSet()` and `IssuancePausedSet()`

- `RevenueTrader` [+4 slots]
  Summary: QoL improvements. Make compatible with new dutch auction trading method

  - Remove `delegatecall` during reward claiming; call `claimRewards()` directly on ERC20
  - Add `cacheComponents()` refresher to be called on upgrade
  - `manageToken(IERC20 sell)` -> `manageTokens(IERC20[] calldata erc20s, TradeKind[] memory kinds)`
    - Allow multiple auctions to be launched at once
    - Allow opening dust auctions (i.e ignore `minTradeVolume`)
    - Revert on 0 balance or collision auction instead of no-op
    - Refresh buy and sell asset before trade
  - `settleTrade(IERC20)` now distributes `tokenToBuy` automatically, instead of requiring separate `manageToken(IERC20)` call
  - Add `returnTokens(IERC20[] memory erc20s)` to return tokens to the BackingManager when the distribution is set to 0
  - Add concept of `tradeNonce`

- `RToken` [+0 slots]
  Summary: Provide multiple redemption methods for fullyCollateralized vs uncollateralized.

  - Gas: Remove `exchangeRateIsValidAfter` modifier from all functions except `setBasketsNeeded()`
  - Modify issuance`to revert before`warmupPeriod`
  - Modify `redeem(uint256 amount, uint48 basketNonce)` -> `redeem(uint256 amount)`. Redemptions are always on the current basket nonce and revert under partial redemption
  - Modify `redeemTo(address recipient, uint256 amount, uint48 basketNonce)` -> `redeemTo(address recipient, uint256 amount)`. Redemptions are on the current basket nonce and revert under partial redemption
  - Add new `redeemCustom(.., uint256 amount, uint48[] memory basketNonces, uint192[] memory portions, ..)` function to allow redemption from a linear combination of current and previous baskets. During rebalancing this method of redemption may provide a higher overall redemption value than prorata redemption on the current basket nonce would.
  - Modify `mint(address recipient, uint256 amtRToken)` -> `mint(uint256 amtRToken)`, since recipient is _always_ BackingManager. Expand scope to include adjustments to `basketsNeeded`
  - Add `dissolve(uint256 amount)`: burns RToken and reduces `basketsNeeded`, similar to redemption. Only callable by BackingManager
  - Modify `setBasketsNeeded(..)` to revert when supply is 0
  - Bugfix: Accumulate throttles upon change

- `StRSR` [+2 slots]
  Summary: Add the ability to cancel unstakings and a withdrawal() gas-saver to allow small RSR amounts to be exempt from asset refreshes

  - Lower `MAX_REWARD_RATIO` from 1e18 to 1e14.
  - Remove duplicate `stakeRate()` getter (same as `1 / exchangeRate()`)
  - Add `withdrawalLeak` gov param, with `setWithdrawalLeak(..)` setter and `WithdrawalLeakSet()` event
  - Modify `withdraw()` to allow a small % of RSR to exit without paying to refresh all assets
  - Modify `withdraw()` to check for `warmupPeriod`
  - Add `cancelUnstake(uint256 endId)` to allow re-staking during unstaking
  - Add `UnstakingCancelled()` event
  - Allow payout of (already acquired) RSR rewards while frozen
  - Add ability for governance to `resetStakes()` when stake rate falls outside (1e12, 1e24)

- `StRSRVotes` [+0 slots]
  - Add `stakeAndDelegate(uint256 rsrAmount, address delegate)` function to encourage people to receive voting weight upon staking

### Facades

Remove `FacadeMonitor` - now redundant with `nextRecollateralizationAuction()` and `revenueOverview()`

- `FacadeAct`
  Summary: Remove unused `getActCalldata()` and add way to run revenue auctions

  - Remove `getActCalldata(..)`
  - Remove `canRunRecollateralizationAuctions(..)`
  - Remove `runRevenueAuctions(..)`
  - Add `revenueOverview(IRevenueTrader) returns ( IERC20[] memory erc20s, bool[] memory canStart, uint256[] memory surpluses, uint256[] memory minTradeAmounts)`
  - Add `nextRecollateralizationAuction(..) returns (bool canStart, IERC20 sell, IERC20 buy, uint256 sellAmount)`
  - Modify all functions to work on both 3.0.0 and 2.1.0 RTokens

- `FacadeRead`
  Summary: Add new data summary views frontends may be interested in

- Remove `basketNonce` from `redeem(.., uint48 basketNonce)`
- Add `redeemCustom(.., uint48[] memory basketNonces, uint192[] memory portions)` callstatic to simulate multi-basket redemptions
- Remove `traderBalances(..)`
- Add `balancesAcrossAllTraders(IBackingManager) returns (IERC20[] memory erc20s, uint256[] memory balances, uint256[] memory balancesNeededByBackingManager)`

- `FacadeWrite`
  Summary: More expressive and fine-grained control over the set of pausers and freezers

  - Do not automatically grant Guardian PAUSER/SHORT_FREEZER/LONG_FREEZER
  - Do not automatically grant Owner PAUSER/SHORT_FREEZER/LONG_FREEZER
  - Add ability to initialize with multiple pausers, short freezers, and long freezers
  - Modify `setupGovernance(.., address owner, address guardian, address pauser)` -> `setupGovernance(.., GovernanceRoles calldata govRoles)`

## Plugins

### DutchTrade

A cheaper, simpler, trading method. Intended to be the new dominant trading method, with GnosisTrade (batch auctions) available as a backup option. Generally speaking the batch auction length can be kept shorter than the dutch auction length.

DutchTrade implements a four-stage, single-lot, falling price dutch auction:

1. In the first 20% of the auction, the price falls from 1000x the best price to the best price in a geometric/exponential decay as a price manipulation defense mechanism. Bids are not expected to occur (but note: unlike the GnosisTrade batch auction, this mechanism is not resistant to _arbitrary_ price manipulation). If a bid occurs, then trading for the pair of tokens is disabled as long as the trade was started by the BackingManager.
2. Between 20% and 45%, the price falls linearly from 1.5x the best price to the best price.
3. Between 45% and 95%, the price falls linearly from the best price to the worst price.
4. Over the last 5% of the auction, the price remains constant at the worst price.

Duration: 30 min (default)

### Assets and Collateral

- Add `version() return (string)` getter to pave way for separation of asset versioning and core protocol versioning
- Deprecate `claimRewards()`
- Add `lastSave()` to `RTokenAsset`
- Remove `CurveVolatileCollateral`
- Switch `CToken*Collateral` (Compound V2) to using a CTokenVault ERC20 rather than the raw cToken
- Bugfix: `lotPrice()` now begins at 100% the lastSavedPrice, instead of below 100%. It can be at 100% for up to the oracleTimeout in the worst-case.
- Bugfix: Handle oracle deprecation as indicated by the `aggregator()` being set to the zero address
- Bugfix: `AnkrStakedETHCollateral`/`CBETHCollateral`/`RethCollateral` now correctly detects soft default (note that Ankr still requires a new oracle before it can be deployed)
- Bugfix: Adjust `Curve*Collateral` and `RTokenAsset` to treat FIX_MAX correctly as +inf
- Bugfix: Continue updating cached price after collateral default (impacts all appreciating collateral)

# 2.1.0

### Core protocol contracts

- `BasketHandler`
  - Bugfix for `getPrimeBasket()` view
  - Minor change to `_price()` rounding
  - Minor natspec improvement to `refreshBasket()`
- `Broker`
  - Fix `GnosisTrade` trade implemention to treat defensive rounding by EasyAuction correctly
  - Add `setGnosis()` and `setTradeImplementation()` governance functions
- `RToken`
  - Minor gas optimization added to `redeemTo` to use saved `assetRegistry` variable
- `StRSR`
  - Expose RSR variables via `getDraftRSR()`, `getStakeRSR()`, and `getTotalDrafts()` views

### Facades

- `FacadeRead`
  - Extend `issue()` to return the estimated USD value of deposits as `depositsUoA`
  - Add `traderBalances()`
  - Add `auctionsSettleable()`
  - Add `nextRecollateralizationAuction()`
  - Modify `backingOverview() to handle unpriced cases`
- `FacadeAct`
  - Add `runRevenueAuctions()`

### Plugins

#### Assets and Collateral

Across all collateral, `tryPrice()` was updated to exclude revenueHiding considerations

- Deploy CRV + CVX plugins
- Add `AnkrStakedEthCollateral` + tests + deployment/verification scripts for ankrETH
- Add FluxFinance collateral tests + deployment/verification scripts for fUSDC, fUSDT, fDAI, and fFRAX
- Add CompoundV3 `CTokenV3Collateral` + tests + deployment/verification scripts for cUSDCV3
- Add Convex `CvxStableCollateral` + tests + deployment/verification scripts for 3Pool
- Add Convex `CvxVolatileCollateral` + tests + deployment/verification scripts for Tricrypto
- Add Convex `CvxStableMetapoolCollateral` + tests + deployment/verification scripts for MIM/3Pool
- Add Convex `CvxStableRTokenMetapoolCollateral` + tests + deployment/verification scripts for eUSD/fraxBP
- Add Frax `SFraxEthCollateral` + tests + deployment/verification scripts for sfrxETH
- Add Lido `LidoStakedEthCollateral` + tests + deployment/verification scripts for wstETH
- Add RocketPool `RethCollateral` + tests + deployment/verification scripts for rETH

### Testing

- Add generic collateral testing suite at `test/plugins/individual-collateral/collateralTests.ts`
- Add EasyAuction regression test for Broker false positive (observed during USDC de-peg)
- Add EasyAuction extreme tests

### Documentation

- Add `docs/plugin-addresses.md` as well as accompanying script for generation at `scripts/collateral-params.ts`
- Add `docs/exhaustive-tests.md` to document running exhaustive tests on GCP

# 2.0.0

Candidate release for the "all clear" milestone. There wasn't any real usage of the 1.0.0/1.1.0 releases; this is the first release that we are going to spend real effort to remain backwards compatible with.

- Bump solidity version to 0.8.17
- Support multiple beneficiaries via the [`FacadeWrite`](contracts/facade/FacadeWrite.sol)
- Add `RToken.issueTo(address recipient, uint256 amount, ..)` and `RToken.redeemTo(address recipient, uint256 amount, ..)` to support issuance/redemption to a different address than `msg.sender`
- Add `RToken.redeem*(.., uint256 basketNonce)` to enable msg sender to control expectations around partial redemptions
- Add `RToken.issuanceAvailable()` + `RToken.redemptionAvailable()`
- Add `FacadeRead.primeBasket()` + `FacadeRead.backupConfig()` views
- Many external libs moved to internal
- Switch from price point estimates to price ranges; all prices now have a `low` and `high`. Impacted interface functions:
  - `IAsset.price()`
  - `IBasketHandler.price()`
- Replace `IAsset.fallbackPrice()` with `IAsset.lotPrice()`. The lot price is the current price when available, and a fallback price otherwise.
- Introduce decaying fallback prices. Over a finite period of time the fallback price goes to zero, linearly.
- Remove `IAsset.pricePerTarget()` from asset interface
- Remove rewards earning and sweeping from RToken
- Add `safeMulDivCeil()` to `ITrading` traders. Use when overflow is possible from 2 locations:
  - [RecollateralizationLib.sol:L271](contracts/p1/mixins/RecollateralizationLib.sol)
  - [TradeLib.sol:L59](contracts/p1/mixins/TradeLib.sol)
- Introduce config struct to encapsulate Collateral constructor params more neatly
- In general it should be easier to write Collateral plugins. Implementors should _only_ ever have to override 4 functions: `tryPrice()`, `refPerTok()`, `targetPerRef()`, and `claimRewards()`.
- Add `.div(1 - maxTradeSlippage)` to calculation of `shortfallSlippage` in [RecollateralizationLib.sol:L188](contracts/p1/mixins/RecollateralizationLib.sol).
- FacadeRead:
  - remove `.pendingIssuances()` + `.endIdForVest()`
  - refactor calculations in `basketBreakdown()`
- Bugfix: Fix claim rewards from traders in `FacadeAct`
- Bugfix: Do not handout RSR rewards when no one is staked
- Bugfix: Support small redemptions even when the RToken supply is massive
- Bump component-wide `version()` getter to 2.0.0
- Remove non-atomic issuance
- Replace redemption battery with issuance and redemption throttles
  - `amtRate` valid range: `[1e18, 1e48]`
  - `pctRate` valid range: `[0, 1e18]`
- Fix Furnace/StRSR reward period to 12 seconds
- Gov params:
  - --`rewardPeriod`
  - --`issuanceRate`
  - ++`issuanceThrottle`
  - ++`redemptionThrottle`
- Events:
  - --`RToken.IssuanceStarted`
  - --`RToken.IssuancesCompleted`
  - --`RToken.IssuancesCanceled`
  - `Issuance( address indexed recipient, uint256 indexed amount, uint192 baskets )` -> `Issuance( address indexed issuer, address indexed recipient, uint256 indexed amount, uint192 baskets )`
  - `Redemption(address indexed recipient, uint256 indexed amount, uint192 baskets )` -> `Redemption(address indexed redeemer, address indexed recipient, uint256 indexed amount, uint192 baskets )`
  - ++`RToken.IssuanceThrottleSet`
  - ++`RToken.RedemptionThrottleSet`
- Allow redemption while DISABLED
- Allow `grantRTokenAllowances()` while paused
- Add `RToken.monetizeDonations()` escape hatch for accidentally donated tokens
- Collateral default threshold: 5% -> 1% (+ include oracleError)
- RecollateralizationLib: Tighter basket range during recollateralization. Will now do `minTradeVolume`-size auctions to fill in dust rather than haircut.
- Remove StRSR.setName()/setSymbol()
- Prevent RToken exchange rate manipulation at low supply
- Prevent StRSR exchange rate manipulation at low supply
- Forward RSR directly to StRSR, bypassing RSRTrader
- Accumulate melting on `Furnace.setRatio()`
- Payout RSR rewards on `StRSR.setRatio()`
- Distinguish oracle timeouts when dealing with multiple oracles in one plugin
- Add safety during asset degregistration to ensure it is always possible to unregister an infinite-looping asset
- Fix `StRSR`/`RToken` EIP712 typehash to use release version instead of "1"
- Add `FacadeRead.redeem(IRToken rToken, uint256 amount, uint48 basketNonce)` to return the expected redemption quantities on the basketNonce, or revert
- Integrate with OZ 4.7.3 Governance (changes to `quorum()`/t`proposalThreshold()`)

# 1.1.0

- Introduce semantic versioning to the Deployer and RToken
- `RTokenCreated` event: added `version` argument

```
event RTokenCreated(
        IMain indexed main,
        IRToken indexed rToken,
        IStRSR stRSR,
        address indexed owner
    );

```

=>

```
event RTokenCreated(
        IMain indexed main,
        IRToken indexed rToken,
        IStRSR stRSR,
        address indexed owner,
        string version
    );

```

- Add `version()` getter on Deployer, Main, and all Components, via mix-in. To be updated with each subsequent release.

[d757d3a5a6097ae42c71fc03a7c787ec001d2efc](https://github.com/reserve-protocol/protocol/commit/d757d3a5a6097ae42c71fc03a7c787ec001d2efc)

# 1.0.0

(This release is the one from the canonical lauch onstage in Bogota. We were missing semantic versioning at the time, but we call this the 1.0.0 release retroactively.)

[eda322894a5ed379bbda2b399c9d1cc65aa8c132](https://github.com/reserve-protocol/protocol/commit/eda322894a5ed379bbda2b399c9d1cc65aa8c132)

# Links

- [[Unreleased]](https://github.com/reserve-protocol/protocol/releases/tag/3.0.0-rc1)
  - https://github.com/reserve-protocol/protocol/compare/2.1.0-rc4...3.0.0
- [[2.1.0]](https://github.com/reserve-protocol/protocol/releases/tag/2.1.0-rc4)
  - https://github.com/reserve-protocol/protocol/compare/2.0.0-candidate-4...2.1.0-rc4
- [[2.0.0]](https://github.com/reserve-protocol/protocol/releases/tag/2.0.0-candidate-4)
  - https://github.com/reserve-protocol/protocol/compare/1.1.0...2.0.0-candidate-4
- [[1.1.0]](https://github.com/reserve-protocol/protocol/releases/tag/1.1.0)
  - https://github.com/reserve-protocol/protocol/compare/1.0.0...1.1.0
- [[1.0.0]](https://github.com/reserve-protocol/protocol/releases/tag/1.0.0)
  - https://github.com/reserve-protocol/protocol/releases/tag/1.0.0<|MERGE_RESOLUTION|>--- conflicted
+++ resolved
@@ -25,12 +25,8 @@
   - New `LastCollateralizedChanged()` event -- track to determine earliest basket nonce to use for `redeemCustom()`
   - Add concept of a reweightable basket: a basket that can have its target amounts (once grouped by target unit) changed
   - Add `reweightable()` view
-<<<<<<< HEAD
-  -
-=======
 - `BackingManager`
   - Minor gas optimization
->>>>>>> c48c342c
 - `Deployer`
   - New boolean field `reweightable` added to `IDeployer.DeploymentParams`
 - `Distributor`
