# Changelog

# 4.0.0

This release prepares the core protocol for veRSR through the introduction of 3 registries (`DAOFeeRegistry`, `AssetPluginRegistry`, and `VersionRegistry`) and through restricting component upgrades to be handled by `Main`, where upgrade constraints can be enforced.

<<<<<<< HEAD
The release also expands collateral decimal support from 18 to 27.

## Upgrade Steps

TODO

Make sure distributor table sums to >10000.

## Core Protocol Contracts

- `AssetRegistry`
  - Prevent registering assets that are not in the `AssetPluginRegistry`
  - Add `validateCurrentAssets() view`
- `Broker`
  - Make setters only callable by `Main`
- `Distributor`
  - Add `setDistributions()` function to parallel `setDistribution()`
  - Take DAO fee out account in `distribute()` and `totals()`
=======
The release also expands collateral decimal support from 18 to 21, with some caveats about minimum token value. See [docs/solidity-style.md](./docs/solidity-style.md#Collateral-decimals) for more details.

Finally, it adds resistance to toxic issuance by charging more when the collateral is under peg.

## Upgrade Steps

Upgrade to 4.0.0 is expected to occur by spell. This section is still TODO, but some important notes for steps that should be hit:

- Distributor table must sum to >=10000
- Opt RTokens into the issuance premium by default
- Upgrade all collateral plugins and RTokenAsset
- ...

## Core Protocol Contracts

All components: make Main the only component that can call `upgradeTo()`

- `AssetRegistry`
  - Prevent registering assets that are not in the `AssetPluginRegistry`
  - Add `validateCurrentAssets() view`
- `BackingManager`
  - Switch from sizing trades using the low price to the high price
- `BasketHandler`
  - Add `issuancePremium() view returns (uint192)`
  - Add `setIssuancePremiumEnabled(bool)`, callable by governance. Begins disabled by default for upgraded RTokens
  - Add `quote(uint192 amount, bool applyIssuancePremium, RoundingMode rounding)`
  - Modify `quote(uint192 amount, RoundingMode rounding)` to include the issuance premium
  - Add `price(bool applyIssuancePremium)`
  - Modify `price()` to include the issuance premium
  - Remove `lotPrice()`
  - Minor changes to require error strings
- `Deployer`
  - Add `enableIssuancePremium` parameter to `IDeployer.DeploymentParams`
- `Distributor`
  - Add `setDistributions()` function to parallel `setDistribution()`
  - Take DAO fee into account in `distribute()` and `totals()`
>>>>>>> 72fc1f6e
  - Add new revenue share table invariant: must sum to >=10000 (for precision reasons)
- `Main`
  - Add `versionRegistry()`/`assetPluginRegistry()`/`daoFeeRegistry()` getters
  - Add `setVersionRegistry()`/`setAssetPluginRegistry()`/`setDaoFeeRegistry()` setters
  - Add `upgradeMainTo()` + `upgradeRTokenTo()` functions to handle upgrade of Main + Components
  - Make Main the only caller that can upgrade Main
<<<<<<< HEAD
=======
- `RevenueTrader`
  - Switch from sizing trades using the low price to the high price
>>>>>>> 72fc1f6e

## Plugins

### Assets

<<<<<<< HEAD
No functional change. FLOOR rounding added explicitly to `shiftl_toFix`

### Trading

Small bugfix to `GnosisTrade`. Should prevent donated tokens from causing the trade to revert.
=======
- Support expanded from 18 to 21 decimals, with minimum collateral token value requirement of `$0.001` at-peg.
- FLOOR rounding added explicitly to `shiftl_toFix` everywhere

#### Collateral

Add `savedPegPrice` to `ICollateral` interface

### Trading

- `GnosisTrade`
  - Change units of `worstCasePrice()` from {buyTok/sellTok} to {qBuyTok/qSellTok}
  - Small fix to prevent donated tokens from being able to cause the trade to revert
>>>>>>> 72fc1f6e

### Facades

- `ActFacet`
  - Expand to handle 4.0 version numbers
- `ReadFacet`
  - Make `shiftl_toFix` rounding in L349 CEIL

# 3.4.0

This release adds Arbitrum support by adjusting `Furnace`/`StRSR`/`Governance` to function off of timestamp/timepoints, instead of discrete periods. This changes the interface of the governance voting token StRSR, making this a complicated and nuanced upgrade to get right.

## Upgrade Steps

Warning: Do not attempt to execute the steps below manually. They are only a high-level overview of the changes made in this release. It is recommended to use the 3.4.0 Upgrade spell located at `spells/3_4_0.sol` and deployed to mainnet at `0xb1df3a104d73ff86f9aaab60b491a5c44b090391` and base at `0x1744c9933feb8e76563fce63d5c95a4e7f967c2a`. These deployments will only work for the 11 RTokens: eUSD, ETH+, hyUSD (mainnet), USDC+, USD3, rgUSD, hyUSD (base), bsdETH, iUSDC, Vaya, and MAAT.

High-level overview:

- Upgrade all core contracts and plugins. This includes ALL assets and trading plugins, including the RTokenAsset itself
- Update 3.4.0 ERC20s via `setPrimeBasket()` + `setBackupConfig()`
- Call `cacheComponents()` on `Broker` if upgrading from >=3.0.0, and also on `BackingManager`, `Distributor`, and both `RevenueTraders`, if upgrading from <3.0.0
- Adjust Furnace melt + StRSR drip ratios to be based on 1s. For example: divide ratios by 12 if upgrading an RToken on ethereum mainnet
- Deploy new TimelockController + Governance contracts and rotate adminship of RTokens. This effectively creates a new DAO for each RToken
- The `tradingDelay` can also be safely set to 0. It was a training wheel and is no longer necessary

## Core Protocol Contracts

Throughout many core contracts negligible gas improvements have been applied. These are excluded from the list below.

- `BackingManager`
  - Remove requirement for empty block between auctions of same kind (auctions must still be in different blocks)
- `BasketHandler`
  - Set max number of backup erc20s: 64
  - Require all collateral are SOUND during index RToken `setPrimeBasket()`
- `Broker`
  - Switch to timestamp-based auctions
- `Furnace`
  - Switch to timestamp-based melting
- `StRSR`
  - Switch to timestamp-based RSR drip
- `StRSRP1Votes`
  - Switch to timestamp-based checkpointing
  - Add IERC58505 support
    - `clock() external view returns (uint48)`
    - `CLOCK_MODE() external view returns (string memory)`

## Plugins

### Assets

- Deprecate `EURT`
- Rename `ZeroPrice()` error to `InvalidPrice()`
- aave-v3
  - Add try-catch to `StaticATokenV3LM.metaDeposit()`
- compound-v3
  - Fix allowance check in `claimTo()` to use `msg.sender`
- curve/convex
  - Add `CurveAppreciatingRTokenFiatCollateral` + `CurveAppreciatingRTokenSelfReferentialCollateral` to support `ETH+/ETH` curve pools in non-recursive cases
  - Modify `CurveStableRTokenMetapoolCollateral` to check `isReady()` and `fullyCollateralized()` status of underlying RTokens; try-catch asset-registry refresh call.
- metamorpho
  - Add `MetaMorphoFiatCollateral` + `MetaMorphoSelfReferentialCollateral` to support `steakUSDC`/`steakUSDP`/`bbUSDT`/`Re7WETH` morpho blue managed vaults
- frax
  - Add missing `defaultThreshold != 0` check

### Trading

- `DutchTrade`
  - Switch to timestamp-based model
  - `price(uint256 blockNumber)` -> `price(uint48 timestamp)`
  - Remove `startBlock() returns (uint256)` + `endBlock() returns (uint256)`
  - Add `startTime() returns (uint48)`
  - `bid(uint256 blockNumber)` => `bid(uint48 timestamp)`

### Facades

Switch to new Facade singleton model with multiple facets

- `FacadeRead` => `ReadFacet` + `MaxIssuableFacet`
- `FacadeAct` => `ActFacet`

FacadeMonitor remains independent.

### Governance

Create new Governor Anastasius contract to supersede Governor Alexios. Required to work with new timepoint-based model in StRSRP1Votes.

- `name()`: "Governor Alexios" => "Governor Anastasius"
- `quorum(uint256 blockNumber)` => `quorum(uint256 timepoint)`
- Add IERC58505 support
  - `clock() external view returns (uint48)`
  - `CLOCK_MODE() external view returns (string memory)`

# 3.3.0

This release improves how collateral plugins price LP tokens and moves reward claiming out to the asset plugin level.

## Upgrade Steps

Swapout all collateral plugins with appreciation.

All collateral plugins should be upgraded. The compound-v2 ERC20 wrapper will be traded out for the raw underlying CToken, as well as aave-v3 USDC/USDCbC for canonical wrappers.

## Core Protocol Contracts

- `BackingManager` + `RevenueTrader`
  - Change `claimRewards()` to delegatecall to the list of registered plugins

## Plugins

### Assets

- aave-v3
  - On mainnet: switch from one-off USDC wrapper to canonical USDC wrapper
  - On base: switch from one-off USDbC wrapper to canonical USDC wrapper
- compound-v2
  - Remove `CTokenWrapper`
  - Add reward claiming logic to `claimRewards()`
  - Emit `RewardsClaimed` event during `claimRewards()`
- compound-v3
  - Emit `RewardsClaimed` event during `claimRewards()`
- curve
  - Emit `RewardsClaimed` event during `claimRewards()`
- convex
  - Emit `RewardsClaimed` event during `claimRewards()`
  - Add new `crvUSD-USDC` plugin
- morpho-aave
  - Emit `RewardsClaimed` event during `claimRewards()`
- stargate
  - Emit `RewardsClaimed` event during `claimRewards()`

### Trading

- `GnosisTrade`
  - Add `version()` getter
- `DutchTrade`
  - Add `version()` getter

### Facades

- `FacadeMonitor.sol`
  - Update compound-v2 implemention to deal with with-wrappper and without-wrapper cases

# 3.2.0

This release makes bidding in dutch auctions easier for MEV searchers and gives new RTokens being deployed the option to enable a variable target basket, or to be "reweightable". An RToken that is not reweightable cannot have its target basket changed in terms of quantities of target units.

## Upgrade Steps

Upgrade BasketHandler, BackingManager, and Distributor.

Call `broker.setDutchTradeImplementation(newGnosisTrade)` with the new `DutchTrade` contract address.

If this is the first upgrade to a >= 3.0.0 token, call `*.cacheComponents()` on all components.

For plugins, upgrade all plugins that contain an appreciating asset (not FiatCollateral. AppreciatingFiatCollateral etc) OR contain multiple oracle feeds.

## Core Protocol Contracts

New governance param added: `reweightable`

- `BackingManager`
  - Track basket nonce last collateralized at end of `settleTrade()`
- `BasketHandler` [+1 slot]
  - Restrict `redeemCustom()` to nonces after `lastCollateralized`
  - New `LastCollateralizedChanged()` event -- track to determine earliest basket nonce to use for `redeemCustom()`
  - Add concept of a reweightable basket: a basket that can have its target amounts (once grouped by target unit) changed
  - Add `reweightable()` view
  - Add `forceSetPrimeBasket()` to allow setting a new prime basket without normalizing by USD value
  - Alter `setPrimeBasket()` to enforce basket normalization for reweightable RTokens
- `BackingManager`
  - Minor gas optimization
- `Deployer`
  - New boolean field `reweightable` added to `IDeployer.DeploymentParams`
- `Distributor`
  - Minor gas optimization

## Plugins

### Assets

- frax-eth: Add new `sFrxETH` plugin that leverages a curve EMA
- stargate: Continue transfers of wrapper tokens if stargate rewards break
- All plugins with variable refPerTok(): do not revert refresh() when underlying protocol reverts
- All plugins with multiple chainlink feeds will now timeout over the maximum of the feeds' timeouts
- Add ORACLE_TIMEOUT_BUFFER to all usages of chainlink feeds

### Facades

- `FacadeRead`
  - Use avg prices instead of low prices in `backingOverview()` and `basketBreakdown()`

### Trading

- `DutchTrade`

  - Add new `bidTradeCallback()` function to allow payment of tokens at the _end_ of the tx, removing need for flash loans. Example of how-to-use in `contracts/plugins/mocks/DutchTradeRouter.sol`

  ### Facades

  - `FacadeRead`
    - Add `maxIssuableByAmounts()` function to provide an estimation independent of account balances

# 3.1.0

## Upgrade Steps

Upgrade all core contracts and _all_ assets. Most ERC20s do not need to be upgraded. Use `Deployer.deployRTokenAsset()` to create a new `RTokenAsset` instance. This asset should be swapped too.

ERC20s that _do_ need to be upgraded:

- Morpho
- Convex
- CompoundV3

Then, call `Broker.cacheComponents()`.

Finally, call `Broker.setBatchTradeImplementation(newGnosisTrade)`.

## Core Protocol Contracts

- `BackingManager` [+2 slots]
  - Replace use of `lotPrice()` with `price()` everywhere
  - Track `tokensOut` on trades and account for during collateralization math
  - Call `StRSR.payoutRewards()` after forwarding RSR
  - Make `backingBuffer` math precise
  - Add caching in `RecollateralizationLibP1`
  - Use `price().low` instead of `price().high` to compute maximum sell amounts
- `BasketHandler`
  - Replace use of `lotPrice()` with `price()` everywhere
  - Minor gas optimizations to status tracking and custom redemption math
- `Broker` [+1 slot]
  - Cache `rToken` address and add `cacheComponents()` helper
  - Allow `reportViolation()` to be called when paused or frozen
  - Disallow starting dutch trades with non-RTokenAsset assets when `lastSave() != block.timestamp`
- `Distributor`
  - Call `RevenueTrader.distributeTokenToBuy()` before distribution table changes
  - Call `StRSR.payoutRewards()` or `Furnace.melt()` after distributions
  - Minor gas optimizations
- `Furnace`
  - Allow melting while frozen
- `Main`
  - Remove `furnace.melt()` from `poke()`
- `RevenueTrader`
  - Replace use of `lotPrice()` with `price()` everywhere
  - Ensure `settleTrade` cannot be reverted due to `tokenToBuy` distribution
  - Ensure during `manageTokens()` that the Distributor is configured for the `tokenToBuy`
- `StRSR`
  - Use correct era in `UnstakingStarted` event
  - Expose `draftEra` via `getDraftEra()` view

## Facades

- `FacadeMonitor`
  - Add `batchAuctionsDisabled()` view
  - Add `dutchAuctionsDisabled()` view
  - Add `issuanceAvailable()` view
  - Add `redemptionAvailable()` view
  - Add `backingRedeemable()` view
- `FacadeRead`
  - Add `draftEra` argument to `pendingUnstakings()`
  - Remove `.melt()` calls during pokes

## Plugins

### Assets

- ALL
  - Deprecate `lotPrice()`
  - Alter `price().low` to decay downwards to 0 over the price timeout
  - Alter `price().high` to decay upwards to 3x over the price timeout
  - Move `ORACLE_TIMEOUT_BUFFER` into code, as opposed to incorporating at the deployment script level
  - Make`refPerTok()` smoother during event of hard default
  - Check for `defaultThreshold > 0` in constructors
  - Add 9 more decimals of precision to reward accounting (some wrappers excluded)
- compoundv2: make wrapper much more gas efficient during COMP claim
- compoundv3 bugfix: check permission correctly on underlying comet
- curve: Also `refresh()` the RToken's AssetRegistry during `refresh()`
- convex: Update to latest approved wrapper from Convex team
- morpho-aave: Add ability to track and handout MORPHO rewards
- yearnv2: Use pricePerShare helper for more precision

### Governance

- Add a minimum voting delay of 1 day

### Trading

- `GnosisTrade`
  - Add `sellAmount() returns (uint192)` view

# 3.0.1

### Upgrade steps

Update `BackingManager`, both `RevenueTraders` (rTokenTrader/rsrTrader), and call `Broker.setBatchTradeImplementation()` passing in the new `GnosisTrade` address.

# 3.0.0

Bump solidity version to 0.8.19

### Upgrade Steps

#### Required Steps

Update _all_ component contracts, including Main.

Call the following functions:

- `BackingManager.cacheComponents()`
- `RevenueTrader.cacheComponents()` (for both rsrTrader and rTokenTrader)
- `Distributor.cacheComponents()`

_All_ asset plugins (and their corresponding ERC20s) must be upgraded. The only exception is the `StaticATokenLM` ERC20s from Aave V2. These can be left the same, however their assets should upgraded.

- Note: Make sure to use `Deployer.deployRTokenAsset()` to create new `RTokenAsset` instances. This asset should be swapped too.

#### Optional Steps

Call the following functions, once it is desired to turn on the new features:

- `BasketHandler.setWarmupPeriod()`
- `StRSR.setWithdrawalLeak()`
- `Broker.setDutchAuctionLength()`
- `Broker.setDutchTradeImplementation()`

It is acceptable to leave these function calls out of the initial upgrade tx and follow up with them later. The protocol will continue to function, just without dutch auctions, RSR unstaking gas-savings, and the warmup period.

### Core Protocol Contracts

- `AssetRegistry` [+1 slot]
  Summary: Other component contracts need to know when refresh() was last called
  - Add `lastRefresh()` timestamp getter
  - Add `size()` getter for number of registered assets
  - Require asset is SOUND on registration
  - Bugfix: Fix gas attack that could result in someone disabling the basket
- `BackingManager` [+2 slots]
  Summary: manageTokens was broken out into separate rebalancing and surplus-forwarding functions to allow users to more precisely call the protocol

  - Replace `manageTokens(IERC20[] memory erc20s)` with:
    - `rebalance(TradeKind)`
      - Modify trading algorithm to not trade RToken, and instead dissolve it when it has a balance above ~1e6 RToken quanta. "dissolve" = melt() with a basketsNeeded change, similar to redemption but without transfer of RToken collateral.
      - Use `lotPrice()` to set trade prices instead of `price()`
      - Add significant caching to save gas
    - `forwardRevenue(IERC20[] memory erc20s)`
      - Modify backingBuffer logic to keep the backing buffer in collateral tokens only. Fix subtle and inconsequential bug that resulted in not maximizing RToken minting locally, though overall RToken production does not change.
      - Use `nonReentrant` over CEI pattern for gas improvement. related to discussion of [this](https://github.com/code-423n4/2023-01-reserve-findings/issues/347) cross-contract reentrancy risk
    - move `nonReentrant` up outside `tryTrade` internal helper
  - Remove `manageTokensSortedOrder(IERC20[] memory erc20s)`
  - Modify `settleTrade(IERC20 sell)` to call `rebalance()` when caller is a trade it deployed.
  - Remove all `delegatecall` during reward claiming; call `claimRewards()` directly on ERC20
  - Functions now revert on unproductive executions, instead of no-op
  - Do not trade until a warmupPeriod (last time SOUND was newly attained) has passed
  - Add `cacheComponents()` refresher to be called on upgrade
  - Add concept of `tradeNonce`
  - Bugfix: consider `maxTradeVolume()` from both assets on a trade, not just 1

- `BasketHandler` [+5 slots]
  Summary: Introduces a notion of basket warmup to defend against short-term oracle manipulation attacks. Prevent RTokens from changing in value due to governance

  - Add new gov param: `warmupPeriod` with setter `setWarmupPeriod(..)` and event `WarmupPeriodSet()`
  - Add `trackStatus()` refresher
  - Add `isReady()` view
  - Extract basket switching logic out into external library `BasketLibP1`
  - Enforce `setPrimeBasket()` does not change the net value of a basket in terms of its target units
  - Add `quoteCustomRedemption(uint48[] basketNonces, uint192[] memory portions, ..)` to quote a linear combination of current-or-previous baskets for redemption
  - Add `getHistoricalBasket(uint48 basketNonce)` view
  - Bugfix: Protect against high BU price overflow

- `Broker` [+2 slot]
  Summary: Add a second trading method for single-lot dutch auctions. Batch auctions via Gnosis EasyAuction are expected to be the backup auction going forward.

  - Add new dutch auction `DutchTrade`
  - Add minimum auction length of 20 blocks based on network block time
  - Rename variable `auctionLength` -> `batchAuctionLength`
  - Rename setter `setAuctionLength()` -> `setBatchAuctionLength()`
  - Rename event `AuctionLengthSet()` -> `BatchAuctionLengthSet()`
  - Add `dutchAuctionLength` and `setDutchAuctionLength()` setter and `DutchAuctionLengthSet()` event
  - Add `dutchTradeImplementation` and `setDutchTradeImplementation()` setter and `DutchTradeImplementationSet()` event
  - Modify `setBatchTradeDisabled(bool)` -> `enableBatchTrade()`
  - Modify `setDutchTradeDisabled(IERC20 erc20, bool)` -> `enableDutchTrade(IERC20 erc20)`
    - Unlike batch auctions, dutch auctions can be disabled _per-ERC20_, and can only be disabled by BackingManager-started trades
  - Modify `openTrade(TradeRequest memory reg)` -> `openTrade(TradeKind kind, TradeRequest memory req, TradePrices memory prices)`
    - Allow when paused / frozen, since caller must be in-system

- `Deployer` [+0 slots]
  Summary: Support new governance params

  - Modify to handle new gov params: `warmupPeriod`, `dutchAuctionLength`, and `withdrawalLeak`
  - Do not grant OWNER any of the roles other than ownership
  - Add `deployRTokenAsset()` to allow easy creation of new `RTokenAsset` instances

- `Distributor` [+2 slots]
  Summary: Restrict callers to system components and remove paused/frozen checks
  - Remove `notPausedOrFrozen` modifier from `distribute()`
- `Furnace` [+0 slots]
  Summary: Allow melting while paused

  - Allow melting while paused
  - Melt during updates to the melting ratio
  - Lower `MAX_RATIO` from 1e18 to 1e14.

- `Main` [+0 slots]
  Summary: Split pausing into two types of pausing: issuance and trading

  - Split `paused` into `issuancePaused` and `tradingPaused`
  - `pause()` -> `pauseTrading()` and `pauseIssuance()`
  - `unpause()` -> `unpauseTrading()` and `unpauseIssuance()`
  - `pausedOrFrozen()` -> `tradingPausedOrFrozen()` and `issuancePausedOrFrozen()`
  - `PausedSet()` event -> `TradingPausedSet()` and `IssuancePausedSet()`

- `RevenueTrader` [+4 slots]
  Summary: QoL improvements. Make compatible with new dutch auction trading method

  - Remove `delegatecall` during reward claiming; call `claimRewards()` directly on ERC20
  - Add `cacheComponents()` refresher to be called on upgrade
  - `manageToken(IERC20 sell)` -> `manageTokens(IERC20[] calldata erc20s, TradeKind[] memory kinds)`
    - Allow multiple auctions to be launched at once
    - Allow opening dust auctions (i.e ignore `minTradeVolume`)
    - Revert on 0 balance or collision auction instead of no-op
    - Refresh buy and sell asset before trade
  - `settleTrade(IERC20)` now distributes `tokenToBuy` automatically, instead of requiring separate `manageToken(IERC20)` call
  - Add `returnTokens(IERC20[] memory erc20s)` to return tokens to the BackingManager when the distribution is set to 0
  - Add concept of `tradeNonce`

- `RToken` [+0 slots]
  Summary: Provide multiple redemption methods for fullyCollateralized vs uncollateralized.

  - Gas: Remove `exchangeRateIsValidAfter` modifier from all functions except `setBasketsNeeded()`
  - Modify issuance`to revert before`warmupPeriod`
  - Modify `redeem(uint256 amount, uint48 basketNonce)` -> `redeem(uint256 amount)`. Redemptions are always on the current basket nonce and revert under partial redemption
  - Modify `redeemTo(address recipient, uint256 amount, uint48 basketNonce)` -> `redeemTo(address recipient, uint256 amount)`. Redemptions are on the current basket nonce and revert under partial redemption
  - Add new `redeemCustom(.., uint256 amount, uint48[] memory basketNonces, uint192[] memory portions, ..)` function to allow redemption from a linear combination of current and previous baskets. During rebalancing this method of redemption may provide a higher overall redemption value than prorata redemption on the current basket nonce would.
  - Modify `mint(address recipient, uint256 amtRToken)` -> `mint(uint256 amtRToken)`, since recipient is _always_ BackingManager. Expand scope to include adjustments to `basketsNeeded`
  - Add `dissolve(uint256 amount)`: burns RToken and reduces `basketsNeeded`, similar to redemption. Only callable by BackingManager
  - Modify `setBasketsNeeded(..)` to revert when supply is 0
  - Bugfix: Accumulate throttles upon change

- `StRSR` [+2 slots]
  Summary: Add the ability to cancel unstakings and a withdrawal() gas-saver to allow small RSR amounts to be exempt from asset refreshes

  - Lower `MAX_REWARD_RATIO` from 1e18 to 1e14.
  - Remove duplicate `stakeRate()` getter (same as `1 / exchangeRate()`)
  - Add `withdrawalLeak` gov param, with `setWithdrawalLeak(..)` setter and `WithdrawalLeakSet()` event
  - Modify `withdraw()` to allow a small % of RSR to exit without paying to refresh all assets
  - Modify `withdraw()` to check for `warmupPeriod`
  - Add `cancelUnstake(uint256 endId)` to allow re-staking during unstaking
  - Add `UnstakingCancelled()` event
  - Allow payout of (already acquired) RSR rewards while frozen
  - Add ability for governance to `resetStakes()` when stake rate falls outside (1e12, 1e24)

- `StRSRVotes` [+0 slots]
  - Add `stakeAndDelegate(uint256 rsrAmount, address delegate)` function to encourage people to receive voting weight upon staking

### Facades

Remove `FacadeMonitor` - now redundant with `nextRecollateralizationAuction()` and `revenueOverview()`

- `FacadeAct`
  Summary: Remove unused `getActCalldata()` and add way to run revenue auctions

  - Remove `getActCalldata(..)`
  - Remove `canRunRecollateralizationAuctions(..)`
  - Remove `runRevenueAuctions(..)`
  - Add `revenueOverview(IRevenueTrader) returns ( IERC20[] memory erc20s, bool[] memory canStart, uint256[] memory surpluses, uint256[] memory minTradeAmounts)`
  - Add `nextRecollateralizationAuction(..) returns (bool canStart, IERC20 sell, IERC20 buy, uint256 sellAmount)`
  - Modify all functions to work on both 3.0.0 and 2.1.0 RTokens

- `FacadeRead`
  Summary: Add new data summary views frontends may be interested in

- Remove `basketNonce` from `redeem(.., uint48 basketNonce)`
- Add `redeemCustom(.., uint48[] memory basketNonces, uint192[] memory portions)` callstatic to simulate multi-basket redemptions
- Remove `traderBalances(..)`
- Add `balancesAcrossAllTraders(IBackingManager) returns (IERC20[] memory erc20s, uint256[] memory balances, uint256[] memory balancesNeededByBackingManager)`

- `FacadeWrite`
  Summary: More expressive and fine-grained control over the set of pausers and freezers

  - Do not automatically grant Guardian PAUSER/SHORT_FREEZER/LONG_FREEZER
  - Do not automatically grant Owner PAUSER/SHORT_FREEZER/LONG_FREEZER
  - Add ability to initialize with multiple pausers, short freezers, and long freezers
  - Modify `setupGovernance(.., address owner, address guardian, address pauser)` -> `setupGovernance(.., GovernanceRoles calldata govRoles)`

## Plugins

### DutchTrade

A cheaper, simpler, trading method. Intended to be the new dominant trading method, with GnosisTrade (batch auctions) available as a backup option. Generally speaking the batch auction length can be kept shorter than the dutch auction length.

DutchTrade implements a four-stage, single-lot, falling price dutch auction:

1. In the first 20% of the auction, the price falls from 1000x the best price to the best price in a geometric/exponential decay as a price manipulation defense mechanism. Bids are not expected to occur (but note: unlike the GnosisTrade batch auction, this mechanism is not resistant to _arbitrary_ price manipulation). If a bid occurs, then trading for the pair of tokens is disabled as long as the trade was started by the BackingManager.
2. Between 20% and 45%, the price falls linearly from 1.5x the best price to the best price.
3. Between 45% and 95%, the price falls linearly from the best price to the worst price.
4. Over the last 5% of the auction, the price remains constant at the worst price.

Duration: 30 min (default)

### Assets and Collateral

- Add `version() return (string)` getter to pave way for separation of asset versioning and core protocol versioning
- Deprecate `claimRewards()`
- Add `lastSave()` to `RTokenAsset`
- Remove `CurveVolatileCollateral`
- Switch `CToken*Collateral` (Compound V2) to using a CTokenVault ERC20 rather than the raw cToken
- Bugfix: `lotPrice()` now begins at 100% the lastSavedPrice, instead of below 100%. It can be at 100% for up to the oracleTimeout in the worst-case.
- Bugfix: Handle oracle deprecation as indicated by the `aggregator()` being set to the zero address
- Bugfix: `AnkrStakedETHCollateral`/`CBETHCollateral`/`RethCollateral` now correctly detects soft default (note that Ankr still requires a new oracle before it can be deployed)
- Bugfix: Adjust `Curve*Collateral` and `RTokenAsset` to treat FIX_MAX correctly as +inf
- Bugfix: Continue updating cached price after collateral default (impacts all appreciating collateral)

# 2.1.0

### Core protocol contracts

- `BasketHandler`
  - Bugfix for `getPrimeBasket()` view
  - Minor change to `_price()` rounding
  - Minor natspec improvement to `refreshBasket()`
- `Broker`
  - Fix `GnosisTrade` trade implemention to treat defensive rounding by EasyAuction correctly
  - Add `setGnosis()` and `setTradeImplementation()` governance functions
- `RToken`
  - Minor gas optimization added to `redeemTo` to use saved `assetRegistry` variable
- `StRSR`
  - Expose RSR variables via `getDraftRSR()`, `getStakeRSR()`, and `getTotalDrafts()` views

### Facades

- `FacadeRead`
  - Extend `issue()` to return the estimated USD value of deposits as `depositsUoA`
  - Add `traderBalances()`
  - Add `auctionsSettleable()`
  - Add `nextRecollateralizationAuction()`
  - Modify `backingOverview() to handle unpriced cases`
- `FacadeAct`
  - Add `runRevenueAuctions()`

### Plugins

#### Assets and Collateral

Across all collateral, `tryPrice()` was updated to exclude revenueHiding considerations

- Deploy CRV + CVX plugins
- Add `AnkrStakedEthCollateral` + tests + deployment/verification scripts for ankrETH
- Add FluxFinance collateral tests + deployment/verification scripts for fUSDC, fUSDT, fDAI, and fFRAX
- Add CompoundV3 `CTokenV3Collateral` + tests + deployment/verification scripts for cUSDCV3
- Add Convex `CvxStableCollateral` + tests + deployment/verification scripts for 3Pool
- Add Convex `CvxVolatileCollateral` + tests + deployment/verification scripts for Tricrypto
- Add Convex `CvxStableMetapoolCollateral` + tests + deployment/verification scripts for MIM/3Pool
- Add Convex `CvxStableRTokenMetapoolCollateral` + tests + deployment/verification scripts for eUSD/fraxBP
- Add Frax `SFraxEthCollateral` + tests + deployment/verification scripts for sfrxETH
- Add Lido `LidoStakedEthCollateral` + tests + deployment/verification scripts for wstETH
- Add RocketPool `RethCollateral` + tests + deployment/verification scripts for rETH

### Testing

- Add generic collateral testing suite at `test/plugins/individual-collateral/collateralTests.ts`
- Add EasyAuction regression test for Broker false positive (observed during USDC de-peg)
- Add EasyAuction extreme tests

### Documentation

- Add `docs/plugin-addresses.md` as well as accompanying script for generation at `scripts/collateral-params.ts`
- Add `docs/exhaustive-tests.md` to document running exhaustive tests on GCP

# 2.0.0

Candidate release for the "all clear" milestone. There wasn't any real usage of the 1.0.0/1.1.0 releases; this is the first release that we are going to spend real effort to remain backwards compatible with.

- Bump solidity version to 0.8.17
- Support multiple beneficiaries via the [`FacadeWrite`](contracts/facade/FacadeWrite.sol)
- Add `RToken.issueTo(address recipient, uint256 amount, ..)` and `RToken.redeemTo(address recipient, uint256 amount, ..)` to support issuance/redemption to a different address than `msg.sender`
- Add `RToken.redeem*(.., uint256 basketNonce)` to enable msg sender to control expectations around partial redemptions
- Add `RToken.issuanceAvailable()` + `RToken.redemptionAvailable()`
- Add `FacadeRead.primeBasket()` + `FacadeRead.backupConfig()` views
- Many external libs moved to internal
- Switch from price point estimates to price ranges; all prices now have a `low` and `high`. Impacted interface functions:
  - `IAsset.price()`
  - `IBasketHandler.price()`
- Replace `IAsset.fallbackPrice()` with `IAsset.lotPrice()`. The lot price is the current price when available, and a fallback price otherwise.
- Introduce decaying fallback prices. Over a finite period of time the fallback price goes to zero, linearly.
- Remove `IAsset.pricePerTarget()` from asset interface
- Remove rewards earning and sweeping from RToken
- Add `safeMulDivCeil()` to `ITrading` traders. Use when overflow is possible from 2 locations:
  - [RecollateralizationLib.sol:L271](contracts/p1/mixins/RecollateralizationLib.sol)
  - [TradeLib.sol:L59](contracts/p1/mixins/TradeLib.sol)
- Introduce config struct to encapsulate Collateral constructor params more neatly
- In general it should be easier to write Collateral plugins. Implementors should _only_ ever have to override 4 functions: `tryPrice()`, `refPerTok()`, `targetPerRef()`, and `claimRewards()`.
- Add `.div(1 - maxTradeSlippage)` to calculation of `shortfallSlippage` in [RecollateralizationLib.sol:L188](contracts/p1/mixins/RecollateralizationLib.sol).
- FacadeRead:
  - remove `.pendingIssuances()` + `.endIdForVest()`
  - refactor calculations in `basketBreakdown()`
- Bugfix: Fix claim rewards from traders in `FacadeAct`
- Bugfix: Do not handout RSR rewards when no one is staked
- Bugfix: Support small redemptions even when the RToken supply is massive
- Bump component-wide `version()` getter to 2.0.0
- Remove non-atomic issuance
- Replace redemption battery with issuance and redemption throttles
  - `amtRate` valid range: `[1e18, 1e48]`
  - `pctRate` valid range: `[0, 1e18]`
- Fix Furnace/StRSR reward period to 12 seconds
- Gov params:
  - --`rewardPeriod`
  - --`issuanceRate`
  - ++`issuanceThrottle`
  - ++`redemptionThrottle`
- Events:
  - --`RToken.IssuanceStarted`
  - --`RToken.IssuancesCompleted`
  - --`RToken.IssuancesCanceled`
  - `Issuance( address indexed recipient, uint256 indexed amount, uint192 baskets )` -> `Issuance( address indexed issuer, address indexed recipient, uint256 indexed amount, uint192 baskets )`
  - `Redemption(address indexed recipient, uint256 indexed amount, uint192 baskets )` -> `Redemption(address indexed redeemer, address indexed recipient, uint256 indexed amount, uint192 baskets )`
  - ++`RToken.IssuanceThrottleSet`
  - ++`RToken.RedemptionThrottleSet`
- Allow redemption while DISABLED
- Allow `grantRTokenAllowances()` while paused
- Add `RToken.monetizeDonations()` escape hatch for accidentally donated tokens
- Collateral default threshold: 5% -> 1% (+ include oracleError)
- RecollateralizationLib: Tighter basket range during recollateralization. Will now do `minTradeVolume`-size auctions to fill in dust rather than haircut.
- Remove StRSR.setName()/setSymbol()
- Prevent RToken exchange rate manipulation at low supply
- Prevent StRSR exchange rate manipulation at low supply
- Forward RSR directly to StRSR, bypassing RSRTrader
- Accumulate melting on `Furnace.setRatio()`
- Payout RSR rewards on `StRSR.setRatio()`
- Distinguish oracle timeouts when dealing with multiple oracles in one plugin
- Add safety during asset degregistration to ensure it is always possible to unregister an infinite-looping asset
- Fix `StRSR`/`RToken` EIP712 typehash to use release version instead of "1"
- Add `FacadeRead.redeem(IRToken rToken, uint256 amount, uint48 basketNonce)` to return the expected redemption quantities on the basketNonce, or revert
- Integrate with OZ 4.7.3 Governance (changes to `quorum()`/t`proposalThreshold()`)

# 1.1.0

- Introduce semantic versioning to the Deployer and RToken
- `RTokenCreated` event: added `version` argument

```
event RTokenCreated(
        IMain indexed main,
        IRToken indexed rToken,
        IStRSR stRSR,
        address indexed owner
    );

```

=>

```
event RTokenCreated(
        IMain indexed main,
        IRToken indexed rToken,
        IStRSR stRSR,
        address indexed owner,
        string version
    );

```

- Add `version()` getter on Deployer, Main, and all Components, via mix-in. To be updated with each subsequent release.

[d757d3a5a6097ae42c71fc03a7c787ec001d2efc](https://github.com/reserve-protocol/protocol/commit/d757d3a5a6097ae42c71fc03a7c787ec001d2efc)

# 1.0.0

(This release is the one from the canonical lauch onstage in Bogota. We were missing semantic versioning at the time, but we call this the 1.0.0 release retroactively.)

[eda322894a5ed379bbda2b399c9d1cc65aa8c132](https://github.com/reserve-protocol/protocol/commit/eda322894a5ed379bbda2b399c9d1cc65aa8c132)

# Links

- [[Unreleased]](https://github.com/reserve-protocol/protocol/releases/tag/3.0.0-rc1)
  - https://github.com/reserve-protocol/protocol/compare/2.1.0-rc4...3.0.0
- [[2.1.0]](https://github.com/reserve-protocol/protocol/releases/tag/2.1.0-rc4)
  - https://github.com/reserve-protocol/protocol/compare/2.0.0-candidate-4...2.1.0-rc4
- [[2.0.0]](https://github.com/reserve-protocol/protocol/releases/tag/2.0.0-candidate-4)
  - https://github.com/reserve-protocol/protocol/compare/1.1.0...2.0.0-candidate-4
- [[1.1.0]](https://github.com/reserve-protocol/protocol/releases/tag/1.1.0)
  - https://github.com/reserve-protocol/protocol/compare/1.0.0...1.1.0
- [[1.0.0]](https://github.com/reserve-protocol/protocol/releases/tag/1.0.0)
  - https://github.com/reserve-protocol/protocol/releases/tag/1.0.0<|MERGE_RESOLUTION|>--- conflicted
+++ resolved
@@ -4,26 +4,6 @@
 
 This release prepares the core protocol for veRSR through the introduction of 3 registries (`DAOFeeRegistry`, `AssetPluginRegistry`, and `VersionRegistry`) and through restricting component upgrades to be handled by `Main`, where upgrade constraints can be enforced.
 
-<<<<<<< HEAD
-The release also expands collateral decimal support from 18 to 27.
-
-## Upgrade Steps
-
-TODO
-
-Make sure distributor table sums to >10000.
-
-## Core Protocol Contracts
-
-- `AssetRegistry`
-  - Prevent registering assets that are not in the `AssetPluginRegistry`
-  - Add `validateCurrentAssets() view`
-- `Broker`
-  - Make setters only callable by `Main`
-- `Distributor`
-  - Add `setDistributions()` function to parallel `setDistribution()`
-  - Take DAO fee out account in `distribute()` and `totals()`
-=======
 The release also expands collateral decimal support from 18 to 21, with some caveats about minimum token value. See [docs/solidity-style.md](./docs/solidity-style.md#Collateral-decimals) for more details.
 
 Finally, it adds resistance to toxic issuance by charging more when the collateral is under peg.
@@ -60,30 +40,19 @@
 - `Distributor`
   - Add `setDistributions()` function to parallel `setDistribution()`
   - Take DAO fee into account in `distribute()` and `totals()`
->>>>>>> 72fc1f6e
   - Add new revenue share table invariant: must sum to >=10000 (for precision reasons)
 - `Main`
   - Add `versionRegistry()`/`assetPluginRegistry()`/`daoFeeRegistry()` getters
   - Add `setVersionRegistry()`/`setAssetPluginRegistry()`/`setDaoFeeRegistry()` setters
   - Add `upgradeMainTo()` + `upgradeRTokenTo()` functions to handle upgrade of Main + Components
   - Make Main the only caller that can upgrade Main
-<<<<<<< HEAD
-=======
 - `RevenueTrader`
   - Switch from sizing trades using the low price to the high price
->>>>>>> 72fc1f6e
 
 ## Plugins
 
 ### Assets
 
-<<<<<<< HEAD
-No functional change. FLOOR rounding added explicitly to `shiftl_toFix`
-
-### Trading
-
-Small bugfix to `GnosisTrade`. Should prevent donated tokens from causing the trade to revert.
-=======
 - Support expanded from 18 to 21 decimals, with minimum collateral token value requirement of `$0.001` at-peg.
 - FLOOR rounding added explicitly to `shiftl_toFix` everywhere
 
@@ -96,7 +65,6 @@
 - `GnosisTrade`
   - Change units of `worstCasePrice()` from {buyTok/sellTok} to {qBuyTok/qSellTok}
   - Small fix to prevent donated tokens from being able to cause the trade to revert
->>>>>>> 72fc1f6e
 
 ### Facades
 
