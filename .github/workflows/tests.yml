name: Tests

on:
  push:
    branches:
      - main
  pull_request:

jobs:
  deployment-scripts:
    name: 'Deployment Scripts'
    runs-on: ubuntu-latest
    steps:
      - uses: actions/checkout@v3
        with:
          fetch-depth: 1
      - uses: actions/setup-node@v3
        with:
          node-version: 16.x
          cache: 'yarn'
      - run: yarn install --immutable
      - run: yarn devchain &
        env:
          MAINNET_RPC_URL: https://mainnet.infura.io/v3/9aa3d95b3bc440fa88ea12eaa4456161
          FORK_NETWORK: mainnet
      - run: yarn deploy:run --network localhost
        env:
          SKIP_PROMPT: 1

  static-analyses:
    name: 'Lint Checks'
    runs-on: ubuntu-latest
    steps:
      - uses: actions/checkout@v3
      - uses: actions/setup-node@v3
        with:
          node-version: 16.x
          cache: 'yarn'
      - run: yarn install --immutable
      - run: yarn lint
      - run: pip3 install solc-select slither-analyzer
      - run: pip3 install slitherin
      - run: solc-select install 0.8.19
      - run: solc-select use 0.8.19
      - run: yarn slither

  plugin-unit-tests:
    name: 'Plugin Unit Tests'
    runs-on: ubuntu-latest
    steps:
      - uses: actions/checkout@v3
      - uses: actions/setup-node@v3
        with:
          node-version: 16.x
          cache: 'yarn'
      - run: yarn install --immutable
      - run: yarn test:plugins

  plugin-tests-mainnet-1:
    name: 'Plugin Integration Tests (Mainnet) - 1/3'
    runs-on: ubuntu-latest
    steps:
      - uses: actions/checkout@v3
      - uses: actions/setup-node@v3
        with:
          node-version: 16.x
          cache: 'yarn'
      - run: yarn install --immutable
<<<<<<< HEAD
      - name: 'Cache hardhat network fork'
        uses: actions/cache@v3
        with:
          path: cache/hardhat-network-fork
          key: hardhat-network-fork-${{ runner.os }}-${{ hashFiles('test/integration/fork-block-numbers.ts') }}
          restore-keys: |
            hardhat-network-fork-${{ runner.os }}-
            hardhat-network-fork-
      - run: yarn hardhat test ./test/plugins/individual-collateral/[A-Ca-c]*/*.test.ts ./test/plugins/individual-collateral/[A-Ca-c]*/*/*.test.ts
        env:
          NODE_OPTIONS: '--max-old-space-size=32768'
          TS_NODE_SKIP_IGNORE: true
          MAINNET_RPC_URL: https://eth-mainnet.alchemyapi.io/v2/${{ secrets.ALCHEMY_MAINNET_KEY }}
          FORK_NETWORK: mainnet
          PROTO_IMPL: 1
          FORK: 1

  plugin-tests-mainnet-2:
    name: 'Plugin Integration Tests (Mainnet) - 2/3'
    runs-on: ubuntu-latest
    steps:
      - uses: actions/checkout@v3
      - uses: actions/setup-node@v3
        with:
          node-version: 16.x
          cache: 'yarn'
      - run: yarn install --immutable
      - name: 'Cache hardhat network fork'
        uses: actions/cache@v3
        with:
          path: cache/hardhat-network-fork
          key: hardhat-network-fork-${{ runner.os }}-${{ hashFiles('test/integration/fork-block-numbers.ts') }}
          restore-keys: |
            hardhat-network-fork-${{ runner.os }}-
            hardhat-network-fork-
      - run: yarn hardhat test ./test/plugins/individual-collateral/[D-Ld-l]*/*.test.ts
        env:
          NODE_OPTIONS: '--max-old-space-size=32768'
          TS_NODE_SKIP_IGNORE: true
          MAINNET_RPC_URL: https://eth-mainnet.alchemyapi.io/v2/${{ secrets.ALCHEMY_MAINNET_KEY }}
          FORK_NETWORK: mainnet
          PROTO_IMPL: 1
          FORK: 1

  plugin-tests-mainnet-3:
    name: 'Plugin Integration Tests (Mainnet) - 3/3'
    runs-on: ubuntu-latest
    steps:
      - uses: actions/checkout@v3
      - uses: actions/setup-node@v3
        with:
          node-version: 16.x
          cache: 'yarn'
      - run: yarn install --immutable
=======
>>>>>>> 72fc1f6e
      - name: 'Cache hardhat network fork'
        uses: actions/cache@v3
        with:
          path: cache/hardhat-network-fork
          key: hardhat-network-fork-${{ runner.os }}-${{ hashFiles('test/integration/fork-block-numbers.ts') }}
          restore-keys: |
            hardhat-network-fork-${{ runner.os }}-
            hardhat-network-fork-
<<<<<<< HEAD
      - run: yarn hardhat test ./test/plugins/individual-collateral/[M-Zm-z]*/*.test.ts
=======
      - run: yarn hardhat test ./test/plugins/individual-collateral/[A-Ca-c]*/*.test.ts ./test/plugins/individual-collateral/[A-Ca-c]*/*/*.test.ts
>>>>>>> 72fc1f6e
        env:
          NODE_OPTIONS: '--max-old-space-size=32768'
          TS_NODE_SKIP_IGNORE: true
          MAINNET_RPC_URL: https://eth-mainnet.alchemyapi.io/v2/${{ secrets.ALCHEMY_MAINNET_KEY }}
          FORK_NETWORK: mainnet
          PROTO_IMPL: 1
          FORK: 1

<<<<<<< HEAD
=======
  plugin-tests-mainnet-2:
    name: 'Plugin Integration Tests (Mainnet) - 2/3'
    runs-on: ubuntu-latest
    steps:
      - uses: actions/checkout@v3
      - uses: actions/setup-node@v3
        with:
          node-version: 16.x
          cache: 'yarn'
      - run: yarn install --immutable
      - name: 'Cache hardhat network fork'
        uses: actions/cache@v3
        with:
          path: cache/hardhat-network-fork
          key: hardhat-network-fork-${{ runner.os }}-${{ hashFiles('test/integration/fork-block-numbers.ts') }}
          restore-keys: |
            hardhat-network-fork-${{ runner.os }}-
            hardhat-network-fork-
      - run: yarn hardhat test ./test/plugins/individual-collateral/[D-Ld-l]*/*.test.ts
        env:
          NODE_OPTIONS: '--max-old-space-size=32768'
          TS_NODE_SKIP_IGNORE: true
          MAINNET_RPC_URL: https://eth-mainnet.alchemyapi.io/v2/${{ secrets.ALCHEMY_MAINNET_KEY }}
          FORK_NETWORK: mainnet
          PROTO_IMPL: 1
          FORK: 1

  plugin-tests-mainnet-3:
    name: 'Plugin Integration Tests (Mainnet) - 3/3'
    runs-on: ubuntu-latest
    steps:
      - uses: actions/checkout@v3
      - uses: actions/setup-node@v3
        with:
          node-version: 16.x
          cache: 'yarn'
      - run: yarn install --immutable
      - name: 'Cache hardhat network fork'
        uses: actions/cache@v3
        with:
          path: cache/hardhat-network-fork
          key: hardhat-network-fork-${{ runner.os }}-${{ hashFiles('test/integration/fork-block-numbers.ts') }}
          restore-keys: |
            hardhat-network-fork-${{ runner.os }}-
            hardhat-network-fork-
      - run: yarn hardhat test ./test/plugins/individual-collateral/[M-Zm-z]*/*.test.ts
        env:
          NODE_OPTIONS: '--max-old-space-size=32768'
          TS_NODE_SKIP_IGNORE: true
          MAINNET_RPC_URL: https://eth-mainnet.alchemyapi.io/v2/${{ secrets.ALCHEMY_MAINNET_KEY }}
          FORK_NETWORK: mainnet
          PROTO_IMPL: 1
          FORK: 1

>>>>>>> 72fc1f6e
  plugin-tests-base:
    name: 'Plugin Integration Tests (Base)'
    runs-on: ubuntu-latest
    steps:
      - uses: actions/checkout@v3
      - uses: actions/setup-node@v3
        with:
          node-version: 16.x
          cache: 'yarn'
      - run: yarn install --immutable
      - name: 'Cache hardhat network fork'
        uses: actions/cache@v3
        with:
          path: cache/hardhat-network-fork
          key: hardhat-network-fork-${{ runner.os }}-${{ hashFiles('test/integration/fork-block-numbers.ts') }}
          restore-keys: |
            hardhat-network-fork-${{ runner.os }}-
            hardhat-network-fork-
      - run: npx hardhat test ./test/plugins/individual-collateral/{cbeth,aave-v3,compoundv3,stargate,lido}/*.test.ts
        env:
          NODE_OPTIONS: '--max-old-space-size=32768'
          TS_NODE_SKIP_IGNORE: true
          BASE_RPC_URL: https://base-mainnet.infura.io/v3/${{ secrets.INFURA_BASE_KEY }}
          FORK_NETWORK: base
          FORK_BLOCK: 4446300
          FORK: 1
          PROTO_IMPL: 1

  plugin-tests-arbitrum:
    name: 'Plugin Integration Tests (Arbitrum)'
    runs-on: ubuntu-latest
    steps:
      - uses: actions/checkout@v3
      - uses: actions/setup-node@v3
        with:
          node-version: 16.x
          cache: 'yarn'
      - run: yarn install --immutable
      - name: 'Cache hardhat network fork'
        uses: actions/cache@v3
        with:
          path: cache/hardhat-network-fork
          key: hardhat-network-fork-${{ runner.os }}-${{ hashFiles('test/integration/fork-block-numbers.ts') }}
          restore-keys: |
            hardhat-network-fork-${{ runner.os }}-
            hardhat-network-fork-
<<<<<<< HEAD
      - run: npx hardhat test ./test/plugins/individual-collateral/{aave-v3,compoundv3,curve/cvx}/*.test.ts
=======
      - run: npx hardhat test ./test/plugins/individual-collateral/{aave-v3,compoundv3,curve/cvx,mountain}/*.test.ts
>>>>>>> 72fc1f6e
        env:
          NODE_OPTIONS: '--max-old-space-size=32768'
          TS_NODE_SKIP_IGNORE: true
          ARBITRUM_RPC_URL: https://arb-mainnet.g.alchemy.com/v2/${{ secrets.ALCHEMY_ARBITRUM_KEY }}
          FORK_NETWORK: arbitrum
          FORK_BLOCK: 194244696
          FORK: 1
          PROTO_IMPL: 1

  p0-tests:
    name: 'P0 tests'
    runs-on: ubuntu-latest
    steps:
      - uses: actions/checkout@v3
      - uses: actions/setup-node@v3
        with:
          node-version: 16.x
          cache: 'yarn'
      - run: yarn install --immutable
      - run: yarn test:p0
        env:
          NODE_OPTIONS: '--max-old-space-size=32768'

  p1-tests:
    name: 'P1 Tests'
    runs-on: ubuntu-latest
    steps:
      - uses: actions/checkout@v3
      - uses: actions/setup-node@v3
        with:
          node-version: 16.x
          cache: 'yarn'
      - run: yarn install --immutable
      - run: yarn test:p1
        env:
          NODE_OPTIONS: '--max-old-space-size=32768'

  scenario-tests:
    name: 'Scenario Tests'
    runs-on: ubuntu-latest
    steps:
      - uses: actions/checkout@v3
      - uses: actions/setup-node@v3
        with:
          node-version: 16.x
          cache: 'yarn'
      - run: yarn install --immutable
      - run: yarn test:scenario
        env:
          NODE_OPTIONS: '--max-old-space-size=32768'

  extreme-tests:
    name: 'Extreme Tests'
    runs-on: ubuntu-latest
    steps:
      - uses: actions/checkout@v3
      - uses: actions/setup-node@v3
        with:
          node-version: 16.x
          cache: 'yarn'
      - run: yarn install --immutable
      - run: yarn test:extreme
      - name: 'Cache hardhat network fork'
        uses: actions/cache@v3
        with:
          path: cache/hardhat-network-fork
          key: hardhat-network-fork-${{ runner.os }}-${{ hashFiles('test/integration/fork-block-numbers.ts') }}
          restore-keys: |
            hardhat-network-fork-${{ runner.os }}-
            hardhat-network-fork-
      - run: yarn test:extreme:integration
        env:
          NODE_OPTIONS: '--max-old-space-size=32768'
          TS_NODE_SKIP_IGNORE: true
          MAINNET_RPC_URL: https://eth-mainnet.alchemyapi.io/v2/${{ secrets.ALCHEMY_MAINNET_KEY }}
          FORK_NETWORK: mainnet

  integration-tests:
    name: 'Integration Tests'
    runs-on: ubuntu-latest
    steps:
      - uses: actions/checkout@v3
        with:
          fetch-depth: 1
      - uses: actions/setup-node@v3
        with:
          node-version: 16.x
          cache: 'yarn'
      - name: 'Cache hardhat network fork'
        uses: actions/cache@v3
        with:
          path: cache/hardhat-network-fork
          key: hardhat-network-fork-${{ runner.os }}-${{ hashFiles('test/integration/fork-block-numbers.ts') }}
          restore-keys: |
            hardhat-network-fork-${{ runner.os }}-
            hardhat-network-fork-
      - run: yarn install --immutable
      - run: yarn test:integration
        env:
          NODE_OPTIONS: '--max-old-space-size=32768'
<<<<<<< HEAD
          TS_NODE_SKIP_IGNORE: true
          MAINNET_RPC_URL: https://eth-mainnet.alchemyapi.io/v2/${{ secrets.ALCHEMY_MAINNET_KEY }}
          FORK_NETWORK: mainnet

  monitor-tests:
    name: 'Monitor Tests (Mainnet)'
=======
          TS_NODE_SKIP_IGNORE: true
          MAINNET_RPC_URL: https://eth-mainnet.alchemyapi.io/v2/${{ secrets.ALCHEMY_MAINNET_KEY }}
          FORK_NETWORK: mainnet

  monitor-tests:
    name: 'Monitor Tests (Mainnet)'
    runs-on: ubuntu-latest
    steps:
      - uses: actions/checkout@v3
      - uses: actions/setup-node@v3
        with:
          node-version: 16.x
          cache: 'yarn'
      - run: yarn install --immutable
      - name: 'Cache hardhat network fork'
        uses: actions/cache@v3
        with:
          path: cache/hardhat-network-fork
          key: hardhat-network-fork-${{ runner.os }}-${{ hashFiles('test/integration/fork-block-numbers.ts') }}
          restore-keys: |
            hardhat-network-fork-${{ runner.os }}-
            hardhat-network-fork-
      - run: npx hardhat test ./test/monitor/*.test.ts
        env:
          NODE_OPTIONS: '--max-old-space-size=32768'
          TS_NODE_SKIP_IGNORE: true
          MAINNET_RPC_URL: https://eth-mainnet.alchemyapi.io/v2/${{ secrets.ALCHEMY_MAINNET_KEY }}
          FORK_NETWORK: mainnet
          FORK: 1
          PROTO_IMPL: 1

  registry-tests:
    name: 'Registry Tests'
>>>>>>> 72fc1f6e
    runs-on: ubuntu-latest
    steps:
      - uses: actions/checkout@v3
      - uses: actions/setup-node@v3
        with:
          node-version: 16.x
          cache: 'yarn'
      - run: yarn install --immutable
<<<<<<< HEAD
      - name: 'Cache hardhat network fork'
        uses: actions/cache@v3
        with:
          path: cache/hardhat-network-fork
          key: hardhat-network-fork-${{ runner.os }}-${{ hashFiles('test/integration/fork-block-numbers.ts') }}
          restore-keys: |
            hardhat-network-fork-${{ runner.os }}-
            hardhat-network-fork-
      - run: npx hardhat test ./test/monitor/*.test.ts
        env:
          NODE_OPTIONS: '--max-old-space-size=32768'
          TS_NODE_SKIP_IGNORE: true
          MAINNET_RPC_URL: https://eth-mainnet.alchemyapi.io/v2/${{ secrets.ALCHEMY_MAINNET_KEY }}
          FORK_NETWORK: mainnet
          FORK: 1
          PROTO_IMPL: 1
=======
      - run: yarn test:registries
        env:
          NODE_OPTIONS: '--max-old-space-size=32768'
>>>>>>> 72fc1f6e
<|MERGE_RESOLUTION|>--- conflicted
+++ resolved
@@ -66,7 +66,6 @@
           node-version: 16.x
           cache: 'yarn'
       - run: yarn install --immutable
-<<<<<<< HEAD
       - name: 'Cache hardhat network fork'
         uses: actions/cache@v3
         with:
@@ -121,86 +120,23 @@
           node-version: 16.x
           cache: 'yarn'
       - run: yarn install --immutable
-=======
->>>>>>> 72fc1f6e
-      - name: 'Cache hardhat network fork'
-        uses: actions/cache@v3
-        with:
-          path: cache/hardhat-network-fork
-          key: hardhat-network-fork-${{ runner.os }}-${{ hashFiles('test/integration/fork-block-numbers.ts') }}
-          restore-keys: |
-            hardhat-network-fork-${{ runner.os }}-
-            hardhat-network-fork-
-<<<<<<< HEAD
+      - name: 'Cache hardhat network fork'
+        uses: actions/cache@v3
+        with:
+          path: cache/hardhat-network-fork
+          key: hardhat-network-fork-${{ runner.os }}-${{ hashFiles('test/integration/fork-block-numbers.ts') }}
+          restore-keys: |
+            hardhat-network-fork-${{ runner.os }}-
+            hardhat-network-fork-
       - run: yarn hardhat test ./test/plugins/individual-collateral/[M-Zm-z]*/*.test.ts
-=======
-      - run: yarn hardhat test ./test/plugins/individual-collateral/[A-Ca-c]*/*.test.ts ./test/plugins/individual-collateral/[A-Ca-c]*/*/*.test.ts
->>>>>>> 72fc1f6e
-        env:
-          NODE_OPTIONS: '--max-old-space-size=32768'
-          TS_NODE_SKIP_IGNORE: true
-          MAINNET_RPC_URL: https://eth-mainnet.alchemyapi.io/v2/${{ secrets.ALCHEMY_MAINNET_KEY }}
-          FORK_NETWORK: mainnet
-          PROTO_IMPL: 1
-          FORK: 1
-
-<<<<<<< HEAD
-=======
-  plugin-tests-mainnet-2:
-    name: 'Plugin Integration Tests (Mainnet) - 2/3'
-    runs-on: ubuntu-latest
-    steps:
-      - uses: actions/checkout@v3
-      - uses: actions/setup-node@v3
-        with:
-          node-version: 16.x
-          cache: 'yarn'
-      - run: yarn install --immutable
-      - name: 'Cache hardhat network fork'
-        uses: actions/cache@v3
-        with:
-          path: cache/hardhat-network-fork
-          key: hardhat-network-fork-${{ runner.os }}-${{ hashFiles('test/integration/fork-block-numbers.ts') }}
-          restore-keys: |
-            hardhat-network-fork-${{ runner.os }}-
-            hardhat-network-fork-
-      - run: yarn hardhat test ./test/plugins/individual-collateral/[D-Ld-l]*/*.test.ts
-        env:
-          NODE_OPTIONS: '--max-old-space-size=32768'
-          TS_NODE_SKIP_IGNORE: true
-          MAINNET_RPC_URL: https://eth-mainnet.alchemyapi.io/v2/${{ secrets.ALCHEMY_MAINNET_KEY }}
-          FORK_NETWORK: mainnet
-          PROTO_IMPL: 1
-          FORK: 1
-
-  plugin-tests-mainnet-3:
-    name: 'Plugin Integration Tests (Mainnet) - 3/3'
-    runs-on: ubuntu-latest
-    steps:
-      - uses: actions/checkout@v3
-      - uses: actions/setup-node@v3
-        with:
-          node-version: 16.x
-          cache: 'yarn'
-      - run: yarn install --immutable
-      - name: 'Cache hardhat network fork'
-        uses: actions/cache@v3
-        with:
-          path: cache/hardhat-network-fork
-          key: hardhat-network-fork-${{ runner.os }}-${{ hashFiles('test/integration/fork-block-numbers.ts') }}
-          restore-keys: |
-            hardhat-network-fork-${{ runner.os }}-
-            hardhat-network-fork-
-      - run: yarn hardhat test ./test/plugins/individual-collateral/[M-Zm-z]*/*.test.ts
-        env:
-          NODE_OPTIONS: '--max-old-space-size=32768'
-          TS_NODE_SKIP_IGNORE: true
-          MAINNET_RPC_URL: https://eth-mainnet.alchemyapi.io/v2/${{ secrets.ALCHEMY_MAINNET_KEY }}
-          FORK_NETWORK: mainnet
-          PROTO_IMPL: 1
-          FORK: 1
-
->>>>>>> 72fc1f6e
+        env:
+          NODE_OPTIONS: '--max-old-space-size=32768'
+          TS_NODE_SKIP_IGNORE: true
+          MAINNET_RPC_URL: https://eth-mainnet.alchemyapi.io/v2/${{ secrets.ALCHEMY_MAINNET_KEY }}
+          FORK_NETWORK: mainnet
+          PROTO_IMPL: 1
+          FORK: 1
+
   plugin-tests-base:
     name: 'Plugin Integration Tests (Base)'
     runs-on: ubuntu-latest
@@ -247,11 +183,7 @@
           restore-keys: |
             hardhat-network-fork-${{ runner.os }}-
             hardhat-network-fork-
-<<<<<<< HEAD
-      - run: npx hardhat test ./test/plugins/individual-collateral/{aave-v3,compoundv3,curve/cvx}/*.test.ts
-=======
       - run: npx hardhat test ./test/plugins/individual-collateral/{aave-v3,compoundv3,curve/cvx,mountain}/*.test.ts
->>>>>>> 72fc1f6e
         env:
           NODE_OPTIONS: '--max-old-space-size=32768'
           TS_NODE_SKIP_IGNORE: true
@@ -352,20 +284,12 @@
       - run: yarn test:integration
         env:
           NODE_OPTIONS: '--max-old-space-size=32768'
-<<<<<<< HEAD
           TS_NODE_SKIP_IGNORE: true
           MAINNET_RPC_URL: https://eth-mainnet.alchemyapi.io/v2/${{ secrets.ALCHEMY_MAINNET_KEY }}
           FORK_NETWORK: mainnet
 
   monitor-tests:
     name: 'Monitor Tests (Mainnet)'
-=======
-          TS_NODE_SKIP_IGNORE: true
-          MAINNET_RPC_URL: https://eth-mainnet.alchemyapi.io/v2/${{ secrets.ALCHEMY_MAINNET_KEY }}
-          FORK_NETWORK: mainnet
-
-  monitor-tests:
-    name: 'Monitor Tests (Mainnet)'
     runs-on: ubuntu-latest
     steps:
       - uses: actions/checkout@v3
@@ -393,34 +317,14 @@
 
   registry-tests:
     name: 'Registry Tests'
->>>>>>> 72fc1f6e
-    runs-on: ubuntu-latest
-    steps:
-      - uses: actions/checkout@v3
-      - uses: actions/setup-node@v3
-        with:
-          node-version: 16.x
-          cache: 'yarn'
-      - run: yarn install --immutable
-<<<<<<< HEAD
-      - name: 'Cache hardhat network fork'
-        uses: actions/cache@v3
-        with:
-          path: cache/hardhat-network-fork
-          key: hardhat-network-fork-${{ runner.os }}-${{ hashFiles('test/integration/fork-block-numbers.ts') }}
-          restore-keys: |
-            hardhat-network-fork-${{ runner.os }}-
-            hardhat-network-fork-
-      - run: npx hardhat test ./test/monitor/*.test.ts
-        env:
-          NODE_OPTIONS: '--max-old-space-size=32768'
-          TS_NODE_SKIP_IGNORE: true
-          MAINNET_RPC_URL: https://eth-mainnet.alchemyapi.io/v2/${{ secrets.ALCHEMY_MAINNET_KEY }}
-          FORK_NETWORK: mainnet
-          FORK: 1
-          PROTO_IMPL: 1
-=======
+    runs-on: ubuntu-latest
+    steps:
+      - uses: actions/checkout@v3
+      - uses: actions/setup-node@v3
+        with:
+          node-version: 16.x
+          cache: 'yarn'
+      - run: yarn install --immutable
       - run: yarn test:registries
         env:
-          NODE_OPTIONS: '--max-old-space-size=32768'
->>>>>>> 72fc1f6e
+          NODE_OPTIONS: '--max-old-space-size=32768'