--- conflicted
+++ resolved
@@ -84,11 +84,7 @@
           restore-keys: |
             hardhat-network-fork-${{ runner.os }}-
             hardhat-network-fork-
-<<<<<<< HEAD
-      - run: npx hardhat test ./test/plugins/individual-collateral/{stargate,cbeth}/*.test.ts
-=======
-      - run: npx hardhat test ./test/plugins/individual-collateral/{cbeth,aave-v3,compoundv3}/*.test.ts
->>>>>>> 0e03983e
+      - run: npx hardhat test ./test/plugins/individual-collateral/{cbeth,aave-v3,compoundv3,stargate}/*.test.ts
         env:
           NODE_OPTIONS: '--max-old-space-size=8192'
           TS_NODE_SKIP_IGNORE: true
