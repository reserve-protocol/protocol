name: Sync 4bytes signatures

on:
  push:
    branches:
      - master
  pull_request:
    types:
      - closed

jobs:
<<<<<<< HEAD
  sync-signatures:
    # if: github.event.pull_request.merged == true
=======
  deployment-scripts:
    if: github.event.pull_request.merged == true
>>>>>>> e51b4662
    name: '4Bytes Sync'
    runs-on: ubuntu-latest
    permissions:
      contents: write
    steps:
      - uses: actions/checkout@v3
        with:
          fetch-depth: 1
      - uses: actions/setup-node@v3
        with:
          node-version: 16.x
          cache: 'yarn'
      - run: yarn install --immutable
      - run: yarn compile
      - run: yarn run:4bytes
      - uses: stefanzweifel/git-auto-commit-action@v4
        with:
          commit_message: 4bytes-syncced.json
          commit_options: '--no-verify --signoff'
          file_pattern: 'scripts/4bytes-syncced.json'
<|MERGE_RESOLUTION|>--- conflicted
+++ resolved
@@ -1,4 +1,4 @@
-name: Sync 4bytes signatures
+name: Sync 4byte Signatures
 
 on:
   push:
@@ -9,14 +9,8 @@
       - closed
 
 jobs:
-<<<<<<< HEAD
   sync-signatures:
-    # if: github.event.pull_request.merged == true
-=======
-  deployment-scripts:
-    if: github.event.pull_request.merged == true
->>>>>>> e51b4662
-    name: '4Bytes Sync'
+    name: '4byte Sync'
     runs-on: ubuntu-latest
     permissions:
       contents: write
@@ -35,4 +29,4 @@
         with:
           commit_message: 4bytes-syncced.json
           commit_options: '--no-verify --signoff'
-          file_pattern: 'scripts/4bytes-syncced.json'
+          file_pattern: 'scripts/4bytes-syncced.json'