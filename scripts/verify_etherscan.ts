/* eslint-disable no-process-exit */
import hre from 'hardhat'
import { getChainId } from '../common/blockchain-utils'
import {
  arbitrumL2Chains,
  baseL2Chains,
  developmentChains,
  networkConfig,
} from '../common/configuration'
import { sh } from './deployment/utils'
import {
  getDeploymentFile,
  getAssetCollDeploymentFilename,
  IAssetCollDeployments,
  IDeployments,
  getDeploymentFilename,
} from './deployment/common'

async function main() {
  const chainId = await getChainId(hre)

  // Check if chain is supported
  if (!networkConfig[chainId]) {
    throw new Error(`Missing network configuration for ${hre.network.name}`)
  }

  if (developmentChains.includes(hre.network.name)) {
    throw new Error(`Cannot verify contracts for development chain ${hre.network.name}`)
  }

  const phase1Deployments = <IDeployments>getDeploymentFile(getDeploymentFilename(chainId))
  const assetCollDeploymentFilename = getAssetCollDeploymentFilename(chainId)
  const assetDeployments = <IAssetCollDeployments>getDeploymentFile(assetCollDeploymentFilename)
  if (!phase1Deployments || !assetDeployments) throw new Error('Missing deployments')

  console.log(`Starting full verification on network ${hre.network.name} (${chainId})`)

  // Part 3/3 of the *overall* deployment process: Verification

  // This process is intelligent enough that it can be run on all verify scripts,
  // even if some portions have already been verified

  // Phase 1- Common
  const scripts = [
    '0_verify_libraries.ts',
    '1_verify_implementations.ts',
    '2_verify_rsrAsset.ts',
    '3_verify_deployer.ts',
    '4_verify_facade.ts',
    '5_verify_facadeWrite.ts',
    '6_verify_collateral.ts',
  ]

  // Phase 2 - Individual Plugins
  if (!baseL2Chains.includes(hre.network.name) && !arbitrumL2Chains.includes(hre.network.name)) {
    scripts.push(
      'collateral-plugins/verify_convex_crvusd_usdc.ts',
      'collateral-plugins/verify_convex_crvusd_usdt.ts',
      'collateral-plugins/verify_convex_3pool.ts',
      'collateral-plugins/verify_convex_paypool.ts',
      'collateral-plugins/verify_convex_stable_metapool.ts',
      'collateral-plugins/verify_convex_stable_rtoken_metapool.ts',
      'collateral-plugins/verify_convex_ethplus_eth.ts',
      'collateral-plugins/verify_curve_stable.ts',
      'collateral-plugins/verify_curve_stable_metapool.ts',
      'collateral-plugins/verify_curve_stable_rtoken_metapool.ts',
      'collateral-plugins/verify_stakedao_usdc_usdcplus.ts',
      'collateral-plugins/verify_cusdcv3.ts',
      'collateral-plugins/verify_reth.ts',
      'collateral-plugins/verify_wsteth.ts',
      'collateral-plugins/verify_cbeth.ts',
      'collateral-plugins/verify_sdai.ts',
      'collateral-plugins/verify_morpho.ts',
      'collateral-plugins/verify_aave_v3_usdc.ts',
      'collateral-plugins/verify_yearn_v2_curve_usdc.ts',
      'collateral-plugins/verify_sfrax.ts',
      'collateral-plugins/verify_sfrax_eth.ts',
      'collateral-plugins/verify_steakusdc.ts',
      'collateral-plugins/verify_re7weth.ts',
<<<<<<< HEAD
      'collateral-plugins/verify_apxeth.ts'  
=======
      'collateral-plugins/verify_USDe.ts'
>>>>>>> c5b08d98
    )
  } else if (chainId == '8453' || chainId == '84531') {
    // Base L2 chains
    scripts.push(
      'collateral-plugins/verify_cusdcv3.ts',
      'collateral-plugins/verify_aave_v3_usdc.ts',
      'collateral-plugins/verify_wsteth.ts',
      'collateral-plugins/verify_cbeth.ts',
      'assets/verify_stg.ts'
    )
  } else if (chainId == '42161' || chainId == '421614') {
    // Arbitrum One
    scripts.push(
      'collateral-plugins/verify_aave_v3_usdc.ts',
      'collateral-plugins/verify_cusdcv3.ts',
      'collateral-plugins/verify_convex_crvusd_usdc.ts',
      'collateral-plugins/verify_convex_crvusd_usdt.ts',
      'collateral-plugins/verify_usdm.ts'
    )
  }

  // Phase 3 - RTokens and Governance
  // '7_verify_rToken.ts',
  // '8_verify_governance.ts',

  for (const script of scripts) {
    console.log('\n===========================================\n', script, '')
    await sh(`hardhat run scripts/verification/${script}`)
  }
}

main()
  .then(() => process.exit(0))
  .catch((error) => {
    console.error(error)
    process.exit(1)
  })<|MERGE_RESOLUTION|>--- conflicted
+++ resolved
@@ -77,11 +77,8 @@
       'collateral-plugins/verify_sfrax_eth.ts',
       'collateral-plugins/verify_steakusdc.ts',
       'collateral-plugins/verify_re7weth.ts',
-<<<<<<< HEAD
-      'collateral-plugins/verify_apxeth.ts'  
-=======
+      'collateral-plugins/verify_apxeth.ts',
       'collateral-plugins/verify_USDe.ts'
->>>>>>> c5b08d98
     )
   } else if (chainId == '8453' || chainId == '84531') {
     // Base L2 chains
