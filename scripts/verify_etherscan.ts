--- conflicted
+++ resolved
@@ -92,16 +92,11 @@
       'collateral-plugins/verify_wsteth.ts',
       'collateral-plugins/verify_cbeth.ts',
       'assets/verify_stg.ts',
-<<<<<<< HEAD
       'collateral-plugins/verify_aerodrome_usdc_eusd.ts',
       'collateral-plugins/verify_aerodrome_weth_aero.ts',
       'collateral-plugins/verify_aerodrome_mog_weth.ts',
+      'collateral-plugins/verify_aerodrome_usdz_usdc.ts',
       'collateral-plugins/verify_morphoeUSD.ts'
-=======
-      'collateral-plugins/verify_morphoeUSD.ts',
-      'collateral-plugins/verify_aerodrome_usdc_eusd.ts',
-      'collateral-plugins/verify_aerodrome_usdz_usdc.ts'
->>>>>>> bfc32a0b
     )
   } else if (chainId == '42161' || chainId == '421614') {
     // Arbitrum One
