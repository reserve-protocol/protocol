--- conflicted
+++ resolved
@@ -77,12 +77,9 @@
       'collateral-plugins/verify_sfrax_eth.ts',
       'collateral-plugins/verify_steakusdc.ts',
       'collateral-plugins/verify_re7weth.ts',
-<<<<<<< HEAD
-      'collateral-plugins/verify_ethx.ts'
-=======
+      'collateral-plugins/verify_ethx.ts',
       'collateral-plugins/verify_apxeth.ts',
       'collateral-plugins/verify_USDe.ts'
->>>>>>> c8752bcd
     )
   } else if (chainId == '8453' || chainId == '84531') {
     // Base L2 chains
