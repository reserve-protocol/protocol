--- conflicted
+++ resolved
@@ -91,14 +91,8 @@
       'collateral-plugins/verify_aave_v3_usdc.ts',
       'collateral-plugins/verify_wsteth.ts',
       'collateral-plugins/verify_cbeth.ts',
-<<<<<<< HEAD
-      'assets/verify_stg.ts',
-      'collateral-plugins/verify_cbbtc.ts',
-      'collateral-plugins/verify_eurc_100.ts'
-=======
       'collateral-plugins/verify_morphoeUSD.ts',
       'assets/verify_stg.ts'
->>>>>>> abbbb9fb
     )
   } else if (chainId == '42161' || chainId == '421614') {
     // Arbitrum One
