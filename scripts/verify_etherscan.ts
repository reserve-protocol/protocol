--- conflicted
+++ resolved
@@ -43,25 +43,7 @@
     '3_verify_deployer.ts',
     '4_verify_facade.ts',
     '5_verify_facadeWrite.ts',
-<<<<<<< HEAD
-    '6_verify.ts',
-    '7_verify_rToken.ts',
-    '8_verify_governance.ts',
-    'collateral-plugins/verify_convex_stable.ts',
-    'collateral-plugins/verify_convex_stable_metapool.ts',
-    'collateral-plugins/verify_convex_volatile.ts',
-    'collateral-plugins/verify_convex_stable_rtoken_metapool.ts',
-    'collateral-plugins/verify_curve_stable.ts',
-    'collateral-plugins/verify_curve_stable_metapool.ts',
-    'collateral-plugins/verify_curve_volatile.ts',
-    'collateral-plugins/verify_curve_stable_rtoken_metapool.ts',
-    'collateral-plugins/verify_cusdcv3.ts',
-    'collateral-plugins/verify_reth.ts',
-    'collateral-plugins/verify_wsteth.ts',
-    'collateral-plugins/verify_cbeth.ts',
-=======
     '6_verify_collateral.ts',
->>>>>>> 61079639
   ]
 
   // Phase 2 - Individual Plugins
