--- conflicted
+++ resolved
@@ -85,12 +85,9 @@
       'phase2-assets/collaterals/deploy_steakpyusd.ts',
       'phase2-assets/collaterals/deploy_bbusdt.ts',
       'phase2-assets/collaterals/deploy_re7weth.ts',
-<<<<<<< HEAD
       'phase2-assets/collaterals/deploy_ethx_collateral.ts',
-=======
       'phase2-assets/collaterals/deploy_apxeth.ts',
       'phase2-assets/collaterals/deploy_USDe.ts',
->>>>>>> c8752bcd
       'phase2-assets/assets/deploy_crv.ts',
       'phase2-assets/assets/deploy_cvx.ts'
     )
