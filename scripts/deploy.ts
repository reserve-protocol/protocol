/* eslint-disable no-process-exit */
import hre from 'hardhat'
import { getChainId } from '../common/blockchain-utils'
import { baseL2Chains, networkConfig } from '../common/configuration'
import { sh } from './deployment/utils'

async function main() {
  const [deployer] = await hre.ethers.getSigners()
  const chainId = await getChainId(hre)

  if (hre.network.name == 'hardhat') {
    throw new Error(
      "Don't use network 'hardhat'.  If you are testing locally, make sure to run 'yarn devchain' in a separate terminal, and then deploy to 'localhost'."
    )
  }

  // Check if chain is supported
  if (!networkConfig[chainId]) {
    throw new Error(`Missing network configuration for ${hre.network.name}`)
  }

  console.log(`Starting full deployment on network ${hre.network.name} (${chainId})`)
  console.log(`Deployer account: ${deployer.address}\n`)

  // Part 1/3 of the *overall* deployment process: Deploy all contracts
  // See `confirm.ts` for part 2

  // Phase 1- Implementations
  const scripts = [
    'phase1-common/0_setup_deployments.ts',
    'phase1-common/1_deploy_libraries.ts',
    'phase1-common/2_deploy_implementations.ts',
    'phase1-common/3_deploy_rsrAsset.ts',
    'phase1-common/4_deploy_facade.ts',
    'phase1-common/5_deploy_deployer.ts',
    'phase1-common/6_deploy_facadeWrite.ts',
    'phase1-common/7_deploy_facadeAct.ts',
  ]

  // =============================================

  // Phase 2 - Assets/Collateral
  if (!baseL2Chains.includes(hre.network.name)) {
    scripts.push(
      'phase2-assets/0_setup_deployments.ts',
      'phase2-assets/1_deploy_assets.ts',
      'phase2-assets/assets/deploy_crv.ts',
      'phase2-assets/assets/deploy_cvx.ts',
      'phase2-assets/2_deploy_collateral.ts',
      'phase2-assets/collaterals/deploy_compound_v2_collateral.ts',
      'phase2-assets/collaterals/deploy_lido_wsteth_collateral.ts',
      'phase2-assets/collaterals/deploy_rocket_pool_reth_collateral.ts',
      'phase2-assets/collaterals/deploy_flux_finance_collateral.ts',
      'phase2-assets/collaterals/deploy_ctokenv3_usdc_collateral.ts',
      'phase2-assets/collaterals/deploy_convex_stable_plugin.ts',
      'phase2-assets/collaterals/deploy_convex_rToken_metapool_plugin.ts',
      'phase2-assets/collaterals/deploy_convex_stable_metapool_plugin.ts',
      'phase2-assets/collaterals/deploy_curve_stable_plugin.ts',
      'phase2-assets/collaterals/deploy_curve_rToken_metapool_plugin.ts',
      'phase2-assets/collaterals/deploy_curve_stable_metapool_plugin.ts',
      'phase2-assets/collaterals/deploy_dsr_sdai.ts',
      'phase2-assets/collaterals/deploy_cbeth_collateral.ts',
      'phase2-assets/collaterals/deploy_morpho_aavev2_plugin.ts',
      'phase2-assets/collaterals/deploy_aave_v3_usdc.ts',
<<<<<<< HEAD
      'phase2-assets/collaterals/deploy_yearn_v2_curve_usdc.ts',
      'phase2-assets/collaterals/deploy_yearn_v2_curve_usdp.ts'
=======
      'phase2-assets/collaterals/deploy_sfrax.ts'
>>>>>>> e58de1cb
    )
  } else if (chainId == '8453' || chainId == '84531') {
    // Base L2 chains
    scripts.push(
      'phase2-assets/0_setup_deployments.ts',
      'phase2-assets/1_deploy_assets.ts',
      'phase2-assets/2_deploy_collateral.ts',
      'phase2-assets/collaterals/deploy_cbeth_collateral.ts',
      'phase2-assets/collaterals/deploy_ctokenv3_usdbc_collateral.ts',
      'phase2-assets/collaterals/deploy_aave_v3_usdbc.ts',
      'phase2-assets/collaterals/deploy_stargate_usdc_collateral.ts',
      'phase2-assets/assets/deploy_stg.ts'
    )
  }

  // ===============================================

  // Phase 3 - RTokens
  // These phase3 scripts will not deploy functional RTokens or Governance. They deploy bricked
  // versions that are used for verification only. Further deployment is left up to the Register.
  // 'phase3-rtoken/0_setup_deployments.ts',
  // 'phase3-rtoken/1_deploy_rtoken.ts',
  // 'phase3-rtoken/2_deploy_governance.ts',
  // We can uncomment and prepare this section whenever we update governance, which will be rarely

  for (const script of scripts) {
    console.log('\n===========================================\n', script, '')
    await sh(`hardhat run scripts/deployment/${script}`)
  }
}

main()
  .then(() => process.exit(0))
  .catch((error) => {
    console.error(error)
    process.exit(1)
  })<|MERGE_RESOLUTION|>--- conflicted
+++ resolved
@@ -62,12 +62,9 @@
       'phase2-assets/collaterals/deploy_cbeth_collateral.ts',
       'phase2-assets/collaterals/deploy_morpho_aavev2_plugin.ts',
       'phase2-assets/collaterals/deploy_aave_v3_usdc.ts',
-<<<<<<< HEAD
       'phase2-assets/collaterals/deploy_yearn_v2_curve_usdc.ts',
-      'phase2-assets/collaterals/deploy_yearn_v2_curve_usdp.ts'
-=======
+      'phase2-assets/collaterals/deploy_yearn_v2_curve_usdp.ts',
       'phase2-assets/collaterals/deploy_sfrax.ts'
->>>>>>> e58de1cb
     )
   } else if (chainId == '8453' || chainId == '84531') {
     // Base L2 chains
