/* eslint-disable no-process-exit */
import hre from 'hardhat'
import { getChainId } from '../common/blockchain-utils'
import { arbitrumL2Chains, baseL2Chains, networkConfig } from '../common/configuration'
import { sh } from './deployment/utils'

async function main() {
  const [deployer] = await hre.ethers.getSigners()
  const chainId = await getChainId(hre)

  if (hre.network.name == 'hardhat') {
    throw new Error(
      "Don't use network 'hardhat'.  If you are testing locally, make sure to run 'yarn devchain' in a separate terminal, and then deploy to 'localhost'."
    )
  }

  // Check if chain is supported
  if (!networkConfig[chainId]) {
    throw new Error(`Missing network configuration for ${hre.network.name}`)
  }

  console.log(`Starting full deployment on network ${hre.network.name} (${chainId})`)
  console.log(`Deployer account: ${deployer.address}\n`)

  // Part 1/3 of the *overall* deployment process: Deploy all contracts
  // See `confirm.ts` for part 2

  // Phase 0 -- Registries
  // Phase 0 must be run manually, and is a one time setup for the DAO.
  // The deploy scripts do not enforce them.

  // Phase 1 -- Implementations
  const scripts = [
    'phase1-core/0_setup_deployments.ts',
    'phase1-core/1_deploy_libraries.ts',
    'phase1-core/2_deploy_implementations.ts',
    'phase1-core/3_deploy_rsrAsset.ts',
    'phase1-core/4_deploy_facade.ts',
    'phase1-core/5_deploy_deployer.ts',
    'phase1-core/6_deploy_facadeWrite.ts',
  ]

  // =============================================

  // Phase 1.5 -- Facets
  // To update the existing Facade, add new facets to the below list

  scripts.push(
    'phase1-facade/1_deploy_readFacet.ts',
    'phase1-facade/2_deploy_actFacet.ts',
    'phase1-facade/3_deploy_maxIssuable.ts',
    'phase1-facade/4_deploy_backingBufferFacet.ts',
    'phase1-facade/5_deploy_revenueFacet.ts'
  )

  // =============================================

  // Phase 2 - Assets/Collateral
  if (!baseL2Chains.includes(hre.network.name) && !arbitrumL2Chains.includes(hre.network.name)) {
    scripts.push(
      'phase2-assets/0_setup_deployments.ts',
      'phase2-assets/1_deploy_assets.ts',
      'phase2-assets/2_deploy_collateral.ts',
      'phase2-assets/collaterals/deploy_lido_wsteth_collateral.ts',
      'phase2-assets/collaterals/deploy_rocket_pool_reth_collateral.ts',
      'phase2-assets/collaterals/deploy_flux_finance_collateral.ts',
      'phase2-assets/collaterals/deploy_ctokenv3_usdc_collateral.ts',
      'phase2-assets/collaterals/deploy_ctokenv3_usdt_collateral.ts',
      'phase2-assets/collaterals/deploy_convex_3pool_collateral.ts',
      'phase2-assets/collaterals/deploy_convex_paypool_collateral.ts',
      'phase2-assets/collaterals/deploy_convex_crvusd_usdc_collateral.ts',
      'phase2-assets/collaterals/deploy_convex_crvusd_usdt_collateral.ts',
      'phase2-assets/collaterals/deploy_convex_rToken_metapool_plugin.ts',
      'phase2-assets/collaterals/deploy_convex_stable_metapool_plugin.ts',
      'phase2-assets/collaterals/deploy_convex_ethplus_eth.ts',
      'phase2-assets/collaterals/deploy_stakedao_usdc_usdcplus.ts',
      'phase2-assets/collaterals/deploy_curve_stable_plugin.ts',
      'phase2-assets/collaterals/deploy_curve_rToken_metapool_plugin.ts',
      'phase2-assets/collaterals/deploy_curve_stable_metapool_plugin.ts',
      'phase2-assets/collaterals/deploy_dsr_sdai.ts',
      'phase2-assets/collaterals/deploy_cbeth_collateral.ts',
      'phase2-assets/collaterals/deploy_morpho_aavev2_plugin.ts',
      'phase2-assets/collaterals/deploy_aave_v3_usdc.ts',
      'phase2-assets/collaterals/deploy_aave_v3_pyusd.ts',
      'phase2-assets/collaterals/deploy_yearn_v2_curve_usdc.ts',
      'phase2-assets/collaterals/deploy_yearn_v2_curve_usdp.ts',
      'phase2-assets/collaterals/deploy_sfrax.ts',
      'phase2-assets/collaterals/deploy_sfrax_eth.ts',
      'phase2-assets/collaterals/deploy_steakusdc.ts',
      'phase2-assets/collaterals/deploy_steakpyusd.ts',
      'phase2-assets/collaterals/deploy_bbusdt.ts',
      'phase2-assets/collaterals/deploy_re7weth.ts',
      'phase2-assets/collaterals/deploy_ethx_collateral.ts',
      'phase2-assets/collaterals/deploy_apxeth.ts',
      'phase2-assets/collaterals/deploy_USDe.ts',
      'phase2-assets/assets/deploy_crv.ts',
      'phase2-assets/assets/deploy_cvx.ts',
      'phase2-assets/collaterals/deploy_pyusd.ts',
      'phase2-assets/collaterals/deploy_paxg_100.ts'
    )
  } else if (chainId == '8453' || chainId == '84531') {
    // Base L2 chains
    scripts.push(
      'phase2-assets/0_setup_deployments.ts',
      'phase2-assets/1_deploy_assets.ts',
      'phase2-assets/2_deploy_collateral.ts',
      'phase2-assets/collaterals/deploy_cbeth_collateral.ts',
      'phase2-assets/collaterals/deploy_ctokenv3_usdc_collateral.ts',
      'phase2-assets/collaterals/deploy_aave_v3_usdc.ts',
      'phase2-assets/collaterals/deploy_lido_wsteth_collateral.ts',
      'phase2-assets/collaterals/deploy_cbeth_collateral.ts',
<<<<<<< HEAD
      'phase2-assets/collaterals/deploy_cbbtc_100.ts',
      'phase2-assets/collaterals/deploy_eurc_100.ts',
=======
      'phase2-assets/collaterals/deploy_morphoeUSD.ts',
>>>>>>> abbbb9fb
      'phase2-assets/assets/deploy_stg.ts'
    )
  } else if (chainId == '42161' || chainId == '421614') {
    // Arbitrum One
    scripts.push(
      'phase2-assets/0_setup_deployments.ts',
      'phase2-assets/1_deploy_assets.ts',
      'phase2-assets/2_deploy_collateral.ts',
      'phase2-assets/collaterals/deploy_aave_v3_usdc.ts',
      'phase2-assets/collaterals/deploy_aave_v3_usdt.ts',
      'phase2-assets/collaterals/deploy_ctokenv3_usdc_collateral.ts',
      'phase2-assets/collaterals/deploy_ctokenv3_usdt_collateral.ts',
      'phase2-assets/collaterals/deploy_convex_crvusd_usdc_collateral.ts',
      'phase2-assets/collaterals/deploy_convex_crvusd_usdt_collateral.ts',
      'phase2-assets/collaterals/deploy_usdm.ts',
      'phase2-assets/assets/deploy_arb.ts',
      'phase2-assets/assets/deploy_arb_100.ts'
    )
  }

  // ===============================================

  // Phase 3 - RTokens
  // These phase3 scripts will not deploy functional RTokens or Governance. They deploy bricked
  // versions that are used for verification only. Further deployment is left up to the Register.
  // 'phase3-rtoken/0_setup_deployments.ts',
  // 'phase3-rtoken/1_deploy_rtoken.ts',
  // 'phase3-rtoken/2_deploy_governance.ts',
  // We can uncomment and prepare this section whenever we update governance, which will be rarely

  for (const script of scripts) {
    console.log('\n===========================================\n', script, '')
    await sh(`hardhat run scripts/deployment/${script}`)
  }
}

main()
  .then(() => process.exit(0))
  .catch((error) => {
    console.error(error)
    process.exit(1)
  })<|MERGE_RESOLUTION|>--- conflicted
+++ resolved
@@ -109,12 +109,7 @@
       'phase2-assets/collaterals/deploy_aave_v3_usdc.ts',
       'phase2-assets/collaterals/deploy_lido_wsteth_collateral.ts',
       'phase2-assets/collaterals/deploy_cbeth_collateral.ts',
-<<<<<<< HEAD
-      'phase2-assets/collaterals/deploy_cbbtc_100.ts',
-      'phase2-assets/collaterals/deploy_eurc_100.ts',
-=======
       'phase2-assets/collaterals/deploy_morphoeUSD.ts',
->>>>>>> abbbb9fb
       'phase2-assets/assets/deploy_stg.ts'
     )
   } else if (chainId == '42161' || chainId == '421614') {
