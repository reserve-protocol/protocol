--- conflicted
+++ resolved
@@ -83,11 +83,8 @@
       'phase2-assets/collaterals/deploy_steakpyusd.ts',
       'phase2-assets/collaterals/deploy_bbusdt.ts',
       'phase2-assets/collaterals/deploy_re7weth.ts',
-<<<<<<< HEAD
       'phase2-assets/collaterals/deploy_apxeth.ts',
-=======
       'phase2-assets/collaterals/deploy_USDe.ts',
->>>>>>> c5b08d98
       'phase2-assets/assets/deploy_crv.ts',
       'phase2-assets/assets/deploy_cvx.ts'
     )
