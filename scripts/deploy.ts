--- conflicted
+++ resolved
@@ -53,10 +53,7 @@
     'phase2-assets/collaterals/deploy_curve_rToken_metapool_plugin.ts',
     'phase2-assets/collaterals/deploy_curve_stable_metapool_plugin.ts',
     'phase2-assets/collaterals/deploy_dsr_sdai.ts',
-<<<<<<< HEAD
-=======
     'phase2-assets/collaterals/deploy_cbeth_collateral.ts',
->>>>>>> 9d0e65f4
     // ===============================================
     // These phase3 scripts will not deploy functional RTokens or Governance. They deploy bricked
     // versions that are used for verification only. Further deployment is left up to the Register.
