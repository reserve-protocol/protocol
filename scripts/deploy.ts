/* eslint-disable no-process-exit */
import hre from 'hardhat'
import { getChainId } from '../common/blockchain-utils'
import { baseL2Chains, networkConfig } from '../common/configuration'
import { sh } from './deployment/utils'

async function main() {
  const [deployer] = await hre.ethers.getSigners()
  const chainId = await getChainId(hre)

  if (hre.network.name == 'hardhat') {
    throw new Error(
      "Don't use network 'hardhat'.  If you are testing locally, make sure to run 'yarn devchain' in a separate terminal, and then deploy to 'localhost'."
    )
  }

  // Check if chain is supported
  if (!networkConfig[chainId]) {
    throw new Error(`Missing network configuration for ${hre.network.name}`)
  }

  console.log(`Starting full deployment on network ${hre.network.name} (${chainId})`)
  console.log(`Deployer account: ${deployer.address}\n`)

  // Part 1/3 of the *overall* deployment process: Deploy all contracts
  // See `confirm.ts` for part 2

  // Phase 1- Implementations
  const scripts = [
    'phase1-common/0_setup_deployments.ts',
    'phase1-common/1_deploy_libraries.ts',
    'phase1-common/2_deploy_implementations.ts',
    'phase1-common/3_deploy_rsrAsset.ts',
    'phase1-common/4_deploy_facade.ts',
    'phase1-common/5_deploy_deployer.ts',
    'phase1-common/6_deploy_facadeWrite.ts',
    'phase1-common/7_deploy_facadeAct.ts',
  ]

  // =============================================

  // Phase 2 - Assets/Collateral
  if (!baseL2Chains.includes(hre.network.name)) {
    scripts.push(
      'phase2-assets/0_setup_deployments.ts',
      'phase2-assets/1_deploy_assets.ts',
      'phase2-assets/assets/deploy_crv.ts',
      'phase2-assets/assets/deploy_cvx.ts',
      'phase2-assets/2_deploy_collateral.ts',
      'phase2-assets/collaterals/deploy_compound_v2_collateral.ts',
      'phase2-assets/collaterals/deploy_lido_wsteth_collateral.ts',
      'phase2-assets/collaterals/deploy_rocket_pool_reth_collateral.ts',
      'phase2-assets/collaterals/deploy_flux_finance_collateral.ts',
      'phase2-assets/collaterals/deploy_ctokenv3_usdc_collateral.ts',
      'phase2-assets/collaterals/deploy_convex_stable_plugin.ts',
      'phase2-assets/collaterals/deploy_convex_rToken_metapool_plugin.ts',
      'phase2-assets/collaterals/deploy_convex_stable_metapool_plugin.ts',
      'phase2-assets/collaterals/deploy_curve_stable_plugin.ts',
      'phase2-assets/collaterals/deploy_curve_rToken_metapool_plugin.ts',
      'phase2-assets/collaterals/deploy_curve_stable_metapool_plugin.ts',
      'phase2-assets/collaterals/deploy_dsr_sdai.ts',
      'phase2-assets/collaterals/deploy_cbeth_collateral.ts',
      'phase2-assets/collaterals/deploy_morpho_aavev2_plugin.ts',
      'phase2-assets/collaterals/deploy_aave_v3_usdc.ts',
<<<<<<< HEAD
=======
      'phase2-assets/collaterals/deploy_yearn_v2_curve_usdc.ts',
      'phase2-assets/collaterals/deploy_yearn_v2_curve_usdp.ts',
>>>>>>> 212cbd55
      'phase2-assets/collaterals/deploy_sfrax.ts'
    )
  } else if (chainId == '8453' || chainId == '84531') {
    // Base L2 chains
    scripts.push(
      'phase2-assets/0_setup_deployments.ts',
      'phase2-assets/1_deploy_assets.ts',
      'phase2-assets/2_deploy_collateral.ts',
      'phase2-assets/collaterals/deploy_cbeth_collateral.ts',
      'phase2-assets/collaterals/deploy_ctokenv3_usdbc_collateral.ts',
      'phase2-assets/collaterals/deploy_aave_v3_usdbc.ts',
      'phase2-assets/collaterals/deploy_stargate_usdc_collateral.ts',
      'phase2-assets/assets/deploy_stg.ts'
    )
  }

  // ===============================================

  // Phase 3 - RTokens
  // These phase3 scripts will not deploy functional RTokens or Governance. They deploy bricked
  // versions that are used for verification only. Further deployment is left up to the Register.
  // 'phase3-rtoken/0_setup_deployments.ts',
  // 'phase3-rtoken/1_deploy_rtoken.ts',
  // 'phase3-rtoken/2_deploy_governance.ts',
  // We can uncomment and prepare this section whenever we update governance, which will be rarely

  for (const script of scripts) {
    console.log('\n===========================================\n', script, '')
    await sh(`hardhat run scripts/deployment/${script}`)
  }
}

main()
  .then(() => process.exit(0))
  .catch((error) => {
    console.error(error)
    process.exit(1)
  })<|MERGE_RESOLUTION|>--- conflicted
+++ resolved
@@ -62,11 +62,8 @@
       'phase2-assets/collaterals/deploy_cbeth_collateral.ts',
       'phase2-assets/collaterals/deploy_morpho_aavev2_plugin.ts',
       'phase2-assets/collaterals/deploy_aave_v3_usdc.ts',
-<<<<<<< HEAD
-=======
       'phase2-assets/collaterals/deploy_yearn_v2_curve_usdc.ts',
       'phase2-assets/collaterals/deploy_yearn_v2_curve_usdp.ts',
->>>>>>> 212cbd55
       'phase2-assets/collaterals/deploy_sfrax.ts'
     )
   } else if (chainId == '8453' || chainId == '84531') {
