--- conflicted
+++ resolved
@@ -112,12 +112,8 @@
       'phase2-assets/collaterals/deploy_cbeth_collateral.ts',
       'phase2-assets/assets/deploy_stg.ts',
       'phase2-assets/collaterals/deploy_morphoeUSD.ts',
-<<<<<<< HEAD
       'phase2-assets/collaterals/deploy_aerodrome_usdc_eusd.ts',
       'phase2-assets/collaterals/deploy_aerodrome_usdz_usdc.ts'
-=======
-      'phase2-assets/collaterals/deploy_aerodrome_usdc_eusd.ts'
->>>>>>> c727c40f
     )
   } else if (chainId == '42161' || chainId == '421614') {
     // Arbitrum One
