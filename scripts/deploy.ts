/* eslint-disable no-process-exit */
import hre from 'hardhat'
import { getChainId } from '../common/blockchain-utils'
import { baseL2Chains, networkConfig } from '../common/configuration'
import { sh } from './deployment/utils'

async function main() {
  const [deployer] = await hre.ethers.getSigners()
  const chainId = await getChainId(hre)

  if (hre.network.name == 'hardhat') {
    throw new Error(
      "Don't use network 'hardhat'.  If you are testing locally, make sure to run 'yarn devchain' in a separate terminal, and then deploy to 'localhost'."
    )
  }

  // Check if chain is supported
  if (!networkConfig[chainId]) {
    throw new Error(`Missing network configuration for ${hre.network.name}`)
  }

  console.log(`Starting full deployment on network ${hre.network.name} (${chainId})`)
  console.log(`Deployer account: ${deployer.address}\n`)

  // Part 1/3 of the *overall* deployment process: Deploy all contracts
  // See `confirm.ts` for part 2

  // Phase 1- Implementations
  let scripts = [
    'phase1-common/0_setup_deployments.ts',
    'phase1-common/1_deploy_libraries.ts',
    'phase1-common/2_deploy_implementations.ts',
    'phase1-common/3_deploy_rsrAsset.ts',
    'phase1-common/4_deploy_facade.ts',
    'phase1-common/5_deploy_deployer.ts',
    'phase1-common/6_deploy_facadeWrite.ts',
    'phase1-common/7_deploy_facadeAct.ts',
<<<<<<< HEAD
=======
    // =============================================
    'phase2-assets/0_setup_deployments.ts',
    'phase2-assets/1_deploy_assets.ts',
    'phase2-assets/assets/deploy_crv.ts',
    'phase2-assets/assets/deploy_cvx.ts',
    'phase2-assets/2_deploy_collateral.ts',
    'phase2-assets/collaterals/deploy_lido_wsteth_collateral.ts',
    'phase2-assets/collaterals/deploy_rocket_pool_reth_collateral.ts',
    'phase2-assets/collaterals/deploy_flux_finance_collateral.ts',
    'phase2-assets/collaterals/deploy_ctokenv3_usdc_collateral.ts',
    'phase2-assets/collaterals/deploy_convex_stable_plugin.ts',
    'phase2-assets/collaterals/deploy_convex_rToken_metapool_plugin.ts',
    'phase2-assets/collaterals/deploy_convex_stable_metapool_plugin.ts',
    'phase2-assets/collaterals/deploy_curve_stable_plugin.ts',
    'phase2-assets/collaterals/deploy_curve_rToken_metapool_plugin.ts',
    'phase2-assets/collaterals/deploy_curve_stable_metapool_plugin.ts',
    'phase2-assets/collaterals/deploy_dsr_sdai.ts',
    'phase2-assets/collaterals/deploy_cbeth_collateral.ts',
    'phase2-assets/collaterals/deploy_morpho_aavev2_plugin.ts',
    'phase2-assets/collaterals/deploy_aave_v3_usdc.ts',
    // ===============================================
    // These phase3 scripts will not deploy functional RTokens or Governance. They deploy bricked
    // versions that are used for verification only. Further deployment is left up to the Register.
    // 'phase3-rtoken/0_setup_deployments.ts',
    // 'phase3-rtoken/1_deploy_rtoken.ts',
    // 'phase3-rtoken/2_deploy_governance.ts',
    // We can uncomment this section whenever we update governance, which will be rarely
>>>>>>> 53dab1ab
  ]

  // =============================================

  // Phase 2 - Assets/Collateral
  if (!baseL2Chains.includes(hre.network.name)) {
    scripts.push(
      'phase2-assets/0_setup_deployments.ts',
      'phase2-assets/1_deploy_assets.ts',
      'phase2-assets/assets/deploy_crv.ts',
      'phase2-assets/assets/deploy_cvx.ts',
      'phase2-assets/2_deploy_collateral.ts',
      'phase2-assets/collaterals/deploy_lido_wsteth_collateral.ts',
      'phase2-assets/collaterals/deploy_rocket_pool_reth_collateral.ts',
      'phase2-assets/collaterals/deploy_flux_finance_collateral.ts',
      'phase2-assets/collaterals/deploy_ctokenv3_usdc_collateral.ts',
      'phase2-assets/collaterals/deploy_convex_stable_plugin.ts',
      'phase2-assets/collaterals/deploy_convex_rToken_metapool_plugin.ts',
      'phase2-assets/collaterals/deploy_convex_stable_metapool_plugin.ts',
      'phase2-assets/collaterals/deploy_curve_stable_plugin.ts',
      'phase2-assets/collaterals/deploy_curve_rToken_metapool_plugin.ts',
      'phase2-assets/collaterals/deploy_curve_stable_metapool_plugin.ts',
      'phase2-assets/collaterals/deploy_dsr_sdai.ts',
      'phase2-assets/collaterals/deploy_cbeth_collateral.ts',
      'phase2-assets/collaterals/deploy_morpho_aavev2_plugin.ts'
    )
  } else if (chainId == '8453' || chainId == '84531') {
    // Base L2 chains
    scripts.push(
      'phase2-assets/0_setup_deployments.ts',
      'phase2-assets/1_deploy_assets.ts',
      'phase2-assets/2_deploy_collateral.ts',
      'phase2-assets/collaterals/deploy_cbeth_collateral.ts',
      'phase2-assets/collaterals/deploy_ctokenv3_usdbc_collateral.ts'
    )
  }

  // ===============================================

  // Phase 3 - RTokens
  // These phase3 scripts will not deploy functional RTokens or Governance. They deploy bricked
  // versions that are used for verification only. Further deployment is left up to the Register.
  // 'phase3-rtoken/0_setup_deployments.ts',
  // 'phase3-rtoken/1_deploy_rtoken.ts',
  // 'phase3-rtoken/2_deploy_governance.ts',
  // We can uncomment and prepare this section whenever we update governance, which will be rarely

  for (const script of scripts) {
    console.log('\n===========================================\n', script, '')
    await sh(`hardhat run scripts/deployment/${script}`)
  }
}

main()
  .then(() => process.exit(0))
  .catch((error) => {
    console.error(error)
    process.exit(1)
  })<|MERGE_RESOLUTION|>--- conflicted
+++ resolved
@@ -35,36 +35,6 @@
     'phase1-common/5_deploy_deployer.ts',
     'phase1-common/6_deploy_facadeWrite.ts',
     'phase1-common/7_deploy_facadeAct.ts',
-<<<<<<< HEAD
-=======
-    // =============================================
-    'phase2-assets/0_setup_deployments.ts',
-    'phase2-assets/1_deploy_assets.ts',
-    'phase2-assets/assets/deploy_crv.ts',
-    'phase2-assets/assets/deploy_cvx.ts',
-    'phase2-assets/2_deploy_collateral.ts',
-    'phase2-assets/collaterals/deploy_lido_wsteth_collateral.ts',
-    'phase2-assets/collaterals/deploy_rocket_pool_reth_collateral.ts',
-    'phase2-assets/collaterals/deploy_flux_finance_collateral.ts',
-    'phase2-assets/collaterals/deploy_ctokenv3_usdc_collateral.ts',
-    'phase2-assets/collaterals/deploy_convex_stable_plugin.ts',
-    'phase2-assets/collaterals/deploy_convex_rToken_metapool_plugin.ts',
-    'phase2-assets/collaterals/deploy_convex_stable_metapool_plugin.ts',
-    'phase2-assets/collaterals/deploy_curve_stable_plugin.ts',
-    'phase2-assets/collaterals/deploy_curve_rToken_metapool_plugin.ts',
-    'phase2-assets/collaterals/deploy_curve_stable_metapool_plugin.ts',
-    'phase2-assets/collaterals/deploy_dsr_sdai.ts',
-    'phase2-assets/collaterals/deploy_cbeth_collateral.ts',
-    'phase2-assets/collaterals/deploy_morpho_aavev2_plugin.ts',
-    'phase2-assets/collaterals/deploy_aave_v3_usdc.ts',
-    // ===============================================
-    // These phase3 scripts will not deploy functional RTokens or Governance. They deploy bricked
-    // versions that are used for verification only. Further deployment is left up to the Register.
-    // 'phase3-rtoken/0_setup_deployments.ts',
-    // 'phase3-rtoken/1_deploy_rtoken.ts',
-    // 'phase3-rtoken/2_deploy_governance.ts',
-    // We can uncomment this section whenever we update governance, which will be rarely
->>>>>>> 53dab1ab
   ]
 
   // =============================================
@@ -89,7 +59,8 @@
       'phase2-assets/collaterals/deploy_curve_stable_metapool_plugin.ts',
       'phase2-assets/collaterals/deploy_dsr_sdai.ts',
       'phase2-assets/collaterals/deploy_cbeth_collateral.ts',
-      'phase2-assets/collaterals/deploy_morpho_aavev2_plugin.ts'
+      'phase2-assets/collaterals/deploy_morpho_aavev2_plugin.ts',
+      'phase2-assets/collaterals/deploy_aave_v3_usdc.ts'
     )
   } else if (chainId == '8453' || chainId == '84531') {
     // Base L2 chains
