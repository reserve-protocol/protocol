import fs from 'fs'
import hre from 'hardhat'
import { getChainId } from '../../../../common/blockchain-utils'
import { networkConfig } from '../../../../common/configuration'
import { bn, fp } from '../../../../common/numbers'
import { expect } from 'chai'
import { CollateralStatus } from '../../../../common/constants'
import {
  getDeploymentFile,
  getAssetCollDeploymentFilename,
  IAssetCollDeployments,
  getDeploymentFilename,
  fileExists,
} from '../../common'
import { revenueHiding, priceTimeout } from '../../utils'
import {
  StargatePoolFiatCollateral,
  StargatePoolFiatCollateral__factory,
} from '../../../../typechain'
import { ContractFactory } from 'ethers'

import {
  STAKING_CONTRACT,
  SUSDC,
} from '../../../../test/plugins/individual-collateral/stargate/constants'
import { useEnv } from '#/utils/env'

async function main() {
  // ==== Read Configuration ====
  const [deployer] = await hre.ethers.getSigners()

  const chainId = await getChainId(hre)

  console.log(`Deploying Collateral to network ${hre.network.name} (${chainId})
    with burner account: ${deployer.address}`)

  if (!networkConfig[chainId]) {
    throw new Error(`Missing network configuration for ${hre.network.name}`)
  }

  // Get phase1 deployment
  const phase1File = getDeploymentFilename(chainId)
  if (!fileExists(phase1File)) {
    throw new Error(`${phase1File} doesn't exist yet. Run phase 1`)
  }
  // Check previous step completed
  const assetCollDeploymentFilename = getAssetCollDeploymentFilename(chainId)
  const assetCollDeployments = <IAssetCollDeployments>getDeploymentFile(assetCollDeploymentFilename)

  const deployedCollateral: string[] = []

  /********  Deploy Stargate USDC Wrapper  **************************/

  const WrapperFactory: ContractFactory = await hre.ethers.getContractFactory('StargateRewardableWrapper')
  let chainIdKey = useEnv('FORK_NETWORK', 'mainnet') == 'mainnet' ? '1' : '8453'
  let USDC_NAME = 'USDC'
  let name = 'Wrapped Stargate USDC'
  let symbol = 'wsgUSDC'
  let sUSDC = networkConfig[chainIdKey].tokens.sUSDC
  let oracleError = fp('0.0025')

  if (chainIdKey == '8453') {
    USDC_NAME = 'USDbC'
    name = 'Wrapped Stargate USDbC'
    symbol = 'wsgUSDbC'
    sUSDC = networkConfig[chainIdKey].tokens.sUSDbC

    oracleError = fp('0.003')
  }

  const erc20 = await WrapperFactory.deploy(
    name,
    symbol,
    networkConfig[chainIdKey].tokens.STG,
    networkConfig[chainIdKey].STARGATE_STAKING_CONTRACT,
    sUSDC
  )
  await erc20.deployed()

  console.log(
    `Deployed Wrapper for Stargate ${USDC_NAME} on ${hre.network.name} (${chainIdKey}): ${erc20.address} `
  )

  const StargateCollateralFactory: StargatePoolFiatCollateral__factory =
    await hre.ethers.getContractFactory('StargatePoolFiatCollateral')

  const collateral = <StargatePoolFiatCollateral>await StargateCollateralFactory.connect(
    deployer
  ).deploy(
    {
      priceTimeout: priceTimeout.toString(),
      chainlinkFeed: networkConfig[chainIdKey].chainlinkFeeds.USDC!,
      oracleError: oracleError.toString(),
      erc20: erc20.address,
      maxTradeVolume: fp('1e6').toString(), // $1m,
<<<<<<< HEAD
      oracleTimeout: '86400', // 24h hr,
=======
      oracleTimeout: oracleTimeout(chainIdKey, '86400').toString(), // 24h hr,
>>>>>>> 124e4011
      targetName: hre.ethers.utils.formatBytes32String('USD'),
      defaultThreshold: fp('0.01').add(oracleError).toString(),
      delayUntilDefault: bn('86400').toString(), // 24h
    },
    revenueHiding.toString()
  )
  await collateral.deployed()
  await (await collateral.refresh()).wait()
  expect(await collateral.status()).to.equal(CollateralStatus.SOUND)

  console.log(`Deployed Stargate ${USDC_NAME} to ${hre.network.name} (${chainIdKey}): ${collateral.address}`)

  if (chainIdKey == '8453') {
    assetCollDeployments.collateral.wsgUSDbC = collateral.address
    assetCollDeployments.erc20s.wsgUSDbC = erc20.address
  } else {
    assetCollDeployments.collateral.wsgUSDC = collateral.address
    assetCollDeployments.erc20s.wsgUSDC = erc20.address
  }
  deployedCollateral.push(collateral.address.toString())

  fs.writeFileSync(assetCollDeploymentFilename, JSON.stringify(assetCollDeployments, null, 2))

  console.log(`Deployed collateral to ${hre.network.name} (${chainId})
        New deployments: ${deployedCollateral}
        Deployment file: ${assetCollDeploymentFilename}`)
}

main().catch((error) => {
  console.error(error)
  process.exitCode = 1
})<|MERGE_RESOLUTION|>--- conflicted
+++ resolved
@@ -18,11 +18,6 @@
   StargatePoolFiatCollateral__factory,
 } from '../../../../typechain'
 import { ContractFactory } from 'ethers'
-
-import {
-  STAKING_CONTRACT,
-  SUSDC,
-} from '../../../../test/plugins/individual-collateral/stargate/constants'
 import { useEnv } from '#/utils/env'
 
 async function main() {
@@ -51,8 +46,10 @@
 
   /********  Deploy Stargate USDC Wrapper  **************************/
 
-  const WrapperFactory: ContractFactory = await hre.ethers.getContractFactory('StargateRewardableWrapper')
-  let chainIdKey = useEnv('FORK_NETWORK', 'mainnet') == 'mainnet' ? '1' : '8453'
+  const WrapperFactory: ContractFactory = await hre.ethers.getContractFactory(
+    'StargateRewardableWrapper'
+  )
+  const chainIdKey = useEnv('FORK_NETWORK', 'mainnet') == 'mainnet' ? '1' : '8453'
   let USDC_NAME = 'USDC'
   let name = 'Wrapped Stargate USDC'
   let symbol = 'wsgUSDC'
@@ -93,11 +90,7 @@
       oracleError: oracleError.toString(),
       erc20: erc20.address,
       maxTradeVolume: fp('1e6').toString(), // $1m,
-<<<<<<< HEAD
       oracleTimeout: '86400', // 24h hr,
-=======
-      oracleTimeout: oracleTimeout(chainIdKey, '86400').toString(), // 24h hr,
->>>>>>> 124e4011
       targetName: hre.ethers.utils.formatBytes32String('USD'),
       defaultThreshold: fp('0.01').add(oracleError).toString(),
       delayUntilDefault: bn('86400').toString(), // 24h
@@ -108,7 +101,9 @@
   await (await collateral.refresh()).wait()
   expect(await collateral.status()).to.equal(CollateralStatus.SOUND)
 
-  console.log(`Deployed Stargate ${USDC_NAME} to ${hre.network.name} (${chainIdKey}): ${collateral.address}`)
+  console.log(
+    `Deployed Stargate ${USDC_NAME} to ${hre.network.name} (${chainIdKey}): ${collateral.address}`
+  )
 
   if (chainIdKey == '8453') {
     assetCollDeployments.collateral.wsgUSDbC = collateral.address
