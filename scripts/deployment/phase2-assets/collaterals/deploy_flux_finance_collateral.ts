import fs from 'fs'
import hre, { ethers } from 'hardhat'
import { expect } from 'chai'
import { getChainId } from '../../../../common/blockchain-utils'
import { networkConfig } from '../../../../common/configuration'
import { bn, fp } from '../../../../common/numbers'
import { CollateralStatus } from '../../../../common/constants'
import {
  getDeploymentFile,
  getAssetCollDeploymentFilename,
  IAssetCollDeployments,
  getDeploymentFilename,
  fileExists,
} from '../../common'
import { priceTimeout, oracleTimeout, revenueHiding } from '../../utils'
import { ICollateral } from '../../../../typechain'

async function main() {
  // ==== Read Configuration ====
  const [burner] = await hre.ethers.getSigners()

  const chainId = await getChainId(hre)

  console.log(`Deploying Collateral to network ${hre.network.name} (${chainId})
  with burner account: ${burner.address}`)

  if (!networkConfig[chainId]) {
    throw new Error(`Missing network configuration for ${hre.network.name}`)
  }

  // Get phase1 deployment
  const phase1File = getDeploymentFilename(chainId)
  if (!fileExists(phase1File)) {
    throw new Error(`${phase1File} doesn't exist yet. Run phase 1`)
  }
  // Check previous step completed
  const assetCollDeploymentFilename = getAssetCollDeploymentFilename(chainId)
  const assetCollDeployments = <IAssetCollDeployments>getDeploymentFile(assetCollDeploymentFilename)

  // Get Oracle Lib address if previously deployed (can override with arbitrary address)
  const deployedCollateral: string[] = []

  /********  Deploy FToken Fiat Collateral - fUSDC  **************************/
<<<<<<< HEAD
  const FTokenFactory = await ethers.getContractFactory('CTokenWrapper')
  const fUsdc = await ethers.getContractAt('IERC20Metadata', networkConfig[chainId].tokens.fUSDC!)

  const fUsdcVault = await FTokenFactory.deploy(
    networkConfig[chainId].tokens.fUSDC!,
    `${await fUsdc.name()} Vault`,
    `${await fUsdc.symbol()}-VAULT`,
    networkConfig[chainId].COMPTROLLER!
  )

  await fUsdcVault.deployed()

  console.log(
    `Deployed Vault for fUSDC on ${hre.network.name} (${chainId}): ${fUsdcVault.address} `
  )
=======
  const fUsdc = await ethers.getContractAt('IERC20Metadata', networkConfig[chainId].tokens.fUSDC!)
>>>>>>> 61079639

  const { collateral: fUsdcCollateral } = await hre.run('deploy-ctoken-fiat-collateral', {
    priceTimeout: priceTimeout.toString(),
    priceFeed: networkConfig[chainId].chainlinkFeeds.USDC,
    oracleError: fp('0.0025').toString(), // 0.25%
<<<<<<< HEAD
    cToken: fUsdcVault.address,
=======
    cToken: fUsdc.address,
>>>>>>> 61079639
    maxTradeVolume: fp('1e6').toString(), // $1m,
    oracleTimeout: oracleTimeout(chainId, '86400').toString(), // 24 hr
    targetName: hre.ethers.utils.formatBytes32String('USD'),
    defaultThreshold: fp('0.0125').toString(), // 1.25%
    delayUntilDefault: bn('86400').toString(), // 24h
    revenueHiding: revenueHiding.toString(),
  })
  let collateral = <ICollateral>await ethers.getContractAt('ICollateral', fUsdcCollateral)
  await (await collateral.refresh()).wait()
  expect(await collateral.status()).to.equal(CollateralStatus.SOUND)

  assetCollDeployments.collateral.fUSDC = fUsdcCollateral
<<<<<<< HEAD
  assetCollDeployments.erc20s.fUSDC = fUsdcVault.address
=======
  assetCollDeployments.erc20s.fUSDC = fUsdc.address
>>>>>>> 61079639
  deployedCollateral.push(fUsdcCollateral.toString())

  fs.writeFileSync(assetCollDeploymentFilename, JSON.stringify(assetCollDeployments, null, 2))

  /********  Deploy FToken Fiat Collateral - fUSDT  **************************/
  const fUsdt = await ethers.getContractAt('IERC20Metadata', networkConfig[chainId].tokens.fUSDT!)
<<<<<<< HEAD

  const fUsdtVault = await FTokenFactory.deploy(
    networkConfig[chainId].tokens.fUSDT!,
    `${await fUsdt.name()} Vault`,
    `${await fUsdt.symbol()}-VAULT`,
    networkConfig[chainId].COMPTROLLER!
  )

  await fUsdtVault.deployed()

  console.log(
    `Deployed Vault for fUSDT on ${hre.network.name} (${chainId}): ${fUsdtVault.address} `
  )
=======
>>>>>>> 61079639

  const { collateral: fUsdtCollateral } = await hre.run('deploy-ctoken-fiat-collateral', {
    priceTimeout: priceTimeout.toString(),
    priceFeed: networkConfig[chainId].chainlinkFeeds.USDT,
    oracleError: fp('0.0025').toString(), // 0.25%
<<<<<<< HEAD
    cToken: fUsdtVault.address,
=======
    cToken: fUsdt.address,
>>>>>>> 61079639
    maxTradeVolume: fp('1e6').toString(), // $1m,
    oracleTimeout: oracleTimeout(chainId, '86400').toString(), // 24 hr
    targetName: hre.ethers.utils.formatBytes32String('USD'),
    defaultThreshold: fp('0.0125').toString(), // 1.25%
    delayUntilDefault: bn('86400').toString(), // 24h
    revenueHiding: revenueHiding.toString(),
  })
  collateral = <ICollateral>await ethers.getContractAt('ICollateral', fUsdtCollateral)
  await (await collateral.refresh()).wait()
  expect(await collateral.status()).to.equal(CollateralStatus.SOUND)

  assetCollDeployments.collateral.fUSDT = fUsdtCollateral
<<<<<<< HEAD
  assetCollDeployments.erc20s.fUSDT = fUsdtVault.address
=======
  assetCollDeployments.erc20s.fUSDT = fUsdt.address
>>>>>>> 61079639
  deployedCollateral.push(fUsdtCollateral.toString())

  fs.writeFileSync(assetCollDeploymentFilename, JSON.stringify(assetCollDeployments, null, 2))

  /********  Deploy FToken Fiat Collateral - fDAI  **************************/
  const fDai = await ethers.getContractAt('IERC20Metadata', networkConfig[chainId].tokens.fDAI!)
<<<<<<< HEAD

  const fDaiVault = await FTokenFactory.deploy(
    networkConfig[chainId].tokens.fDAI!,
    `${await fDai.name()} Vault`,
    `${await fDai.symbol()}-VAULT`,
    networkConfig[chainId].COMPTROLLER!
  )

  await fDaiVault.deployed()

  console.log(`Deployed Vault for fDAI on ${hre.network.name} (${chainId}): ${fDaiVault.address} `)
=======
>>>>>>> 61079639

  const { collateral: fDaiCollateral } = await hre.run('deploy-ctoken-fiat-collateral', {
    priceTimeout: priceTimeout.toString(),
    priceFeed: networkConfig[chainId].chainlinkFeeds.DAI,
    oracleError: fp('0.0025').toString(), // 0.25%
<<<<<<< HEAD
    cToken: fDaiVault.address,
=======
    cToken: fDai.address,
>>>>>>> 61079639
    maxTradeVolume: fp('1e6').toString(), // $1m,
    oracleTimeout: oracleTimeout(chainId, '3600').toString(), // 1 hr
    targetName: hre.ethers.utils.formatBytes32String('USD'),
    defaultThreshold: fp('0.0125').toString(), // 1.25%
    delayUntilDefault: bn('86400').toString(), // 24h
    revenueHiding: revenueHiding.toString(),
  })
  collateral = <ICollateral>await ethers.getContractAt('ICollateral', fDaiCollateral)
  await collateral.refresh()
  expect(await collateral.status()).to.equal(CollateralStatus.SOUND)

  assetCollDeployments.collateral.fDAI = fDaiCollateral
<<<<<<< HEAD
  assetCollDeployments.erc20s.fDAI = fDaiVault.address
=======
  assetCollDeployments.erc20s.fDAI = fDai.address
>>>>>>> 61079639
  deployedCollateral.push(fDaiCollateral.toString())

  fs.writeFileSync(assetCollDeploymentFilename, JSON.stringify(assetCollDeployments, null, 2))

  /********  Deploy FToken Fiat Collateral - fFRAX  **************************/
  const fFrax = await ethers.getContractAt('IERC20Metadata', networkConfig[chainId].tokens.fFRAX!)
<<<<<<< HEAD

  const fFraxVault = await FTokenFactory.deploy(
    networkConfig[chainId].tokens.fFRAX!,
    `${await fFrax.name()} Vault`,
    `${await fFrax.symbol()}-VAULT`,
    networkConfig[chainId].COMPTROLLER!
  )

  await fFraxVault.deployed()

  console.log(
    `Deployed Vault for fFRAX on ${hre.network.name} (${chainId}): ${fFraxVault.address} `
  )
=======
>>>>>>> 61079639

  const { collateral: fFRAXCollateral } = await hre.run('deploy-ctoken-fiat-collateral', {
    priceTimeout: priceTimeout.toString(),
    priceFeed: networkConfig[chainId].chainlinkFeeds.FRAX,
    oracleError: fp('0.01').toString(), // 1%
<<<<<<< HEAD
    cToken: fFraxVault.address,
=======
    cToken: fFrax.address,
>>>>>>> 61079639
    maxTradeVolume: fp('1e6').toString(), // $1m,
    oracleTimeout: oracleTimeout(chainId, '3600').toString(), // 1 hr
    targetName: hre.ethers.utils.formatBytes32String('USD'),
    defaultThreshold: fp('0.02').toString(), // 2%
    delayUntilDefault: bn('86400').toString(), // 24h
    revenueHiding: revenueHiding.toString(),
  })
  collateral = <ICollateral>await ethers.getContractAt('ICollateral', fFRAXCollateral)
  await collateral.refresh()
  expect(await collateral.status()).to.equal(CollateralStatus.SOUND)

  assetCollDeployments.collateral.fFRAX = fFRAXCollateral
<<<<<<< HEAD
  assetCollDeployments.erc20s.fFRAX = fFraxVault.address
=======
  assetCollDeployments.erc20s.fFRAX = fFrax.address
>>>>>>> 61079639
  deployedCollateral.push(fFRAXCollateral.toString())

  fs.writeFileSync(assetCollDeploymentFilename, JSON.stringify(assetCollDeployments, null, 2))

  console.log(`Deployed collateral to ${hre.network.name} (${chainId})
    New deployments: ${deployedCollateral}
    Deployment file: ${assetCollDeploymentFilename}`)
}

main().catch((error) => {
  console.error(error)
  process.exitCode = 1
})<|MERGE_RESOLUTION|>--- conflicted
+++ resolved
@@ -41,35 +41,13 @@
   const deployedCollateral: string[] = []
 
   /********  Deploy FToken Fiat Collateral - fUSDC  **************************/
-<<<<<<< HEAD
-  const FTokenFactory = await ethers.getContractFactory('CTokenWrapper')
   const fUsdc = await ethers.getContractAt('IERC20Metadata', networkConfig[chainId].tokens.fUSDC!)
-
-  const fUsdcVault = await FTokenFactory.deploy(
-    networkConfig[chainId].tokens.fUSDC!,
-    `${await fUsdc.name()} Vault`,
-    `${await fUsdc.symbol()}-VAULT`,
-    networkConfig[chainId].COMPTROLLER!
-  )
-
-  await fUsdcVault.deployed()
-
-  console.log(
-    `Deployed Vault for fUSDC on ${hre.network.name} (${chainId}): ${fUsdcVault.address} `
-  )
-=======
-  const fUsdc = await ethers.getContractAt('IERC20Metadata', networkConfig[chainId].tokens.fUSDC!)
->>>>>>> 61079639
 
   const { collateral: fUsdcCollateral } = await hre.run('deploy-ctoken-fiat-collateral', {
     priceTimeout: priceTimeout.toString(),
     priceFeed: networkConfig[chainId].chainlinkFeeds.USDC,
     oracleError: fp('0.0025').toString(), // 0.25%
-<<<<<<< HEAD
-    cToken: fUsdcVault.address,
-=======
     cToken: fUsdc.address,
->>>>>>> 61079639
     maxTradeVolume: fp('1e6').toString(), // $1m,
     oracleTimeout: oracleTimeout(chainId, '86400').toString(), // 24 hr
     targetName: hre.ethers.utils.formatBytes32String('USD'),
@@ -82,43 +60,19 @@
   expect(await collateral.status()).to.equal(CollateralStatus.SOUND)
 
   assetCollDeployments.collateral.fUSDC = fUsdcCollateral
-<<<<<<< HEAD
-  assetCollDeployments.erc20s.fUSDC = fUsdcVault.address
-=======
   assetCollDeployments.erc20s.fUSDC = fUsdc.address
->>>>>>> 61079639
   deployedCollateral.push(fUsdcCollateral.toString())
 
   fs.writeFileSync(assetCollDeploymentFilename, JSON.stringify(assetCollDeployments, null, 2))
 
   /********  Deploy FToken Fiat Collateral - fUSDT  **************************/
   const fUsdt = await ethers.getContractAt('IERC20Metadata', networkConfig[chainId].tokens.fUSDT!)
-<<<<<<< HEAD
-
-  const fUsdtVault = await FTokenFactory.deploy(
-    networkConfig[chainId].tokens.fUSDT!,
-    `${await fUsdt.name()} Vault`,
-    `${await fUsdt.symbol()}-VAULT`,
-    networkConfig[chainId].COMPTROLLER!
-  )
-
-  await fUsdtVault.deployed()
-
-  console.log(
-    `Deployed Vault for fUSDT on ${hre.network.name} (${chainId}): ${fUsdtVault.address} `
-  )
-=======
->>>>>>> 61079639
 
   const { collateral: fUsdtCollateral } = await hre.run('deploy-ctoken-fiat-collateral', {
     priceTimeout: priceTimeout.toString(),
     priceFeed: networkConfig[chainId].chainlinkFeeds.USDT,
     oracleError: fp('0.0025').toString(), // 0.25%
-<<<<<<< HEAD
-    cToken: fUsdtVault.address,
-=======
     cToken: fUsdt.address,
->>>>>>> 61079639
     maxTradeVolume: fp('1e6').toString(), // $1m,
     oracleTimeout: oracleTimeout(chainId, '86400').toString(), // 24 hr
     targetName: hre.ethers.utils.formatBytes32String('USD'),
@@ -131,41 +85,19 @@
   expect(await collateral.status()).to.equal(CollateralStatus.SOUND)
 
   assetCollDeployments.collateral.fUSDT = fUsdtCollateral
-<<<<<<< HEAD
-  assetCollDeployments.erc20s.fUSDT = fUsdtVault.address
-=======
   assetCollDeployments.erc20s.fUSDT = fUsdt.address
->>>>>>> 61079639
   deployedCollateral.push(fUsdtCollateral.toString())
 
   fs.writeFileSync(assetCollDeploymentFilename, JSON.stringify(assetCollDeployments, null, 2))
 
   /********  Deploy FToken Fiat Collateral - fDAI  **************************/
   const fDai = await ethers.getContractAt('IERC20Metadata', networkConfig[chainId].tokens.fDAI!)
-<<<<<<< HEAD
-
-  const fDaiVault = await FTokenFactory.deploy(
-    networkConfig[chainId].tokens.fDAI!,
-    `${await fDai.name()} Vault`,
-    `${await fDai.symbol()}-VAULT`,
-    networkConfig[chainId].COMPTROLLER!
-  )
-
-  await fDaiVault.deployed()
-
-  console.log(`Deployed Vault for fDAI on ${hre.network.name} (${chainId}): ${fDaiVault.address} `)
-=======
->>>>>>> 61079639
 
   const { collateral: fDaiCollateral } = await hre.run('deploy-ctoken-fiat-collateral', {
     priceTimeout: priceTimeout.toString(),
     priceFeed: networkConfig[chainId].chainlinkFeeds.DAI,
     oracleError: fp('0.0025').toString(), // 0.25%
-<<<<<<< HEAD
-    cToken: fDaiVault.address,
-=======
     cToken: fDai.address,
->>>>>>> 61079639
     maxTradeVolume: fp('1e6').toString(), // $1m,
     oracleTimeout: oracleTimeout(chainId, '3600').toString(), // 1 hr
     targetName: hre.ethers.utils.formatBytes32String('USD'),
@@ -178,43 +110,19 @@
   expect(await collateral.status()).to.equal(CollateralStatus.SOUND)
 
   assetCollDeployments.collateral.fDAI = fDaiCollateral
-<<<<<<< HEAD
-  assetCollDeployments.erc20s.fDAI = fDaiVault.address
-=======
   assetCollDeployments.erc20s.fDAI = fDai.address
->>>>>>> 61079639
   deployedCollateral.push(fDaiCollateral.toString())
 
   fs.writeFileSync(assetCollDeploymentFilename, JSON.stringify(assetCollDeployments, null, 2))
 
   /********  Deploy FToken Fiat Collateral - fFRAX  **************************/
   const fFrax = await ethers.getContractAt('IERC20Metadata', networkConfig[chainId].tokens.fFRAX!)
-<<<<<<< HEAD
-
-  const fFraxVault = await FTokenFactory.deploy(
-    networkConfig[chainId].tokens.fFRAX!,
-    `${await fFrax.name()} Vault`,
-    `${await fFrax.symbol()}-VAULT`,
-    networkConfig[chainId].COMPTROLLER!
-  )
-
-  await fFraxVault.deployed()
-
-  console.log(
-    `Deployed Vault for fFRAX on ${hre.network.name} (${chainId}): ${fFraxVault.address} `
-  )
-=======
->>>>>>> 61079639
 
   const { collateral: fFRAXCollateral } = await hre.run('deploy-ctoken-fiat-collateral', {
     priceTimeout: priceTimeout.toString(),
     priceFeed: networkConfig[chainId].chainlinkFeeds.FRAX,
     oracleError: fp('0.01').toString(), // 1%
-<<<<<<< HEAD
-    cToken: fFraxVault.address,
-=======
     cToken: fFrax.address,
->>>>>>> 61079639
     maxTradeVolume: fp('1e6').toString(), // $1m,
     oracleTimeout: oracleTimeout(chainId, '3600').toString(), // 1 hr
     targetName: hre.ethers.utils.formatBytes32String('USD'),
@@ -227,11 +135,7 @@
   expect(await collateral.status()).to.equal(CollateralStatus.SOUND)
 
   assetCollDeployments.collateral.fFRAX = fFRAXCollateral
-<<<<<<< HEAD
-  assetCollDeployments.erc20s.fFRAX = fFraxVault.address
-=======
   assetCollDeployments.erc20s.fFRAX = fFrax.address
->>>>>>> 61079639
   deployedCollateral.push(fFRAXCollateral.toString())
 
   fs.writeFileSync(assetCollDeploymentFilename, JSON.stringify(assetCollDeployments, null, 2))
