--- conflicted
+++ resolved
@@ -12,11 +12,7 @@
   getDeploymentFilename,
   fileExists,
 } from '../../common'
-<<<<<<< HEAD
-import { priceTimeout, revenueHiding } from '../../utils'
-=======
 import { getUsdcOracleError, priceTimeout, revenueHiding } from '../../utils'
->>>>>>> db72e404
 import { CTokenV3Collateral } from '../../../../typechain'
 import { ContractFactory } from 'ethers'
 
@@ -59,11 +55,7 @@
   const CTokenV3Factory: ContractFactory = await hre.ethers.getContractFactory('CTokenV3Collateral')
 
   const usdcOracleTimeout = '86400' // 24 hr
-<<<<<<< HEAD
-  const usdcOracleError = baseL2Chains.includes(hre.network.name) ? fp('0.003') : fp('0.0025') // 0.3% (Base) or 0.25%
-=======
   const usdcOracleError = getUsdcOracleError(hre.network.name)
->>>>>>> db72e404
 
   const collateral = <CTokenV3Collateral>await CTokenV3Factory.connect(deployer).deploy(
     {
