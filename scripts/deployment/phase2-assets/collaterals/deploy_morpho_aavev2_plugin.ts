import fs from 'fs'
import hre from 'hardhat'
import { getChainId } from '../../../../common/blockchain-utils'
import { networkConfig } from '../../../../common/configuration'
import { bn, fp } from '../../../../common/numbers'
import { ethers } from 'hardhat'
import {
  getDeploymentFile,
  getAssetCollDeploymentFilename,
  IAssetCollDeployments,
  getDeploymentFilename,
  fileExists,
} from '../../common'
import { priceTimeout, combinedError } from '../../utils'

async function main() {
  // ==== Read Configuration ====
  const [deployer] = await hre.ethers.getSigners()

  const chainId = await getChainId(hre)

  console.log(`Deploying Collateral to network ${hre.network.name} (${chainId})
    with burner account: ${deployer.address}`)

  if (!networkConfig[chainId]) {
    throw new Error(`Missing network configuration for ${hre.network.name}`)
  }

  // Get phase1 deployment
  const phase1File = getDeploymentFilename(chainId)
  if (!fileExists(phase1File)) {
    throw new Error(`${phase1File} doesn't exist yet. Run phase 1`)
  }
  // Check previous step completed
  const assetCollDeploymentFilename = getAssetCollDeploymentFilename(chainId)
  const assetCollDeployments = <IAssetCollDeployments>getDeploymentFile(assetCollDeploymentFilename)

  const deployedCollateral: string[] = []
  const revenueHiding = fp('1e-6') // revenueHiding = 0.0001%

  /******** Deploy Morpho - AaveV2 **************************/

  /******** Morpho token vaults **************************/
  console.log(`Deploying morpho token vaults to network ${hre.network.name} (${chainId})
    with burner account: ${deployer.address}`)
  const MorphoTokenisedDepositFactory = await ethers.getContractFactory(
    'MorphoAaveV2TokenisedDeposit'
  )
  const maUSDT = await MorphoTokenisedDepositFactory.deploy({
    morphoController: networkConfig[chainId].MORPHO_AAVE_CONTROLLER!,
    morphoLens: networkConfig[chainId].MORPHO_AAVE_LENS!,
    underlyingERC20: networkConfig[chainId].tokens.USDT!,
    poolToken: networkConfig[chainId].tokens.aUSDT!,
    rewardToken: networkConfig[chainId].tokens.MORPHO!,
  })

  const maUSDC = await MorphoTokenisedDepositFactory.deploy({
    morphoController: networkConfig[chainId].MORPHO_AAVE_CONTROLLER!,
    morphoLens: networkConfig[chainId].MORPHO_AAVE_LENS!,
    underlyingERC20: networkConfig[chainId].tokens.USDC!,
    poolToken: networkConfig[chainId].tokens.aUSDC!,
    rewardToken: networkConfig[chainId].tokens.MORPHO!,
  })

  const maDAI = await MorphoTokenisedDepositFactory.deploy({
    morphoController: networkConfig[chainId].MORPHO_AAVE_CONTROLLER!,
    morphoLens: networkConfig[chainId].MORPHO_AAVE_LENS!,
    underlyingERC20: networkConfig[chainId].tokens.DAI!,
    poolToken: networkConfig[chainId].tokens.aDAI!,
    rewardToken: networkConfig[chainId].tokens.MORPHO!,
  })

  const maWBTC = await MorphoTokenisedDepositFactory.deploy({
    morphoController: networkConfig[chainId].MORPHO_AAVE_CONTROLLER!,
    morphoLens: networkConfig[chainId].MORPHO_AAVE_LENS!,
    underlyingERC20: networkConfig[chainId].tokens.WBTC!,
    poolToken: networkConfig[chainId].tokens.aWBTC!,
    rewardToken: networkConfig[chainId].tokens.MORPHO!,
  })

  const maWETH = await MorphoTokenisedDepositFactory.deploy({
    morphoController: networkConfig[chainId].MORPHO_AAVE_CONTROLLER!,
    morphoLens: networkConfig[chainId].MORPHO_AAVE_LENS!,
    underlyingERC20: networkConfig[chainId].tokens.WETH!,
    poolToken: networkConfig[chainId].tokens.aWETH!,
    rewardToken: networkConfig[chainId].tokens.MORPHO!,
  })

  const maStETH = await MorphoTokenisedDepositFactory.deploy({
    morphoController: networkConfig[chainId].MORPHO_AAVE_CONTROLLER!,
    morphoLens: networkConfig[chainId].MORPHO_AAVE_LENS!,
    underlyingERC20: networkConfig[chainId].tokens.stETH!,
    poolToken: networkConfig[chainId].tokens.astETH!,
    rewardToken: networkConfig[chainId].tokens.MORPHO!,
  })

  await maUSDT.deployed()
  await maUSDC.deployed()
  await maDAI.deployed()
  await maWBTC.deployed()
  await maWETH.deployed()
  await maStETH.deployed()

  assetCollDeployments.erc20s.maUSDT = maUSDT.address
  assetCollDeployments.erc20s.maUSDC = maUSDC.address
  assetCollDeployments.erc20s.maDAI = maDAI.address
  assetCollDeployments.erc20s.maWBTC = maWBTC.address
  assetCollDeployments.erc20s.maWETH = maWETH.address
  assetCollDeployments.erc20s.maStETH = maStETH.address

  /******** Morpho collateral **************************/
  const FiatCollateralFactory = await hre.ethers.getContractFactory('MorphoFiatCollateral')
  const NonFiatCollateralFactory = await hre.ethers.getContractFactory('MorphoNonFiatCollateral')
  const SelfReferentialFactory = await hre.ethers.getContractFactory(
    'MorphoSelfReferentialCollateral'
  )
  const stablesOracleError = fp('0.0025') // 0.25%

  const baseStableConfig = {
    priceTimeout: priceTimeout.toString(),
    oracleError: stablesOracleError.toString(),
    maxTradeVolume: fp('1e6').toString(), // $1m,
    oracleTimeout: '86400', // 24h
    targetName: ethers.utils.formatBytes32String('USD'),
    defaultThreshold: stablesOracleError.add(fp('0.01')), // 1.25%
    delayUntilDefault: bn('86400').toString(), // 24h
  }

  {
    const collateral = await FiatCollateralFactory.connect(deployer).deploy(
      {
        ...baseStableConfig,
        chainlinkFeed: networkConfig[chainId].chainlinkFeeds.USDT!,
        erc20: maUSDT.address,
      },
      revenueHiding
    )
    assetCollDeployments.collateral.maUSDT = collateral.address
    deployedCollateral.push(collateral.address.toString())
    fs.writeFileSync(assetCollDeploymentFilename, JSON.stringify(assetCollDeployments, null, 2))
    await (await collateral.refresh()).wait()
  }
  {
    const collateral = await FiatCollateralFactory.connect(deployer).deploy(
      {
        ...baseStableConfig,
        chainlinkFeed: networkConfig[chainId].chainlinkFeeds.USDC!,
        erc20: maUSDC.address,
      },
      revenueHiding
    )
    assetCollDeployments.collateral.maUSDC = collateral.address
    deployedCollateral.push(collateral.address.toString())
    fs.writeFileSync(assetCollDeploymentFilename, JSON.stringify(assetCollDeployments, null, 2))
    await (await collateral.refresh()).wait()
  }
  {
    const collateral = await FiatCollateralFactory.connect(deployer).deploy(
      {
        ...baseStableConfig,
        oracleTimeout: '3600', // 1 hr
        chainlinkFeed: networkConfig[chainId].chainlinkFeeds.DAI!,
        erc20: maDAI.address,
      },
      revenueHiding
    )
    assetCollDeployments.collateral.maDAI = collateral.address
    deployedCollateral.push(collateral.address.toString())
    fs.writeFileSync(assetCollDeploymentFilename, JSON.stringify(assetCollDeployments, null, 2))
    await (await collateral.refresh()).wait()
  }

  {
    const wbtcOracleError = fp('0.02') // 2%
    const btcOracleError = fp('0.005') // 0.5%
    const combinedBTCWBTCError = combinedError(wbtcOracleError, btcOracleError)
    const collateral = await NonFiatCollateralFactory.connect(deployer).deploy(
      {
        priceTimeout: priceTimeout,
        oracleError: combinedBTCWBTCError,
        maxTradeVolume: fp('1e6'), // $1m,
<<<<<<< HEAD
        oracleTimeout: '3600', // 1 hr
=======
        oracleTimeout: '86400', // 24 hr
>>>>>>> 212cbd55
        targetName: ethers.utils.formatBytes32String('BTC'),
        defaultThreshold: fp('0.01').add(combinedBTCWBTCError), // ~3.5%
        delayUntilDefault: bn('86400'), // 24h
        chainlinkFeed: networkConfig[chainId].chainlinkFeeds.WBTC!, // {target/ref}
        erc20: maWBTC.address,
      },
      revenueHiding,
<<<<<<< HEAD
      networkConfig[chainId].chainlinkFeeds.WBTC!, // {target/ref}
      '86400' // 1 hr
=======
      networkConfig[chainId].chainlinkFeeds.BTC!, // {UoA/target}
      '3600' // 1 hr
>>>>>>> 212cbd55
    )
    assetCollDeployments.collateral.maWBTC = collateral.address
    deployedCollateral.push(collateral.address.toString())
    fs.writeFileSync(assetCollDeploymentFilename, JSON.stringify(assetCollDeployments, null, 2))
    await (await collateral.refresh()).wait()
  }

  {
    const collateral = await SelfReferentialFactory.connect(deployer).deploy(
      {
        priceTimeout: priceTimeout,
        oracleError: fp('0.005'),
        maxTradeVolume: fp('1e6'), // $1m,
        oracleTimeout: '3600', // 1 hr
        targetName: ethers.utils.formatBytes32String('ETH'),
        defaultThreshold: fp('0'), // 0% -- no soft default for self-referential collateral
        delayUntilDefault: bn('86400'), // 24h
        chainlinkFeed: networkConfig[chainId].chainlinkFeeds.ETH!,
        erc20: maWETH.address,
      },
      revenueHiding
    )
    assetCollDeployments.collateral.maWETH = collateral.address
    deployedCollateral.push(collateral.address.toString())
    fs.writeFileSync(assetCollDeploymentFilename, JSON.stringify(assetCollDeployments, null, 2))
    await (await collateral.refresh()).wait()
  }

  {
    const ethStEthOracleError = fp('0.005') // 0.5%
    const ethOracleError = fp('0.005') // 0.5%

    const combinedOracleErrors = combinedError(ethStEthOracleError, ethOracleError)

    // TAR: ETH
    // REF: stETH
    // TOK: maETH
    const collateral = await NonFiatCollateralFactory.connect(deployer).deploy(
      {
        priceTimeout: priceTimeout,
        oracleError: combinedOracleErrors,
        maxTradeVolume: fp('1e6'), // $1m,
<<<<<<< HEAD
        oracleTimeout: '3600', // 1 hr
=======
        oracleTimeout: '86400', // 24 hr
>>>>>>> 212cbd55
        targetName: ethers.utils.formatBytes32String('ETH'),
        defaultThreshold: fp('0.01').add(combinedOracleErrors), // ~1.5%
        delayUntilDefault: bn('86400'), // 24h
        chainlinkFeed: networkConfig[chainId].chainlinkFeeds.stETHETH!, // {target/ref}
        erc20: maStETH.address,
      },
      revenueHiding,
<<<<<<< HEAD
      networkConfig[chainId].chainlinkFeeds.stETHETH!, // {target/ref}
      '86400' // 1 hr
=======
      networkConfig[chainId].chainlinkFeeds.ETH!, // {UoA/target}
      '3600' // 1 hr
>>>>>>> 212cbd55
    )
    assetCollDeployments.collateral.maStETH = collateral.address
    deployedCollateral.push(collateral.address.toString())
    fs.writeFileSync(assetCollDeploymentFilename, JSON.stringify(assetCollDeployments, null, 2))
    await (await collateral.refresh()).wait()
  }

  console.log(`Deployed collateral to ${hre.network.name} (${chainId})
        New deployments: ${deployedCollateral}
        Deployment file: ${assetCollDeploymentFilename}`)
}

main().catch((error) => {
  console.error(error)
  process.exitCode = 1
})<|MERGE_RESOLUTION|>--- conflicted
+++ resolved
@@ -179,11 +179,7 @@
         priceTimeout: priceTimeout,
         oracleError: combinedBTCWBTCError,
         maxTradeVolume: fp('1e6'), // $1m,
-<<<<<<< HEAD
-        oracleTimeout: '3600', // 1 hr
-=======
         oracleTimeout: '86400', // 24 hr
->>>>>>> 212cbd55
         targetName: ethers.utils.formatBytes32String('BTC'),
         defaultThreshold: fp('0.01').add(combinedBTCWBTCError), // ~3.5%
         delayUntilDefault: bn('86400'), // 24h
@@ -191,13 +187,8 @@
         erc20: maWBTC.address,
       },
       revenueHiding,
-<<<<<<< HEAD
-      networkConfig[chainId].chainlinkFeeds.WBTC!, // {target/ref}
-      '86400' // 1 hr
-=======
       networkConfig[chainId].chainlinkFeeds.BTC!, // {UoA/target}
       '3600' // 1 hr
->>>>>>> 212cbd55
     )
     assetCollDeployments.collateral.maWBTC = collateral.address
     deployedCollateral.push(collateral.address.toString())
@@ -240,11 +231,7 @@
         priceTimeout: priceTimeout,
         oracleError: combinedOracleErrors,
         maxTradeVolume: fp('1e6'), // $1m,
-<<<<<<< HEAD
-        oracleTimeout: '3600', // 1 hr
-=======
         oracleTimeout: '86400', // 24 hr
->>>>>>> 212cbd55
         targetName: ethers.utils.formatBytes32String('ETH'),
         defaultThreshold: fp('0.01').add(combinedOracleErrors), // ~1.5%
         delayUntilDefault: bn('86400'), // 24h
@@ -252,13 +239,8 @@
         erc20: maStETH.address,
       },
       revenueHiding,
-<<<<<<< HEAD
-      networkConfig[chainId].chainlinkFeeds.stETHETH!, // {target/ref}
-      '86400' // 1 hr
-=======
       networkConfig[chainId].chainlinkFeeds.ETH!, // {UoA/target}
       '3600' // 1 hr
->>>>>>> 212cbd55
     )
     assetCollDeployments.collateral.maStETH = collateral.address
     deployedCollateral.push(collateral.address.toString())
