--- conflicted
+++ resolved
@@ -14,8 +14,6 @@
 import { bn, fp } from '#/common/numbers'
 import { AaveV3FiatCollateral } from '../../../../typechain'
 import { priceTimeout, revenueHiding } from '../../utils'
-<<<<<<< HEAD
-=======
 import {
   USDC_MAINNET_MAX_TRADE_VOLUME,
   USDC_MAINNET_ORACLE_TIMEOUT,
@@ -24,7 +22,6 @@
   USDC_BASE_ORACLE_TIMEOUT,
   USDC_BASE_ORACLE_ERROR,
 } from '../../../../test/plugins/individual-collateral/aave-v3/constants'
->>>>>>> ca3261b3
 
 // This file specifically deploys Aave V3 USDC collateral
 
@@ -97,30 +94,6 @@
     await (await collateral.refresh()).wait()
     expect(await collateral.status()).to.equal(CollateralStatus.SOUND)
 
-<<<<<<< HEAD
-  /********  Deploy Aave V3 USDC collateral plugin  **************************/
-  const usdcOracleTimeout = '86400' // 24 hr
-  const usdcOracleError = baseL2Chains.includes(hre.network.name) ? fp('0.003') : fp('0.0025') // 0.3% (Base) or 0.25%
-
-  const CollateralFactory = await ethers.getContractFactory('AaveV3FiatCollateral')
-  const collateral = <AaveV3FiatCollateral>await CollateralFactory.connect(deployer).deploy(
-    {
-      priceTimeout: priceTimeout,
-      chainlinkFeed: networkConfig[chainId].chainlinkFeeds.USDC!,
-      oracleError: usdcOracleError,
-      erc20: erc20.address,
-      maxTradeVolume: fp('1e6'),
-      oracleTimeout: usdcOracleTimeout,
-      targetName: ethers.utils.formatBytes32String('USD'),
-      defaultThreshold: fp('0.01').add(usdcOracleError),
-      delayUntilDefault: bn('86400'),
-    },
-    revenueHiding
-  )
-  await collateral.deployed()
-  await (await collateral.refresh()).wait()
-  expect(await collateral.status()).to.equal(CollateralStatus.SOUND)
-=======
     console.log(
       `Deployed Aave V3 USDC collateral to ${hre.network.name} (${chainId}): ${collateral.address}`
     )
@@ -142,7 +115,6 @@
     console.log(
       `Deployed wrapper for Aave V3 USDC on ${hre.network.name} (${chainId}): ${erc20.address} `
     )
->>>>>>> ca3261b3
 
     const collateral = <AaveV3FiatCollateral>await CollateralFactory.connect(deployer).deploy(
       {
