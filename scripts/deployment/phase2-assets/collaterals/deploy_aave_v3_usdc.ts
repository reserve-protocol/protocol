--- conflicted
+++ resolved
@@ -21,12 +21,9 @@
   USDC_BASE_MAX_TRADE_VOLUME,
   USDC_BASE_ORACLE_TIMEOUT,
   USDC_BASE_ORACLE_ERROR,
-<<<<<<< HEAD
-=======
   USDC_ARBITRUM_MAX_TRADE_VOLUME,
   USDC_ARBITRUM_ORACLE_TIMEOUT,
   USDC_ARBITRUM_ORACLE_ERROR,
->>>>>>> db72e404
 } from '../../../../test/plugins/individual-collateral/aave-v3/constants'
 
 // This file specifically deploys Aave V3 USDC collateral
@@ -66,17 +63,6 @@
   )
   await erc20.deployed()
 
-<<<<<<< HEAD
-  // Mainnet
-  if (!baseL2Chains.includes(hre.network.name)) {
-    /********  Deploy Aave V3 USDC wrapper  **************************/
-
-    await (
-      await erc20.initialize(
-        networkConfig[chainId].tokens.aEthUSDC!,
-        'Static Aave Ethereum USDC',
-        'saEthUSDC'
-=======
   /********  Deploy Aave V3 USDC wrapper  **************************/
 
   if (arbitrumL2Chains.includes(hre.network.name)) {
@@ -87,7 +73,6 @@
         networkConfig[chainId].tokens.aArbUSDCn!,
         'Static Aave Arbitrum USDC',
         'saArbUSDCn'
->>>>>>> db72e404
       )
     ).wait()
 
@@ -99,21 +84,12 @@
       {
         priceTimeout: priceTimeout,
         chainlinkFeed: networkConfig[chainId].chainlinkFeeds.USDC!,
-<<<<<<< HEAD
-        oracleError: USDC_MAINNET_ORACLE_ERROR.toString(),
-        erc20: erc20.address,
-        maxTradeVolume: USDC_MAINNET_MAX_TRADE_VOLUME.toString(),
-        oracleTimeout: USDC_MAINNET_ORACLE_TIMEOUT.toString(),
-        targetName: ethers.utils.formatBytes32String('USD'),
-        defaultThreshold: fp('0.01').add(USDC_MAINNET_ORACLE_ERROR).toString(),
-=======
         oracleError: USDC_ARBITRUM_ORACLE_ERROR.toString(),
         erc20: erc20.address,
         maxTradeVolume: USDC_ARBITRUM_MAX_TRADE_VOLUME.toString(),
         oracleTimeout: USDC_ARBITRUM_ORACLE_TIMEOUT.toString(),
         targetName: ethers.utils.formatBytes32String('USD'),
         defaultThreshold: fp('0.01').add(USDC_ARBITRUM_ORACLE_ERROR).toString(),
->>>>>>> db72e404
         delayUntilDefault: bn('86400').toString(),
       },
       revenueHiding.toString()
@@ -126,19 +102,11 @@
       `Deployed Aave V3 USDC collateral to ${hre.network.name} (${chainId}): ${collateral.address}`
     )
 
-<<<<<<< HEAD
-    assetCollDeployments.erc20s.saEthUSDC = erc20.address
-    assetCollDeployments.collateral.saEthUSDC = collateral.address
-    deployedCollateral.push(collateral.address.toString())
-  } else {
-    /********  Deploy Aave V3 USDC wrapper  **************************/
-=======
     assetCollDeployments.erc20s.saArbUSDCn = erc20.address
     assetCollDeployments.collateral.saArbUSDCn = collateral.address
     deployedCollateral.push(collateral.address.toString())
   } else if (baseL2Chains.includes(hre.network.name)) {
     // === Base ===
->>>>>>> db72e404
 
     await (
       await erc20.initialize(
@@ -169,12 +137,6 @@
     await collateral.deployed()
     await (await collateral.refresh()).wait()
     expect(await collateral.status()).to.equal(CollateralStatus.SOUND)
-<<<<<<< HEAD
-
-    console.log(
-      `Deployed Aave V3 USDC collateral to ${hre.network.name} (${chainId}): ${collateral.address}`
-    )
-=======
 
     console.log(
       `Deployed Aave V3 USDC collateral to ${hre.network.name} (${chainId}): ${collateral.address}`
@@ -224,12 +186,7 @@
     assetCollDeployments.collateral.saEthUSDC = collateral.address
     deployedCollateral.push(collateral.address.toString())
   }
->>>>>>> db72e404
-
-    assetCollDeployments.erc20s.saBasUSDC = erc20.address
-    assetCollDeployments.collateral.saBasUSDC = collateral.address
-    deployedCollateral.push(collateral.address.toString())
-  }
+
   fs.writeFileSync(assetCollDeploymentFilename, JSON.stringify(assetCollDeployments, null, 2))
 
   console.log(`Deployed collateral to ${hre.network.name} (${chainId})
