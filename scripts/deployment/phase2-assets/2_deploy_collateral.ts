import fs from 'fs'
import hre, { ethers } from 'hardhat'
import { expect } from 'chai'
import { getChainId } from '../../../common/blockchain-utils'
import { baseL2Chains, networkConfig } from '../../../common/configuration'
import { bn, fp } from '../../../common/numbers'
import { CollateralStatus } from '../../../common/constants'
import {
  getDeploymentFile,
  getAssetCollDeploymentFilename,
  IAssetCollDeployments,
  getDeploymentFilename,
  fileExists,
} from '../common'
import { combinedError, priceTimeout, oracleTimeout, revenueHiding } from '../utils'
import { ICollateral, ATokenMock, StaticATokenLM } from '../../../typechain'

async function main() {
  // ==== Read Configuration ====
  const [burner] = await hre.ethers.getSigners()

  const chainId = await getChainId(hre)

  console.log(`Deploying Collateral to network ${hre.network.name} (${chainId})
  with burner account: ${burner.address}`)

  if (!networkConfig[chainId]) {
    throw new Error(`Missing network configuration for ${hre.network.name}`)
  }

  // Get phase1 deployment
  const phase1File = getDeploymentFilename(chainId)
  if (!fileExists(phase1File)) {
    throw new Error(`${phase1File} doesn't exist yet. Run phase 1`)
  }
  // Check previous step completed
  const assetCollDeploymentFilename = getAssetCollDeploymentFilename(chainId)
  const assetCollDeployments = <IAssetCollDeployments>getDeploymentFile(assetCollDeploymentFilename)

  // Get Oracle Lib address if previously deployed (can override with arbitrary address)
  const deployedCollateral: string[] = []

  let collateral: ICollateral

  /********  Deploy Fiat Collateral - DAI  **************************/
<<<<<<< HEAD
  const { collateral: daiCollateral } = await hre.run('deploy-fiat-collateral', {
    priceTimeout: priceTimeout.toString(),
    priceFeed: networkConfig[chainId].chainlinkFeeds.DAI,
    oracleError: fp('0.0025').toString(), // 0.25%
    tokenAddress: networkConfig[chainId].tokens.DAI,
    maxTradeVolume: fp('1e6').toString(), // $1m,
    oracleTimeout: oracleTimeout(chainId, '3600').toString(), // 1 hr
    targetName: hre.ethers.utils.formatBytes32String('USD'),
    defaultThreshold: fp('0.0125').toString(), // 1.25%
    delayUntilDefault: bn('86400').toString(), // 24h
  })
  let collateral = <ICollateral>await ethers.getContractAt('ICollateral', daiCollateral)
  await (await collateral.refresh()).wait()
  expect(await collateral.status()).to.equal(CollateralStatus.SOUND)

  fs.writeFileSync(assetCollDeploymentFilename, JSON.stringify(assetCollDeployments, null, 2))

  assetCollDeployments.collateral.DAI = daiCollateral
  assetCollDeployments.erc20s.DAI = networkConfig[chainId].tokens.DAI
  deployedCollateral.push(daiCollateral.toString())

  /********  Deploy Fiat Collateral - USDC  **************************/
  const { collateral: usdcCollateral } = await hre.run('deploy-fiat-collateral', {
    priceTimeout: priceTimeout.toString(),
    priceFeed: networkConfig[chainId].chainlinkFeeds.USDC,
    oracleError: fp('0.0025').toString(), // 0.25%
    tokenAddress: networkConfig[chainId].tokens.USDC,
    maxTradeVolume: fp('1e6').toString(), // $1m,
    oracleTimeout: oracleTimeout(chainId, '86400').toString(), // 24 hr
    targetName: hre.ethers.utils.formatBytes32String('USD'),
    defaultThreshold: fp('0.0125').toString(), // 1.25%
    delayUntilDefault: bn('86400').toString(), // 24h
  })
  collateral = <ICollateral>await ethers.getContractAt('ICollateral', usdcCollateral)
  await (await collateral.refresh()).wait()
  expect(await collateral.status()).to.equal(CollateralStatus.SOUND)

  fs.writeFileSync(assetCollDeploymentFilename, JSON.stringify(assetCollDeployments, null, 2))

  assetCollDeployments.collateral.USDC = usdcCollateral
  assetCollDeployments.erc20s.USDC = networkConfig[chainId].tokens.USDC
  deployedCollateral.push(usdcCollateral.toString())

  /********  Deploy Fiat Collateral - USDT  **************************/
  const { collateral: usdtCollateral } = await hre.run('deploy-fiat-collateral', {
    priceTimeout: priceTimeout.toString(),
    priceFeed: networkConfig[chainId].chainlinkFeeds.USDT,
    oracleError: fp('0.0025').toString(), // 0.25%
    tokenAddress: networkConfig[chainId].tokens.USDT,
    maxTradeVolume: fp('1e6').toString(), // $1m,
    oracleTimeout: oracleTimeout(chainId, '86400').toString(), // 24 hr
    targetName: hre.ethers.utils.formatBytes32String('USD'),
    defaultThreshold: fp('0.0125').toString(), // 1.25%
    delayUntilDefault: bn('86400').toString(), // 24h
  })
  collateral = <ICollateral>await ethers.getContractAt('ICollateral', usdtCollateral)
  await (await collateral.refresh()).wait()
  expect(await collateral.status()).to.equal(CollateralStatus.SOUND)

  fs.writeFileSync(assetCollDeploymentFilename, JSON.stringify(assetCollDeployments, null, 2))

  assetCollDeployments.collateral.USDT = usdtCollateral
  assetCollDeployments.erc20s.USDT = networkConfig[chainId].tokens.USDT
  deployedCollateral.push(usdtCollateral.toString())

  /********  Deploy Fiat Collateral - USDP  **************************/
  const { collateral: usdpCollateral } = await hre.run('deploy-fiat-collateral', {
    priceTimeout: priceTimeout.toString(),
    priceFeed: networkConfig[chainId].chainlinkFeeds.USDP,
    oracleError: fp('0.01').toString(), // 1%
    tokenAddress: networkConfig[chainId].tokens.USDP,
    maxTradeVolume: fp('1e6').toString(), // $1m,
    oracleTimeout: oracleTimeout(chainId, '3600').toString(), // 1 hr
    targetName: hre.ethers.utils.formatBytes32String('USD'),
    defaultThreshold: fp('0.02').toString(), // 2%
    delayUntilDefault: bn('86400').toString(), // 24h
  })
  collateral = <ICollateral>await ethers.getContractAt('ICollateral', usdpCollateral)
  await (await collateral.refresh()).wait()
  expect(await collateral.status()).to.equal(CollateralStatus.SOUND)

  fs.writeFileSync(assetCollDeploymentFilename, JSON.stringify(assetCollDeployments, null, 2))

  assetCollDeployments.collateral.USDP = usdpCollateral
  assetCollDeployments.erc20s.USDP = networkConfig[chainId].tokens.USDP
  deployedCollateral.push(usdpCollateral.toString())

  /********  Deploy Fiat Collateral - TUSD  **************************/
  const { collateral: tusdCollateral } = await hre.run('deploy-fiat-collateral', {
    priceTimeout: priceTimeout.toString(),
    priceFeed: networkConfig[chainId].chainlinkFeeds.TUSD,
    oracleError: fp('0.003').toString(), // 0.3%
    tokenAddress: networkConfig[chainId].tokens.TUSD,
    maxTradeVolume: fp('1e6').toString(), // $1m,
    oracleTimeout: oracleTimeout(chainId, '86400').toString(), // 24 hr
    targetName: hre.ethers.utils.formatBytes32String('USD'),
    defaultThreshold: fp('0.013').toString(), // 1.3%
    delayUntilDefault: bn('86400').toString(), // 24h
  })
  collateral = <ICollateral>await ethers.getContractAt('ICollateral', tusdCollateral)
  await (await collateral.refresh()).wait()
  expect(await collateral.status()).to.equal(CollateralStatus.SOUND)

  assetCollDeployments.collateral.TUSD = tusdCollateral
  assetCollDeployments.erc20s.TUSD = networkConfig[chainId].tokens.TUSD
  deployedCollateral.push(tusdCollateral.toString())
=======
  const daiOracleTimeout = baseL2Chains.includes(hre.network.name) ? 86400 : 3600 // 24 hr (Base) or 1 hour
  const daiOracleError = baseL2Chains.includes(hre.network.name) ? fp('0.003') : fp('0.0025') // 0.3% (Base) or 0.25%

  if (networkConfig[chainId].tokens.DAI && networkConfig[chainId].chainlinkFeeds.DAI) {
    const { collateral: daiCollateral } = await hre.run('deploy-fiat-collateral', {
      priceTimeout: priceTimeout.toString(),
      priceFeed: networkConfig[chainId].chainlinkFeeds.DAI,
      oracleError: daiOracleError.toString(),
      tokenAddress: networkConfig[chainId].tokens.DAI,
      maxTradeVolume: fp('1e6').toString(), // $1m,
      oracleTimeout: oracleTimeout(chainId, daiOracleTimeout).toString(),
      targetName: hre.ethers.utils.formatBytes32String('USD'),
      defaultThreshold: fp('0.01').add(daiOracleError).toString(),
      delayUntilDefault: bn('86400').toString(), // 24h
    })
    collateral = <ICollateral>await ethers.getContractAt('ICollateral', daiCollateral)
    await (await collateral.refresh()).wait()
    expect(await collateral.status()).to.equal(CollateralStatus.SOUND)

    assetCollDeployments.collateral.DAI = daiCollateral
    assetCollDeployments.erc20s.DAI = networkConfig[chainId].tokens.DAI
    deployedCollateral.push(daiCollateral.toString())

    fs.writeFileSync(assetCollDeploymentFilename, JSON.stringify(assetCollDeployments, null, 2))
  }

  const usdcOracleTimeout = 86400 // 24 hr
  const usdcOracleError = baseL2Chains.includes(hre.network.name) ? fp('0.003') : fp('0.0025') // 0.3% (Base) or 0.25%

  /********  Deploy Fiat Collateral - USDC  **************************/
  if (networkConfig[chainId].tokens.USDC && networkConfig[chainId].chainlinkFeeds.USDC) {
    const { collateral: usdcCollateral } = await hre.run('deploy-fiat-collateral', {
      priceTimeout: priceTimeout.toString(),
      priceFeed: networkConfig[chainId].chainlinkFeeds.USDC,
      oracleError: usdcOracleError.toString(),
      tokenAddress: networkConfig[chainId].tokens.USDC,
      maxTradeVolume: fp('1e6').toString(), // $1m,
      oracleTimeout: oracleTimeout(chainId, usdcOracleTimeout).toString(), // 24 hr
      targetName: hre.ethers.utils.formatBytes32String('USD'),
      defaultThreshold: fp('0.01').add(usdcOracleError).toString(),
      delayUntilDefault: bn('86400').toString(), // 24h
    })
    collateral = <ICollateral>await ethers.getContractAt('ICollateral', usdcCollateral)
    await (await collateral.refresh()).wait()
    expect(await collateral.status()).to.equal(CollateralStatus.SOUND)

    assetCollDeployments.collateral.USDC = usdcCollateral
    assetCollDeployments.erc20s.USDC = networkConfig[chainId].tokens.USDC
    deployedCollateral.push(usdcCollateral.toString())

    fs.writeFileSync(assetCollDeploymentFilename, JSON.stringify(assetCollDeployments, null, 2))
  }

  /********  Deploy Fiat Collateral - USDT  **************************/
  const usdtOracleTimeout = 86400 // 24 hr
  const usdtOracleError = baseL2Chains.includes(hre.network.name) ? fp('0.003') : fp('0.0025') // 0.3% (Base) or 0.25%

  if (networkConfig[chainId].tokens.USDT && networkConfig[chainId].chainlinkFeeds.USDT) {
    const { collateral: usdtCollateral } = await hre.run('deploy-fiat-collateral', {
      priceTimeout: priceTimeout.toString(),
      priceFeed: networkConfig[chainId].chainlinkFeeds.USDT,
      oracleError: usdtOracleError.toString(),
      tokenAddress: networkConfig[chainId].tokens.USDT,
      maxTradeVolume: fp('1e6').toString(), // $1m,
      oracleTimeout: oracleTimeout(chainId, usdtOracleTimeout).toString(), // 24 hr
      targetName: hre.ethers.utils.formatBytes32String('USD'),
      defaultThreshold: fp('0.01').add(usdtOracleError).toString(),
      delayUntilDefault: bn('86400').toString(), // 24h
    })
    collateral = <ICollateral>await ethers.getContractAt('ICollateral', usdtCollateral)
    await (await collateral.refresh()).wait()
    expect(await collateral.status()).to.equal(CollateralStatus.SOUND)

    assetCollDeployments.collateral.USDT = usdtCollateral
    assetCollDeployments.erc20s.USDT = networkConfig[chainId].tokens.USDT
    deployedCollateral.push(usdtCollateral.toString())

    fs.writeFileSync(assetCollDeploymentFilename, JSON.stringify(assetCollDeployments, null, 2))
  }

  /********  Deploy Fiat Collateral - USDP  **************************/

  if (networkConfig[chainId].tokens.USDP && networkConfig[chainId].chainlinkFeeds.USDP) {
    const { collateral: usdpCollateral } = await hre.run('deploy-fiat-collateral', {
      priceTimeout: priceTimeout.toString(),
      priceFeed: networkConfig[chainId].chainlinkFeeds.USDP,
      oracleError: fp('0.01').toString(), // 1%
      tokenAddress: networkConfig[chainId].tokens.USDP,
      maxTradeVolume: fp('1e6').toString(), // $1m,
      oracleTimeout: oracleTimeout(chainId, '3600').toString(), // 1 hr
      targetName: hre.ethers.utils.formatBytes32String('USD'),
      defaultThreshold: fp('0.02').toString(), // 2%
      delayUntilDefault: bn('86400').toString(), // 24h
    })
    collateral = <ICollateral>await ethers.getContractAt('ICollateral', usdpCollateral)
    await (await collateral.refresh()).wait()
    expect(await collateral.status()).to.equal(CollateralStatus.SOUND)

    assetCollDeployments.collateral.USDP = usdpCollateral
    assetCollDeployments.erc20s.USDP = networkConfig[chainId].tokens.USDP
    deployedCollateral.push(usdpCollateral.toString())

    fs.writeFileSync(assetCollDeploymentFilename, JSON.stringify(assetCollDeployments, null, 2))
  }
>>>>>>> 61079639

  /********  Deploy Fiat Collateral - TUSD  **************************/
  if (networkConfig[chainId].tokens.TUSD && networkConfig[chainId].chainlinkFeeds.TUSD) {
    const { collateral: tusdCollateral } = await hre.run('deploy-fiat-collateral', {
      priceTimeout: priceTimeout.toString(),
      priceFeed: networkConfig[chainId].chainlinkFeeds.TUSD,
      oracleError: fp('0.003').toString(), // 0.3%
      tokenAddress: networkConfig[chainId].tokens.TUSD,
      maxTradeVolume: fp('1e6').toString(), // $1m,
      oracleTimeout: oracleTimeout(chainId, '86400').toString(), // 24 hr
      targetName: hre.ethers.utils.formatBytes32String('USD'),
      defaultThreshold: fp('0.013').toString(), // 1.3%
      delayUntilDefault: bn('86400').toString(), // 24h
    })
    collateral = <ICollateral>await ethers.getContractAt('ICollateral', tusdCollateral)
    await (await collateral.refresh()).wait()
    expect(await collateral.status()).to.equal(CollateralStatus.SOUND)

    assetCollDeployments.collateral.TUSD = tusdCollateral
    assetCollDeployments.erc20s.TUSD = networkConfig[chainId].tokens.TUSD
    deployedCollateral.push(tusdCollateral.toString())

    fs.writeFileSync(assetCollDeploymentFilename, JSON.stringify(assetCollDeployments, null, 2))
  }
  /********  Deploy Fiat Collateral - BUSD  **************************/
<<<<<<< HEAD
  const { collateral: busdCollateral } = await hre.run('deploy-fiat-collateral', {
    priceTimeout: priceTimeout.toString(),
    priceFeed: networkConfig[chainId].chainlinkFeeds.BUSD,
    oracleError: fp('0.005').toString(), // 0.5%
    tokenAddress: networkConfig[chainId].tokens.BUSD,
    maxTradeVolume: fp('1e6').toString(), // $1m,
    oracleTimeout: oracleTimeout(chainId, '86400').toString(), // 24 hr
    targetName: hre.ethers.utils.formatBytes32String('USD'),
    defaultThreshold: fp('0.015').toString(), // 1.5%
    delayUntilDefault: bn('86400').toString(), // 24h
  })
  collateral = <ICollateral>await ethers.getContractAt('ICollateral', busdCollateral)
  await (await collateral.refresh()).wait()
  expect(await collateral.status()).to.equal(CollateralStatus.SOUND)

  fs.writeFileSync(assetCollDeploymentFilename, JSON.stringify(assetCollDeployments, null, 2))

  assetCollDeployments.collateral.BUSD = busdCollateral
  assetCollDeployments.erc20s.BUSD = networkConfig[chainId].tokens.BUSD
  deployedCollateral.push(busdCollateral.toString())

  /********  Deploy AToken Fiat Collateral - aDAI  **************************/

  // Get AToken to retrieve name and symbol
  let aToken: ATokenMock = <ATokenMock>(
    await ethers.getContractAt('ATokenMock', networkConfig[chainId].tokens.aDAI as string)
  )

  // Wrap in StaticAToken
  const StaticATokenFactory = await ethers.getContractFactory('StaticATokenLM')
  const adaiStaticToken: StaticATokenLM = <StaticATokenLM>(
    await StaticATokenFactory.connect(burner).deploy(
      networkConfig[chainId].AAVE_LENDING_POOL as string,
      aToken.address,
      'Static ' + (await aToken.name()),
      's' + (await aToken.symbol())
    )
  )
  await adaiStaticToken.deployed()
  console.log(
    `Deployed StaticAToken for aDAI on ${hre.network.name} (${chainId}): ${adaiStaticToken.address} `
  )

  const { collateral: aDaiCollateral } = await hre.run('deploy-atoken-fiat-collateral', {
    priceTimeout: priceTimeout.toString(),
    priceFeed: networkConfig[chainId].chainlinkFeeds.DAI,
    oracleError: fp('0.0025').toString(), // 0.25%
    staticAToken: adaiStaticToken.address,
    maxTradeVolume: fp('1e6').toString(), // $1m,
    oracleTimeout: oracleTimeout(chainId, '3600').toString(), // 1 hr
    targetName: hre.ethers.utils.formatBytes32String('USD'),
    defaultThreshold: fp('0.0125').toString(), // 1.25%
    delayUntilDefault: bn('86400').toString(), // 24h
    revenueHiding: revenueHiding.toString(),
  })
  collateral = <ICollateral>await ethers.getContractAt('ICollateral', aDaiCollateral)
  await (await collateral.refresh()).wait()
  expect(await collateral.status()).to.equal(CollateralStatus.SOUND)

  fs.writeFileSync(assetCollDeploymentFilename, JSON.stringify(assetCollDeployments, null, 2))

  assetCollDeployments.collateral.aDAI = aDaiCollateral
  assetCollDeployments.erc20s.aDAI = adaiStaticToken.address
  deployedCollateral.push(aDaiCollateral.toString())

  /********  Deploy AToken Fiat Collateral - aUSDC  **************************/

  // Get AToken to retrieve name and symbol
  aToken = <ATokenMock>(
    await ethers.getContractAt('ATokenMock', networkConfig[chainId].tokens.aUSDC as string)
  )

  // Wrap in StaticAToken
  const ausdcStaticToken: StaticATokenLM = <StaticATokenLM>(
    await StaticATokenFactory.connect(burner).deploy(
      networkConfig[chainId].AAVE_LENDING_POOL as string,
      aToken.address,
      'Static ' + (await aToken.name()),
      's' + (await aToken.symbol())
    )
  )
  await ausdcStaticToken.deployed()

  console.log(
    `Deployed StaticAToken for aUSDC on ${hre.network.name} (${chainId}): ${ausdcStaticToken.address} `
  )

  const { collateral: aUsdcCollateral } = await hre.run('deploy-atoken-fiat-collateral', {
    priceTimeout: priceTimeout.toString(),
    priceFeed: networkConfig[chainId].chainlinkFeeds.USDC,
    oracleError: fp('0.0025').toString(), // 0.25%
    staticAToken: ausdcStaticToken.address,
    maxTradeVolume: fp('1e6').toString(), // $1m,
    oracleTimeout: oracleTimeout(chainId, '86400').toString(), // 24 hr
    targetName: hre.ethers.utils.formatBytes32String('USD'),
    defaultThreshold: fp('0.0125').toString(), // 1.25%
    delayUntilDefault: bn('86400').toString(), // 24h
    revenueHiding: revenueHiding.toString(),
  })
  collateral = <ICollateral>await ethers.getContractAt('ICollateral', aUsdcCollateral)
  await (await collateral.refresh()).wait()
  expect(await collateral.status()).to.equal(CollateralStatus.SOUND)

  assetCollDeployments.collateral.aUSDC = aUsdcCollateral
  assetCollDeployments.erc20s.aUSDC = ausdcStaticToken.address
  deployedCollateral.push(aUsdcCollateral.toString())

  fs.writeFileSync(assetCollDeploymentFilename, JSON.stringify(assetCollDeployments, null, 2))

  /********  Deploy AToken Fiat Collateral - aUSDT  **************************/

  // Get AToken to retrieve name and symbol
  aToken = <ATokenMock>(
    await ethers.getContractAt('ATokenMock', networkConfig[chainId].tokens.aUSDT as string)
  )

  // Wrap in StaticAToken
  const ausdtStaticToken: StaticATokenLM = <StaticATokenLM>(
    await StaticATokenFactory.connect(burner).deploy(
      networkConfig[chainId].AAVE_LENDING_POOL as string,
      aToken.address,
      'Static ' + (await aToken.name()),
      's' + (await aToken.symbol())
    )
  )
  await ausdtStaticToken.deployed()

  console.log(
    `Deployed StaticAToken for aUSDT on ${hre.network.name} (${chainId}): ${ausdtStaticToken.address} `
  )

  const { collateral: aUsdtCollateral } = await hre.run('deploy-atoken-fiat-collateral', {
    priceTimeout: priceTimeout.toString(),
    priceFeed: networkConfig[chainId].chainlinkFeeds.USDT,
    oracleError: fp('0.0025').toString(), // 0.25%
    staticAToken: ausdtStaticToken.address,
    maxTradeVolume: fp('1e6').toString(), // $1m,
    oracleTimeout: oracleTimeout(chainId, '86400').toString(), // 24 hr
    targetName: hre.ethers.utils.formatBytes32String('USD'),
    defaultThreshold: fp('0.0125').toString(), // 1.25%
    delayUntilDefault: bn('86400').toString(), // 24h
    revenueHiding: revenueHiding.toString(),
  })
  collateral = <ICollateral>await ethers.getContractAt('ICollateral', aUsdtCollateral)
  await (await collateral.refresh()).wait()
  expect(await collateral.status()).to.equal(CollateralStatus.SOUND)

  assetCollDeployments.collateral.aUSDT = aUsdtCollateral
  assetCollDeployments.erc20s.aUSDT = ausdtStaticToken.address
  deployedCollateral.push(aUsdtCollateral.toString())

  fs.writeFileSync(assetCollDeploymentFilename, JSON.stringify(assetCollDeployments, null, 2))

  /********  Deploy AToken Fiat Collateral - aBUSD  **************************/

  // Get AToken to retrieve name and symbol
  aToken = <ATokenMock>(
    await ethers.getContractAt('ATokenMock', networkConfig[chainId].tokens.aBUSD as string)
  )

  const abusdStaticToken: StaticATokenLM = <StaticATokenLM>(
    await StaticATokenFactory.connect(burner).deploy(
      networkConfig[chainId].AAVE_LENDING_POOL as string,
      aToken.address,
      'Static ' + (await aToken.name()),
      's' + (await aToken.symbol())
    )
  )
  await abusdStaticToken.deployed()

  console.log(
    `Deployed StaticAToken for aBUSD on ${hre.network.name} (${chainId}): ${abusdStaticToken.address} `
  )

  const { collateral: aBusdCollateral } = await hre.run('deploy-atoken-fiat-collateral', {
    priceTimeout: priceTimeout.toString(),
    priceFeed: networkConfig[chainId].chainlinkFeeds.BUSD,
    oracleError: fp('0.005').toString(), // 0.5%
    staticAToken: abusdStaticToken.address,
    maxTradeVolume: fp('1e6').toString(), // $1m,
    oracleTimeout: oracleTimeout(chainId, '86400').toString(), // 24 hr
    targetName: hre.ethers.utils.formatBytes32String('USD'),
    defaultThreshold: fp('0.015').toString(), // 1.5%
    delayUntilDefault: bn('86400').toString(), // 24h
    revenueHiding: revenueHiding.toString(),
  })
  collateral = <ICollateral>await ethers.getContractAt('ICollateral', aBusdCollateral)
  await (await collateral.refresh()).wait()
  expect(await collateral.status()).to.equal(CollateralStatus.SOUND)

  assetCollDeployments.collateral.aBUSD = aBusdCollateral
  assetCollDeployments.erc20s.aBUSD = abusdStaticToken.address
  deployedCollateral.push(aBusdCollateral.toString())

  fs.writeFileSync(assetCollDeploymentFilename, JSON.stringify(assetCollDeployments, null, 2))

  /********  Deploy AToken Fiat Collateral - aUSDP  **************************/

  // Get AToken to retrieve name and symbol
  aToken = <ATokenMock>(
    await ethers.getContractAt('ATokenMock', networkConfig[chainId].tokens.aUSDP as string)
  )

  // Wrap in StaticAToken
  const ausdpStaticToken: StaticATokenLM = <StaticATokenLM>(
    await StaticATokenFactory.connect(burner).deploy(
      networkConfig[chainId].AAVE_LENDING_POOL as string,
      aToken.address,
      'Static ' + (await aToken.name()),
      's' + (await aToken.symbol())
    )
  )
  await ausdpStaticToken.deployed()

  console.log(
    `Deployed StaticAToken for aUSDP on ${hre.network.name} (${chainId}): ${ausdpStaticToken.address} `
  )

  const { collateral: aUsdpCollateral } = await hre.run('deploy-atoken-fiat-collateral', {
    priceTimeout: priceTimeout.toString(),
    priceFeed: networkConfig[chainId].chainlinkFeeds.USDP,
    oracleError: fp('0.01').toString(), // 1%
    staticAToken: ausdpStaticToken.address,
    maxTradeVolume: fp('1e6').toString(), // $1m,
    oracleTimeout: oracleTimeout(chainId, '3600').toString(), // 1 hr
    targetName: hre.ethers.utils.formatBytes32String('USD'),
    defaultThreshold: fp('0.02').toString(), // 2%
    delayUntilDefault: bn('86400').toString(), // 24h
    revenueHiding: revenueHiding.toString(),
  })
  collateral = <ICollateral>await ethers.getContractAt('ICollateral', aUsdpCollateral)
  await (await collateral.refresh()).wait()
  expect(await collateral.status()).to.equal(CollateralStatus.SOUND)

  assetCollDeployments.collateral.aUSDP = aUsdpCollateral
  assetCollDeployments.erc20s.aUSDP = ausdpStaticToken.address
  deployedCollateral.push(aUsdpCollateral.toString())

  fs.writeFileSync(assetCollDeploymentFilename, JSON.stringify(assetCollDeployments, null, 2))

  /********  Deploy CToken Fiat Collateral - cDAI  **************************/
  const CTokenFactory = await ethers.getContractFactory('CTokenWrapper')
  const cDai = await ethers.getContractAt('IERC20Metadata', networkConfig[chainId].tokens.cDAI!)

  const cDaiVault = await CTokenFactory.deploy(
    networkConfig[chainId].tokens.cDAI!,
    `${await cDai.name()} Vault`,
    `${await cDai.symbol()}-VAULT`,
    networkConfig[chainId].COMPTROLLER!
  )

  await cDaiVault.deployed()

  console.log(`Deployed Vault for cDAI on ${hre.network.name} (${chainId}): ${cDaiVault.address} `)

  const { collateral: cDaiCollateral } = await hre.run('deploy-ctoken-fiat-collateral', {
    priceTimeout: priceTimeout.toString(),
    priceFeed: networkConfig[chainId].chainlinkFeeds.DAI,
    oracleError: fp('0.0025').toString(), // 0.25%
    cToken: cDaiVault.address,
    maxTradeVolume: fp('1e6').toString(), // $1m,
    oracleTimeout: oracleTimeout(chainId, '3600').toString(), // 1 hr
    targetName: hre.ethers.utils.formatBytes32String('USD'),
    defaultThreshold: fp('0.0125').toString(), // 1.25%
    delayUntilDefault: bn('86400').toString(), // 24h
    revenueHiding: revenueHiding.toString(),
  })
  collateral = <ICollateral>await ethers.getContractAt('ICollateral', cDaiCollateral)
  await (await collateral.refresh()).wait()
  expect(await collateral.status()).to.equal(CollateralStatus.SOUND)

  assetCollDeployments.collateral.cDAI = cDaiCollateral
  assetCollDeployments.erc20s.cDAI = cDaiVault.address
  deployedCollateral.push(cDaiCollateral.toString())

  fs.writeFileSync(assetCollDeploymentFilename, JSON.stringify(assetCollDeployments, null, 2))

  /********  Deploy CToken Fiat Collateral - cUSDC  **************************/
  const cUsdc = await ethers.getContractAt('IERC20Metadata', networkConfig[chainId].tokens.cUSDC!)

  const cUsdcVault = await CTokenFactory.deploy(
    networkConfig[chainId].tokens.cUSDC!,
    `${await cUsdc.name()} Vault`,
    `${await cUsdc.symbol()}-VAULT`,
    networkConfig[chainId].COMPTROLLER!
  )

  await cUsdcVault.deployed()

  console.log(
    `Deployed Vault for cUSDC on ${hre.network.name} (${chainId}): ${cUsdcVault.address} `
  )

  const { collateral: cUsdcCollateral } = await hre.run('deploy-ctoken-fiat-collateral', {
    priceTimeout: priceTimeout.toString(),
    priceFeed: networkConfig[chainId].chainlinkFeeds.USDC,
    oracleError: fp('0.0025').toString(), // 0.25%
    cToken: cUsdcVault.address,
    maxTradeVolume: fp('1e6').toString(), // $1m,
    oracleTimeout: oracleTimeout(chainId, '86400').toString(), // 24 hr
    targetName: hre.ethers.utils.formatBytes32String('USD'),
    defaultThreshold: fp('0.0125').toString(), // 1.25%
    delayUntilDefault: bn('86400').toString(), // 24h
    revenueHiding: revenueHiding.toString(),
  })
  collateral = <ICollateral>await ethers.getContractAt('ICollateral', cUsdcCollateral)
  await (await collateral.refresh()).wait()
  expect(await collateral.status()).to.equal(CollateralStatus.SOUND)

  assetCollDeployments.collateral.cUSDC = cUsdcCollateral
  assetCollDeployments.erc20s.cUSDC = cUsdcVault.address
  deployedCollateral.push(cUsdcCollateral.toString())

  fs.writeFileSync(assetCollDeploymentFilename, JSON.stringify(assetCollDeployments, null, 2))

  /********  Deploy CToken Fiat Collateral - cUSDT  **************************/
  const cUsdt = await ethers.getContractAt('IERC20Metadata', networkConfig[chainId].tokens.cUSDT!)

  const cUsdtVault = await CTokenFactory.deploy(
    networkConfig[chainId].tokens.cUSDT!,
    `${await cUsdt.name()} Vault`,
    `${await cUsdt.symbol()}-VAULT`,
    networkConfig[chainId].COMPTROLLER!
  )

  await cUsdtVault.deployed()

  console.log(
    `Deployed Vault for cUSDT on ${hre.network.name} (${chainId}): ${cUsdtVault.address} `
  )

  const { collateral: cUsdtCollateral } = await hre.run('deploy-ctoken-fiat-collateral', {
    priceTimeout: priceTimeout.toString(),
    priceFeed: networkConfig[chainId].chainlinkFeeds.USDT,
    oracleError: fp('0.0025').toString(), // 0.25%
    cToken: cUsdtVault.address,
    maxTradeVolume: fp('1e6').toString(), // $1m,
    oracleTimeout: oracleTimeout(chainId, '86400').toString(), // 24 hr
    targetName: hre.ethers.utils.formatBytes32String('USD'),
    defaultThreshold: fp('0.0125').toString(), // 1.25%
    delayUntilDefault: bn('86400').toString(), // 24h
    revenueHiding: revenueHiding.toString(),
  })
  collateral = <ICollateral>await ethers.getContractAt('ICollateral', cUsdtCollateral)
  await (await collateral.refresh()).wait()
  expect(await collateral.status()).to.equal(CollateralStatus.SOUND)

  assetCollDeployments.collateral.cUSDT = cUsdtCollateral
  assetCollDeployments.erc20s.cUSDT = cUsdtVault.address
  deployedCollateral.push(cUsdtCollateral.toString())

  fs.writeFileSync(assetCollDeploymentFilename, JSON.stringify(assetCollDeployments, null, 2))

  /********  Deploy CToken Fiat Collateral - cUSDP  **************************/
  const cUsdp = await ethers.getContractAt('IERC20Metadata', networkConfig[chainId].tokens.cUSDP!)

  const cUsdpVault = await CTokenFactory.deploy(
    networkConfig[chainId].tokens.cUSDP!,
    `${await cUsdp.name()} Vault`,
    `${await cUsdp.symbol()}-VAULT`,
    networkConfig[chainId].COMPTROLLER!
  )

  await cUsdpVault.deployed()

  console.log(
    `Deployed Vault for cUSDP on ${hre.network.name} (${chainId}): ${cUsdpVault.address} `
  )

  const { collateral: cUsdpCollateral } = await hre.run('deploy-ctoken-fiat-collateral', {
    priceTimeout: priceTimeout.toString(),
    priceFeed: networkConfig[chainId].chainlinkFeeds.USDP,
    oracleError: fp('0.01').toString(), // 1%
    cToken: cUsdpVault.address,
    maxTradeVolume: fp('1e6').toString(), // $1m,
    oracleTimeout: oracleTimeout(chainId, '3600').toString(), // 1 hr
    targetName: hre.ethers.utils.formatBytes32String('USD'),
    defaultThreshold: fp('0.02').toString(), // 2%
    delayUntilDefault: bn('86400').toString(), // 24h
    revenueHiding: revenueHiding.toString(),
  })
  collateral = <ICollateral>await ethers.getContractAt('ICollateral', cUsdpCollateral)
  await (await collateral.refresh()).wait()
  expect(await collateral.status()).to.equal(CollateralStatus.SOUND)

  assetCollDeployments.collateral.cUSDP = cUsdpCollateral
  assetCollDeployments.erc20s.cUSDP = cUsdpVault.address
  deployedCollateral.push(cUsdpCollateral.toString())

  fs.writeFileSync(assetCollDeploymentFilename, JSON.stringify(assetCollDeployments, null, 2))

  /********  Deploy CToken Non-Fiat Collateral - cWBTC  **************************/
  const cWBTC = await ethers.getContractAt('IERC20Metadata', networkConfig[chainId].tokens.cWBTC!)

  const cWBTCVault = await CTokenFactory.deploy(
    networkConfig[chainId].tokens.cWBTC!,
    `${await cWBTC.name()} Vault`,
    `${await cWBTC.symbol()}-VAULT`,
    networkConfig[chainId].COMPTROLLER!
  )

  await cWBTCVault.deployed()

  console.log(
    `Deployed Vault for cWBTC on ${hre.network.name} (${chainId}): ${cWBTCVault.address} `
  )
=======
  if (networkConfig[chainId].tokens.BUSD && networkConfig[chainId].chainlinkFeeds.BUSD) {
    const { collateral: busdCollateral } = await hre.run('deploy-fiat-collateral', {
      priceTimeout: priceTimeout.toString(),
      priceFeed: networkConfig[chainId].chainlinkFeeds.BUSD,
      oracleError: fp('0.005').toString(), // 0.5%
      tokenAddress: networkConfig[chainId].tokens.BUSD,
      maxTradeVolume: fp('1e6').toString(), // $1m,
      oracleTimeout: oracleTimeout(chainId, '86400').toString(), // 24 hr
      targetName: hre.ethers.utils.formatBytes32String('USD'),
      defaultThreshold: fp('0.015').toString(), // 1.5%
      delayUntilDefault: bn('86400').toString(), // 24h
    })
    collateral = <ICollateral>await ethers.getContractAt('ICollateral', busdCollateral)
    await (await collateral.refresh()).wait()
    expect(await collateral.status()).to.equal(CollateralStatus.SOUND)

    assetCollDeployments.collateral.BUSD = busdCollateral
    assetCollDeployments.erc20s.BUSD = networkConfig[chainId].tokens.BUSD
    deployedCollateral.push(busdCollateral.toString())

    fs.writeFileSync(assetCollDeploymentFilename, JSON.stringify(assetCollDeployments, null, 2))
  }

  /********  Base L2 - Deploy Fiat Collateral - USDbC  **************************/
  if (networkConfig[chainId].tokens.USDbC && networkConfig[chainId].chainlinkFeeds.USDC) {
    const { collateral: usdcCollateral } = await hre.run('deploy-fiat-collateral', {
      priceTimeout: priceTimeout.toString(),
      priceFeed: networkConfig[chainId].chainlinkFeeds.USDC,
      oracleError: usdcOracleError.toString(),
      tokenAddress: networkConfig[chainId].tokens.USDbC,
      maxTradeVolume: fp('1e6').toString(), // $1m,
      oracleTimeout: oracleTimeout(chainId, usdcOracleTimeout).toString(), // 24 hr
      targetName: hre.ethers.utils.formatBytes32String('USD'),
      defaultThreshold: fp('0.01').add(usdcOracleError).toString(), // 1.3%
      delayUntilDefault: bn('86400').toString(), // 24h
    })
    collateral = <ICollateral>await ethers.getContractAt('ICollateral', usdcCollateral)
    await (await collateral.refresh()).wait()
    expect(await collateral.status()).to.equal(CollateralStatus.SOUND)

    assetCollDeployments.collateral.USDbC = usdcCollateral
    assetCollDeployments.erc20s.USDbC = networkConfig[chainId].tokens.USDbC
    deployedCollateral.push(usdcCollateral.toString())

    fs.writeFileSync(assetCollDeploymentFilename, JSON.stringify(assetCollDeployments, null, 2))
  }

  /*** AAVE V2 not available in Base L2s */
  if (!baseL2Chains.includes(hre.network.name)) {
    /********  Deploy AToken Fiat Collateral - aDAI  **************************/

    // Get AToken to retrieve name and symbol
    let aToken: ATokenMock = <ATokenMock>(
      await ethers.getContractAt('ATokenMock', networkConfig[chainId].tokens.aDAI as string)
    )

    // Wrap in StaticAToken
    const StaticATokenFactory = await ethers.getContractFactory('StaticATokenLM')
    const adaiStaticToken: StaticATokenLM = <StaticATokenLM>(
      await StaticATokenFactory.connect(burner).deploy(
        networkConfig[chainId].AAVE_LENDING_POOL as string,
        aToken.address,
        'Static ' + (await aToken.name()),
        's' + (await aToken.symbol())
      )
    )
    await adaiStaticToken.deployed()
    console.log(
      `Deployed StaticAToken for aDAI on ${hre.network.name} (${chainId}): ${adaiStaticToken.address} `
    )

    const { collateral: aDaiCollateral } = await hre.run('deploy-atoken-fiat-collateral', {
      priceTimeout: priceTimeout.toString(),
      priceFeed: networkConfig[chainId].chainlinkFeeds.DAI,
      oracleError: fp('0.0025').toString(), // 0.25%
      staticAToken: adaiStaticToken.address,
      maxTradeVolume: fp('1e6').toString(), // $1m,
      oracleTimeout: oracleTimeout(chainId, '3600').toString(), // 1 hr
      targetName: hre.ethers.utils.formatBytes32String('USD'),
      defaultThreshold: fp('0.0125').toString(), // 1.25%
      delayUntilDefault: bn('86400').toString(), // 24h
      revenueHiding: revenueHiding.toString(),
    })
    collateral = <ICollateral>await ethers.getContractAt('ICollateral', aDaiCollateral)
    await (await collateral.refresh()).wait()
    expect(await collateral.status()).to.equal(CollateralStatus.SOUND)

    assetCollDeployments.collateral.aDAI = aDaiCollateral
    assetCollDeployments.erc20s.aDAI = adaiStaticToken.address
    deployedCollateral.push(aDaiCollateral.toString())

    fs.writeFileSync(assetCollDeploymentFilename, JSON.stringify(assetCollDeployments, null, 2))

    /********  Deploy AToken Fiat Collateral - aUSDC  **************************/

    // Get AToken to retrieve name and symbol
    aToken = <ATokenMock>(
      await ethers.getContractAt('ATokenMock', networkConfig[chainId].tokens.aUSDC as string)
    )

    // Wrap in StaticAToken
    const ausdcStaticToken: StaticATokenLM = <StaticATokenLM>(
      await StaticATokenFactory.connect(burner).deploy(
        networkConfig[chainId].AAVE_LENDING_POOL as string,
        aToken.address,
        'Static ' + (await aToken.name()),
        's' + (await aToken.symbol())
      )
    )
    await ausdcStaticToken.deployed()

    console.log(
      `Deployed StaticAToken for aUSDC on ${hre.network.name} (${chainId}): ${ausdcStaticToken.address} `
    )

    const { collateral: aUsdcCollateral } = await hre.run('deploy-atoken-fiat-collateral', {
      priceTimeout: priceTimeout.toString(),
      priceFeed: networkConfig[chainId].chainlinkFeeds.USDC,
      oracleError: fp('0.0025').toString(), // 0.25%
      staticAToken: ausdcStaticToken.address,
      maxTradeVolume: fp('1e6').toString(), // $1m,
      oracleTimeout: oracleTimeout(chainId, '86400').toString(), // 24 hr
      targetName: hre.ethers.utils.formatBytes32String('USD'),
      defaultThreshold: fp('0.0125').toString(), // 1.25%
      delayUntilDefault: bn('86400').toString(), // 24h
      revenueHiding: revenueHiding.toString(),
    })
    collateral = <ICollateral>await ethers.getContractAt('ICollateral', aUsdcCollateral)
    await (await collateral.refresh()).wait()
    expect(await collateral.status()).to.equal(CollateralStatus.SOUND)

    assetCollDeployments.collateral.aUSDC = aUsdcCollateral
    assetCollDeployments.erc20s.aUSDC = ausdcStaticToken.address
    deployedCollateral.push(aUsdcCollateral.toString())

    fs.writeFileSync(assetCollDeploymentFilename, JSON.stringify(assetCollDeployments, null, 2))

    /********  Deploy AToken Fiat Collateral - aUSDT  **************************/

    // Get AToken to retrieve name and symbol
    aToken = <ATokenMock>(
      await ethers.getContractAt('ATokenMock', networkConfig[chainId].tokens.aUSDT as string)
    )

    // Wrap in StaticAToken
    const ausdtStaticToken: StaticATokenLM = <StaticATokenLM>(
      await StaticATokenFactory.connect(burner).deploy(
        networkConfig[chainId].AAVE_LENDING_POOL as string,
        aToken.address,
        'Static ' + (await aToken.name()),
        's' + (await aToken.symbol())
      )
    )
    await ausdtStaticToken.deployed()

    console.log(
      `Deployed StaticAToken for aUSDT on ${hre.network.name} (${chainId}): ${ausdtStaticToken.address} `
    )

    const { collateral: aUsdtCollateral } = await hre.run('deploy-atoken-fiat-collateral', {
      priceTimeout: priceTimeout.toString(),
      priceFeed: networkConfig[chainId].chainlinkFeeds.USDT,
      oracleError: fp('0.0025').toString(), // 0.25%
      staticAToken: ausdtStaticToken.address,
      maxTradeVolume: fp('1e6').toString(), // $1m,
      oracleTimeout: oracleTimeout(chainId, '86400').toString(), // 24 hr
      targetName: hre.ethers.utils.formatBytes32String('USD'),
      defaultThreshold: fp('0.0125').toString(), // 1.25%
      delayUntilDefault: bn('86400').toString(), // 24h
      revenueHiding: revenueHiding.toString(),
    })
    collateral = <ICollateral>await ethers.getContractAt('ICollateral', aUsdtCollateral)
    await (await collateral.refresh()).wait()
    expect(await collateral.status()).to.equal(CollateralStatus.SOUND)

    assetCollDeployments.collateral.aUSDT = aUsdtCollateral
    assetCollDeployments.erc20s.aUSDT = ausdtStaticToken.address
    deployedCollateral.push(aUsdtCollateral.toString())

    fs.writeFileSync(assetCollDeploymentFilename, JSON.stringify(assetCollDeployments, null, 2))

    /********  Deploy AToken Fiat Collateral - aBUSD  **************************/

    // Get AToken to retrieve name and symbol
    aToken = <ATokenMock>(
      await ethers.getContractAt('ATokenMock', networkConfig[chainId].tokens.aBUSD as string)
    )

    const abusdStaticToken: StaticATokenLM = <StaticATokenLM>(
      await StaticATokenFactory.connect(burner).deploy(
        networkConfig[chainId].AAVE_LENDING_POOL as string,
        aToken.address,
        'Static ' + (await aToken.name()),
        's' + (await aToken.symbol())
      )
    )
    await abusdStaticToken.deployed()

    console.log(
      `Deployed StaticAToken for aBUSD on ${hre.network.name} (${chainId}): ${abusdStaticToken.address} `
    )

    const { collateral: aBusdCollateral } = await hre.run('deploy-atoken-fiat-collateral', {
      priceTimeout: priceTimeout.toString(),
      priceFeed: networkConfig[chainId].chainlinkFeeds.BUSD,
      oracleError: fp('0.005').toString(), // 0.5%
      staticAToken: abusdStaticToken.address,
      maxTradeVolume: fp('1e6').toString(), // $1m,
      oracleTimeout: oracleTimeout(chainId, '86400').toString(), // 24 hr
      targetName: hre.ethers.utils.formatBytes32String('USD'),
      defaultThreshold: fp('0.015').toString(), // 1.5%
      delayUntilDefault: bn('86400').toString(), // 24h
      revenueHiding: revenueHiding.toString(),
    })
    collateral = <ICollateral>await ethers.getContractAt('ICollateral', aBusdCollateral)
    await (await collateral.refresh()).wait()
    expect(await collateral.status()).to.equal(CollateralStatus.SOUND)

    assetCollDeployments.collateral.aBUSD = aBusdCollateral
    assetCollDeployments.erc20s.aBUSD = abusdStaticToken.address
    deployedCollateral.push(aBusdCollateral.toString())

    fs.writeFileSync(assetCollDeploymentFilename, JSON.stringify(assetCollDeployments, null, 2))

    /********  Deploy AToken Fiat Collateral - aUSDP  **************************/

    // Get AToken to retrieve name and symbol
    aToken = <ATokenMock>(
      await ethers.getContractAt('ATokenMock', networkConfig[chainId].tokens.aUSDP as string)
    )

    // Wrap in StaticAToken
    const ausdpStaticToken: StaticATokenLM = <StaticATokenLM>(
      await StaticATokenFactory.connect(burner).deploy(
        networkConfig[chainId].AAVE_LENDING_POOL as string,
        aToken.address,
        'Static ' + (await aToken.name()),
        's' + (await aToken.symbol())
      )
    )
    await ausdpStaticToken.deployed()

    console.log(
      `Deployed StaticAToken for aUSDP on ${hre.network.name} (${chainId}): ${ausdpStaticToken.address} `
    )

    const { collateral: aUsdpCollateral } = await hre.run('deploy-atoken-fiat-collateral', {
      priceTimeout: priceTimeout.toString(),
      priceFeed: networkConfig[chainId].chainlinkFeeds.USDP,
      oracleError: fp('0.01').toString(), // 1%
      staticAToken: ausdpStaticToken.address,
      maxTradeVolume: fp('1e6').toString(), // $1m,
      oracleTimeout: oracleTimeout(chainId, '3600').toString(), // 1 hr
      targetName: hre.ethers.utils.formatBytes32String('USD'),
      defaultThreshold: fp('0.02').toString(), // 2%
      delayUntilDefault: bn('86400').toString(), // 24h
      revenueHiding: revenueHiding.toString(),
    })
    collateral = <ICollateral>await ethers.getContractAt('ICollateral', aUsdpCollateral)
    await (await collateral.refresh()).wait()
    expect(await collateral.status()).to.equal(CollateralStatus.SOUND)

    assetCollDeployments.collateral.aUSDP = aUsdpCollateral
    assetCollDeployments.erc20s.aUSDP = ausdpStaticToken.address
    deployedCollateral.push(aUsdpCollateral.toString())

    fs.writeFileSync(assetCollDeploymentFilename, JSON.stringify(assetCollDeployments, null, 2))
  }
>>>>>>> 61079639

  const wbtcOracleError = fp('0.02') // 2%
  const btcOracleError = fp('0.005') // 0.5%
  const combinedBTCWBTCError = combinedError(wbtcOracleError, btcOracleError)

<<<<<<< HEAD
  const { collateral: cWBTCCollateral } = await hre.run('deploy-ctoken-nonfiat-collateral', {
    priceTimeout: priceTimeout.toString(),
    referenceUnitFeed: networkConfig[chainId].chainlinkFeeds.WBTC,
    targetUnitFeed: networkConfig[chainId].chainlinkFeeds.BTC,
    combinedOracleError: combinedBTCWBTCError.toString(),
    cToken: cWBTCVault.address,
    maxTradeVolume: fp('1e6').toString(), // $1m,
    oracleTimeout: oracleTimeout(chainId, '86400').toString(), // 24 hr
    targetUnitOracleTimeout: oracleTimeout(chainId, '3600').toString(), // 1 hr
    targetName: hre.ethers.utils.formatBytes32String('BTC'),
    defaultThreshold: fp('0.01').add(combinedBTCWBTCError).toString(), // ~3.5%
    delayUntilDefault: bn('86400').toString(), // 24h
    revenueHiding: revenueHiding.toString(),
  })
  collateral = <ICollateral>await ethers.getContractAt('ICollateral', cWBTCCollateral)
  await (await collateral.refresh()).wait()
  expect(await collateral.status()).to.equal(CollateralStatus.SOUND)

  assetCollDeployments.collateral.cWBTC = cWBTCCollateral
  assetCollDeployments.erc20s.cWBTC = cWBTCVault.address
  deployedCollateral.push(cWBTCCollateral.toString())

  fs.writeFileSync(assetCollDeploymentFilename, JSON.stringify(assetCollDeployments, null, 2))

  /********  Deploy CToken Self-Referential Collateral - cETH  **************************/
  const cETH = await ethers.getContractAt('IERC20Metadata', networkConfig[chainId].tokens.cETH!)

  const cETHVault = await CTokenFactory.deploy(
    networkConfig[chainId].tokens.cETH!,
    `${await cETH.name()} Vault`,
    `${await cETH.symbol()}-VAULT`,
    networkConfig[chainId].COMPTROLLER!
  )

  await cETHVault.deployed()

  console.log(`Deployed Vault for cETH on ${hre.network.name} (${chainId}): ${cETHVault.address} `)

  const { collateral: cETHCollateral } = await hre.run('deploy-ctoken-selfreferential-collateral', {
    priceTimeout: priceTimeout.toString(),
    priceFeed: networkConfig[chainId].chainlinkFeeds.ETH,
    oracleError: fp('0.005').toString(), // 0.5%
    cToken: cETHVault.address,
    maxTradeVolume: fp('1e6').toString(), // $1m,
    oracleTimeout: oracleTimeout(chainId, '3600').toString(), // 1 hr
    targetName: hre.ethers.utils.formatBytes32String('ETH'),
    revenueHiding: revenueHiding.toString(),
    referenceERC20Decimals: '18',
  })
  collateral = <ICollateral>await ethers.getContractAt('ICollateral', cETHCollateral)
  await (await collateral.refresh()).wait()
  expect(await collateral.status()).to.equal(CollateralStatus.SOUND)

  assetCollDeployments.collateral.cETH = cETHCollateral
  assetCollDeployments.erc20s.cETH = cETHVault.address
  deployedCollateral.push(cETHCollateral.toString())

  fs.writeFileSync(assetCollDeploymentFilename, JSON.stringify(assetCollDeployments, null, 2))

  /********  Deploy Non-Fiat Collateral  - wBTC **************************/
  const { collateral: wBTCCollateral } = await hre.run('deploy-nonfiat-collateral', {
    priceTimeout: priceTimeout.toString(),
    referenceUnitFeed: networkConfig[chainId].chainlinkFeeds.WBTC,
    targetUnitFeed: networkConfig[chainId].chainlinkFeeds.BTC,
    combinedOracleError: combinedBTCWBTCError.toString(),
    tokenAddress: networkConfig[chainId].tokens.WBTC,
    maxTradeVolume: fp('1e6').toString(), // $1m,
    oracleTimeout: oracleTimeout(chainId, '86400').toString(), // 24 hr
    targetUnitOracleTimeout: oracleTimeout(chainId, '3600').toString(), // 1 hr
    targetName: ethers.utils.formatBytes32String('BTC'),
    defaultThreshold: fp('0.01').add(combinedBTCWBTCError).toString(), // ~3.5%
    delayUntilDefault: bn('86400').toString(), // 24h
  })
  collateral = <ICollateral>await ethers.getContractAt('ICollateral', wBTCCollateral)
  await (await collateral.refresh()).wait()
  expect(await collateral.status()).to.equal(CollateralStatus.SOUND)

  assetCollDeployments.collateral.WBTC = wBTCCollateral
  assetCollDeployments.erc20s.WBTC = networkConfig[chainId].tokens.WBTC
  deployedCollateral.push(wBTCCollateral.toString())

  fs.writeFileSync(assetCollDeploymentFilename, JSON.stringify(assetCollDeployments, null, 2))

  /********  Deploy Self Referential Collateral - wETH  **************************/

  const { collateral: wETHCollateral } = await hre.run('deploy-selfreferential-collateral', {
    priceTimeout: priceTimeout.toString(),
    priceFeed: networkConfig[chainId].chainlinkFeeds.ETH,
    oracleError: fp('0.005').toString(), // 0.5%
    tokenAddress: networkConfig[chainId].tokens.WETH,
    maxTradeVolume: fp('1e6').toString(), // $1m,
    oracleTimeout: oracleTimeout(chainId, '3600').toString(), // 1 hr
    targetName: hre.ethers.utils.formatBytes32String('ETH'),
  })
  collateral = <ICollateral>await ethers.getContractAt('ICollateral', wETHCollateral)
  await (await collateral.refresh()).wait()
  expect(await collateral.status()).to.equal(CollateralStatus.SOUND)

  assetCollDeployments.collateral.WETH = wETHCollateral
  assetCollDeployments.erc20s.WETH = networkConfig[chainId].tokens.WETH
  deployedCollateral.push(wETHCollateral.toString())

  fs.writeFileSync(assetCollDeploymentFilename, JSON.stringify(assetCollDeployments, null, 2))
=======
  /********  Deploy Non-Fiat Collateral  - wBTC **************************/
  if (
    networkConfig[chainId].tokens.WBTC &&
    networkConfig[chainId].chainlinkFeeds.BTC &&
    networkConfig[chainId].chainlinkFeeds.WBTC
  ) {
    const { collateral: wBTCCollateral } = await hre.run('deploy-nonfiat-collateral', {
      priceTimeout: priceTimeout.toString(),
      referenceUnitFeed: networkConfig[chainId].chainlinkFeeds.WBTC,
      targetUnitFeed: networkConfig[chainId].chainlinkFeeds.BTC,
      combinedOracleError: combinedBTCWBTCError.toString(),
      tokenAddress: networkConfig[chainId].tokens.WBTC,
      maxTradeVolume: fp('1e6').toString(), // $1m,
      oracleTimeout: oracleTimeout(chainId, '86400').toString(), // 24 hr
      targetUnitOracleTimeout: oracleTimeout(chainId, '3600').toString(), // 1 hr
      targetName: ethers.utils.formatBytes32String('BTC'),
      defaultThreshold: fp('0.01').add(combinedBTCWBTCError).toString(), // ~3.5%
      delayUntilDefault: bn('86400').toString(), // 24h
    })
    collateral = <ICollateral>await ethers.getContractAt('ICollateral', wBTCCollateral)
    await (await collateral.refresh()).wait()
    expect(await collateral.status()).to.equal(CollateralStatus.SOUND)

    assetCollDeployments.collateral.WBTC = wBTCCollateral
    assetCollDeployments.erc20s.WBTC = networkConfig[chainId].tokens.WBTC
    deployedCollateral.push(wBTCCollateral.toString())

    fs.writeFileSync(assetCollDeploymentFilename, JSON.stringify(assetCollDeployments, null, 2))
  }
  /********  Deploy Self Referential Collateral - wETH  **************************/

  if (networkConfig[chainId].tokens.WETH && networkConfig[chainId].chainlinkFeeds.ETH) {
    const ethOracleTimeout = baseL2Chains.includes(hre.network.name) ? 1200 : 3600 // 20 min (Base) or 1 hr
    const ethOracleError = baseL2Chains.includes(hre.network.name) ? fp('0.0015') : fp('0.005') // 0.15% (Base) or 0.5%

    const { collateral: wETHCollateral } = await hre.run('deploy-selfreferential-collateral', {
      priceTimeout: priceTimeout.toString(),
      priceFeed: networkConfig[chainId].chainlinkFeeds.ETH,
      oracleError: ethOracleError.toString(),
      tokenAddress: networkConfig[chainId].tokens.WETH,
      maxTradeVolume: fp('1e6').toString(), // $1m,
      oracleTimeout: oracleTimeout(chainId, ethOracleTimeout).toString(),
      targetName: hre.ethers.utils.formatBytes32String('ETH'),
    })
    collateral = <ICollateral>await ethers.getContractAt('ICollateral', wETHCollateral)
    await (await collateral.refresh()).wait()
    expect(await collateral.status()).to.equal(CollateralStatus.SOUND)

    assetCollDeployments.collateral.WETH = wETHCollateral
    assetCollDeployments.erc20s.WETH = networkConfig[chainId].tokens.WETH
    deployedCollateral.push(wETHCollateral.toString())

    fs.writeFileSync(assetCollDeploymentFilename, JSON.stringify(assetCollDeployments, null, 2))
  }
>>>>>>> 61079639

  /********  Deploy EUR Fiat Collateral  - EURT **************************/
  const eurtError = fp('0.02') // 2%

<<<<<<< HEAD
  const { collateral: eurtCollateral } = await hre.run('deploy-eurfiat-collateral', {
    priceTimeout: priceTimeout.toString(),
    referenceUnitFeed: networkConfig[chainId].chainlinkFeeds.EURT,
    targetUnitFeed: networkConfig[chainId].chainlinkFeeds.EUR,
    oracleError: eurtError.toString(), // 2%
    tokenAddress: networkConfig[chainId].tokens.EURT,
    maxTradeVolume: fp('1e6').toString(), // $1m,
    oracleTimeout: oracleTimeout(chainId, '86400').toString(), // 24 hr
    targetUnitOracleTimeout: oracleTimeout(chainId, '86400').toString(), // 24 hr
    targetName: ethers.utils.formatBytes32String('EUR'),
    defaultThreshold: fp('0.03').toString(), // 3%
    delayUntilDefault: bn('86400').toString(), // 24h
  })
  collateral = <ICollateral>await ethers.getContractAt('ICollateral', eurtCollateral)
  await (await collateral.refresh()).wait()
  expect(await collateral.status()).to.equal(CollateralStatus.SOUND)

  assetCollDeployments.collateral.EURT = eurtCollateral
  assetCollDeployments.erc20s.EURT = networkConfig[chainId].tokens.EURT
  deployedCollateral.push(eurtCollateral.toString())

  fs.writeFileSync(assetCollDeploymentFilename, JSON.stringify(assetCollDeployments, null, 2))
=======
  if (
    networkConfig[chainId].tokens.EURT &&
    networkConfig[chainId].chainlinkFeeds.EUR &&
    networkConfig[chainId].chainlinkFeeds.EURT
  ) {
    const { collateral: eurtCollateral } = await hre.run('deploy-eurfiat-collateral', {
      priceTimeout: priceTimeout.toString(),
      referenceUnitFeed: networkConfig[chainId].chainlinkFeeds.EURT,
      targetUnitFeed: networkConfig[chainId].chainlinkFeeds.EUR,
      oracleError: eurtError.toString(), // 2%
      tokenAddress: networkConfig[chainId].tokens.EURT,
      maxTradeVolume: fp('1e6').toString(), // $1m,
      oracleTimeout: oracleTimeout(chainId, '86400').toString(), // 24 hr
      targetUnitOracleTimeout: oracleTimeout(chainId, '86400').toString(), // 24 hr
      targetName: ethers.utils.formatBytes32String('EUR'),
      defaultThreshold: fp('0.03').toString(), // 3%
      delayUntilDefault: bn('86400').toString(), // 24h
    })
    collateral = <ICollateral>await ethers.getContractAt('ICollateral', eurtCollateral)
    await (await collateral.refresh()).wait()
    expect(await collateral.status()).to.equal(CollateralStatus.SOUND)

    assetCollDeployments.collateral.EURT = eurtCollateral
    assetCollDeployments.erc20s.EURT = networkConfig[chainId].tokens.EURT
    deployedCollateral.push(eurtCollateral.toString())

    fs.writeFileSync(assetCollDeploymentFilename, JSON.stringify(assetCollDeployments, null, 2))
  }
>>>>>>> 61079639

  console.log(`Deployed collateral to ${hre.network.name} (${chainId})
    New deployments: ${deployedCollateral}
    Deployment file: ${assetCollDeploymentFilename}`)
}

main().catch((error) => {
  console.error(error)
  process.exitCode = 1
})<|MERGE_RESOLUTION|>--- conflicted
+++ resolved
@@ -43,114 +43,7 @@
   let collateral: ICollateral
 
   /********  Deploy Fiat Collateral - DAI  **************************/
-<<<<<<< HEAD
-  const { collateral: daiCollateral } = await hre.run('deploy-fiat-collateral', {
-    priceTimeout: priceTimeout.toString(),
-    priceFeed: networkConfig[chainId].chainlinkFeeds.DAI,
-    oracleError: fp('0.0025').toString(), // 0.25%
-    tokenAddress: networkConfig[chainId].tokens.DAI,
-    maxTradeVolume: fp('1e6').toString(), // $1m,
-    oracleTimeout: oracleTimeout(chainId, '3600').toString(), // 1 hr
-    targetName: hre.ethers.utils.formatBytes32String('USD'),
-    defaultThreshold: fp('0.0125').toString(), // 1.25%
-    delayUntilDefault: bn('86400').toString(), // 24h
-  })
-  let collateral = <ICollateral>await ethers.getContractAt('ICollateral', daiCollateral)
-  await (await collateral.refresh()).wait()
-  expect(await collateral.status()).to.equal(CollateralStatus.SOUND)
-
-  fs.writeFileSync(assetCollDeploymentFilename, JSON.stringify(assetCollDeployments, null, 2))
-
-  assetCollDeployments.collateral.DAI = daiCollateral
-  assetCollDeployments.erc20s.DAI = networkConfig[chainId].tokens.DAI
-  deployedCollateral.push(daiCollateral.toString())
-
-  /********  Deploy Fiat Collateral - USDC  **************************/
-  const { collateral: usdcCollateral } = await hre.run('deploy-fiat-collateral', {
-    priceTimeout: priceTimeout.toString(),
-    priceFeed: networkConfig[chainId].chainlinkFeeds.USDC,
-    oracleError: fp('0.0025').toString(), // 0.25%
-    tokenAddress: networkConfig[chainId].tokens.USDC,
-    maxTradeVolume: fp('1e6').toString(), // $1m,
-    oracleTimeout: oracleTimeout(chainId, '86400').toString(), // 24 hr
-    targetName: hre.ethers.utils.formatBytes32String('USD'),
-    defaultThreshold: fp('0.0125').toString(), // 1.25%
-    delayUntilDefault: bn('86400').toString(), // 24h
-  })
-  collateral = <ICollateral>await ethers.getContractAt('ICollateral', usdcCollateral)
-  await (await collateral.refresh()).wait()
-  expect(await collateral.status()).to.equal(CollateralStatus.SOUND)
-
-  fs.writeFileSync(assetCollDeploymentFilename, JSON.stringify(assetCollDeployments, null, 2))
-
-  assetCollDeployments.collateral.USDC = usdcCollateral
-  assetCollDeployments.erc20s.USDC = networkConfig[chainId].tokens.USDC
-  deployedCollateral.push(usdcCollateral.toString())
-
-  /********  Deploy Fiat Collateral - USDT  **************************/
-  const { collateral: usdtCollateral } = await hre.run('deploy-fiat-collateral', {
-    priceTimeout: priceTimeout.toString(),
-    priceFeed: networkConfig[chainId].chainlinkFeeds.USDT,
-    oracleError: fp('0.0025').toString(), // 0.25%
-    tokenAddress: networkConfig[chainId].tokens.USDT,
-    maxTradeVolume: fp('1e6').toString(), // $1m,
-    oracleTimeout: oracleTimeout(chainId, '86400').toString(), // 24 hr
-    targetName: hre.ethers.utils.formatBytes32String('USD'),
-    defaultThreshold: fp('0.0125').toString(), // 1.25%
-    delayUntilDefault: bn('86400').toString(), // 24h
-  })
-  collateral = <ICollateral>await ethers.getContractAt('ICollateral', usdtCollateral)
-  await (await collateral.refresh()).wait()
-  expect(await collateral.status()).to.equal(CollateralStatus.SOUND)
-
-  fs.writeFileSync(assetCollDeploymentFilename, JSON.stringify(assetCollDeployments, null, 2))
-
-  assetCollDeployments.collateral.USDT = usdtCollateral
-  assetCollDeployments.erc20s.USDT = networkConfig[chainId].tokens.USDT
-  deployedCollateral.push(usdtCollateral.toString())
-
-  /********  Deploy Fiat Collateral - USDP  **************************/
-  const { collateral: usdpCollateral } = await hre.run('deploy-fiat-collateral', {
-    priceTimeout: priceTimeout.toString(),
-    priceFeed: networkConfig[chainId].chainlinkFeeds.USDP,
-    oracleError: fp('0.01').toString(), // 1%
-    tokenAddress: networkConfig[chainId].tokens.USDP,
-    maxTradeVolume: fp('1e6').toString(), // $1m,
-    oracleTimeout: oracleTimeout(chainId, '3600').toString(), // 1 hr
-    targetName: hre.ethers.utils.formatBytes32String('USD'),
-    defaultThreshold: fp('0.02').toString(), // 2%
-    delayUntilDefault: bn('86400').toString(), // 24h
-  })
-  collateral = <ICollateral>await ethers.getContractAt('ICollateral', usdpCollateral)
-  await (await collateral.refresh()).wait()
-  expect(await collateral.status()).to.equal(CollateralStatus.SOUND)
-
-  fs.writeFileSync(assetCollDeploymentFilename, JSON.stringify(assetCollDeployments, null, 2))
-
-  assetCollDeployments.collateral.USDP = usdpCollateral
-  assetCollDeployments.erc20s.USDP = networkConfig[chainId].tokens.USDP
-  deployedCollateral.push(usdpCollateral.toString())
-
-  /********  Deploy Fiat Collateral - TUSD  **************************/
-  const { collateral: tusdCollateral } = await hre.run('deploy-fiat-collateral', {
-    priceTimeout: priceTimeout.toString(),
-    priceFeed: networkConfig[chainId].chainlinkFeeds.TUSD,
-    oracleError: fp('0.003').toString(), // 0.3%
-    tokenAddress: networkConfig[chainId].tokens.TUSD,
-    maxTradeVolume: fp('1e6').toString(), // $1m,
-    oracleTimeout: oracleTimeout(chainId, '86400').toString(), // 24 hr
-    targetName: hre.ethers.utils.formatBytes32String('USD'),
-    defaultThreshold: fp('0.013').toString(), // 1.3%
-    delayUntilDefault: bn('86400').toString(), // 24h
-  })
-  collateral = <ICollateral>await ethers.getContractAt('ICollateral', tusdCollateral)
-  await (await collateral.refresh()).wait()
-  expect(await collateral.status()).to.equal(CollateralStatus.SOUND)
-
-  assetCollDeployments.collateral.TUSD = tusdCollateral
-  assetCollDeployments.erc20s.TUSD = networkConfig[chainId].tokens.TUSD
-  deployedCollateral.push(tusdCollateral.toString())
-=======
+
   const daiOracleTimeout = baseL2Chains.includes(hre.network.name) ? 86400 : 3600 // 24 hr (Base) or 1 hour
   const daiOracleError = baseL2Chains.includes(hre.network.name) ? fp('0.003') : fp('0.0025') // 0.3% (Base) or 0.25%
 
@@ -255,7 +148,6 @@
 
     fs.writeFileSync(assetCollDeploymentFilename, JSON.stringify(assetCollDeployments, null, 2))
   }
->>>>>>> 61079639
 
   /********  Deploy Fiat Collateral - TUSD  **************************/
   if (networkConfig[chainId].tokens.TUSD && networkConfig[chainId].chainlinkFeeds.TUSD) {
@@ -281,414 +173,6 @@
     fs.writeFileSync(assetCollDeploymentFilename, JSON.stringify(assetCollDeployments, null, 2))
   }
   /********  Deploy Fiat Collateral - BUSD  **************************/
-<<<<<<< HEAD
-  const { collateral: busdCollateral } = await hre.run('deploy-fiat-collateral', {
-    priceTimeout: priceTimeout.toString(),
-    priceFeed: networkConfig[chainId].chainlinkFeeds.BUSD,
-    oracleError: fp('0.005').toString(), // 0.5%
-    tokenAddress: networkConfig[chainId].tokens.BUSD,
-    maxTradeVolume: fp('1e6').toString(), // $1m,
-    oracleTimeout: oracleTimeout(chainId, '86400').toString(), // 24 hr
-    targetName: hre.ethers.utils.formatBytes32String('USD'),
-    defaultThreshold: fp('0.015').toString(), // 1.5%
-    delayUntilDefault: bn('86400').toString(), // 24h
-  })
-  collateral = <ICollateral>await ethers.getContractAt('ICollateral', busdCollateral)
-  await (await collateral.refresh()).wait()
-  expect(await collateral.status()).to.equal(CollateralStatus.SOUND)
-
-  fs.writeFileSync(assetCollDeploymentFilename, JSON.stringify(assetCollDeployments, null, 2))
-
-  assetCollDeployments.collateral.BUSD = busdCollateral
-  assetCollDeployments.erc20s.BUSD = networkConfig[chainId].tokens.BUSD
-  deployedCollateral.push(busdCollateral.toString())
-
-  /********  Deploy AToken Fiat Collateral - aDAI  **************************/
-
-  // Get AToken to retrieve name and symbol
-  let aToken: ATokenMock = <ATokenMock>(
-    await ethers.getContractAt('ATokenMock', networkConfig[chainId].tokens.aDAI as string)
-  )
-
-  // Wrap in StaticAToken
-  const StaticATokenFactory = await ethers.getContractFactory('StaticATokenLM')
-  const adaiStaticToken: StaticATokenLM = <StaticATokenLM>(
-    await StaticATokenFactory.connect(burner).deploy(
-      networkConfig[chainId].AAVE_LENDING_POOL as string,
-      aToken.address,
-      'Static ' + (await aToken.name()),
-      's' + (await aToken.symbol())
-    )
-  )
-  await adaiStaticToken.deployed()
-  console.log(
-    `Deployed StaticAToken for aDAI on ${hre.network.name} (${chainId}): ${adaiStaticToken.address} `
-  )
-
-  const { collateral: aDaiCollateral } = await hre.run('deploy-atoken-fiat-collateral', {
-    priceTimeout: priceTimeout.toString(),
-    priceFeed: networkConfig[chainId].chainlinkFeeds.DAI,
-    oracleError: fp('0.0025').toString(), // 0.25%
-    staticAToken: adaiStaticToken.address,
-    maxTradeVolume: fp('1e6').toString(), // $1m,
-    oracleTimeout: oracleTimeout(chainId, '3600').toString(), // 1 hr
-    targetName: hre.ethers.utils.formatBytes32String('USD'),
-    defaultThreshold: fp('0.0125').toString(), // 1.25%
-    delayUntilDefault: bn('86400').toString(), // 24h
-    revenueHiding: revenueHiding.toString(),
-  })
-  collateral = <ICollateral>await ethers.getContractAt('ICollateral', aDaiCollateral)
-  await (await collateral.refresh()).wait()
-  expect(await collateral.status()).to.equal(CollateralStatus.SOUND)
-
-  fs.writeFileSync(assetCollDeploymentFilename, JSON.stringify(assetCollDeployments, null, 2))
-
-  assetCollDeployments.collateral.aDAI = aDaiCollateral
-  assetCollDeployments.erc20s.aDAI = adaiStaticToken.address
-  deployedCollateral.push(aDaiCollateral.toString())
-
-  /********  Deploy AToken Fiat Collateral - aUSDC  **************************/
-
-  // Get AToken to retrieve name and symbol
-  aToken = <ATokenMock>(
-    await ethers.getContractAt('ATokenMock', networkConfig[chainId].tokens.aUSDC as string)
-  )
-
-  // Wrap in StaticAToken
-  const ausdcStaticToken: StaticATokenLM = <StaticATokenLM>(
-    await StaticATokenFactory.connect(burner).deploy(
-      networkConfig[chainId].AAVE_LENDING_POOL as string,
-      aToken.address,
-      'Static ' + (await aToken.name()),
-      's' + (await aToken.symbol())
-    )
-  )
-  await ausdcStaticToken.deployed()
-
-  console.log(
-    `Deployed StaticAToken for aUSDC on ${hre.network.name} (${chainId}): ${ausdcStaticToken.address} `
-  )
-
-  const { collateral: aUsdcCollateral } = await hre.run('deploy-atoken-fiat-collateral', {
-    priceTimeout: priceTimeout.toString(),
-    priceFeed: networkConfig[chainId].chainlinkFeeds.USDC,
-    oracleError: fp('0.0025').toString(), // 0.25%
-    staticAToken: ausdcStaticToken.address,
-    maxTradeVolume: fp('1e6').toString(), // $1m,
-    oracleTimeout: oracleTimeout(chainId, '86400').toString(), // 24 hr
-    targetName: hre.ethers.utils.formatBytes32String('USD'),
-    defaultThreshold: fp('0.0125').toString(), // 1.25%
-    delayUntilDefault: bn('86400').toString(), // 24h
-    revenueHiding: revenueHiding.toString(),
-  })
-  collateral = <ICollateral>await ethers.getContractAt('ICollateral', aUsdcCollateral)
-  await (await collateral.refresh()).wait()
-  expect(await collateral.status()).to.equal(CollateralStatus.SOUND)
-
-  assetCollDeployments.collateral.aUSDC = aUsdcCollateral
-  assetCollDeployments.erc20s.aUSDC = ausdcStaticToken.address
-  deployedCollateral.push(aUsdcCollateral.toString())
-
-  fs.writeFileSync(assetCollDeploymentFilename, JSON.stringify(assetCollDeployments, null, 2))
-
-  /********  Deploy AToken Fiat Collateral - aUSDT  **************************/
-
-  // Get AToken to retrieve name and symbol
-  aToken = <ATokenMock>(
-    await ethers.getContractAt('ATokenMock', networkConfig[chainId].tokens.aUSDT as string)
-  )
-
-  // Wrap in StaticAToken
-  const ausdtStaticToken: StaticATokenLM = <StaticATokenLM>(
-    await StaticATokenFactory.connect(burner).deploy(
-      networkConfig[chainId].AAVE_LENDING_POOL as string,
-      aToken.address,
-      'Static ' + (await aToken.name()),
-      's' + (await aToken.symbol())
-    )
-  )
-  await ausdtStaticToken.deployed()
-
-  console.log(
-    `Deployed StaticAToken for aUSDT on ${hre.network.name} (${chainId}): ${ausdtStaticToken.address} `
-  )
-
-  const { collateral: aUsdtCollateral } = await hre.run('deploy-atoken-fiat-collateral', {
-    priceTimeout: priceTimeout.toString(),
-    priceFeed: networkConfig[chainId].chainlinkFeeds.USDT,
-    oracleError: fp('0.0025').toString(), // 0.25%
-    staticAToken: ausdtStaticToken.address,
-    maxTradeVolume: fp('1e6').toString(), // $1m,
-    oracleTimeout: oracleTimeout(chainId, '86400').toString(), // 24 hr
-    targetName: hre.ethers.utils.formatBytes32String('USD'),
-    defaultThreshold: fp('0.0125').toString(), // 1.25%
-    delayUntilDefault: bn('86400').toString(), // 24h
-    revenueHiding: revenueHiding.toString(),
-  })
-  collateral = <ICollateral>await ethers.getContractAt('ICollateral', aUsdtCollateral)
-  await (await collateral.refresh()).wait()
-  expect(await collateral.status()).to.equal(CollateralStatus.SOUND)
-
-  assetCollDeployments.collateral.aUSDT = aUsdtCollateral
-  assetCollDeployments.erc20s.aUSDT = ausdtStaticToken.address
-  deployedCollateral.push(aUsdtCollateral.toString())
-
-  fs.writeFileSync(assetCollDeploymentFilename, JSON.stringify(assetCollDeployments, null, 2))
-
-  /********  Deploy AToken Fiat Collateral - aBUSD  **************************/
-
-  // Get AToken to retrieve name and symbol
-  aToken = <ATokenMock>(
-    await ethers.getContractAt('ATokenMock', networkConfig[chainId].tokens.aBUSD as string)
-  )
-
-  const abusdStaticToken: StaticATokenLM = <StaticATokenLM>(
-    await StaticATokenFactory.connect(burner).deploy(
-      networkConfig[chainId].AAVE_LENDING_POOL as string,
-      aToken.address,
-      'Static ' + (await aToken.name()),
-      's' + (await aToken.symbol())
-    )
-  )
-  await abusdStaticToken.deployed()
-
-  console.log(
-    `Deployed StaticAToken for aBUSD on ${hre.network.name} (${chainId}): ${abusdStaticToken.address} `
-  )
-
-  const { collateral: aBusdCollateral } = await hre.run('deploy-atoken-fiat-collateral', {
-    priceTimeout: priceTimeout.toString(),
-    priceFeed: networkConfig[chainId].chainlinkFeeds.BUSD,
-    oracleError: fp('0.005').toString(), // 0.5%
-    staticAToken: abusdStaticToken.address,
-    maxTradeVolume: fp('1e6').toString(), // $1m,
-    oracleTimeout: oracleTimeout(chainId, '86400').toString(), // 24 hr
-    targetName: hre.ethers.utils.formatBytes32String('USD'),
-    defaultThreshold: fp('0.015').toString(), // 1.5%
-    delayUntilDefault: bn('86400').toString(), // 24h
-    revenueHiding: revenueHiding.toString(),
-  })
-  collateral = <ICollateral>await ethers.getContractAt('ICollateral', aBusdCollateral)
-  await (await collateral.refresh()).wait()
-  expect(await collateral.status()).to.equal(CollateralStatus.SOUND)
-
-  assetCollDeployments.collateral.aBUSD = aBusdCollateral
-  assetCollDeployments.erc20s.aBUSD = abusdStaticToken.address
-  deployedCollateral.push(aBusdCollateral.toString())
-
-  fs.writeFileSync(assetCollDeploymentFilename, JSON.stringify(assetCollDeployments, null, 2))
-
-  /********  Deploy AToken Fiat Collateral - aUSDP  **************************/
-
-  // Get AToken to retrieve name and symbol
-  aToken = <ATokenMock>(
-    await ethers.getContractAt('ATokenMock', networkConfig[chainId].tokens.aUSDP as string)
-  )
-
-  // Wrap in StaticAToken
-  const ausdpStaticToken: StaticATokenLM = <StaticATokenLM>(
-    await StaticATokenFactory.connect(burner).deploy(
-      networkConfig[chainId].AAVE_LENDING_POOL as string,
-      aToken.address,
-      'Static ' + (await aToken.name()),
-      's' + (await aToken.symbol())
-    )
-  )
-  await ausdpStaticToken.deployed()
-
-  console.log(
-    `Deployed StaticAToken for aUSDP on ${hre.network.name} (${chainId}): ${ausdpStaticToken.address} `
-  )
-
-  const { collateral: aUsdpCollateral } = await hre.run('deploy-atoken-fiat-collateral', {
-    priceTimeout: priceTimeout.toString(),
-    priceFeed: networkConfig[chainId].chainlinkFeeds.USDP,
-    oracleError: fp('0.01').toString(), // 1%
-    staticAToken: ausdpStaticToken.address,
-    maxTradeVolume: fp('1e6').toString(), // $1m,
-    oracleTimeout: oracleTimeout(chainId, '3600').toString(), // 1 hr
-    targetName: hre.ethers.utils.formatBytes32String('USD'),
-    defaultThreshold: fp('0.02').toString(), // 2%
-    delayUntilDefault: bn('86400').toString(), // 24h
-    revenueHiding: revenueHiding.toString(),
-  })
-  collateral = <ICollateral>await ethers.getContractAt('ICollateral', aUsdpCollateral)
-  await (await collateral.refresh()).wait()
-  expect(await collateral.status()).to.equal(CollateralStatus.SOUND)
-
-  assetCollDeployments.collateral.aUSDP = aUsdpCollateral
-  assetCollDeployments.erc20s.aUSDP = ausdpStaticToken.address
-  deployedCollateral.push(aUsdpCollateral.toString())
-
-  fs.writeFileSync(assetCollDeploymentFilename, JSON.stringify(assetCollDeployments, null, 2))
-
-  /********  Deploy CToken Fiat Collateral - cDAI  **************************/
-  const CTokenFactory = await ethers.getContractFactory('CTokenWrapper')
-  const cDai = await ethers.getContractAt('IERC20Metadata', networkConfig[chainId].tokens.cDAI!)
-
-  const cDaiVault = await CTokenFactory.deploy(
-    networkConfig[chainId].tokens.cDAI!,
-    `${await cDai.name()} Vault`,
-    `${await cDai.symbol()}-VAULT`,
-    networkConfig[chainId].COMPTROLLER!
-  )
-
-  await cDaiVault.deployed()
-
-  console.log(`Deployed Vault for cDAI on ${hre.network.name} (${chainId}): ${cDaiVault.address} `)
-
-  const { collateral: cDaiCollateral } = await hre.run('deploy-ctoken-fiat-collateral', {
-    priceTimeout: priceTimeout.toString(),
-    priceFeed: networkConfig[chainId].chainlinkFeeds.DAI,
-    oracleError: fp('0.0025').toString(), // 0.25%
-    cToken: cDaiVault.address,
-    maxTradeVolume: fp('1e6').toString(), // $1m,
-    oracleTimeout: oracleTimeout(chainId, '3600').toString(), // 1 hr
-    targetName: hre.ethers.utils.formatBytes32String('USD'),
-    defaultThreshold: fp('0.0125').toString(), // 1.25%
-    delayUntilDefault: bn('86400').toString(), // 24h
-    revenueHiding: revenueHiding.toString(),
-  })
-  collateral = <ICollateral>await ethers.getContractAt('ICollateral', cDaiCollateral)
-  await (await collateral.refresh()).wait()
-  expect(await collateral.status()).to.equal(CollateralStatus.SOUND)
-
-  assetCollDeployments.collateral.cDAI = cDaiCollateral
-  assetCollDeployments.erc20s.cDAI = cDaiVault.address
-  deployedCollateral.push(cDaiCollateral.toString())
-
-  fs.writeFileSync(assetCollDeploymentFilename, JSON.stringify(assetCollDeployments, null, 2))
-
-  /********  Deploy CToken Fiat Collateral - cUSDC  **************************/
-  const cUsdc = await ethers.getContractAt('IERC20Metadata', networkConfig[chainId].tokens.cUSDC!)
-
-  const cUsdcVault = await CTokenFactory.deploy(
-    networkConfig[chainId].tokens.cUSDC!,
-    `${await cUsdc.name()} Vault`,
-    `${await cUsdc.symbol()}-VAULT`,
-    networkConfig[chainId].COMPTROLLER!
-  )
-
-  await cUsdcVault.deployed()
-
-  console.log(
-    `Deployed Vault for cUSDC on ${hre.network.name} (${chainId}): ${cUsdcVault.address} `
-  )
-
-  const { collateral: cUsdcCollateral } = await hre.run('deploy-ctoken-fiat-collateral', {
-    priceTimeout: priceTimeout.toString(),
-    priceFeed: networkConfig[chainId].chainlinkFeeds.USDC,
-    oracleError: fp('0.0025').toString(), // 0.25%
-    cToken: cUsdcVault.address,
-    maxTradeVolume: fp('1e6').toString(), // $1m,
-    oracleTimeout: oracleTimeout(chainId, '86400').toString(), // 24 hr
-    targetName: hre.ethers.utils.formatBytes32String('USD'),
-    defaultThreshold: fp('0.0125').toString(), // 1.25%
-    delayUntilDefault: bn('86400').toString(), // 24h
-    revenueHiding: revenueHiding.toString(),
-  })
-  collateral = <ICollateral>await ethers.getContractAt('ICollateral', cUsdcCollateral)
-  await (await collateral.refresh()).wait()
-  expect(await collateral.status()).to.equal(CollateralStatus.SOUND)
-
-  assetCollDeployments.collateral.cUSDC = cUsdcCollateral
-  assetCollDeployments.erc20s.cUSDC = cUsdcVault.address
-  deployedCollateral.push(cUsdcCollateral.toString())
-
-  fs.writeFileSync(assetCollDeploymentFilename, JSON.stringify(assetCollDeployments, null, 2))
-
-  /********  Deploy CToken Fiat Collateral - cUSDT  **************************/
-  const cUsdt = await ethers.getContractAt('IERC20Metadata', networkConfig[chainId].tokens.cUSDT!)
-
-  const cUsdtVault = await CTokenFactory.deploy(
-    networkConfig[chainId].tokens.cUSDT!,
-    `${await cUsdt.name()} Vault`,
-    `${await cUsdt.symbol()}-VAULT`,
-    networkConfig[chainId].COMPTROLLER!
-  )
-
-  await cUsdtVault.deployed()
-
-  console.log(
-    `Deployed Vault for cUSDT on ${hre.network.name} (${chainId}): ${cUsdtVault.address} `
-  )
-
-  const { collateral: cUsdtCollateral } = await hre.run('deploy-ctoken-fiat-collateral', {
-    priceTimeout: priceTimeout.toString(),
-    priceFeed: networkConfig[chainId].chainlinkFeeds.USDT,
-    oracleError: fp('0.0025').toString(), // 0.25%
-    cToken: cUsdtVault.address,
-    maxTradeVolume: fp('1e6').toString(), // $1m,
-    oracleTimeout: oracleTimeout(chainId, '86400').toString(), // 24 hr
-    targetName: hre.ethers.utils.formatBytes32String('USD'),
-    defaultThreshold: fp('0.0125').toString(), // 1.25%
-    delayUntilDefault: bn('86400').toString(), // 24h
-    revenueHiding: revenueHiding.toString(),
-  })
-  collateral = <ICollateral>await ethers.getContractAt('ICollateral', cUsdtCollateral)
-  await (await collateral.refresh()).wait()
-  expect(await collateral.status()).to.equal(CollateralStatus.SOUND)
-
-  assetCollDeployments.collateral.cUSDT = cUsdtCollateral
-  assetCollDeployments.erc20s.cUSDT = cUsdtVault.address
-  deployedCollateral.push(cUsdtCollateral.toString())
-
-  fs.writeFileSync(assetCollDeploymentFilename, JSON.stringify(assetCollDeployments, null, 2))
-
-  /********  Deploy CToken Fiat Collateral - cUSDP  **************************/
-  const cUsdp = await ethers.getContractAt('IERC20Metadata', networkConfig[chainId].tokens.cUSDP!)
-
-  const cUsdpVault = await CTokenFactory.deploy(
-    networkConfig[chainId].tokens.cUSDP!,
-    `${await cUsdp.name()} Vault`,
-    `${await cUsdp.symbol()}-VAULT`,
-    networkConfig[chainId].COMPTROLLER!
-  )
-
-  await cUsdpVault.deployed()
-
-  console.log(
-    `Deployed Vault for cUSDP on ${hre.network.name} (${chainId}): ${cUsdpVault.address} `
-  )
-
-  const { collateral: cUsdpCollateral } = await hre.run('deploy-ctoken-fiat-collateral', {
-    priceTimeout: priceTimeout.toString(),
-    priceFeed: networkConfig[chainId].chainlinkFeeds.USDP,
-    oracleError: fp('0.01').toString(), // 1%
-    cToken: cUsdpVault.address,
-    maxTradeVolume: fp('1e6').toString(), // $1m,
-    oracleTimeout: oracleTimeout(chainId, '3600').toString(), // 1 hr
-    targetName: hre.ethers.utils.formatBytes32String('USD'),
-    defaultThreshold: fp('0.02').toString(), // 2%
-    delayUntilDefault: bn('86400').toString(), // 24h
-    revenueHiding: revenueHiding.toString(),
-  })
-  collateral = <ICollateral>await ethers.getContractAt('ICollateral', cUsdpCollateral)
-  await (await collateral.refresh()).wait()
-  expect(await collateral.status()).to.equal(CollateralStatus.SOUND)
-
-  assetCollDeployments.collateral.cUSDP = cUsdpCollateral
-  assetCollDeployments.erc20s.cUSDP = cUsdpVault.address
-  deployedCollateral.push(cUsdpCollateral.toString())
-
-  fs.writeFileSync(assetCollDeploymentFilename, JSON.stringify(assetCollDeployments, null, 2))
-
-  /********  Deploy CToken Non-Fiat Collateral - cWBTC  **************************/
-  const cWBTC = await ethers.getContractAt('IERC20Metadata', networkConfig[chainId].tokens.cWBTC!)
-
-  const cWBTCVault = await CTokenFactory.deploy(
-    networkConfig[chainId].tokens.cWBTC!,
-    `${await cWBTC.name()} Vault`,
-    `${await cWBTC.symbol()}-VAULT`,
-    networkConfig[chainId].COMPTROLLER!
-  )
-
-  await cWBTCVault.deployed()
-
-  console.log(
-    `Deployed Vault for cWBTC on ${hre.network.name} (${chainId}): ${cWBTCVault.address} `
-  )
-=======
   if (networkConfig[chainId].tokens.BUSD && networkConfig[chainId].chainlinkFeeds.BUSD) {
     const { collateral: busdCollateral } = await hre.run('deploy-fiat-collateral', {
       priceTimeout: priceTimeout.toString(),
@@ -957,117 +441,11 @@
 
     fs.writeFileSync(assetCollDeploymentFilename, JSON.stringify(assetCollDeployments, null, 2))
   }
->>>>>>> 61079639
 
   const wbtcOracleError = fp('0.02') // 2%
   const btcOracleError = fp('0.005') // 0.5%
   const combinedBTCWBTCError = combinedError(wbtcOracleError, btcOracleError)
 
-<<<<<<< HEAD
-  const { collateral: cWBTCCollateral } = await hre.run('deploy-ctoken-nonfiat-collateral', {
-    priceTimeout: priceTimeout.toString(),
-    referenceUnitFeed: networkConfig[chainId].chainlinkFeeds.WBTC,
-    targetUnitFeed: networkConfig[chainId].chainlinkFeeds.BTC,
-    combinedOracleError: combinedBTCWBTCError.toString(),
-    cToken: cWBTCVault.address,
-    maxTradeVolume: fp('1e6').toString(), // $1m,
-    oracleTimeout: oracleTimeout(chainId, '86400').toString(), // 24 hr
-    targetUnitOracleTimeout: oracleTimeout(chainId, '3600').toString(), // 1 hr
-    targetName: hre.ethers.utils.formatBytes32String('BTC'),
-    defaultThreshold: fp('0.01').add(combinedBTCWBTCError).toString(), // ~3.5%
-    delayUntilDefault: bn('86400').toString(), // 24h
-    revenueHiding: revenueHiding.toString(),
-  })
-  collateral = <ICollateral>await ethers.getContractAt('ICollateral', cWBTCCollateral)
-  await (await collateral.refresh()).wait()
-  expect(await collateral.status()).to.equal(CollateralStatus.SOUND)
-
-  assetCollDeployments.collateral.cWBTC = cWBTCCollateral
-  assetCollDeployments.erc20s.cWBTC = cWBTCVault.address
-  deployedCollateral.push(cWBTCCollateral.toString())
-
-  fs.writeFileSync(assetCollDeploymentFilename, JSON.stringify(assetCollDeployments, null, 2))
-
-  /********  Deploy CToken Self-Referential Collateral - cETH  **************************/
-  const cETH = await ethers.getContractAt('IERC20Metadata', networkConfig[chainId].tokens.cETH!)
-
-  const cETHVault = await CTokenFactory.deploy(
-    networkConfig[chainId].tokens.cETH!,
-    `${await cETH.name()} Vault`,
-    `${await cETH.symbol()}-VAULT`,
-    networkConfig[chainId].COMPTROLLER!
-  )
-
-  await cETHVault.deployed()
-
-  console.log(`Deployed Vault for cETH on ${hre.network.name} (${chainId}): ${cETHVault.address} `)
-
-  const { collateral: cETHCollateral } = await hre.run('deploy-ctoken-selfreferential-collateral', {
-    priceTimeout: priceTimeout.toString(),
-    priceFeed: networkConfig[chainId].chainlinkFeeds.ETH,
-    oracleError: fp('0.005').toString(), // 0.5%
-    cToken: cETHVault.address,
-    maxTradeVolume: fp('1e6').toString(), // $1m,
-    oracleTimeout: oracleTimeout(chainId, '3600').toString(), // 1 hr
-    targetName: hre.ethers.utils.formatBytes32String('ETH'),
-    revenueHiding: revenueHiding.toString(),
-    referenceERC20Decimals: '18',
-  })
-  collateral = <ICollateral>await ethers.getContractAt('ICollateral', cETHCollateral)
-  await (await collateral.refresh()).wait()
-  expect(await collateral.status()).to.equal(CollateralStatus.SOUND)
-
-  assetCollDeployments.collateral.cETH = cETHCollateral
-  assetCollDeployments.erc20s.cETH = cETHVault.address
-  deployedCollateral.push(cETHCollateral.toString())
-
-  fs.writeFileSync(assetCollDeploymentFilename, JSON.stringify(assetCollDeployments, null, 2))
-
-  /********  Deploy Non-Fiat Collateral  - wBTC **************************/
-  const { collateral: wBTCCollateral } = await hre.run('deploy-nonfiat-collateral', {
-    priceTimeout: priceTimeout.toString(),
-    referenceUnitFeed: networkConfig[chainId].chainlinkFeeds.WBTC,
-    targetUnitFeed: networkConfig[chainId].chainlinkFeeds.BTC,
-    combinedOracleError: combinedBTCWBTCError.toString(),
-    tokenAddress: networkConfig[chainId].tokens.WBTC,
-    maxTradeVolume: fp('1e6').toString(), // $1m,
-    oracleTimeout: oracleTimeout(chainId, '86400').toString(), // 24 hr
-    targetUnitOracleTimeout: oracleTimeout(chainId, '3600').toString(), // 1 hr
-    targetName: ethers.utils.formatBytes32String('BTC'),
-    defaultThreshold: fp('0.01').add(combinedBTCWBTCError).toString(), // ~3.5%
-    delayUntilDefault: bn('86400').toString(), // 24h
-  })
-  collateral = <ICollateral>await ethers.getContractAt('ICollateral', wBTCCollateral)
-  await (await collateral.refresh()).wait()
-  expect(await collateral.status()).to.equal(CollateralStatus.SOUND)
-
-  assetCollDeployments.collateral.WBTC = wBTCCollateral
-  assetCollDeployments.erc20s.WBTC = networkConfig[chainId].tokens.WBTC
-  deployedCollateral.push(wBTCCollateral.toString())
-
-  fs.writeFileSync(assetCollDeploymentFilename, JSON.stringify(assetCollDeployments, null, 2))
-
-  /********  Deploy Self Referential Collateral - wETH  **************************/
-
-  const { collateral: wETHCollateral } = await hre.run('deploy-selfreferential-collateral', {
-    priceTimeout: priceTimeout.toString(),
-    priceFeed: networkConfig[chainId].chainlinkFeeds.ETH,
-    oracleError: fp('0.005').toString(), // 0.5%
-    tokenAddress: networkConfig[chainId].tokens.WETH,
-    maxTradeVolume: fp('1e6').toString(), // $1m,
-    oracleTimeout: oracleTimeout(chainId, '3600').toString(), // 1 hr
-    targetName: hre.ethers.utils.formatBytes32String('ETH'),
-  })
-  collateral = <ICollateral>await ethers.getContractAt('ICollateral', wETHCollateral)
-  await (await collateral.refresh()).wait()
-  expect(await collateral.status()).to.equal(CollateralStatus.SOUND)
-
-  assetCollDeployments.collateral.WETH = wETHCollateral
-  assetCollDeployments.erc20s.WETH = networkConfig[chainId].tokens.WETH
-  deployedCollateral.push(wETHCollateral.toString())
-
-  fs.writeFileSync(assetCollDeploymentFilename, JSON.stringify(assetCollDeployments, null, 2))
-=======
   /********  Deploy Non-Fiat Collateral  - wBTC **************************/
   if (
     networkConfig[chainId].tokens.WBTC &&
@@ -1122,35 +500,10 @@
 
     fs.writeFileSync(assetCollDeploymentFilename, JSON.stringify(assetCollDeployments, null, 2))
   }
->>>>>>> 61079639
 
   /********  Deploy EUR Fiat Collateral  - EURT **************************/
   const eurtError = fp('0.02') // 2%
 
-<<<<<<< HEAD
-  const { collateral: eurtCollateral } = await hre.run('deploy-eurfiat-collateral', {
-    priceTimeout: priceTimeout.toString(),
-    referenceUnitFeed: networkConfig[chainId].chainlinkFeeds.EURT,
-    targetUnitFeed: networkConfig[chainId].chainlinkFeeds.EUR,
-    oracleError: eurtError.toString(), // 2%
-    tokenAddress: networkConfig[chainId].tokens.EURT,
-    maxTradeVolume: fp('1e6').toString(), // $1m,
-    oracleTimeout: oracleTimeout(chainId, '86400').toString(), // 24 hr
-    targetUnitOracleTimeout: oracleTimeout(chainId, '86400').toString(), // 24 hr
-    targetName: ethers.utils.formatBytes32String('EUR'),
-    defaultThreshold: fp('0.03').toString(), // 3%
-    delayUntilDefault: bn('86400').toString(), // 24h
-  })
-  collateral = <ICollateral>await ethers.getContractAt('ICollateral', eurtCollateral)
-  await (await collateral.refresh()).wait()
-  expect(await collateral.status()).to.equal(CollateralStatus.SOUND)
-
-  assetCollDeployments.collateral.EURT = eurtCollateral
-  assetCollDeployments.erc20s.EURT = networkConfig[chainId].tokens.EURT
-  deployedCollateral.push(eurtCollateral.toString())
-
-  fs.writeFileSync(assetCollDeploymentFilename, JSON.stringify(assetCollDeployments, null, 2))
-=======
   if (
     networkConfig[chainId].tokens.EURT &&
     networkConfig[chainId].chainlinkFeeds.EUR &&
@@ -1179,7 +532,6 @@
 
     fs.writeFileSync(assetCollDeploymentFilename, JSON.stringify(assetCollDeployments, null, 2))
   }
->>>>>>> 61079639
 
   console.log(`Deployed collateral to ${hre.network.name} (${chainId})
     New deployments: ${deployedCollateral}
