--- conflicted
+++ resolved
@@ -12,11 +12,8 @@
 export interface IFacets {
   actFacet: string
   readFacet: string
-<<<<<<< HEAD
-=======
   // individiual function facets
   maxIssuableFacet: string
->>>>>>> db72e404
 }
 
 export interface IDeployments {
