import fs from 'fs'
import hre, { ethers, upgrades } from 'hardhat'
import { getChainId, isValidContract } from '../../../common/blockchain-utils'
import { networkConfig } from '../../../common/configuration'
import { getEmptyDeployment, validateImplementations } from '../utils'
import {
  getDeploymentFile,
  getDeploymentFilename,
  IDeployments,
  writeComponentDeployment,
} from '../common'

import {
  AssetRegistryP1,
  BackingManagerP1,
  BasketHandlerP1,
  BrokerP1,
  DistributorP1,
  DutchTrade,
  FurnaceP1,
  GnosisTrade,
  MainP1,
  RevenueTraderP1,
  RTokenP1,
  StRSRP1Votes,
} from '../../../typechain'

let assetRegImpl: AssetRegistryP1
let backingMgrImpl: BackingManagerP1
let bskHndlrImpl: BasketHandlerP1
let brokerImpl: BrokerP1
let distribImpl: DistributorP1
let furnaceImpl: FurnaceP1
let mainImpl: MainP1
let rsrTraderImpl: RevenueTraderP1
let rTokenTraderImpl: RevenueTraderP1
let rTokenImpl: RTokenP1
let stRSRImpl: StRSRP1Votes
let gnosisTradeImpl: GnosisTrade
let dutchTradeImpl: DutchTrade

// Specify the last deployed version (e.g: '2.1.0').
// Used only for Upgrades. Leave empty for new fresh deployment
const LAST_DEPLOYED_VERSION = ''

async function main() {
  // ==== Read Configuration ====
  const [burner] = await hre.ethers.getSigners()
  const chainId = await getChainId(hre)

  if (!networkConfig[chainId]) {
    throw new Error(`Missing network configuration for ${hre.network.name}`)
  }

  const deploymentFilename = getDeploymentFilename(chainId)
  const deployments = <IDeployments>getDeploymentFile(deploymentFilename)

  if (!deployments.tradingLib) {
    throw new Error(`Missing pre-requisite addresses in network ${hre.network.name}`)
  } else if (!deployments.basketLib) {
    throw new Error(`Missing pre-requisite addresses in network ${hre.network.name}`)
  } else if (!(await isValidContract(hre, deployments.tradingLib))) {
    throw new Error(`TradingLib contract not found in network ${hre.network.name}`)
  }

  // Check if this is an upgrade or a new deployment
  let upgrade = false
  let prevDeployments: IDeployments = getEmptyDeployment()
  let prevDeploymentFilename = ''
  if (LAST_DEPLOYED_VERSION.length > 0) {
    // Get Previously Deployed addresses
    // If running on Mainnet or fork, use Mainnet deployments
    if (
      hre.network.name == 'mainnet' ||
      hre.network.name == 'localhost' ||
      hre.network.name == 'hardhat'
    ) {
      prevDeploymentFilename = getDeploymentFilename(1, `mainnet-${LAST_DEPLOYED_VERSION}`)
    } else {
      prevDeploymentFilename = getDeploymentFilename(
        chainId,
        `${hre.network.name}-${LAST_DEPLOYED_VERSION}`
      )
    }

    prevDeployments = <IDeployments>getDeploymentFile(prevDeploymentFilename)
    console.log('previous deployments', prevDeployments)
    await validateImplementations(prevDeployments)

    // Set upgrade flag
    upgrade = true
  }

  if (!upgrade) {
    console.log(`Deploying implementations to network ${hre.network.name} (${chainId})
    with burner account: ${burner.address}`)
  } else {
    console.log(`Deploying upgrade implementations for ${LAST_DEPLOYED_VERSION} to network ${hre.network.name} (${chainId})
    with burner account: ${burner.address}`)
  }

  // ******************** Deploy Main ********************************/

  const MainImplFactory = await ethers.getContractFactory('MainP1')
  let mainImplAddr = ''
  if (!upgrade) {
    mainImplAddr = await upgrades.deployImplementation(MainImplFactory, {
      kind: 'uups',
    })
  } else {
    mainImplAddr = await upgrades.prepareUpgrade(
      prevDeployments.implementations.main,
      MainImplFactory,
      {
        kind: 'uups',
      }
    )
  }

  console.log('Result: ', mainImplAddr)
  mainImpl = <MainP1>await ethers.getContractAt('MainP1', mainImplAddr)

  // Write temporary deployments file
  deployments.implementations.main = mainImpl.address
  fs.writeFileSync(deploymentFilename, JSON.stringify(deployments, null, 2))

  console.log(`Deployed to ${hre.network.name} (${chainId}):
  Main Implementation:  ${mainImpl.address} ${
    mainImpl.address == prevDeployments.implementations.main ? '- SKIPPED' : ''
  }`)

  // ******************** Deploy GnosisTrade ********************************/

  const GnosisTradeImplFactory = await ethers.getContractFactory('GnosisTrade')
  gnosisTradeImpl = <GnosisTrade>await GnosisTradeImplFactory.connect(burner).deploy()
  await gnosisTradeImpl.deployed()

  // Write temporary deployments file
  deployments.implementations.trading.gnosisTrade = gnosisTradeImpl.address
  fs.writeFileSync(deploymentFilename, JSON.stringify(deployments, null, 2))

  console.log(`  GnosisTrade Implementation:  ${gnosisTradeImpl.address}`)

  // ******************** Deploy DutchTrade ********************************/

  const DutchTradeImplFactory = await ethers.getContractFactory('DutchTrade')
  dutchTradeImpl = <DutchTrade>await DutchTradeImplFactory.connect(burner).deploy()
  await dutchTradeImpl.deployed()

  // Write temporary deployments file
  deployments.implementations.trading.dutchTrade = dutchTradeImpl.address
  fs.writeFileSync(deploymentFilename, JSON.stringify(deployments, null, 2))

  console.log(`  DutchTrade Implementation:  ${dutchTradeImpl.address}`)

  // ******************** Deploy Components ********************************/

  // 1. ******* Asset Registry ********/
  const AssetRegImplFactory = await ethers.getContractFactory('AssetRegistryP1')
  let assetRegImplAddr = ''
  if (!upgrade) {
    assetRegImplAddr = await upgrades.deployImplementation(AssetRegImplFactory, {
      kind: 'uups',
    })
  } else {
    assetRegImplAddr = await upgrades.prepareUpgrade(
      prevDeployments.implementations.components.assetRegistry,
      AssetRegImplFactory,
      {
        kind: 'uups',
      }
    )
  }

  assetRegImpl = await ethers.getContractAt('AssetRegistryP1', assetRegImplAddr)

  writeComponentDeployment(
    deployments,
    deploymentFilename,
    'assetRegistry',
    assetRegImpl.address,
    'AssetRegistry',
    prevDeployments.implementations.components.assetRegistry
  )

  // 2. ******* Backing Manager ***********/
  const BackingMgrImplFactory = await ethers.getContractFactory('BackingManagerP1', {
    libraries: {
      RecollateralizationLibP1: deployments.tradingLib,
    },
  })
  let backingMgrImplAddr = ''
  if (!upgrade) {
    backingMgrImplAddr = await upgrades.deployImplementation(BackingMgrImplFactory, {
      kind: 'uups',
    })
  } else {
    backingMgrImplAddr = await upgrades.prepareUpgrade(
      prevDeployments.implementations.components.backingManager,
      BackingMgrImplFactory,
      {
        kind: 'uups',
        unsafeAllow: ['external-library-linking', 'delegatecall'],
      }
    )
  }

  backingMgrImpl = <BackingManagerP1>(
    await ethers.getContractAt('BackingManagerP1', backingMgrImplAddr)
  )

  writeComponentDeployment(
    deployments,
    deploymentFilename,
    'backingManager',
    backingMgrImpl.address,
    'BackingManager',
    prevDeployments.implementations.components.backingManager
  )

  // 3. ********* Basket Handler *************/
<<<<<<< HEAD
  const BskHandlerImplFactory = await ethers.getContractFactory('BasketHandlerP1')
  let bskHndlrImplAddr = ''
  if (!upgrade) {
    bskHndlrImplAddr = await upgrades.deployImplementation(BskHandlerImplFactory, {
      kind: 'uups',
    })
  } else {
    bskHndlrImplAddr = await upgrades.prepareUpgrade(
      prevDeployments.implementations.components.basketHandler,
      BskHandlerImplFactory,
      {
        kind: 'uups',
      }
    )
  }

  bskHndlrImpl = <BasketHandlerP1>await ethers.getContractAt('BasketHandlerP1', bskHndlrImplAddr)
=======
  const BskHandlerImplFactory = await ethers.getContractFactory('BasketHandlerP1', {
    libraries: { BasketLibP1: deployments.basketLib },
  })
  bskHndlrImpl = <BasketHandlerP1>await BskHandlerImplFactory.connect(burner).deploy()
  await bskHndlrImpl.deployed()
>>>>>>> 83adf7ab

  writeComponentDeployment(
    deployments,
    deploymentFilename,
    'basketHandler',
    bskHndlrImpl.address,
    'BasketHandler',
    prevDeployments.implementations.components.basketHandler
  )

  // 4. *********** Broker *************/
  const BrokerImplFactory = await ethers.getContractFactory('BrokerP1')
  let brokerImplAddr = ''
  if (!upgrade) {
    brokerImplAddr = await upgrades.deployImplementation(BrokerImplFactory, {
      kind: 'uups',
    })
  } else {
    brokerImplAddr = await upgrades.prepareUpgrade(
      prevDeployments.implementations.components.broker,
      BrokerImplFactory,
      {
        kind: 'uups',
      }
    )
  }

  brokerImpl = <BrokerP1>await ethers.getContractAt('BrokerP1', brokerImplAddr)

  writeComponentDeployment(
    deployments,
    deploymentFilename,
    'broker',
    brokerImpl.address,
    'Broker',
    prevDeployments.implementations.components.broker
  )

  // 5. *********** Distributor *************/
  const DistribImplFactory = await ethers.getContractFactory('DistributorP1')
  let distribImplAddr = ''
  if (!upgrade) {
    distribImplAddr = await upgrades.deployImplementation(DistribImplFactory, {
      kind: 'uups',
    })
  } else {
    distribImplAddr = await upgrades.prepareUpgrade(
      prevDeployments.implementations.components.distributor,
      DistribImplFactory,
      {
        kind: 'uups',
      }
    )
  }

  distribImpl = <DistributorP1>await ethers.getContractAt('DistributorP1', distribImplAddr)

  writeComponentDeployment(
    deployments,
    deploymentFilename,
    'distributor',
    distribImpl.address,
    'Distributor',
    prevDeployments.implementations.components.distributor
  )

  // 6. *********** Furnace *************/
  const FurnaceImplFactory = await ethers.getContractFactory('FurnaceP1')
  let furnaceImplAddr = ''
  if (!upgrade) {
    furnaceImplAddr = await upgrades.deployImplementation(FurnaceImplFactory, {
      kind: 'uups',
    })
  } else {
    furnaceImplAddr = await upgrades.prepareUpgrade(
      prevDeployments.implementations.components.furnace,
      FurnaceImplFactory,
      {
        kind: 'uups',
      }
    )
  }

  furnaceImpl = <FurnaceP1>await ethers.getContractAt('FurnaceP1', furnaceImplAddr)

  writeComponentDeployment(
    deployments,
    deploymentFilename,
    'furnace',
    furnaceImpl.address,
    'Furnace',
    prevDeployments.implementations.components.furnace
  )

  // 7. *********** RevenueTrader *************/

  const RevTraderImplFactory = await ethers.getContractFactory('RevenueTraderP1')
  let rsrTraderImplAddr = ''
  let rTokenTraderImplAddr = ''
  if (!upgrade) {
    rsrTraderImplAddr = await upgrades.deployImplementation(RevTraderImplFactory, {
      kind: 'uups',
    })
    rTokenTraderImplAddr = rsrTraderImplAddr // Both equal in initial deployment
  } else {
    // RSR Trader
    rsrTraderImplAddr = await upgrades.prepareUpgrade(
      prevDeployments.implementations.components.rsrTrader,
      RevTraderImplFactory,
      {
        kind: 'uups',
        unsafeAllow: ['delegatecall'],
      }
    )

    // If Traders have different implementations, upgrade separately
    if (
      prevDeployments.implementations.components.rsrTrader !=
      prevDeployments.implementations.components.rTokenTrader
    ) {
      // RToken Trader
      rTokenTraderImplAddr = await upgrades.prepareUpgrade(
        prevDeployments.implementations.components.rTokenTrader,
        RevTraderImplFactory,
        {
          kind: 'uups',
          unsafeAllow: ['delegatecall'],
        }
      )
    } else {
      // Both use the same implementation
      rTokenTraderImplAddr = rsrTraderImplAddr
    }
  }

  rsrTraderImpl = <RevenueTraderP1>await ethers.getContractAt('RevenueTraderP1', rsrTraderImplAddr)
  rTokenTraderImpl = <RevenueTraderP1>(
    await ethers.getContractAt('RevenueTraderP1', rTokenTraderImplAddr)
  )

  writeComponentDeployment(
    deployments,
    deploymentFilename,
    'rsrTrader',
    rsrTraderImpl.address,
    'RSR Trader',
    prevDeployments.implementations.components.rsrTrader
  )
  writeComponentDeployment(
    deployments,
    deploymentFilename,
    'rTokenTrader',
    rTokenTraderImpl.address,
    'RToken Trader',
    prevDeployments.implementations.components.rTokenTrader
  )

  // 8. *********** RToken *************/
  const RTokenImplFactory = await ethers.getContractFactory('RTokenP1')
  let rTokenImplAddr = ''
  if (!upgrade) {
    rTokenImplAddr = await upgrades.deployImplementation(RTokenImplFactory, {
      kind: 'uups',
    })
  } else {
    rTokenImplAddr = await upgrades.prepareUpgrade(
      prevDeployments.implementations.components.rToken,
      RTokenImplFactory,
      {
        kind: 'uups',
      }
    )
  }

  rTokenImpl = <RTokenP1>await ethers.getContractAt('RTokenP1', rTokenImplAddr)

  writeComponentDeployment(
    deployments,
    deploymentFilename,
    'rToken',
    rTokenImpl.address,
    'RToken',
    prevDeployments.implementations.components.rToken
  )

  // 9. *********** StRSR *************/

  const StRSRImplFactory = await ethers.getContractFactory('StRSRP1Votes')
  let stRSRImplAddr = ''
  if (!upgrade) {
    stRSRImplAddr = await upgrades.deployImplementation(StRSRImplFactory, {
      kind: 'uups',
    })
  } else {
    stRSRImplAddr = await upgrades.prepareUpgrade(
      prevDeployments.implementations.components.stRSR,
      StRSRImplFactory,
      {
        kind: 'uups',
      }
    )
  }

  stRSRImpl = <StRSRP1Votes>await ethers.getContractAt('StRSRP1Votes', stRSRImplAddr)

  writeComponentDeployment(
    deployments,
    deploymentFilename,
    'stRSR',
    stRSRImpl.address,
    'StRSR',
    prevDeployments.implementations.components.stRSR
  )

  console.log(`Deployment file: ${deploymentFilename}`)
}

main().catch((error) => {
  console.error(error)
  process.exitCode = 1
})<|MERGE_RESOLUTION|>--- conflicted
+++ resolved
@@ -84,7 +84,6 @@
     }
 
     prevDeployments = <IDeployments>getDeploymentFile(prevDeploymentFilename)
-    console.log('previous deployments', prevDeployments)
     await validateImplementations(prevDeployments)
 
     // Set upgrade flag
@@ -116,8 +115,6 @@
       }
     )
   }
-
-  console.log('Result: ', mainImplAddr)
   mainImpl = <MainP1>await ethers.getContractAt('MainP1', mainImplAddr)
 
   // Write temporary deployments file
@@ -219,8 +216,9 @@
   )
 
   // 3. ********* Basket Handler *************/
-<<<<<<< HEAD
-  const BskHandlerImplFactory = await ethers.getContractFactory('BasketHandlerP1')
+  const BskHandlerImplFactory = await ethers.getContractFactory('BasketHandlerP1', {
+    libraries: { BasketLibP1: deployments.basketLib },
+  })
   let bskHndlrImplAddr = ''
   if (!upgrade) {
     bskHndlrImplAddr = await upgrades.deployImplementation(BskHandlerImplFactory, {
@@ -237,13 +235,6 @@
   }
 
   bskHndlrImpl = <BasketHandlerP1>await ethers.getContractAt('BasketHandlerP1', bskHndlrImplAddr)
-=======
-  const BskHandlerImplFactory = await ethers.getContractFactory('BasketHandlerP1', {
-    libraries: { BasketLibP1: deployments.basketLib },
-  })
-  bskHndlrImpl = <BasketHandlerP1>await BskHandlerImplFactory.connect(burner).deploy()
-  await bskHndlrImpl.deployed()
->>>>>>> 83adf7ab
 
   writeComponentDeployment(
     deployments,
