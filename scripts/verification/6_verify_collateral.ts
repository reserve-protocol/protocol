import hre, { ethers } from 'hardhat'

import { getChainId } from '../../common/blockchain-utils'
import { baseL2Chains, developmentChains, networkConfig } from '../../common/configuration'
import { fp, bn } from '../../common/numbers'
import {
  getDeploymentFile,
  getAssetCollDeploymentFilename,
  IAssetCollDeployments,
} from '../deployment/common'
<<<<<<< HEAD
import { combinedError, priceTimeout, revenueHiding, verifyContract } from '../deployment/utils'
=======
import {
  combinedError,
  getDaiOracleError,
  getDaiOracleTimeout,
  priceTimeout,
  revenueHiding,
  verifyContract,
} from '../deployment/utils'
>>>>>>> db72e404
import { ATokenMock, ATokenFiatCollateral } from '../../typechain'

let deployments: IAssetCollDeployments

async function main() {
  // ********** Read config **********
  const chainId = await getChainId(hre)
  if (!networkConfig[chainId]) {
    throw new Error(`Missing network configuration for ${hre.network.name}`)
  }

  if (developmentChains.includes(hre.network.name)) {
    throw new Error(`Cannot verify contracts for development chain ${hre.network.name}`)
  }

  const assetCollDeploymentFilename = getAssetCollDeploymentFilename(chainId)
  deployments = <IAssetCollDeployments>getDeploymentFile(assetCollDeploymentFilename)

  /********  Verify Fiat Collateral - DAI  **************************/
  const daiOracleTimeout = getDaiOracleTimeout(hre.network.name)
  const daiOracleError = getDaiOracleError(hre.network.name)

  await verifyContract(
    chainId,
    deployments.collateral.DAI,
    [
      {
        priceTimeout: priceTimeout.toString(),
        chainlinkFeed: networkConfig[chainId].chainlinkFeeds.DAI,
        oracleError: daiOracleError.toString(),
        erc20: networkConfig[chainId].tokens.DAI,
        maxTradeVolume: fp('1e6').toString(), // $1m,
        oracleTimeout: daiOracleTimeout,
        targetName: hre.ethers.utils.formatBytes32String('USD'),
        defaultThreshold: fp('0.01').add(daiOracleError).toString(),
        delayUntilDefault: bn('86400').toString(), // 24h
      },
    ],
    'contracts/plugins/assets/FiatCollateral.sol:FiatCollateral'
  )

  /********  Verify Fiat Collateral - USDbC  **************************/
  const usdcOracleTimeout = 86400 // 24 hr
  const usdcOracleError = baseL2Chains.includes(hre.network.name) ? fp('0.003') : fp('0.0025') // 0.3% (Base) or 0.25%

  if (baseL2Chains.includes(hre.network.name)) {
    await verifyContract(
      chainId,
      deployments.collateral.USDbC,
      [
        {
          priceTimeout: priceTimeout.toString(),
          chainlinkFeed: networkConfig[chainId].chainlinkFeeds.USDC,
          oracleError: usdcOracleError.toString(),
          erc20: networkConfig[chainId].tokens.USDbC,
          maxTradeVolume: fp('1e6').toString(), // $1m,
          oracleTimeout: usdcOracleTimeout,
          targetName: hre.ethers.utils.formatBytes32String('USD'),
          defaultThreshold: fp('0.01').add(usdcOracleError).toString(),
          delayUntilDefault: bn('86400').toString(), // 24h
        },
      ],
      'contracts/plugins/assets/FiatCollateral.sol:FiatCollateral'
    )
  }

  /********  Verify StaticATokenLM - aDAI  **************************/
  // Get AToken to retrieve name and symbol
  const aToken: ATokenMock = <ATokenMock>(
    await ethers.getContractAt('ATokenMock', networkConfig[chainId].tokens.aDAI as string)
  )
  const aTokenCollateral: ATokenFiatCollateral = <ATokenFiatCollateral>(
    await ethers.getContractAt('ATokenFiatCollateral', deployments.collateral.aDAI as string)
  )

  await verifyContract(
    chainId,
    await aTokenCollateral.erc20(),
    [
      networkConfig[chainId].AAVE_LENDING_POOL as string,
      aToken.address,
      'Static ' + (await aToken.name()),
      's' + (await aToken.symbol()),
    ],
    'contracts/plugins/assets/aave/vendor/StaticATokenLM.sol:StaticATokenLM'
  )
  /********  Verify ATokenFiatCollateral - aDAI  **************************/
  await verifyContract(
    chainId,
    aTokenCollateral.address,
    [
      {
        priceTimeout: priceTimeout.toString(),
        chainlinkFeed: networkConfig[chainId].chainlinkFeeds.DAI,
        oracleError: fp('0.0025').toString(), // 0.25%
        erc20: await aTokenCollateral.erc20(),
        maxTradeVolume: fp('1e6').toString(), // $1m,
        oracleTimeout: '3600', // 1 hr
        targetName: hre.ethers.utils.formatBytes32String('USD'),
        defaultThreshold: fp('0.0125').toString(), // 1.25%
        delayUntilDefault: bn('86400').toString(), // 24h
      },
      revenueHiding.toString(),
    ],
    'contracts/plugins/assets/aave/ATokenFiatCollateral.sol:ATokenFiatCollateral'
  )
  /********************** Verify CTokenFiatCollateral - cDAI  ****************************************/
  await verifyContract(
    chainId,
    deployments.collateral.cDAI,
    [
      {
        priceTimeout: priceTimeout.toString(),
        chainlinkFeed: networkConfig[chainId].chainlinkFeeds.DAI,
        oracleError: fp('0.0025').toString(), // 0.25%
        erc20: deployments.erc20s.cDAI,
        maxTradeVolume: fp('1e6').toString(), // $1m,
        oracleTimeout: '3600', // 1 hr
        targetName: hre.ethers.utils.formatBytes32String('USD'),
        defaultThreshold: fp('0.0125').toString(), // 1.25%
        delayUntilDefault: bn('86400').toString(), // 24h
      },
      revenueHiding.toString(),
    ],
    'contracts/plugins/assets/compoundv2/CTokenFiatCollateral.sol:CTokenFiatCollateral'
  )
  /********************** Verify CTokenNonFiatCollateral - cWBTC  ****************************************/

  const wbtcOracleError = fp('0.02') // 2%
  const btcOracleError = fp('0.005') // 0.5%
  const combinedBTCWBTCError = combinedError(wbtcOracleError, btcOracleError)

  await verifyContract(
    chainId,
    deployments.collateral.cWBTC,
    [
      {
        priceTimeout: priceTimeout.toString(),
        chainlinkFeed: networkConfig[chainId].chainlinkFeeds.WBTC,
        oracleError: combinedBTCWBTCError.toString(),
        erc20: deployments.erc20s.cWBTC,
        maxTradeVolume: fp('1e6').toString(), // $1m,
        oracleTimeout: '86400', // 24 hr
        targetName: hre.ethers.utils.formatBytes32String('BTC'),
        defaultThreshold: fp('0.01').add(combinedBTCWBTCError).toString(), // ~3.5%
        delayUntilDefault: bn('86400').toString(), // 24h
      },
      networkConfig[chainId].chainlinkFeeds.BTC,
      '3600',
      revenueHiding.toString(),
    ],
    'contracts/plugins/assets/compoundv2/CTokenNonFiatCollateral.sol:CTokenNonFiatCollateral'
  )
  /********************** Verify CTokenSelfReferentialFiatCollateral - cETH  ****************************************/
  await verifyContract(
    chainId,
    deployments.collateral.cETH,
    [
      {
        priceTimeout: priceTimeout.toString(),
        chainlinkFeed: networkConfig[chainId].chainlinkFeeds.ETH,
        oracleError: fp('0.005').toString(), // 0.5%
        erc20: deployments.erc20s.cETH,
        maxTradeVolume: fp('1e6').toString(), // $1m,
        oracleTimeout: '3600', // 1 hr
        targetName: hre.ethers.utils.formatBytes32String('ETH'),
        defaultThreshold: '0',
        delayUntilDefault: '0',
      },
      revenueHiding.toString(),
      '18',
    ],
    'contracts/plugins/assets/compoundv2/CTokenSelfReferentialCollateral.sol:CTokenSelfReferentialCollateral'
  )
  /********************** Verify NonFiatCollateral - wBTC  ****************************************/
  await verifyContract(
    chainId,
    deployments.collateral.WBTC,
    [
      {
        priceTimeout: priceTimeout.toString(),
        chainlinkFeed: networkConfig[chainId].chainlinkFeeds.WBTC,
        oracleError: combinedBTCWBTCError.toString(),
        erc20: networkConfig[chainId].tokens.WBTC,
        maxTradeVolume: fp('1e6').toString(), // $1m,
        oracleTimeout: '86400', // 24h
        targetName: ethers.utils.formatBytes32String('BTC'),
        defaultThreshold: fp('0.01').add(combinedBTCWBTCError).toString(), // ~3.5%
        delayUntilDefault: bn('86400').toString(), // 24h
      },
      networkConfig[chainId].chainlinkFeeds.BTC,
      '3600',
    ],
    'contracts/plugins/assets/NonFiatCollateral.sol:NonFiatCollateral'
  )

  /********************** Verify SelfReferentialCollateral - WETH  ****************************************/
  const ethOracleTimeout = baseL2Chains.includes(hre.network.name) ? 1200 : 3600 // 20 min (Base) or 1 hr
  const ethOracleError = baseL2Chains.includes(hre.network.name) ? fp('0.0015') : fp('0.005') // 0.15% (Base) or 0.5%

  await verifyContract(
    chainId,
    deployments.collateral.WETH,
    [
      {
        priceTimeout: priceTimeout.toString(),
        chainlinkFeed: networkConfig[chainId].chainlinkFeeds.ETH,
        oracleError: ethOracleError.toString(), // 0.5%
        erc20: networkConfig[chainId].tokens.WETH,
        maxTradeVolume: fp('1e6').toString(), // $1m,
        oracleTimeout: ethOracleTimeout,
        targetName: hre.ethers.utils.formatBytes32String('ETH'),
        defaultThreshold: '0',
        delayUntilDefault: '0',
      },
    ],
    'contracts/plugins/assets/SelfReferentialCollateral.sol:SelfReferentialCollateral'
  )

  /********************** Verify EURFiatCollateral - EURT  ****************************************/
  await verifyContract(
    chainId,
    deployments.collateral.EURT,
    [
      {
        priceTimeout: priceTimeout.toString(),
        chainlinkFeed: networkConfig[chainId].chainlinkFeeds.EURT,
        oracleError: fp('0.02').toString(), // 2%
        erc20: networkConfig[chainId].tokens.EURT,
        maxTradeVolume: fp('1e6').toString(), // $1m,
        oracleTimeout: '86400', // 24hr
        targetName: ethers.utils.formatBytes32String('EUR'),
        defaultThreshold: fp('0.03').toString(), // 3%
        delayUntilDefault: bn('86400').toString(), // 24h
      },
      networkConfig[chainId].chainlinkFeeds.EUR,
      '86400',
    ],
    'contracts/plugins/assets/EURFiatCollateral.sol:EURFiatCollateral'
  )
}

main().catch((error) => {
  console.error(error)
  process.exitCode = 1
})<|MERGE_RESOLUTION|>--- conflicted
+++ resolved
@@ -8,9 +8,6 @@
   getAssetCollDeploymentFilename,
   IAssetCollDeployments,
 } from '../deployment/common'
-<<<<<<< HEAD
-import { combinedError, priceTimeout, revenueHiding, verifyContract } from '../deployment/utils'
-=======
 import {
   combinedError,
   getDaiOracleError,
@@ -19,7 +16,6 @@
   revenueHiding,
   verifyContract,
 } from '../deployment/utils'
->>>>>>> db72e404
 import { ATokenMock, ATokenFiatCollateral } from '../../typechain'
 
 let deployments: IAssetCollDeployments
