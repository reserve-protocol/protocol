--- conflicted
+++ resolved
@@ -87,11 +87,7 @@
     )
   }
 
-<<<<<<< HEAD
-  if (!arbitrumL2Chains.includes(hre.network.name)) {
-=======
   if (!arbitrumL2Chains.includes(hre.network.name) && !baseL2Chains.includes(hre.network.name)) {
->>>>>>> 9f74dd5b
     /********  Verify StaticATokenLM - aDAI  **************************/
     // Get AToken to retrieve name and symbol
     const aToken: ATokenMock = <ATokenMock>(
@@ -100,7 +96,6 @@
     const aTokenCollateral: ATokenFiatCollateral = <ATokenFiatCollateral>(
       await ethers.getContractAt('ATokenFiatCollateral', deployments.collateral.aDAI as string)
     )
-<<<<<<< HEAD
 
     await verifyContract(
       chainId,
@@ -111,7 +106,7 @@
         'Static ' + (await aToken.name()),
         's' + (await aToken.symbol()),
       ],
-      'contracts/plugins/assets/aave/vendor/StaticATokenLM.sol:StaticATokenLM'
+      'contracts/plugins/assets/aave/StaticATokenLM.sol:StaticATokenLM'
     )
     /********  Verify ATokenFiatCollateral - aDAI  **************************/
     await verifyContract(
@@ -245,173 +240,6 @@
       ],
       'contracts/plugins/assets/SelfReferentialCollateral.sol:SelfReferentialCollateral'
     )
-
-    /********************** Verify EURFiatCollateral - EURT  ****************************************/
-    await verifyContract(
-      chainId,
-      deployments.collateral.EURT,
-      [
-        {
-          priceTimeout: priceTimeout.toString(),
-          chainlinkFeed: networkConfig[chainId].chainlinkFeeds.EURT,
-          oracleError: fp('0.02').toString(), // 2%
-          erc20: networkConfig[chainId].tokens.EURT,
-          maxTradeVolume: fp('1e6').toString(), // $1m,
-          oracleTimeout: '86400', // 24hr
-          targetName: ethers.utils.formatBytes32String('EUR'),
-          defaultThreshold: fp('0.03').toString(), // 3%
-          delayUntilDefault: bn('86400').toString(), // 24h
-        },
-        networkConfig[chainId].chainlinkFeeds.EUR,
-        '86400',
-      ],
-      'contracts/plugins/assets/EURFiatCollateral.sol:EURFiatCollateral'
-=======
-
-    await verifyContract(
-      chainId,
-      await aTokenCollateral.erc20(),
-      [
-        networkConfig[chainId].AAVE_LENDING_POOL as string,
-        aToken.address,
-        'Static ' + (await aToken.name()),
-        's' + (await aToken.symbol()),
-      ],
-      'contracts/plugins/assets/aave/StaticATokenLM.sol:StaticATokenLM'
-    )
-    /********  Verify ATokenFiatCollateral - aDAI  **************************/
-    await verifyContract(
-      chainId,
-      aTokenCollateral.address,
-      [
-        {
-          priceTimeout: priceTimeout.toString(),
-          chainlinkFeed: networkConfig[chainId].chainlinkFeeds.DAI,
-          oracleError: fp('0.0025').toString(), // 0.25%
-          erc20: await aTokenCollateral.erc20(),
-          maxTradeVolume: fp('1e6').toString(), // $1m,
-          oracleTimeout: '3600', // 1 hr
-          targetName: hre.ethers.utils.formatBytes32String('USD'),
-          defaultThreshold: fp('0.0125').toString(), // 1.25%
-          delayUntilDefault: bn('86400').toString(), // 24h
-        },
-        revenueHiding.toString(),
-      ],
-      'contracts/plugins/assets/aave/ATokenFiatCollateral.sol:ATokenFiatCollateral'
-    )
-    /********************** Verify CTokenFiatCollateral - cDAI  ****************************************/
-    await verifyContract(
-      chainId,
-      deployments.collateral.cDAI,
-      [
-        {
-          priceTimeout: priceTimeout.toString(),
-          chainlinkFeed: networkConfig[chainId].chainlinkFeeds.DAI,
-          oracleError: fp('0.0025').toString(), // 0.25%
-          erc20: deployments.erc20s.cDAI,
-          maxTradeVolume: fp('1e6').toString(), // $1m,
-          oracleTimeout: '3600', // 1 hr
-          targetName: hre.ethers.utils.formatBytes32String('USD'),
-          defaultThreshold: fp('0.0125').toString(), // 1.25%
-          delayUntilDefault: bn('86400').toString(), // 24h
-        },
-        revenueHiding.toString(),
-      ],
-      'contracts/plugins/assets/compoundv2/CTokenFiatCollateral.sol:CTokenFiatCollateral'
-    )
-    /********************** Verify CTokenNonFiatCollateral - cWBTC  ****************************************/
-
-    const wbtcOracleError = fp('0.02') // 2%
-    const btcOracleError = fp('0.005') // 0.5%
-    const combinedBTCWBTCError = combinedError(wbtcOracleError, btcOracleError)
-
-    await verifyContract(
-      chainId,
-      deployments.collateral.cWBTC,
-      [
-        {
-          priceTimeout: priceTimeout.toString(),
-          chainlinkFeed: networkConfig[chainId].chainlinkFeeds.WBTC,
-          oracleError: combinedBTCWBTCError.toString(),
-          erc20: deployments.erc20s.cWBTC,
-          maxTradeVolume: fp('1e6').toString(), // $1m,
-          oracleTimeout: '86400', // 24 hr
-          targetName: hre.ethers.utils.formatBytes32String('BTC'),
-          defaultThreshold: fp('0.01').add(combinedBTCWBTCError).toString(), // ~3.5%
-          delayUntilDefault: bn('86400').toString(), // 24h
-        },
-        networkConfig[chainId].chainlinkFeeds.BTC,
-        '3600',
-        revenueHiding.toString(),
-      ],
-      'contracts/plugins/assets/compoundv2/CTokenNonFiatCollateral.sol:CTokenNonFiatCollateral'
-    )
-    /********************** Verify CTokenSelfReferentialFiatCollateral - cETH  ****************************************/
-    await verifyContract(
-      chainId,
-      deployments.collateral.cETH,
-      [
-        {
-          priceTimeout: priceTimeout.toString(),
-          chainlinkFeed: networkConfig[chainId].chainlinkFeeds.ETH,
-          oracleError: fp('0.005').toString(), // 0.5%
-          erc20: deployments.erc20s.cETH,
-          maxTradeVolume: fp('1e6').toString(), // $1m,
-          oracleTimeout: '3600', // 1 hr
-          targetName: hre.ethers.utils.formatBytes32String('ETH'),
-          defaultThreshold: '0',
-          delayUntilDefault: '0',
-        },
-        revenueHiding.toString(),
-        '18',
-      ],
-      'contracts/plugins/assets/compoundv2/CTokenSelfReferentialCollateral.sol:CTokenSelfReferentialCollateral'
-    )
-    /********************** Verify NonFiatCollateral - wBTC  ****************************************/
-    await verifyContract(
-      chainId,
-      deployments.collateral.WBTC,
-      [
-        {
-          priceTimeout: priceTimeout.toString(),
-          chainlinkFeed: networkConfig[chainId].chainlinkFeeds.WBTC,
-          oracleError: combinedBTCWBTCError.toString(),
-          erc20: networkConfig[chainId].tokens.WBTC,
-          maxTradeVolume: fp('1e6').toString(), // $1m,
-          oracleTimeout: '86400', // 24h
-          targetName: ethers.utils.formatBytes32String('BTC'),
-          defaultThreshold: fp('0.01').add(combinedBTCWBTCError).toString(), // ~3.5%
-          delayUntilDefault: bn('86400').toString(), // 24h
-        },
-        networkConfig[chainId].chainlinkFeeds.BTC,
-        '3600',
-      ],
-      'contracts/plugins/assets/NonFiatCollateral.sol:NonFiatCollateral'
-    )
-
-    /********************** Verify SelfReferentialCollateral - WETH  ****************************************/
-    const ethOracleTimeout = baseL2Chains.includes(hre.network.name) ? 1200 : 3600 // 20 min (Base) or 1 hr
-    const ethOracleError = baseL2Chains.includes(hre.network.name) ? fp('0.0015') : fp('0.005') // 0.15% (Base) or 0.5%
-
-    await verifyContract(
-      chainId,
-      deployments.collateral.WETH,
-      [
-        {
-          priceTimeout: priceTimeout.toString(),
-          chainlinkFeed: networkConfig[chainId].chainlinkFeeds.ETH,
-          oracleError: ethOracleError.toString(), // 0.5%
-          erc20: networkConfig[chainId].tokens.WETH,
-          maxTradeVolume: fp('1e6').toString(), // $1m,
-          oracleTimeout: ethOracleTimeout,
-          targetName: hre.ethers.utils.formatBytes32String('ETH'),
-          defaultThreshold: '0',
-          delayUntilDefault: '0',
-        },
-      ],
-      'contracts/plugins/assets/SelfReferentialCollateral.sol:SelfReferentialCollateral'
->>>>>>> 9f74dd5b
-    )
   }
 }
 
