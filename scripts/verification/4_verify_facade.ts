--- conflicted
+++ resolved
@@ -24,21 +24,6 @@
   await verifyContract(chainId, deployments.facade, [], 'contracts/facade/Facade.sol:Facade')
 
   /** ******************** Verify ReadFacet ****************************************/
-<<<<<<< HEAD
-  await verifyContract(
-    chainId,
-    deployments.facets.readFacet,
-    [],
-    'contracts/facade/facets/ReadFacet.sol:ReadFacet'
-  )
-
-  /** ******************** Verify ActFacet ****************************************/
-  await verifyContract(
-    chainId,
-    deployments.facets.actFacet,
-    [],
-    'contracts/facade/facets/ActFacet.sol:ActFacet'
-=======
   await verifyContract(
     chainId,
     deployments.facets.readFacet,
@@ -60,7 +45,6 @@
     deployments.facets.maxIssuableFacet,
     [],
     'contracts/facade/facets/MaxIssuableFacet.sol:MaxIssuableFacet'
->>>>>>> db72e404
   )
 }
 
