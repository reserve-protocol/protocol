--- conflicted
+++ resolved
@@ -62,19 +62,11 @@
       [
         {
           priceTimeout: priceTimeout.toString(),
-<<<<<<< HEAD
-          chainlinkFeed: BASE_PRICE_FEEDS.ETH_USD, // ignored
-          oracleError: BASE_ORACLE_ERROR.toString(), // 0.5% & 0.5% & 0.15%
-          erc20: networkConfig[chainId].tokens.wstETH,
-          maxTradeVolume: fp('5e5').toString(), // $500k
-          oracleTimeout: BASE_FEEDS_TIMEOUT.ETH_USD, // 86400, ignored
-=======
           chainlinkFeed: BASE_PRICE_FEEDS.stETH_ETH, // ignored
           oracleError: BASE_ORACLE_ERROR.toString(), // 0.5% & 0.5% & 0.15%
           erc20: networkConfig[chainId].tokens.wstETH,
           maxTradeVolume: fp('5e5').toString(), // $500k
           oracleTimeout: BASE_FEEDS_TIMEOUT.stETH_ETH, // 86400, ignored
->>>>>>> ca3261b3
           targetName: hre.ethers.utils.formatBytes32String('ETH'),
           defaultThreshold: fp('0.025').toString(), // 2.5% = 2% + 0.5% stethEth feed oracleError
           delayUntilDefault: bn('86400').toString(), // 24h
