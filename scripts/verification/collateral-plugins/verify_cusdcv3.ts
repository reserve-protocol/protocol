import hre, { ethers } from 'hardhat'
import { getChainId } from '../../../common/blockchain-utils'
import { developmentChains, networkConfig } from '../../../common/configuration'
import { fp, bn } from '../../../common/numbers'
import {
  getDeploymentFile,
  getAssetCollDeploymentFilename,
  IAssetCollDeployments,
} from '../../deployment/common'
<<<<<<< HEAD
import { priceTimeout, verifyContract, revenueHiding } from '../../deployment/utils'
=======
import {
  getUsdcOracleError,
  priceTimeout,
  verifyContract,
  revenueHiding,
} from '../../deployment/utils'
>>>>>>> db72e404

let deployments: IAssetCollDeployments

async function main() {
  // ********** Read config **********
  const chainId = await getChainId(hre)
  if (!networkConfig[chainId]) {
    throw new Error(`Missing network configuration for ${hre.network.name}`)
  }

  if (developmentChains.includes(hre.network.name)) {
    throw new Error(`Cannot verify contracts for development chain ${hre.network.name}`)
  }

  const assetCollDeploymentFilename = getAssetCollDeploymentFilename(chainId)
  deployments = <IAssetCollDeployments>getDeploymentFile(assetCollDeploymentFilename)

  const collateral = await ethers.getContractAt(
    'CTokenV3Collateral',
    deployments.collateral.cUSDCv3 as string
  )

  /********  Verify Wrapper token - wcUSDCv3 **************************/

  await verifyContract(
    chainId,
    await collateral.erc20(),
    [
      networkConfig[chainId].tokens.cUSDCv3,
      networkConfig[chainId].COMET_REWARDS,
      networkConfig[chainId].tokens.COMP,
    ],
    'contracts/plugins/assets/compoundv3/CusdcV3Wrapper.sol:CusdcV3Wrapper'
  )

  /********  Verify Collateral - wcUSDCv3  **************************/

  const usdcOracleTimeout = '86400' // 24 hr
<<<<<<< HEAD
  const usdcOracleError = baseL2Chains.includes(hre.network.name) ? fp('0.003') : fp('0.0025') // 0.3% (Base) or 0.25%
=======
  const usdcOracleError = getUsdcOracleError(hre.network.name)
>>>>>>> db72e404

  await verifyContract(
    chainId,
    deployments.collateral.cUSDCv3,
    [
      {
        priceTimeout: priceTimeout.toString(),
        chainlinkFeed: networkConfig[chainId].chainlinkFeeds.USDC,
        oracleError: usdcOracleError.toString(),
        erc20: await collateral.erc20(),
        maxTradeVolume: fp('1e6').toString(), // $1m,
        oracleTimeout: usdcOracleTimeout, // 24h hr,
        targetName: hre.ethers.utils.formatBytes32String('USD'),
        defaultThreshold: fp('0.01').add(usdcOracleError).toString(),
        delayUntilDefault: bn('86400').toString(), // 24h
      },
      revenueHiding,
    ],
    'contracts/plugins/assets/compoundv3/CTokenV3Collateral.sol:CTokenV3Collateral'
  )
}

main().catch((error) => {
  console.error(error)
  process.exitCode = 1
})<|MERGE_RESOLUTION|>--- conflicted
+++ resolved
@@ -7,16 +7,12 @@
   getAssetCollDeploymentFilename,
   IAssetCollDeployments,
 } from '../../deployment/common'
-<<<<<<< HEAD
-import { priceTimeout, verifyContract, revenueHiding } from '../../deployment/utils'
-=======
 import {
   getUsdcOracleError,
   priceTimeout,
   verifyContract,
   revenueHiding,
 } from '../../deployment/utils'
->>>>>>> db72e404
 
 let deployments: IAssetCollDeployments
 
@@ -55,11 +51,7 @@
   /********  Verify Collateral - wcUSDCv3  **************************/
 
   const usdcOracleTimeout = '86400' // 24 hr
-<<<<<<< HEAD
-  const usdcOracleError = baseL2Chains.includes(hre.network.name) ? fp('0.003') : fp('0.0025') // 0.3% (Base) or 0.25%
-=======
   const usdcOracleError = getUsdcOracleError(hre.network.name)
->>>>>>> db72e404
 
   await verifyContract(
     chainId,
