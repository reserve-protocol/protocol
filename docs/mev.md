--- conflicted
+++ resolved
@@ -50,11 +50,6 @@
 OR
 
 (2) Call `bidWithCallback(bytes memory)` from a calling contract that adheres to the `IDutchTradeCallee` interface. It should contain a function `dutchTradeCallback(address buyToken,uint256 buyAmount,bytes calldata data) external;` that transfers `bidAmount` buy tokens. This method will be called by the `DutchTrade` as a callback after the trade has been resolved. See `plugins/mocks/DutchTradeRouter.sol` for an example.
-<<<<<<< HEAD
-
-Make sure calling contract implements the `IDutchTradeCallee` interface. It contains a single method function `dutchTradeCallbac(address buyToken,uint256 buyAmount,bytes calldata data) external;`. This method will be called by the `DutchTrade` as a callback after calling `bidWithCallback` and before the trade has been resolved. The trader is expected to pay for the trade during the callback. See `DutchTradeRouter.sol` for an example.
-=======
->>>>>>> ca3261b3
 
 1. Call `status()` view; the auction is ongoing if return value is 1
 2. Call `lot()` to see the number of tokens being sold
