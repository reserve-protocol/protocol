# MEV

This document is intended to serve as a resource for MEV searchers and others looking to interact with the deployed protocol programatically.

## Overview

Like any protocol, the Reserve Protocol causes some amount of MEV. While the full extent is not necessarily described here, there are two obvious examples of MEV opportunities in the protocol:

1. Issuance/Redemption
2. Auctions

### 1. Issuance/Redemption

MEV searchers can arb an RToken's issuance/redemption price against the broader market, whether that be AMM pools or CEX prices. This is a fairly standard MEV opportunity and it works the way an MEV searcher would expect. All that one needs to be able to do to participate is execute `issue()` or `redeem()` on the `RToken.sol` contract. The issuance requires approvals in advance, while the `redeem()` does not. You can find more documentation elsewhere in the repo about the properties of our `issue()`/`redeem()`/`redeemCustom()` functions. In short, they are atomic and work the way a searcher would expect, with the caveat that `redeem()` will revert during rebalancing (`redeemCustom()` does not).

### 2. Auctions

To bid in the protocol's single-lot, atomic, falling-price dutch auctions, an MEV searcher needs to monitor all `Broker` instances associated with RTokens. Whenever a `Broker` emits a `TradeStarted(ITrade indexed trade, IERC20 indexed sell, IERC20 indexed buy, uint256 sellAmount, uint256 minBuyAmount)` event, the `trade.KIND()` can be checked to see what kind of trade it is.

- if trade.KIND() == 0, then it is a [DutchTrade](../contracts/plugins/trading/DutchTrade.sol)
- if trade.KIND() == 1, then it is a [GnosisTrade](../contracts/plugins/trading/GnosisTrade.sol)

#### DutchTrade

Bidding instructions from the `DutchTrade` contract:

`DutchTrade` (relevant) interface:

```solidity
function bid() external; // execute a bid at the current block number

function sell() external view returns (IERC20);

function buy() external view returns (IERC20);

function status() external view returns (uint8); // 0: not_started, 1: active, 2: closed, 3: mid-tx only

function lot() external view returns (uint256); // {qSellTok} the number of tokens being sold

function bidAmount(uint256 blockNumber) external view returns (uint256); // {qBuyTok} the number of tokens required to buy the lot, at a particular block number

```

To participate:

1. Call `status()` view; the auction is ongoing if return value is 1
2. Call `lot()` to see the number of tokens being sold
3. Call `bidAmount()` to see the number of tokens required to buy the lot, at various block numbers
4. After finding an attractive bidAmount, provide an approval for the `buy()` token. The spender should be the `DutchTrade` contract.
   **Note**: it is very important to set tight approvals! Do not set more than the `bidAmount()` for the desired bidding block else reorgs present risk.
5. Wait until the desired block is reached (hopefully not in the first 40% of the auction)
6. Call `bid()`. If someone else completes the auction first, this will revert with the error message "bid already received". Approvals do not have to be revoked in the event that another MEV searcher wins the auction. (Though ideally the searcher includes the approval in the same tx they `bid()`)

<<<<<<< HEAD
=======
For a sample price curve, see [docs/system-design.md](./system-design.md#sample-price-curve)

>>>>>>> 61079639
#### GnosisTrade

`GnosisTrade.sol` implements a batch auction on top of Gnosis's [EasyAuction](https://github.com/gnosis/ido-contracts/blob/main/contracts/EasyAuction.sol) platform. In general a batch auction is designed to minimize MEV, and indeed that's why it was chosen in the first place. Both types of auctions (batch + dutch) can be opened at anytime, but the expectation is that dutch auctions will be preferred by MEV searchers because they are more likely to be profitable.

However, if a batch auction is launched, an MEV searcher may still be able to profit. In order to bid in the auction, the searcher must call `function placeSellOrders(uint256 auctionId, uint96[] memory _minBuyAmounts, uint96[] memory _sellAmounts, bytes32[] memory _prevSellOrders, bytes calldata allowListCallData)`, providing an approval in advance. This call will escrow `_sellAmounts` tokens in EasyAuction for the remaining duration of the auction. Once the auction is over, anyone can settle the auction directly in EasyAuction via `settleAuction(uint256 auctionId)`, or by calling `settleTrade(IERC20 erc20)` on the `ITrading` instance in our system that started the trade (either BackingManager or a RevenueTrader).

Since the opportunity is not atomic, it is not likely MEV searchers will be very interested in this option. Still, there may be batch auctions that clear with money left on the table, so it is worth mentioning.

**Note**: Atomic settlement will always be set to disabled in EasyAuction, which makes the MEV opportunity further unattractive.<|MERGE_RESOLUTION|>--- conflicted
+++ resolved
@@ -51,11 +51,8 @@
 5. Wait until the desired block is reached (hopefully not in the first 40% of the auction)
 6. Call `bid()`. If someone else completes the auction first, this will revert with the error message "bid already received". Approvals do not have to be revoked in the event that another MEV searcher wins the auction. (Though ideally the searcher includes the approval in the same tx they `bid()`)
 
-<<<<<<< HEAD
-=======
 For a sample price curve, see [docs/system-design.md](./system-design.md#sample-price-curve)
 
->>>>>>> 61079639
 #### GnosisTrade
 
 `GnosisTrade.sol` implements a batch auction on top of Gnosis's [EasyAuction](https://github.com/gnosis/ido-contracts/blob/main/contracts/EasyAuction.sol) platform. In general a batch auction is designed to minimize MEV, and indeed that's why it was chosen in the first place. Both types of auctions (batch + dutch) can be opened at anytime, but the expectation is that dutch auctions will be preferred by MEV searchers because they are more likely to be profitable.
