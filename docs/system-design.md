# System Design

## Overview of Contract Architecture

The protocol is split into core contracts and plugins.

The _core_ contracts include `Main` and the other contracts (`Component`s) directly registered by `Main`. The core contracts all share governance and pausing status, they're all upgradable, and they form a single security domain.

The _plugin_ contracts are intended to be individual, static contracts that can be _registered_ with the core contracts. This includes the `Asset` and `Collateral` contracts that are registered in `AssetRegistry`, and `Trade` contracts that are selected and created by the `Broker`. Plugin contracts have only short-term state, are not individually pausable, and are not upgradable; if a plugin contract must be upgraded, it can simply be replaced.

Any ERC20 token that our system knows how to deal with is wrapped and modelled in an `Asset` or `Collateral` contract. An Asset models an ERC20 token, and provides a view of its price against the unit of account. A Collateral is an Asset with the further information our protocol requires to use its ERC20 as RToken backing.

The remained solidity files in our repository are either:

- `Facade.sol` and `FacadeAct.sol`, which is a stateless generic interface that can be used with any RToken. This enables convenient external interactions and app development. There can be multiple facades.
- `FacadeWrite.sol`, which allows to easily deploy and configure an RToken in a few simple transactions.
- `Deployer.sol`, which deploys the clones of implementation contracts as needed to initialize a new RToken
- `Fixed.sol`, which provides fixed-point fractional arithmetic operations
- Mixins for the implementations of the other contracts in the system
- Mocks or stubs for testing

## Notes on Token Flow

### Tokens Held by Different Contracts

Some of the core contracts in our system regularly own ERC20 tokens. In each case, such tokens are intended for particular purposes:

- `BackingManager`: Holds all collateral tokens backing outstanding RToken
- `RToken`: Holds collateral tokens for RToken where issuance has begun but is not yet vested
- `Furnace`: Holds revenue RToken to be melted
- `stRSR`: Holds staked RSR
- `RevenueTrader`: Holds and trades some asset A for RSR (for stRSR rewards) or RToken (for melting)

### RToken Lifecycle

1. During SlowIssuance, the `RToken` transfers collateral tokens from the issuer's address into itself.
2. At vesting time, the `RToken` contract mints new RToken to the issuer and transfers the held collateral to the `BackingManager`. If the `BasketHandler` has updated the basket since issuance began, then the collateral is instead returned to the user and no RToken is minted.
3. During redemption, RToken is burnt from the redeemer's account and they are transferred a prorata share of backing collateral from the `BackingManager`.

## Some Monetary Units

Our system refers to units of financial value in a handful of different ways, and treats them as different dimensions. Some of these distinctions may seem like splitting hairs if you're just thinking about one or two example RTokens, but the differences are crucial to understanding how the protocol works in a wide variety of different settings.

Some units:

- Unit of Account `{UoA}`: Any particular RToken must have a single Unit of Account. This unit is used internally to compare the values of different assets, as when deciding when there's enough revenue to start an auction, or in which of several surplus assets we hold the largest surplus.

- Target unit `{target}`: Outside of default, each collateral in an RToken basket is expected to be stable or appreciating against some exogenous currency. The exogenous currency is that collateral's _target unit_. We expect that in many RTokens that people actually want, all of those target units will be the same, and we can speak of the RToken maintaining stability or appreciation against _its_ target unit.

- Reference unit `{ref}`: When collateral tokens are expected to appreciate, it's generally because some defi protocol (or protocols) produces a token that is freely redeemable for some base token, and that redemption rate is expected to monotonically increase over time. That base token is the _reference unit_ for the collateral token. The RToken protocol expects reference units to be in a known, predictable relationship with target units, and will flag a collateral token as defaulting if that relationship appears to be broken.

- Token `{tok}`: A token that our protocol holds a balance of, mostly as backing for the RToken.

Some examples:

- In the USD+ RToken we have designed, the unit of account is USD. Among others, cUSDC is a collateral token with reference unit USDC and target unit USD, and aUSDP is a collateral token with reference token USDP and target unit USD.

- Let's say we're building a pure-stable USD basket, out of USDC, USDP, and DAI. The unit of account would surely be USD. Each collateral token would also be its own reference unit, and its target would be USD.

- Perhaps we're interested in a USD-denominated basket of blue-chip cryptocurrencies. This type of rToken could be a 50/50 basket of wstETH and yvwBTC, where the reference units could be ETH and wBTC, respectively. The target units would then be ETH & BTC, while the `{UoA}` would be USD. Thus, the _value_ of the rToken would fluctuate (according to its unit-of-account), but all other necessary properties could be maintained.

Separate from these, a number in dimension `{BU}` ("basket units") is an amount of current baskets.

### Regarding `{UoA}` and `{target}`

While it will usually be the case that a collateral's `{target}` will be the same as its RToken's `{UoA}`, this is by no means a requirement. The `{UoA}` is a way to value the RToken and its collateral in terms of a single unit, while each collateral's `{target}` is the expected value of its liability, or its `{ref}`. As in example #3 above, an RToken's collaterals may have completely different `{target}` units, but be valued by the same `{UoA}`.

## Basket Dynamics

There are 3 types of baskets in our system:

1. Prime Basket (Configuration parameter, changed only by governance action)
2. Reference Basket (Contract state, changes rarely)
3. Collateral Basket (Dynamic value)

### Prime Basket

The prime basket is directly set by governance, and only changes when governance demands it. The prime basket consists of a set of triples `<collateral token, target unit, target amount>`. Each triple means that, in each basket unit, `target amount` of the `target unit` should be represented by `collateral token`.

The dimension of `target amount` is `{target / BU}`.

For example, if the prime basket contains the triple `<cUSDC, USD, 0.33>`, that means "The configured system should contain 0.33 USD/BU, as represented by cUSDC".

As a consequence, the prime basket also defines the quantity of each target unit that's intended to be represented by one basket; altogether, these pairs `<target unit, target amount>` form the _target basket_. The target basket isn't used explicitly anywhere in our code, but it's a useful property of a proposed RToken. (e.g, "A target basket of 1 USD, 1 EUR, and 1/1000th ETH".)

### Reference Basket

Whenever the BasketHandler derives a new concrete basket from the prime basket (by calling `BasketHandler._switchBasket()`), the persistent value it saves is the _reference basket_. (This happens whenever a token defaults, or governance manually requests a switch.)

A reference basket is a set of triples `<collateral token, reference unit, reference amount>`. Each triple means that each basket unit must contain an amount of `collateral token` currently equivalent to `reference amount` of the `reference unit`.

The dimension of `reference amount` is `{ref/BU}`.

For example, if the reference basket contains the triple `<cUSDC, USDC, 0.33>`, then one basket unit should contain whatever amount of cUSDC is redeemable in its protocol for 0.33 USDC.

### Collateral Basket

The collateral basket is derived, moment-by-moment and on-demand, from the reference basket. Since defi redemption rates can change every transaction, so can the collateral basket. The collateral basket is a set of pairs `<collateral token, token amount>`. Each pair means that each basket unit must contain `token amount` of `collateral token`.

The dimension of `token amount` is `{tok/BU}`.

For instance, if the reference basket contains the pair `<cUSDC, O.29>`, then one basket unit will contain 0.29 cUSDC.

This is the form of the basket that issuers and redeemer will care most about. Issuance and redemption quantities are given by the collateral basket times the current `rTok/BU` exchange rate.

While an issuance is pending in the mempool, the quantities of tokens that will be ingested when the transaciton is mined may decrease slightly as the collateral becomes worth more. If furnace melting happens in that time, however, this can increase the quantity of collateral tokens in the basket and cause the issuance to fail.

On the other hand, while a redemption is pending in the mempool, the quantities of collateral tokens the redeemer will receive steadily decreases. If a furnace melting happens in that time the quantities will be increased, causing the redeemer to get more than they expected.

## System States

- `paused`: all interactions disabled EXCEPT RToken.redeem + RToken.cancel + ERC20 functions + StRSR.stake
- `frozen`: all interactions disabled EXCEPT ERC20 functions + StRSR.stake

Freezing can occur over two timescales: short freezing + long freezing.

Non-owner roles:

- `PAUSER`
- `SHORT_FREEZER`
- `LONG_FREEZER`

Design intentions:

- The PAUSER role should be assigned to an address that is able to act quickly in response to off-chain events, such as a Chainlink feed failing. It is acceptable for there to be false positives, since redemption remains enabled.
- The SHORT_FREEZER role should be assigned to an address that might reasonably be expected to be the first to detect a bug in the code and can act quickly, and with some tolerance for false positives though less than in pausing. If a bug is detected, a short freeze can be triggered which will automatically expire if it is not renewed by LONG_FREEZER. The OWNER (governance) may also step in and unfreeze at anytime.
- The LONG_FREEZER role should be assigned to an address that will highly optimize for no false positives. It is much longer than the short freeze. It exists so that in the case of a zero-day exploit, governance can act before the system unfreezes and resumes functioning.

## System Auctions

The Reserve Protocol makes a few different types of trades:

- from collateral to RSR or RToken, in order to distribute collateral yields. These happen often.
- from reward tokens to RSR or RToken, in order to distribute tokens rewards from collateral. These also happen often.
- collateral to collateral, in order to change the distribution of collateral due to a basket change. Basket changes should be rare, happening only when governance changes the basket, or when some collateral token defaults.
- RSR to collateral, in order to recollateralize the protocol from stRSR insurance, after a basket change. These auctions should be even rarer, happening when there's a basket change and insufficient capital to achieve recollateralization without using insure.

Each type of trade can currently happen in only one way; the protocol launches a Gnosis EasyAuction. The Reserve Protocol is designed to make it easy to add other trading methods, but none others are currently supported.

A good explainer for how Gnosis auctions work can be found (on their github)[https://github.com/gnosis/ido-contracts].

## Deployment Parameters

### `dist` (revenue split)

The fraction of revenues that should go towards RToken holders vs stakers, as given by the relative values of `dist.rTokenDist` and `dist.rsrDist`. This can be thought of as a single variable between 0 and 100% (during deployment).

Default value: 60% to stakers and 40% to RToken holders.
Mainnet reasonable range: 0% to 100%

### `minTradeVolume`

Dimension: `{UoA}`

The minimum sized trade that can be performed, in terms of the unit of account.

Setting this too high will result in auctions happening infrequently or the RToken taking a haircut when it cannot be sure it has enough staked RSR to succeed in rebalancing at par.

Setting this too low may allow griefers to delay important auctions. The variable should be set such that donations of size `minTradeVolume` would be worth delaying trading `auctionLength` seconds.
<<<<<<< HEAD

This parameter can be set to zero.

Anticipated value: `1e21` = $1k
=======

This variable should NOT be interpreted to mean that auction sizes above this value will necessarily clear. It could be the case that gas frictions are so high that auctions launched at this size are not worthy of bids.

This parameter can be set to zero.

Default value: `1e21` = $1k
>>>>>>> fdd9f81f
Mainnet reasonable range: 1e19 to 1e23

#### `rTokenMaxTradeVolume`

Dimension: `{UoA}`

The maximum sized trade for any trade involving RToken, in terms of the unit of account. The high end of the price is applied to this variable to convert it to a token quantity.

This parameter can be set to zero.

Default value: `1e24` = $1M
Mainnet reasonable range: 1e22 to 1e27.

### `rewardPeriod`

Dimension: `{seconds}`

The reward period is the length of one period of the StRSR and Furnace reward curves, which use exponential decay in order to hand out rewards slowly. The `rewardPeriod` must be set in conjuction with `rewardRatio` in order to achieve a desired payout rate. The `rewardPeriod` is the length of time that comprises a single period. Over a single period, `rewardRatio` of the last balance recorded is handed out. For multiple periods, the amount handed out is `(1 - (1-r)^N)`, where `r` is the `rewardRatio` and `N` is the number of periods elapsed.

Default value: `86400` = 1 day
Mainnet reasonable range: 10 to 31536000 (1 year)

### `rewardRatio`

Dimension: `{1}`

The `rewardRatio` is the amount of the current reward amount that should be handed out in a single period. See above.

Default value: `0.007701635339554948` = half life of 90 periods
Mainnet reasonable range: 1e9 to 1e18

### `unstakingDelay`

Dimension: `{seconds}`

The unstaking delay is the number of seconds that all RSR unstakings must be delayed in order to account for stakers trying to frontrun defaults. It must be longer than governance cycle, and must be long enough that RSR stakers do not unstake in advance of foreseeable basket change in order to avoid being expensed for slippage.

Default value: `1209600` = 2 weeks
Mainnet reasonable range: 1 to 31536000

### `tradingDelay`

Dimension: `{seconds}`

The trading delay is how many seconds should pass after the basket has been changed before a trade can be opened. In the long term this can be set to 0 after MEV searchers are firmly integrated, but at the start it may be useful to have a delay before trading in order to avoid worst-case prices.

Default value: `14400` = 4 hours
Mainnet reasonable range: 0 to 604800

### `auctionLength`

Dimension: `{seconds}`

The auction length is how many seconds long Gnosis EasyAuctions should be.

Default value: `900` = 15 minutes
Mainnet reasonable range: 60 to 3600

### `backingBuffer`

Dimension: `{1}`

The backing buffer is a percentage value that describes how much additional collateral tokens to keep in the BackingManager before forwarding tokens to the RevenueTraders. This buffer allows collateral tokens to be periodically converted into the RToken, which is a more efficient form of revenue production than trading each individual collateral for the desired RToken.

Default value: `1e14` = 0.01%
Mainnet reasonable range: 1e12 to 1e18

### `maxTradeSlippage`

Dimension: `{1}`

The max trade slippage is a percentage value that describes the maximum deviation from oracle prices that any trade can clear at. Oracle prices have ranges of their own; the maximum trade slippage permits additional price movement beyond the worst-case oracle price.

<<<<<<< HEAD
Anticipated value: `0.02e18` = 2%
=======
Default value: `0.02e18` = 2%
>>>>>>> fdd9f81f
Mainnet reasonable range: 1e12 to 1e18

### `shortFreeze`

Dimension: `{s}`

The number of seconds a short freeze lasts. Governance can freeze forever.

Default value: `259200` = 3 days
Mainnet reasonable range: 3600 to 2592000 (1 hour to 1 month)

### `longFreeze`

Dimension: `{s}`

The number of seconds a long freeze lasts. Long freezes can be disabled by removing all addresses from the `LONG_FREEZER` role.

Default value: `2592000` = 30 days
Mainnet reasonable range: 86400 to 31536000 (1 day to 1 year)

### `issuanceRate`

Dimension: `{1}`

The issuance rate is a percentage value that describes what proportion of the RToken supply to issue per block. It controls how quickly the protocol can scale up RToken supply. It cannot be zero.

Default value: `0.00025e18` = 0.025% per block
Mainnet reasonable range: 1e12 to 1e16

### `RedemptionBattery`

In order to restrict the system to organic patterns of behavior, we have the concept of a Redemption Battery. When redemption occurs, it uses up stored battery charge. The battery has a natural charging rate, which is controlled by the combination of two variables: _redemptionRateFloor_ and _scalingRedemptionRate_.

Either of the two variables can be defined to be zero to disable them. When both are set to a nonzero value, the one that provides the faster charging rate is used. Note the differing units: one is in terms of `{qRTok/hour}` and the other is `{1/hour}`, i.e a fraction.

#### `RedemptionBattery.redemptionRateFloor`

Dimension: `{qRTok/hour}`

The redemption rate floor is the minimum quantity of RToken to allow redemption of per-hour, and thereby the rate to charge the redemption battery at.

Default value: `1e24` = 1,000,000 RToken
Mainnet reasonable range: 1e23 to 1e27

#### `RedemptionBattery.scalingRedemptionRate`

Dimension: `{1/hour}`

The max redemption is a percentage value that describes what proportion of the RToken supply to allow redemption of per-hour. It controls how quickly the protocol can scale down RToken supply.

Default value: `5e16` = 5% per hour
Mainnet reasonable range: 1e15 to 1e18 (0.1% per hour to 100% per hour; or disable and set to 0)

### Governance Parameters

Governance is 7 days end-to-end.

**Default values**

- Voting delay: 1 day
- Voting period: 2 days
- Execution delay: 4 days

Proposal Threshold: 0.05%
Quorum: 10% of the StRSR supply (not RSR)<|MERGE_RESOLUTION|>--- conflicted
+++ resolved
@@ -157,19 +157,12 @@
 Setting this too high will result in auctions happening infrequently or the RToken taking a haircut when it cannot be sure it has enough staked RSR to succeed in rebalancing at par.
 
 Setting this too low may allow griefers to delay important auctions. The variable should be set such that donations of size `minTradeVolume` would be worth delaying trading `auctionLength` seconds.
-<<<<<<< HEAD
+
+This variable should NOT be interpreted to mean that auction sizes above this value will necessarily clear. It could be the case that gas frictions are so high that auctions launched at this size are not worthy of bids.
 
 This parameter can be set to zero.
 
-Anticipated value: `1e21` = $1k
-=======
-
-This variable should NOT be interpreted to mean that auction sizes above this value will necessarily clear. It could be the case that gas frictions are so high that auctions launched at this size are not worthy of bids.
-
-This parameter can be set to zero.
-
 Default value: `1e21` = $1k
->>>>>>> fdd9f81f
 Mainnet reasonable range: 1e19 to 1e23
 
 #### `rTokenMaxTradeVolume`
@@ -243,11 +236,7 @@
 
 The max trade slippage is a percentage value that describes the maximum deviation from oracle prices that any trade can clear at. Oracle prices have ranges of their own; the maximum trade slippage permits additional price movement beyond the worst-case oracle price.
 
-<<<<<<< HEAD
-Anticipated value: `0.02e18` = 2%
-=======
 Default value: `0.02e18` = 2%
->>>>>>> fdd9f81f
 Mainnet reasonable range: 1e12 to 1e18
 
 ### `shortFreeze`
