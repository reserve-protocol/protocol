--- conflicted
+++ resolved
@@ -40,26 +40,9 @@
 
 - It seems like echidna-test will _not_ reliably compile your changes for you. (Even though it's definitely doing _something_ like compilation... curious...) You've got to re-run `yarn compile` anytime you've changed any solidity contracts, either the test driver or your target contracts.
 - echidna-test accepts a single test driver contract. You'll need to do a separate run to test separate test contracts.
-<<<<<<< HEAD
-- the contract name to specify after `--contract` is just the base contract name; it's not qualified by, say, its import path.
-- If you're using a corpus-dir -- and you probably should -- then any time you've changed a contract ABI in any important way, make sure you delete it before you continue!
-
-The [Echidna tutorial](https://github.com/crytic/building-secure-contracts/tree/master/program-analysis/echidna#echidna-tutorial) is a little out-of-date, but excellent background material, and well worth reading. When I last looked, it hadn't been updated with new features and interface descriptions, so you should also check out the 2.0 [release notes](https://github.com/crytic/echidna/releases/tag/v2.0.0).
-
-Among the release notes, especially note the use of `--testMode`! Very important!
-
-### Avoiding Dynamic Libraries
-
-For Echidna to run, our Solidity code [cannot contain dynamic libraries](https://github.com/crytic/echidna/#limitations-and-known-issues). Our deployment code contains dynamic libraries, so something must be done.
-
-The change required is relatively small, and doesn't change all that often, so we're just keeping the needed patch in the repository as `tools/static.diff`. You can go from static to dynamic by running `git apply tools/static.diff`, and you can go from dynamic to static by running `git apply -R tools/static.diff`. Both should compile and pass our general test suite.
-
-You can only run echidna in static mode; you can only commit changes to the repo in dynamic mode.
-=======
 - The contract name to specify after `--contract` is just the base contract name. It's not qualified by its import path.
 - If you're using a corpus-dir -- and you probably should, so that you get visibility into fuzzing coverage -- then any time you've changed a contract ABI in any important way, make sure you delete it before you continue!
 
 The [Echidna tutorial](https://github.com/crytic/building-secure-contracts/tree/master/program-analysis/echidna#echidna-tutorial) is a little out-of-date, but excellent background material, and well worth reading. When I last looked, it hadn't been updated with new features and interface descriptions, so you should also check out a >=2.0 [release notes](https://github.com/crytic/echidna/releases/tag/v2.0.0).
 
-Among the release notes, especially note the use of `--testMode`! Very important!
->>>>>>> ebb34427
+Among the release notes, especially note the use of `--testMode`! Very important!