# Deployment Parameters

### `dist` (revenue split)

The fraction of revenues that should go towards RToken holders vs stakers, as given by the relative values of `dist.rTokenDist` and `dist.rsrDist`. This can be thought of as a single variable between 0 and 100% (during deployment).

Default value: 60% to stakers and 40% to RToken holders.
Reasonable range: 0% to 100%

### `minTradeVolume`

Dimension: `{UoA}`

The minimum sized trade that can be performed, in terms of the unit of account.

Setting this too high will result in auctions happening infrequently or the RToken taking a haircut when it cannot be sure it has enough staked RSR to succeed in rebalancing at par.

Setting this too low may allow griefers to delay important auctions. The variable should be set such that donations of size `minTradeVolume` would be worth delaying trading `batchAuctionLength` seconds.

This variable should NOT be interpreted to mean that auction sizes above this value will necessarily clear. It could be the case that gas frictions are so high that auctions launched at this size are not worthy of bids.

This parameter can be set to zero.

Default value: `1e21` = $1k on mainnet; `1e20` = $100 on L2s
Reasonable range: 1e19 to 1e23

#### `rTokenMaxTradeVolume`

Dimension: `{UoA}`

The maximum sized trade for any trade involving RToken, in terms of the unit of account. The high end of the price is applied to this variable to convert it to a token quantity.

This parameter can be set to zero.

Default value: `1e24` = $1M
Reasonable range: 1e22 to 1e27.

### `rewardRatio`

Dimension: `{1}`

The `rewardRatio` is the fraction of the current reward amount that should be handed out per second.

<<<<<<< HEAD
Default value: `573038343750` = a half life of 14 days.

Reasonable range: 1e10 to 1e13

To calculate: `ln(2) / (60*60*24*desired_days_in_half_life)`, and then multiply by 1e18.
=======
Default value: `1146076687500` = a half life of 7 days

Reasonable range: 1e11 to 1e14

To calculate: `ln(2) / (seconds in half life)`, and then multiply by 1e18.

```
1 week half-life: ln(2) / (7 * 24 * 60 * 60) * 1e18 = 1146076687500
```
>>>>>>> 9f74dd5b

### `unstakingDelay`

Dimension: `{seconds}`

The unstaking delay is the number of seconds that all RSR unstakings must be delayed in order to account for stakers trying to frontrun defaults. It must be longer than governance cycle, and must be long enough that RSR stakers do not unstake in advance of foreseeable basket change in order to avoid being expensed for slippage.

Default value: `1209600` = 2 weeks
Reasonable range: 1 to 31536000

### `tradingDelay`

Dimension: `{seconds}`

The trading delay is how many seconds should pass after the basket has been changed before a trade can be opened. In the long term this can be set to 0 after MEV searchers are firmly integrated, but at the start it may be useful to have a delay before trading in order to avoid worst-case prices.

Default value: `0` = 0s
Reasonable range: 0 to 604800

### `warmupPeriod`

Dimension: `{seconds}`

The warmup period is how many seconds should pass after the basket regained the SOUND status before an RToken can be issued and/or a trade can be opened.

Default value: `900` = 15 minutes
Reasonable range: 0 to 604800

### `batchAuctionLength`

Dimension: `{seconds}`

The auction length is how many seconds long Gnosis EasyAuctions should be.

Default value: `900` = 15 minutes
Reasonable range: 60 to 3600

### `dutchAuctionLength`

Dimension: `{seconds}`

The dutch auction length is how many seconds long falling-price dutch auctions should be. A longer period will result in less slippage due to better price granularity, and a shorter period will result in more slippage.

In general, the dutchAuctionLength should be a multiple of the blocktime. This is not enforced at a smart-contract level.

Default value: `1800` = 30 minutes on (12s blocktime) mainnet; `900` = 15 minutes on L2s
Reasonable range: 100 to 3600

### `backingBuffer`

Dimension: `{1}`

The backing buffer is a percentage value that describes how much overcollateralization to hold in the form of RToken. This buffer allows collateral tokens to be converted into RToken, which is a more efficient form of revenue production than trading each individual collateral for the desired RToken, and also adds a small buffer that can prevent RSR from being seized when there are small losses due to slippage during rebalancing.

Default value: `1e15` = 0.1%
Reasonable range: 1e12 to 1e18

### `maxTradeSlippage`

Dimension: `{1}`

The max trade slippage is a percentage value that describes the maximum deviation from oracle prices that any trade can clear at. Oracle prices have ranges of their own; the maximum trade slippage permits additional price movement beyond the worst-case oracle price.

Default value: `0.01e18` = 1% on mainnet; 0.5% on L2s (with liquidity caveats)
Reasonable range: 1e12 to 1e18

### `shortFreeze`

Dimension: `{s}`

The number of seconds a short freeze lasts. Governance can freeze forever.

Default value: `259200` = 3 days
Reasonable range: 3600 to 2592000 (1 hour to 1 month)

### `longFreeze`

Dimension: `{s}`

The number of seconds a long freeze lasts. Long freezes can be disabled by removing all addresses from the `LONG_FREEZER` role. A long freezer has 6 charges that can be used.

Default value: `604800` = 7 days
Reasonable range: 86400 to 31536000 (1 day to 1 year)

### `withdrawalLeak`

Dimension: `{1}`

The fraction of RSR stake that should be permitted to withdraw without a refresh. When cumulative withdrawals (or a single withdrawal) exceed this fraction, gas must be paid to refresh all assets.

Setting this number larger allows unstakers to save more on gas at the cost of allowing more RSR to exit improperly prior to a default.

Default value: `5e16` = 5% on mainnet; 1% on L2s
Reasonable range: 0 to 25e16 (0 to 25%)

### `RToken Supply Throttles`

In order to restrict the system to organic patterns of behavior, we maintain two supply throttles, one for net issuance and one for net redemption. When a supply change occurs, a check is performed to ensure this does not move the supply more than an acceptable range over a period; a period is fixed to be an hour. The acceptable range (per throttle) is a function of the `amtRate` and `pctRate` variables. **It is the maximum of whichever variable provides the larger rate.**

The recommended starting values (amt-rate normalized to $USD) for these parameters are as follows:
|**Parameter**|**Value**|
|-------------|---------|
|issuanceThrottle.amtRate|$2m|
|issuanceThrottle.pctRate|10%|
|redemptionThrottle.amtRate|$2.5m|
|redemptionThrottle.pctRate|12.5%|

Be sure to convert a $ amtRate (units of `{qUSD}`) back into RTokens (units of `{qTok}`).

Note the differing units: the `amtRate` variable is in terms of `{qRTok/hour}` while the `pctRate` variable is in terms of `{1/hour}`, i.e a fraction.

**The redemption throttle must be set higher than the issuance throttle.**

#### `issuanceThrottle.amtRate`

Dimension: `{qRTok/hour}`

A quantity of RToken that serves as a lower-bound for how much net issuance to allow per hour.

Must be at least 1 whole RToken, or 1e18. Can be as large as 1e48. Set it to 1e48 if you want to effectively disable the issuance throttle altogether.

Default value: `2e24` = 2,000,000 RToken. If the RToken is not pegged to USD then this number should be discounted by a factor of the RToken price in USD. For example: an ETH-pegged RToken might use `2e24 / 4000` = 500,000 RToken.

Reasonable range: 1e22 to 1e27

#### `issuanceThrottle.pctRate`

Dimension: `{1/hour}`

A fraction of the RToken supply that indicates how much net issuance to allow per hour.

Can be 0 to solely rely on `amtRate`; cannot be above 1e18.

Default value: `10e16` = 10% per hour
Reasonable range: 1e15 to 1e18 (0.1% per hour to 100% per hour)

#### `redemptionThrottle.amtRate`

Dimension: `{qRTok/hour}`

A quantity of RToken that serves as a lower-bound for how much net redemption to allow per hour.

Must be at least 1 whole RToken, or 1e18. Can be as large as 1e48. Set it to 1e48 if you want to effectively disable the redemption throttle altogether.

Default value: `2.5e24` = 2,500,000 RToken. If the RToken is not pegged to USD then this number should be discounted by a factor of the RToken price in USD. For example: an ETH-pegged RToken might use `2.5e24 / 4000` = 625,000 RToken.
Reasonable range: 1e23 to 1e27

#### `redemptionThrottle.pctRate`

Dimension: `{1/hour}`

A fraction of the RToken supply that indicates how much net redemption to allow per hour.

Can be 0 to solely rely on `amtRate`; cannot be above 1e18.

Default value: `12.5e16` = 12.5% per hour
Reasonable range: 1e15 to 1e18 (0.1% per hour to 100% per hour)

### Governance Parameters

Governance is generally 8 days end-to-end.

**Default values**

- Voting delay: 2 day
- Voting period: 3 days
- Execution delay: 3 days

Proposal Threshold: 0.01%
Quorum: 10% of the StRSR supply (not RSR)<|MERGE_RESOLUTION|>--- conflicted
+++ resolved
@@ -41,13 +41,6 @@
 
 The `rewardRatio` is the fraction of the current reward amount that should be handed out per second.
 
-<<<<<<< HEAD
-Default value: `573038343750` = a half life of 14 days.
-
-Reasonable range: 1e10 to 1e13
-
-To calculate: `ln(2) / (60*60*24*desired_days_in_half_life)`, and then multiply by 1e18.
-=======
 Default value: `1146076687500` = a half life of 7 days
 
 Reasonable range: 1e11 to 1e14
@@ -57,7 +50,6 @@
 ```
 1 week half-life: ln(2) / (7 * 24 * 60 * 60) * 1e18 = 1146076687500
 ```
->>>>>>> 9f74dd5b
 
 ### `unstakingDelay`
 
