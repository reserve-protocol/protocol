# Deployment Parameters

### `dist` (revenue split)

The fraction of revenues that should go towards RToken holders vs stakers, as given by the relative values of `dist.rTokenDist` and `dist.rsrDist`. This can be thought of as a single variable between 0 and 100% (during deployment).

Default value: 60% to stakers and 40% to RToken holders.
Reasonable range: 0% to 100%

### `minTradeVolume`

Dimension: `{UoA}`

The minimum sized trade that can be performed, in terms of the unit of account.

Setting this too high will result in auctions happening infrequently or the RToken taking a haircut when it cannot be sure it has enough staked RSR to succeed in rebalancing at par.

Setting this too low may allow griefers to delay important auctions. The variable should be set such that donations of size `minTradeVolume` would be worth delaying trading `batchAuctionLength` seconds in the event of urgent recollateralization.

This variable should NOT be interpreted to mean that auction sizes above this value will necessarily clear. It could be the case that gas frictions are so high that auctions launched at this size are not worthy of bids.

This parameter can be set to zero.

Default value: `1e21` = $1k on mainnet; `1e20` = $100 on L2s
Reasonable range: 1e19 to 1e23

#### `rTokenMaxTradeVolume`

Dimension: `{UoA}`

The maximum sized trade for any trade involving RToken, in terms of the unit of account. The high end of the price is applied to this variable to convert it to a token quantity.

This parameter can be set to zero.

Default value: `1e24` = $1m
Reasonable range: 1e22 to 1e27.

### `rewardRatio`

Dimension: `{1}`

The `rewardRatio` is the fraction of the current reward amount that should be handed out per second.

Default value: `1146076687500` = a half life of 7 days

Reasonable range: 1e11 to 1e14

To calculate: `ln(2) / (seconds in half life)`, and then multiply by 1e18.

```
1 week half-life: ln(2) / (7 * 24 * 60 * 60) * 1e18 = 1146076687500
```

### `unstakingDelay`

Dimension: `{seconds}`

The unstaking delay is the number of seconds that all RSR unstakings must be delayed in order to account for stakers trying to frontrun defaults. It must be longer than governance cycle, and must be long enough that RSR stakers do not unstake in advance of foreseeable basket change in order to avoid being expensed for slippage.

Default value: `1209600` = 2 weeks
Reasonable range: 1 to 31536000

### `tradingDelay`

Dimension: `{seconds}`

The trading delay is how many seconds should pass after the basket has been changed before a trade can be opened. In the long term this can be set to 0 after MEV searchers are firmly integrated, but at the start it may be useful to have a delay before trading in order to avoid worst-case prices.

Default value: `0` = 0s
Reasonable range: 0 to 604800

### `warmupPeriod`

Dimension: `{seconds}`

The warmup period is how many seconds should pass after the basket regained the SOUND status before an RToken can be issued and/or a trade can be opened.

Default value: `900` = 15 minutes
Reasonable range: 0 to 604800
<<<<<<< HEAD
=======

### `reweightable`

Dimension: `{bool}`

A reweightable RToken can have its target amounts changed by governance via `forceSetPrimeBasket()`. In general RTokens should be non-reweightable, unless their usecase requires it. The work required to change the target amounts of a reweightable RToken responsibly is non-trivial, and should be done by a spell.

Default value: `false`

### `enableIssuancePremium`

Dimension: `{bool}`

An RToken with issuance premium enabled will increase issuance costs to compensate for any (partial) de-pegs observed in the underlying collateral. This protects RToken holders and RSR stakers from toxic issuance that may occur on the way to a default, or simply when a collateral reliably trades below its peg, such as frxETH.

This also creates an additional revenue stream for the RToken that scales with issuance velocity.

Default value: `true`
>>>>>>> 72fc1f6e

### `batchAuctionLength`

Dimension: `{seconds}`

The auction length is how many seconds long Gnosis EasyAuctions should be.

Default value: `900` = 15 minutes
Reasonable range: 60 to 3600

### `dutchAuctionLength`

Dimension: `{seconds}`

The dutch auction length is how many seconds long falling-price dutch auctions should be. A longer period will result in less slippage due to better price granularity, and a shorter period will result in more slippage.

In general, the dutchAuctionLength should be a multiple of the blocktime. This is not enforced at a smart-contract level.

Default value: `1800` = 30 minutes on (12s blocktime) mainnet; `900` = 15 minutes on L2s
Reasonable range: 100 to 3600

### `backingBuffer`

Dimension: `{1}`

The backing buffer is a percentage value that describes how much extra collateral to hold in the BackingManager. This can be important for preventing RSR seizure during normal rebalancing as a result of trading slippage.

However, too large a backing buffer (as a function of the blended collateral yield) can cause RToken and RSR staker yields to become too sensitive to supply changes; new issuance creates a hole that must be filled in before revenue handout can resume, while new redemptions cause the excess capital to be immediately realized as revenue.

If the backing buffer is set too low, it's possible to get into a situation where RSR stakers begin individually unstaking before rebalancing proposals in order to avoid being slashed. The backing buffer should be high enough to prevent this outcome for expected rebalances.

It is not important to consider the backing buffer for _default_ scenarios, only governance-led rebalances.

Default value: `1e15` = 0.1%
<<<<<<< HEAD
Reasonable range: 1e12 to 1e18
=======
Reasonable range: 1e13 to 1e17
>>>>>>> 72fc1f6e

### `maxTradeSlippage`

Dimension: `{1}`

The max trade slippage is a percentage value that describes the maximum deviation from oracle prices that any trade can clear at. Oracle prices have ranges of their own; the maximum trade slippage permits additional price movement beyond the worst-case oracle price.

Default value: `0.01e18` = 1% on mainnet; 0.5% on L2s (with liquidity caveats)
Reasonable range: 1e12 to 1e18

### `shortFreeze`

Dimension: `{s}`

The number of seconds a short freeze lasts. Governance can freeze forever.

Default value: `259200` = 3 days
Reasonable range: 3600 to 2592000 (1 hour to 1 month)

### `longFreeze`

Dimension: `{s}`

The number of seconds a long freeze lasts. Long freezes can be disabled by removing all addresses from the `LONG_FREEZER` role. A long freezer has 6 charges that can be used.

Default value: `604800` = 7 days
Reasonable range: 86400 to 31536000 (1 day to 1 year)

### `withdrawalLeak`

Dimension: `{1}`

The fraction of RSR stake that should be permitted to withdraw without a refresh. When cumulative withdrawals (or a single withdrawal) exceed this fraction, gas must be paid to refresh all assets.

Setting this number larger allows unstakers to save more on gas at the cost of allowing more RSR to exit improperly prior to a default.

Default value: `5e16` = 5% on mainnet; 1% on L2s
Reasonable range: 0 to 25e16 (0 to 25%)

### `RToken Supply Throttles`

In order to restrict the system to organic patterns of behavior, we maintain two supply throttles, one for net issuance and one for net redemption. When a supply change occurs, a check is performed to ensure this does not move the supply more than an acceptable range over a period; a period is fixed to be an hour. The acceptable range (per throttle) is a function of the `amtRate` and `pctRate` variables. **It is the maximum of whichever variable provides the larger rate.**

The recommended starting values (amt-rate normalized to $USD) for these parameters are as follows:
|**Parameter**|**USD Value**|
|-------------|---------|
|issuanceThrottle.amtRate|$2m|
|issuanceThrottle.pctRate|10%|
|redemptionThrottle.amtRate|$2.5m|
|redemptionThrottle.pctRate|12.5%|

Be sure to convert a $ amtRate (units of `{qUSD}`) back into RTokens (units of `{qTok}`).

Note the differing units: the `amtRate` variable is in terms of `{qRTok/hour}` while the `pctRate` variable is in terms of `{1/hour}`, i.e a fraction.

**The redemption throttle must be set higher than the issuance throttle.**

#### `issuanceThrottle.amtRate`

Dimension: `{qRTok/hour}`

A quantity of RToken that serves as a lower-bound for how much net issuance to allow per hour.

Must be at least 1 whole RToken, or 1e18. Can be as large as 1e48. Set it to 1e48 if you want to effectively disable the issuance throttle altogether.

Default value: `2e24` = 2,000,000 RToken. If the RToken is not pegged to USD then this number should be discounted by a factor of the RToken price in USD. For example: an ETH-pegged RToken might use `2e24 / 4000` = 500,000 RToken.

Reasonable range: 1e22 to 1e27

#### `issuanceThrottle.pctRate`

Dimension: `{1/hour}`

A fraction of the RToken supply that indicates how much net issuance to allow per hour.

Can be 0 to solely rely on `amtRate`; cannot be above 1e18.

Default value: `10e16` = 10% per hour
Reasonable range: 1e15 to 1e18 (0.1% per hour to 100% per hour)

#### `redemptionThrottle.amtRate`

Dimension: `{qRTok/hour}`

A quantity of RToken that serves as a lower-bound for how much net redemption to allow per hour.

Must be at least 1 whole RToken, or 1e18. Can be as large as 1e48. Set it to 1e48 if you want to effectively disable the redemption throttle altogether.

Default value: `2.5e24` = 2,500,000 RToken. If the RToken is not pegged to USD then this number should be discounted by a factor of the RToken price in USD. For example: an ETH-pegged RToken might use `2.5e24 / 4000` = 625,000 RToken.
Reasonable range: 1e23 to 1e27

#### `redemptionThrottle.pctRate`

Dimension: `{1/hour}`

A fraction of the RToken supply that indicates how much net redemption to allow per hour.

Can be 0 to solely rely on `amtRate`; cannot be above 1e18.

Default value: `12.5e16` = 12.5% per hour
Reasonable range: 1e15 to 1e18 (0.1% per hour to 100% per hour)

### Governance Parameters

Governance is generally 8 days end-to-end.

**Default values**

- Voting delay: 2 day
- Voting period: 3 days
- Execution delay: 3 days

Proposal Threshold: 0.01%
Quorum: 10% of the StRSR supply (not RSR)<|MERGE_RESOLUTION|>--- conflicted
+++ resolved
@@ -77,8 +77,6 @@
 
 Default value: `900` = 15 minutes
 Reasonable range: 0 to 604800
-<<<<<<< HEAD
-=======
 
 ### `reweightable`
 
@@ -97,7 +95,6 @@
 This also creates an additional revenue stream for the RToken that scales with issuance velocity.
 
 Default value: `true`
->>>>>>> 72fc1f6e
 
 ### `batchAuctionLength`
 
@@ -132,11 +129,7 @@
 It is not important to consider the backing buffer for _default_ scenarios, only governance-led rebalances.
 
 Default value: `1e15` = 0.1%
-<<<<<<< HEAD
-Reasonable range: 1e12 to 1e18
-=======
 Reasonable range: 1e13 to 1e17
->>>>>>> 72fc1f6e
 
 ### `maxTradeSlippage`
 
