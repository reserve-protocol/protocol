# Our Solidity Style

Practices, details, and conventions relevant to reading and writing our Solidity source code.

Any subsection titled "Developer discipline" is describing a correctness property that we should carefully maintain in our code. That means:

- Avoid writing code that violates the property
- Check the property during code reviews
- I wish we had a static checker for the property

## uint192 as 18-digit decimal value

Throughout our system, any variable in state or memory, function parameter, or return value typed `uint192` is intended to be interpreted as a fixed-point decimal value, with 18 digits to the right of the decimal point. (Essentially, `ufixed192x18`, from the current [documentation][ufixed], if it was actually implemented.) In many places, these are referred to as "Fix" values for short.

[ufixed]: https://docs.soliditylang.org/en/develop/types.html#fixed-point-numbers

### The Fix library

`Fixed.sol` is a math library implementing the operations necessary to support this view of `uint192`. It defines a few common constants used elsewhere, especially `FIX_ONE` (The Fix representation of 1), `FIX_MAX` (The largest Fix value), and an enum of rounding directions `FLOOR`, `ROUND`, and `CEIL`.

These operations mostly come in a few classes:

- Conversion operations between Fix and and regular `uint` values: `toFix` and `toUint`
- Typical numeric operations like `plus`, `minus`, `mul`, `div`, `pow`, `lt`, `eq`, and so on
- Typical operations between Fix and unsigned int values, which have a `u` appended: `plusu`, `minusu`, `mulu`, `divu`
- A few special-case operations, inferrable from their datatypes. (For instance, `divuu(uint256 x, uint256 y) pure returns (uint192)` takes two unsigned integer values and returns their ratio as a Fix value, and `divFix(uint256 x, uint192 y) pure returns (uint192)` divides a Fix by an unsigned int, returning a Fix value.
- Chained operations, like `mulu_toUint` or `muluDivu`, which just to perform those operations in sequence.

Criticially, all of these operations are written so that they only fail with overflow errors if their result is outside the range of the return type. This is what motivates the chained operations, which are typically more expensive than their unchained analogues, but which do whatever work is necessary to avoid intermediate overflow. For instance:

```solidity
uint192 one = FIX_ONE;
uint256 big = type(uint256).max;
// This would trivially overflow:
one.mulu(big).divu(big / 2);
// But this will return 2 * FIX_ONE:
one.muludivu(big, big / 2;
```

The rounding directions `FLOOR`, `ROUND`, and `CEIL` can be optionally passed as the last parameter of many operations, especially `div*` and `mul*`, to describe whether implicit division should round up, down, or to the nearest available value.

### Why uint192?

We're using 192 bits instead of the full 256 bits because it makes typical multiplications and divisions substantially cheaper. 1e18 is a bit smaller than 2^64, so `mul(x,y)` and `div(x,y)` can be correctly implemented, without incorrect intermediate overflow, just using 256-bit arithmetic operations.

(We do use a double-width full-multiply and mul-div operation, but we avoid using them wherever we know we can avoid it, as they're much more expensive than simple arithmetic.)

Initial versions of this code were written using the custom type `Fix` everywhere, and `Fixed` contained the line `type Fix is int192`. We found later that:

- We had essentially no need for negative `Fix` values, so spending a storage bit on sign, and juggling the possibility of negative values, cost extra gas and harmed the clarity of our code.
- While `solc 0.8.19` allows custom types without any issue, practically all of the other tools we want to use on our Solidity source -- `slither`, `prettier`, `solhint` -- would fail when encountering substantial code using a custom type.

Reintroducing this custom type should be mostly mechanicanizable, but now that P1 contains a handful of hotspot optimizations that do raw arithmetic internally to eliminate Fixlib calls, it won't be trivial to do so. Still, if and when those tools achieve adequate support for custom types, we will probably do this conversion ourselves, if only to ensure that conversions between the Fix and integer interpretations of uints are carefully type-checked.

### Developer discipline

We don't have static checking for the following properties, so we have to maintain them through review.

Outside of Fixed.sol:

- NEVER allow a `uint192` to be implicitly upcast to `uint256`, without a comment explaining what is happening and why.
- NEVER explcitily cast between `uint192` and `uint256` without doing the appropriate numeric conversion (e.g, `toUint()` or `toFix()`.)
- ONLY use standard arithmetic operations on `uint192` values IF:
  - you're gas-optimizing a hotspot in P1 and need to remove Fixlib calls
  - in inline comments, you explain what you're doing and why

## Units in comments

In our implementation the units of variables (and many intermediate expressions!) are tracked in comments. Curly braces are used to denote units, like `{UoA/qTok}`.

The `q` prefix denotes "quantum", the smallest indivisible unit of a token.

The `atto` prefix [denotes 1e18][atto].

Otherwise, the unit is assumed to be whole. The meaning of a "whole" token changes depending on how many decimals that token has.

- `{qTok}` = token quantum
- `{tok}` = whole token = 1e6{qTok} (USDC) = 1e18{qTok} (DAI)
- `{ref}` = whole reference token (USDC is cUSDC's reference token)
- `{target}` = whole target unit (USD is cUSDC's target unit)
- `{BU}` = whole basket unit
- `{UoA}` = whole unit of the Unit of Account (which is probably USD)

Throughout our code, we use [dimensional analysis][] to guard against mistakes of reasoning, similar to type checking. (Except we don't have a type system that will actually do the static checking for us, so we have to be careful and verbose instead.)

### Developer discipline

- All declarations of state variables and interface parameters that represent a value with one of the above dimensions MUST have a comment naming their unit.
- Wherever those values are used in assignments in our code, the sides of the assignemnt MUST have the same dimensions.
  - Amid complex arithmetic, that the dimension are the same SHOULD be demonstrated in a nearby comment.

[atto]: https://en.wikipedia.org/wiki/Atto-
[dimensional analysis]: https://en.wikipedia.org/wiki/Dimensional_analysis

## Ranges of supported values

We want to ensure that handling large but reasonable values can never cause a revert due to overflow, but supporting arbitrary values would be very costly in terms of gas. To that end, this is our policy for the ranges of values that the protocol is intended to support.

The system should not revert due to overflow for any combination of values within the following ranges; any such reversion is an error.

Ranges here are formatted like "[min, max, granularity]" For instance, the range [0, 1e3, 1e-6] indicates the set of multiples of 1e-6 between 0 and 1000, inclusive. If a granularity isn't given, it's intended to be 1.

### Rates

- weights in the prime basket: (0, 1e3, 1e-6] `{target/BU}`
- the StRSR exchange rate: [1e-9, 1e9, 1e-9] `{stRSR/rsr}`
- the RToken exchange rate: [1e-9, 1e9, 1e-9] `{BU/rTok}`
- a result of `Collateral.targetPerRef()`: [1e-9, 1e9, 1e-9] `{target/ref}`
  - e.g USD per USDC
- a result of `Collateral.refPerTok()`: [1e-9, 1e9, 1e-9] `{ref/tok}`
  - e.g USDC per cUSDC

### Financial Quantities

- `{attoUoA}`: [0, 1e47]
  - That's 1e29 `UoA`. When UoA is USD, this is about 250x the _square_ of the current M2 money supply.
- `{qRSR}`: [0, 1e29]
  - 1e29 is the fixed, total supply
- `{qStRSR}`: [0, 1e38]
  - 1e38 is 1e29 `{qRSR}` \* 1e9 (the max StRSR exchange rate)
- `{qRTok}`: [0, 1e48]
  - 10x the `attoUoA` maximum.
- `{qBU}`: [0, 1e57]
  - 1e57 is 1e48 `{qRTok}` \* 1e9 (the max RToken exchange rate)
- `{qTok}` of collateral tokens: [0, 2^256-1]
  - Just assume that collateral token quantities are any possible `uint256`.
- `{qTok}` of reward tokens: [0, 1e29]
  - These are typically fixed-supply, and 1e11 total tokens is the largest fixed supply we've encountered.

### Time

`{seconds}`: [0, 2^48-1]

That is, we expect timestamps to be any uint48 value.

This should work without change for around 9M years, which is more than enough.

## Function annotations

All core functions that can be called from outside our system are classified into one of the following 3 categories:

1. `@custom:interaction` - An action. Disallowed while paused. Per-contract reentrancy-safety is needed.
2. `@custom:governance` - Governance change. Allowed while paused.
3. `@custom:refresher` - Non-system-critical state transitions. Disallowed while paused, with the exception of `refresh()`.

All execution flows through the protocol should contain at most a single (1) action or (2) governance change. These

Functions that are not system-external, but are `external` and can be called by other contracts in the system, are tagged with `@custom:protected`. It is governance's job to ensure a malicious contract is never allowed to masquerade as a component and call one of these. They do not execute when paused.

For each `external` or `public` function, one of these tags MUST be in the correponding function's natSpec comments. We don't have a static checker for this property, but it needs to be maintained by all developers.

### `@custom:interaction`

- stRSR.stake()
- stRSR.unstake()
- stRSR.cancelUnstaking()
- stRSR.withdraw()
- rToken.issue()
- rToken.redeem()
- {rsrTrader,rTokenTrader,backingManager}.claimRewards()
- {rsrTrader,rTokenTrader,backingManager}.settleTrade()
- backingManager.grantRTokenAllowances()
- backingManager.rebalance\*()
- backingManager.forwardRevenue\*()
- {rsrTrader,rTokenTrader}.manageTokens()

### `@custom:governance`

- set\*()
  ...there are many and they are not worth naming individually

Governance functions acquire a lock at the beginning of execution, and can be executed while paused.

### `@custom:refresher`

- furnace.melt()
- stRSR.payoutRewards()
- assetRegistry.refresh()
- basketHandler.refreshBasket()

Note:

- `refresh` is a _strong_ refresher; we can even perform it while the system is paused. It's a refresher outside our system in some sense.
- `refreshBasket` is not _quite_ a refresher as it can cause other actions to cause differently depending on when it is called. It's pretty close though. Other functions should simply revert if they require a valid basket to perform their function.

## Reentrancy-safety

### Marking interactions

Some functions in our system are classed as interactions. In the natSpec comments, they're marked with the @custom:interaction annotation, both on their implementation and their interface.

A function must be classed as an interaction if it:

- Makes a non-view call to any contract outside our system, or
- Calls a function classed as an interaction

### Structuring interactions

As matters of policy, here are the three generic options for structuring interactions so that they're reentrancy-safe:

#### CEI pattern

Per the Checks-Effects-Interactions pattern, all interactions called by a function in our system must occur after any other:

- view calls to other contracts,
- writes to storage, or
- reads from storage,

... except that any interaction that relies on up-to-date collateral prices, or which needs to fail in the face of current-basket default, should call `AssetRegistry.refresh()` before reading or writing its own storage.

Roughly, this is exception is safe because we're doing this interaction before any state reading in the function; so the rest of the function is still operating from a consistent view of the world --- it's just the view from after a particular interaction instead of the view from before all interactions.

At the start of the Interactions block in a CEI-pattern function, set them off visually with a comment like: `// == Interactions ==`

When a function is an interaction made reentrancy-safe by the CEI pattern, follow its `@custom:interaction` mark with `CEI`, or with `RCEI` (R is for "Refresh") if it starts by calling `AssetRegistry.refresh()`.

#### ReentrancyGuard

Where using the CEI pattern is impractical, every function on that contract that is `external`, and can write to the relevant state elements, should use `reentrancyGuard`. That is, the contract should inherit from either `ReentrancyGuard` (or `ReentrancyGuardUpgradable` as needed), and every external function that can either modify contract state, or read it when it's inconsistent, should be marked with the `nonReentrant` modifier.

#### Exceptions

Anything that doesn't fit these two policies precisely must be carefully and fully documented inline, and added to this list:

- In `CTokenFiatCollateral`, `refresh()` follows the same general pattern as other contracts themselves using `AssetRegistry.refresh()`, and for the same reason; the initial refresher on the CToken contract ensures that prices are updated on the external contract, so that `refPerTok` can later access up-to-date values. This is safe by similar reasoning. (Alternately, if that reasoning is flawed, the same structure is probably a problem here!)

- `RToken.issue()` is almost but not quite in the CEI pattern; it treats `refundSpan` as something like a refresher, and is careful to reread any state necessary to achieve a consistent contract view afterwards.

- `RewardableLib.claimRewards()`

- The entire `GnosisTrade` contract is using the moral equivalent of `ReentrancyGuard` to ensure its own reentrancy-safety, but since it's also using the state machine pattern, it can do both with the same state varible and save gas on SLOADs and SSTOREs.

### Reentrancy risk from collateral

For some collateral, we can only trust that we have up-to-date prices after we've called `refresh()` on that Collateral contract, during the same transaction. These functions can modify the state of external contracts, so in the usual security model in which we reason about reentrancy, they are potential vectors for reentrancy attacks.

Part of the responsibilities of `refresh` is to update potentially-invalid caches of price information. However, if we expect that these external contracts might exhibit truly arbitrary behavior, then it can happen that two Collateral plugins `A` and `B` might cause interactions between the underlying protocols such that calling either `A.refresh` or `B.refresh` will change the state of the protocol underlying both `A` and `B`, such that at least one cache is always out-of-date.

There's no sensible precaution for the protocol to take against this sort of situation. Instead, the RToken protocol guarantees that, for any transaction that depends on some Collateral's price and status, at the point of dependence in the control flow:

- The protocol has called `refresh()` in the same transaction,
- Since any non-Collateral interaction, the protocol has either called `refresh()`

Necessarily, we leave it to the deployers of any further Collateral plugins to ensure that these properties suffice to ensure the safety of any particular RToken deployment.

### Developer discipline

- If an `external` or `public` function makes a non-view call to any contract outside our system, or otherwise calls a function annotated with `@custom:interaction`, the function is an interaction, and MUST be annotated with `@custom:interaction`.
- Every interaction MUST either:
  - follow the CEI pattern,
  - have the `nonReentrant` modifier AND be part of a contract that uses `ReentrancyGuard`, or
  - be listed in [Exceptions](#exceptions) above and contain comments explaining why it's reentrancy-safe.

## Catching Empty Data

In our Collateral contracts, we aim to catch general errors coming from price feeds, and update the Collateral state to IFFY. For instance:

```solidity
try chainlinkFeed.price_(oracleTimeout) returns (uint192 p) {
    // [...]
    // If the price is below the default-threshold price, default eventually
    if (p < peg - delta || p > peg + delta) markStatus(CollateralStatus.IFFY);
    else markStatus(CollateralStatus.SOUND);
} catch (bytes memory errData) {
    if (errData.length == 0) revert();
    markStatus(CollateralStatus.IFFY);
}
```

Notice, though, that we're _not_ going IFFY when `errData` is empty, but instead just reverting with another empty error. Why? Well, it's not very well-documented (and honestly it feels like a likely candidate for future change in the EVM), but the EVM emits a error with empty low-level data if it hits an out-of-gas error. This is an issue for us, though, because if the collateral contract goes IFFY on any out-of-gas error, then an attacker can set a collateral contract to IFFY at will, just by crafting an otherwise-legitimate transaction targeted to run out of gas during the `chainlinkFeed.price_()` call.

So, to err on the side of non-griefability, these collateral contracts allow empty errors to pass through, rather than catching them and going IFFY.

## Upgrades

Components of production version P1 are designed to be upgradeable using the Proxy Upgrade Pattern, as implemented by OpenZeppelin. More information about this general pattern is available in the [OZ documentation][proxy-docs].

[proxy-docs]: https://docs.openzeppelin.com/upgrades-plugins/1.x/proxies

This implies that the core contracts in P1 (`Main` and core components) are meant to be deployed as implementation contracts, which will serve as a reference to deploy later specific instances (or "proxies") via the `Deployer` contract. If changes are required in the future, a new implementation version can be deployed and the Proxy can be upgrated to point to this new implementation, while preserving its state and storage.

### Writing upgrade-safe contracts

The OpenZeppelin documentation has good material on [how to write upgradable contracts][writing-upgradable].

Prior to initial launch, the most glaring consequence of keeping this upgrade pattern is that core P1 contracts cannot rely on their constructor to initialize values in contract state. Instead, each contract must define a separate initializer function to initialize its state.

Following subsequent upgrades, the most important check that has to be performed is related to making sure the storage layouts are compatible and no storage slots are overwritten by mistake.

[writing-upgradable]: https://docs.openzeppelin.com/upgrades-plugins/1.x/writing-upgradeable

### Performing upgrades

When upgrading smart contracts it is crucial to keep in mind there are limitations of what can be changed/modified to avoid breaking the contracts.

To check for upgradeability and perform the required validations we use the **[OpenZeppelin Upgrades Plugin](https://docs.openzeppelin.com/upgrades-plugins/1.x/),** designed for Hardhat.

The Plugin relies on an internal file (per network) which is stored in the `.openzeppelin` folder in the repository, and is version controlled in Github for Mainnet (there is no need to track local or forked networks). Additional information can be found [here](https://docs.openzeppelin.com/upgrades-plugins/1.x/network-files).

This file keeps track of deployed “implementation” contracts, and their storage layout at the time of deployment, so they can be used later to be compared with the new version and validate if there are no issues in terms of storage handling.

The **recommended** process to perform an upgrade is the following:

- Ensure metadata of the existing/deployed implementations is created for the required network. This is located in a folder names `.openzeppelin`, which should be persisted in `git` for Production networks. This can be done for prior versions using the `upgrades/force-import.ts` task in our repository. This task is limited to be run only on Mainnet.

<<<<<<< HEAD
- Create the new implementation version of the contract. This should follow all the recommendations from the article linked above, to make sure the implementation is "Upgrade Safe". At anytime you can check for compatibility by running the `upgrades/validate-upgrade.ts` task in our repo, in a Mainnet fork. This task would compare the current code vs. a previously deployed implementation and validate if it is "upgrade safe". Make sure the MAINNET_BLOCK is set up appropiately.
=======
- Create the new implementation version of the contract. This should follow all the recommendations from the article linked above, to make sure the implementation is "Upgrade Safe". At anytime you can check for compatibility by running the `upgrades/validate-upgrade.ts` task in our repo, in a Mainnet fork. This task would compare the current code vs. a previously deployed implementation and validate if it is "upgrade safe". Make sure the FORK_BLOCK is set up appropiately.
>>>>>>> 61079639

- To deploy to Mainnet the new version, make sure you use the script provided in `scripts/deployment/phase1-common/2_deploy_implementations.ts`. If you are upgrading a previous version you need to specify the `LAST_VERSION_DEPLOYED` value at the top of the script. For new, clean deployments just leave that empty. This script will perform all validations on the new code, deploy the new implementation contracts, and register the deployment in the network file. It relies on the `deployImplementation` (for new deployments) or `prepareUpgrade` functions of the OZ Plugin.

- Ensure the new version of the `.openzeppelin` files are checked into `git` for future reference.

For additional information on how to use the plugins and how to perform upgrades on smart contracts please refer to the [OZ docs][upgrades-docs].

[upgrades-docs]: https://docs.openzeppelin.com/upgrades
[forceimport]: https://docs.openzeppelin.com/upgrades-plugins/1.x/api-hardhat-upgrades#force-import
[validateupgrade]: https://docs.openzeppelin.com/upgrades-plugins/1.x/api-hardhat-upgrades#validate-upgrade
[deployimplementation]: https://docs.openzeppelin.com/upgrades-plugins/1.x/api-hardhat-upgrades#deploy-implementation
[prepareupgrade]: https://docs.openzeppelin.com/upgrades-plugins/1.x/api-hardhat-upgrades#prepare-upgrade

### Developer discipline

Here, "contract state" refers to the normal storage variables of a smart contract.

- P1 core contracts MUST NOT contain `immutable` state variables. (P1 core contracts MAY define `constant` values.)
- P1 core contracts MUST NOT set state variables in their constructor.
- P1 core contracts MUST NOT initialize state variables where they are declared.

Instead of any of these, P1 core contracts will probably each define an initializer funcion, per the usual OZ upgradability pattern. A P1 core contract MAY depend on that initializer having run before any other functions.

### Storage Gaps

All our upgradeable contracts (and their base classes) implement storage gaps mimicking the standard OZ practice from `@openzeppelin/contracts-upgradeable`. That is: at the bottom of each of these contracts there is a `uint256[X] private __gap` declaration, where X is set to 50 minus the number of storage slots that the class uses. Remember, constants do not use storage slots, and some data members may pack together!

It's also not absolutely crucial for the gaps to be sized correctly; the practice OZ suggests is to allocate 50 slots to each inheritance class contract, but it's not a big deal if there are a few more or few less (I think).<|MERGE_RESOLUTION|>--- conflicted
+++ resolved
@@ -303,11 +303,7 @@
 
 - Ensure metadata of the existing/deployed implementations is created for the required network. This is located in a folder names `.openzeppelin`, which should be persisted in `git` for Production networks. This can be done for prior versions using the `upgrades/force-import.ts` task in our repository. This task is limited to be run only on Mainnet.
 
-<<<<<<< HEAD
-- Create the new implementation version of the contract. This should follow all the recommendations from the article linked above, to make sure the implementation is "Upgrade Safe". At anytime you can check for compatibility by running the `upgrades/validate-upgrade.ts` task in our repo, in a Mainnet fork. This task would compare the current code vs. a previously deployed implementation and validate if it is "upgrade safe". Make sure the MAINNET_BLOCK is set up appropiately.
-=======
 - Create the new implementation version of the contract. This should follow all the recommendations from the article linked above, to make sure the implementation is "Upgrade Safe". At anytime you can check for compatibility by running the `upgrades/validate-upgrade.ts` task in our repo, in a Mainnet fork. This task would compare the current code vs. a previously deployed implementation and validate if it is "upgrade safe". Make sure the FORK_BLOCK is set up appropiately.
->>>>>>> 61079639
 
 - To deploy to Mainnet the new version, make sure you use the script provided in `scripts/deployment/phase1-common/2_deploy_implementations.ts`. If you are upgrading a previous version you need to specify the `LAST_VERSION_DEPLOYED` value at the top of the script. For new, clean deployments just leave that empty. This script will perform all validations on the new code, deploy the new implementation contracts, and register the deployment in the network file. It relies on the `deployImplementation` (for new deployments) or `prepareUpgrade` functions of the OZ Plugin.
 
