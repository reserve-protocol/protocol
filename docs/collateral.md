--- conflicted
+++ resolved
@@ -15,10 +15,7 @@
 
 - How to get its (USD) price
 - A maximum volume per trade
-<<<<<<< HEAD
-=======
 - A `refresh()` mutator function
->>>>>>> 61079639
 
 A Collateral contract is a subtype of Asset (i.e. `ICollateral is IAsset`), so it does everything as Asset does. Beyond that, a Collateral plugin provides the Reserve Protocol with the information it needs to use its token as collateral -- as backing, held in the RToken's basket. Mainly this involves the addition of 2 exchange rates and a `Collateral Status`.
 
@@ -118,9 +115,6 @@
 
 ```
 
-<<<<<<< HEAD
-## Some security considerations
-=======
 ## Types of Default
 
 Broadly speaking there are two ways a collateral can default:
@@ -131,7 +125,6 @@
     In either of these cases, the collateral should first become `IFFY` and only move to `DISABLED` after the problem becomes sustained. In general, any pathway for default that cannot be assessed immediately should go through this delayed flow.
 
 ## Security: Callbacks
->>>>>>> 61079639
 
 The protocol specifically does not allow the use of any assets that have a callback mechanism, such as ERC777 or native ETH. In order to support these assets, they must be wrapped in an ERC20 contract that does not have a callback mechanism. This is a security consideration to prevent reentrancy attacks. This recommendation extends to LP tokens that contain assets with callback mechanisms (Such as Curve raw ETH pools - CRV/ETH for example) as well as tokens/LPs that involve WETH with unwrapping built-in.
 
@@ -190,19 +183,9 @@
 
 Note, this doesn't disqualify collateral with USD as its target unit! It's fine for the target unit to be the unit of account. This doesn't disqualify collateral with a non-USD target unit either! It's fine for the target unit to be `BTC` and for the unit of account to be `USD`.
 
-<<<<<<< HEAD
-Wherever contract variables have these units, it's understood that even though they're handled as `uint192`s, they represent fractional values with 18 decimals. In particular, a `{tok}` value is a number of "whole tokens" with 18 decimals. So even though DAI has 18 decimals and USDC has 6 decimals, $1 in either token would be 1e18 when working in units of `{tok}`.
-
-For more about our approach for handling decimal-fixed-point, see our [docs on the Fix Library](solidity-style.md#The-Fix-Library). Ideally a user-defined type would be used but we found static analyses tools had trouble with that.
-
-## Synthetic Units
-
-Some collateral positions require a synthetic reference unit. Here are 3 ways one might do this (more are probably possible):
-=======
 ## Synthetic Units (Advanced)
 
 Some collateral positions require a synthetic reference unit. The two most common cases are:
->>>>>>> 61079639
 
 1. [Defi Protocol Invariant](#defi-protocol-invariant)
    Good for: LP tokens
@@ -297,11 +280,7 @@
 
 ### Token rewards should be claimable.
 
-<<<<<<< HEAD
-Protocol contracts that hold an asset for any significant amount of time must be able to call `claimRewards()` on the ERC20 itself (previously on the asset/collateral plugin via delegatecall). The erc20 should include whatever logic is necessary to claim rewards from all relevant defi protocols. These rewards are often emissions from other protocols, but may also be something like trading fees in the case of UNIV3 collateral. To take advantage of this:
-=======
 Protocol contracts that hold an asset for any significant amount of time must be able to call `claimRewards()` _on the ERC20 itself_, if there are token rewards. The ERC20 should include whatever logic is necessary to claim rewards from all relevant defi protocols. These rewards are often emissions from other protocols, but may also be something like trading fees in the case of UNIV3 collateral. To take advantage of this:
->>>>>>> 61079639
 
 - `claimRewards()` must claim all rewards that may be earned by holding the asset ERC20 and send them to the holder, in the correct proportions based on amount of time held.
 - The `RewardsClaimed` event should be emitted for each token type claimed.
@@ -434,10 +413,6 @@
 
 ## Practical Advice from Previous Work
 
-<<<<<<< HEAD
-In most cases [Fiat Collateral](../contracts/plugins/asset/FiatCollateral.sol) can be extended, pretty easily, to support a new collateral type. This allows the collateral developer to limit their attention to the overriding of three functions: `tryPrice()`, `refPerTok()`, `targetPerRef()`.
-=======
 In most cases [Fiat Collateral](../contracts/plugins/assets/FiatCollateral.sol) or [AppreciatingFiatCollateral.sol](../contracts/plugins/assets/AppreciatingFiatCollateral.sol) can be extended, pretty easily, to support a new collateral type. This allows the collateral developer to limit their attention to the overriding of three functions: `tryPrice()`, `refPerTok()`, `targetPerRef()`.
->>>>>>> 61079639
 
 If you're quite stuck, you might also find it useful to read through our existing Collateral plugins, found at `/contracts/plugins/assets`.