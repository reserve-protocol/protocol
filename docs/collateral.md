--- conflicted
+++ resolved
@@ -125,11 +125,7 @@
 - If two Collateral plugins have the same `{target}`, then when one defaults, the other one can serve as backup collateral.
 - The unit `{UoA}` is a common accounting unit across all collateral in an RToken.
 
-<<<<<<< HEAD
 ### Collateral unit `{tok}`
-=======
-Note that `{tok}` is in "whole tokens" with 18 decimals. So even though DAI has 18 decimals and USDC has 6 decimals, $1 in either token would be 1e18 when working in units of `{tok}`. For more about our approach for handling decimal-fixed-point, check out [docs/solidity-style.md#The-Fix-Library](../docs/solidity-style.md#The-Fix-Library).
->>>>>>> b1e2fa20
 
 The collateral unit `{tok}` is just 1 of the ERC20 token that the Collateral plugin models. The protocol directly holds this unit of value.
 
@@ -184,18 +180,33 @@
 
 Note, this doesn't disqualify collateral with USD as its target unit! It's fine for the target unit to be the unit of account. This doesn't disqualify collateral with a non-USD target unit either! It's fine for the target unit to be different from the unit of account. These two concepts are totally orthogonal.
 
+### Representing Fractional Values
+
+Wherever contract variables have these units, it's understood that even though they're handled as `uint`s, they represent fractional values with 18 decimals. In particular, a `{tok}` value is a number of "whole tokens" with 18 decimals. So even though DAI has 18 decimals and USDC has 6 decimals, $1 in either token would be 1e18 when working in units of `{tok}`.
+
+For more about our approach for handling decimal-fixed-point, see our [docs on the Fix Library](../docs/solidity-style.md#The-Fix-Library).
+
 ## Synthetic Unit Examples
 
 [comment]: I haven't tried editing this section yet, because I'm running out of time today and I'm not all that certain that it's _right_. Needs more work...
 
-In some cases, a synthetic reference unit will be required. Let's take the case of an **UNIV2LP** token for a like-kind stablecoin pool such as the USDC/USDT pair.
-
-(Note: In UNIV2 trading fees are automatically re-invested back into the pool)
-
-- What does the LP token _strictly appreciate_ relative to?
-  It's tempting to say the LP token strictly appreciates relative to the number of USDC + USDT in the pool, but this isn't actually true. Let's see why.
-  When the price moves away from the 1:1 point, more tokens are taken in than are given away. From the trader's perspective, this is a "bad" price, assuming both USDC and USDT have not lost their peg. As long as the trade moves the pool further away from the 1:1 point, then it's true that the sum of USDC + USDT balances in the pool increases monotonically.
-  But we can't count on this always being the case! Any trade that returns the pool closer to the 1:1 point is "good" from the trader's perspective; they buy more USD stablecoin than they sell. When the pool is imbalanced, it might be willing to sell 101 USDC for 100 USDT. In this case, using the raw total of USDC + USDT balances would result in a measure that sometimes decreases with respect to the LP token. Even though this happens rarely, this means **it would not work to use the sum of the USDC + USDT balances as the reference unit for an LP token**.
+Some collateral positions require a synthetic reference unit. This can be trickey to reason through, so here we'll provide a few examples.
+
+### Uniswap V2 LP Tokens
+
+For instance, consider the Uniswap V2 LP token, **UNIV2LP**, for the USDC/USDT pair. (The following discussion assumes that you, reader, are familiar with the basic design of Uniswap V2. Their [documentation][univ2] is an excellent refresher.) Such a Collateral position might aim to earn revenue from liquidity fees, while maintainining a fully redeemable position in the two underlying fiatcoins.
+
+[univ2]: https://docs.uniswap.org/protocol/V2/concepts/protocol-overview/how-uniswap-works
+
+A position's "natural" reference unit is whatever it's directly redeemable for. However, a Uniswap v2 LP token is not redeemable for any fixed, concrete unit. Rather, it's redeemable prorata for a share of the tokens in the liquidity pool, which can constantly change their proportion as trading occurs.
+
+To demonstrate this difficulty, imagine we choose "1 USD" for the reference unit. We presume in this design that 1 USDC and 1 USDT are continuously redeemable for 1 USD each -- the Collateral can watch that assumption on price feeds and default if it fails, this is fine -- and we implement `refPerTok()` by computing the present redemption value of an LP token in USD. _This won't work_, because the redemption value of the LP token increases any time trading moves the pool's proportion of USDC to USDT tokens briefly away from the 1:1 point, and then decreases as trading brings the pool's proportion back to the 1:1 point. The protocol requires that `refPerTok()` never decreases, so this will cause immediate defaults.
+
+Instead, you might imagine that we choose "1 USDC + 1 USDT" as the reference unit. We compute `refPerTok()` at any moment by seeing that we can redeem 1 LP token for _x_ USDC and _y_ USDT at that moment, and returning `min(x, y)`. _This also won't work_, because now `refPerTok()` will decrease any time the pool's proportion moves away from the 1:1 point, and it will increase whenever the proportion moves back.
+
+
+
+
 
 Fortunately, each AMM pool has _some_ invariant it preserves in order to quote prices to traders. In the case of UNIV2, this is the constant-product formula `x * y = k`, where `x` and `y` are the token balances. This means `x * y` adheres to our monotonically increasing constraint already; the product can never fall.
 
@@ -219,22 +230,13 @@
 
 ### Token balances cannot be rebasing
 
-<<<<<<< HEAD
-Some defi protocols indicate returns by increasing the token balances of users, called _rebasing_. For instance, ATokens from Aave and stETH from Lido are both rebasing tokens. While people often to like this, smart contracts certainly do not. 
-=======
-Some defi protocols have chosen to provide returns in the form of an increasing token balance, called a rebase. ATokens from 
-and stETH from Lido are both rebasing tokens: over time token balances simply increase of their own accord. While people tend to like this, smart contracts certainly don't. In order to have a rebasing token be handled by the protocol, **it must be wrapped** to be turned into a token that appreciates solely via exchange rate increases.
->>>>>>> b1e2fa20
+Some defi protocols yield returns by increasing the token balances of users, called _rebasing_. For instance, ATokens from Aave and stETH from Lido are both rebasing tokens. While people often like this, smart contracts certainly do not. 
 
 The Reserve Protocol cannot directly hold rebasing tokens. However, the protocol can indirectly hold a rebasing token, if it's wrapped by another token that does not itself rebase, but instead appreciates only through exchange-rate increases. Any rebasing token can be wrapped to be turned into an appreciating exchange-rate token, and vice versa.
 
 To use a rebasing token as collateral backing, the rebasing ERC20 needs to be replaced with an ERC20 that is non-rebasing. This is _not_ a change to the collateral plugin contract itself. Instead, the collateral plugin designer needs to provide a wrapping ERC20 contract that RToken issuers or redeemers will have to deposit into or withdraw from. We expect to automate these transformations as zaps in the future, but at the time of this writing everything is still manual.
 
-<<<<<<< HEAD
 For an example of a token wrapper that performs this transformation, see [StaticATokenLM.sol](../contracts/plugins/aave/StaticATokenLM.sol). This is a standard wrapper to wrap Aave ATokens into StaticATokens. A thinned-down version of this contract makes a good starting point for developing other ERC20 wrappers -- but if the token is well-integrated in defi, a wrapping contract probably already exists.
-=======
-For an example of what a token wrapper that performs this transformation looks like, check out [contracts/plugins/aave/StaticATokenLM.sol](../contracts/plugins/aave/StaticATokenLM.sol). This is a standard wrapper used by many protocols to wrap Aave ATokens into StaticATokens. A thinned-down version of this contract makes a good starting point for developing other ERC20 wrappers. But if the defi protocol is well-integrated into defi, it's likely there already exists a wrapping token contract that can be vendored and used directly.
->>>>>>> b1e2fa20
 
 ### `refresh()` should never revert
 
@@ -407,12 +409,4 @@
 
 In our own collateral plugin development, we found it useful to implement Collateral plugins by extended a common, abstract contract. Consider subclassing [AbstractCollateral.sol](../contracts/plugins/assets/AbstractCollateral.sol) and its parent class [Asset.sol](../contracts/plugins/assets/Asset.sol) for your own Collateral plugin. 
 
-<<<<<<< HEAD
-For an example of a relatively simple Collateral plugin that nonetheless requires unique accounting units, see [CTokenFiatCollateral.sol](../contracts/plugins/assets/CTokenFiatCollateral.sol). It represents any USD-pegged stablecoin placed in Compound, such as cUSDC, cUSDT, cDAI, or cUSDP.
-
-If you're quite stuck, you might also find it useful to read through our other Collateral plugins as models, found in our repository in `/contracts/plugins/assets`.
-=======
-In our own collateral plugin development we found it useful to have a common abstract class that we extended, but it's not obvious this is going to be right for all future collateral plugins. We recommend you read through [contracts/plugins/assets/AbstractCollateral.sol](../contracts/plugins/assets/AbstractCollateral.sol) and its parent class [contracts/plugins/assets/Asset.sol](../contracts/plugins/assets/Asset.sol) to determine this for yourself. Even if you decide not to extend, we think it's likely you'll find it useful to copy some of the helper methods or ways of thinking about the problem.
-
-For an example of a fairly simple collateral plugin that still requires unique accounting units, check out [contracts/plugins/assets/CTokenFiatCollateral.sol](../contracts/plugins/assets/CTokenFiatCollateral.sol), which is for a fiat-pegged stablecoin that has been placed into Compound such as cUSDC/cUSDT/cDAI/cUSDP. You may also find it useful to read through the full set of collateral plugins, which can be found as sibling files of `CTokenFiatCollateral.sol`.
->>>>>>> b1e2fa20
+If you're quite stuck, you might also find it useful to read through our other Collateral plugins as models, found in our repository in `/contracts/plugins/assets`.